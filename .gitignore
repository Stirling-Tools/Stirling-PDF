### Eclipse ###
.metadata
bin/
tmp/
*.tmp
*.bak
*.exe
*.swp
*~.nib
local.properties
.settings/
.loadpath
.recommenders
.classpath
.project
version.properties

#### Stirling-PDF Files ###
pipeline/watchedFolders/
pipeline/finishedFolders/
<<<<<<< HEAD
#### Stirling-PDF Files ###
# We want to track our custom configs and customFiles
# customFiles/
# configs/
=======
customFiles/
configs/
>>>>>>> 737be6c4
watchedFolders/
clientWebUI/
!cucumber/
!cucumber/exampleFiles/
!cucumber/exampleFiles/example_html.zip

# Gradle
.gradle
.lock

# External tool builders
.externalToolBuilders/

# Locally stored "Eclipse launch configurations"
*.launch

# PyDev specific (Python IDE for Eclipse)
*.pydevproject

# CDT-specific (C/C++ Development Tooling)
.cproject

# CDT- autotools
.autotools

# Java annotation processor (APT)
.factorypath

# PDT-specific (PHP Development Tools)
.buildpath

# sbteclipse plugin
.target

# Tern plugin
.tern-project

# TeXlipse plugin
.texlipse

# STS (Spring Tool Suite)
.springBeans

# Code Recommenders
.recommenders/

# Annotation Processing
.apt_generated/
.apt_generated_test/

# Scala IDE specific (Scala & Java development for Eclipse)
.cache-main
.scala_dependencies
.worksheet

# Uncomment this line if you wish to ignore the project description file.
# Typically, this file would be tracked if it contains build/dependency configurations:
#.project

### Eclipse Patch ###
# Spring Boot Tooling
.sts4-cache/

### Git ###
# Created by git for backups. To disable backups in Git:
# $ git config --global mergetool.keepBackup false
*.orig

# Created by git when using merge tools for conflicts
*.BACKUP.*
*.BASE.*
*.LOCAL.*
*.REMOTE.*
*_BACKUP_*.txt
*_BASE_*.txt
*_LOCAL_*.txt
*_REMOTE_*.txt

### Java ###
# Compiled class file
*.class

# Log file
*.log

# BlueJ files
*.ctxt

# Mobile Tools for Java (J2ME)
.mtj.tmp/

# Package Files #
*.jar
*.war
*.nar
*.ear
*.zip
*.tar.gz
*.rar
*.db
/build

# Byte-compiled / optimized / DLL files
__pycache__/
*.py[cod]
*.pyo

# Virtual environments
.env*
.venv*
env*/
venv*/
ENV/
env.bak/
venv.bak/

# VS Code
/.vscode/**/*
!/.vscode/settings.json

# IntelliJ IDEA
.idea/
*.iml
out/

# Ignore Mac DS_Store files
.DS_Store
**/.DS_Store

# cucumber
/cucumber/reports/**

# Certs and Security Files
*.p12
*.pk8
*.pem
*.crt
*.cer
*.cert
*.der
*.key
*.csr
*.kdbx
*.jks
*.asc

# SSH Keys
*.pub
*.priv
id_rsa
id_rsa.pub
id_ecdsa
id_ecdsa.pub
id_ed25519
id_ed25519.pub
.ssh/
*ssh

# cache
.cache
.ruff_cache
.mypy_cache
.pytest_cache
.ipynb_checkpoints

**/jcef-bundle/<|MERGE_RESOLUTION|>--- conflicted
+++ resolved
@@ -18,15 +18,12 @@
 #### Stirling-PDF Files ###
 pipeline/watchedFolders/
 pipeline/finishedFolders/
-<<<<<<< HEAD
+
 #### Stirling-PDF Files ###
 # We want to track our custom configs and customFiles
 # customFiles/
 # configs/
-=======
-customFiles/
-configs/
->>>>>>> 737be6c4
+
 watchedFolders/
 clientWebUI/
 !cucumber/
