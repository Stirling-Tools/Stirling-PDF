{
  "name": "stirling-pdf",
  "private": "true",
  "workspaces": [
    "client-ionic",
    "client-tauri",
    "server-node",
    "shared-operations"
  ],
  "scripts": {
    "dev": "concurrently --names \"node,ionic\" -c \"red.bold,cyan.bold\" --kill-others \"npm run -w server-node dev\" \"npm run -w client-ionic dev\""
  },
<<<<<<< HEAD
  "devDependencies": {
    "concurrently": "^8.2.2"
=======
  "author": "",
  "license": "ISC",
  "dependencies": {
    "@wasmer/wasmfs": "^0.12.0",
    "archiver": "^6.0.1",
    "express": "^4.18.2",
    "express-fileupload": "^1.4.1",
    "jsqr": "^1.4.0",
    "opencv-wasm": "^4.3.0-10",
    "pdf-lib": "^1.17.1",
    "pdfjs-dist": "^2.0.943"
>>>>>>> 55bab60e
  },
  "engines" : { 
    "npm" : ">=7.24.2"
  },
  "engineStrict" : true
}<|MERGE_RESOLUTION|>--- conflicted
+++ resolved
@@ -10,24 +10,10 @@
   "scripts": {
     "dev": "concurrently --names \"node,ionic\" -c \"red.bold,cyan.bold\" --kill-others \"npm run -w server-node dev\" \"npm run -w client-ionic dev\""
   },
-<<<<<<< HEAD
   "devDependencies": {
     "concurrently": "^8.2.2"
-=======
-  "author": "",
-  "license": "ISC",
-  "dependencies": {
-    "@wasmer/wasmfs": "^0.12.0",
-    "archiver": "^6.0.1",
-    "express": "^4.18.2",
-    "express-fileupload": "^1.4.1",
-    "jsqr": "^1.4.0",
-    "opencv-wasm": "^4.3.0-10",
-    "pdf-lib": "^1.17.1",
-    "pdfjs-dist": "^2.0.943"
->>>>>>> 55bab60e
   },
-  "engines" : { 
+  "engines" : {
     "npm" : ">=7.24.2"
   },
   "engineStrict" : true
