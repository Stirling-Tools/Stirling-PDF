--- conflicted
+++ resolved
@@ -49,13 +49,7 @@
     private static final class StyleConstants {
         // Font and layout constants
         static final int DEFAULT_FONT_SIZE = 12;
-<<<<<<< HEAD
-        static final String DEFAULT_FONT_FAMILY =
-                "-apple-system, BlinkMacSystemFont, 'Segoe UI', Roboto, 'Helvetica Neue', Arial,"
-                    + " sans-serif";
-=======
         static final String DEFAULT_FONT_FAMILY = "Helvetica, sans-serif";
->>>>>>> 9923411a
         static final float DEFAULT_LINE_HEIGHT = 1.4f;
         static final String DEFAULT_ZOOM = "1.0";
 
@@ -1330,14 +1324,8 @@
         // 2. Warn if the number of markers and attachments don't match
         if (markerPositions.size() != attachments.size()) {
             log.warn(
-<<<<<<< HEAD
-                    "Found {} emoji anchors, but there are {} attachments. Annotation count may be"
-                        + " incorrect.",
-                    emojiPositions.size(),
-=======
                     "Found {} attachment markers, but there are {} attachments. Annotation count may be incorrect.",
                     markerPositions.size(),
->>>>>>> 9923411a
                     attachments.size());
         }
 
