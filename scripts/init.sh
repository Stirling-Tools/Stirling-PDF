#!/bin/bash

# Copy the original tesseract-ocr files to the volume directory without overwriting existing files
echo "Copying original files without overwriting existing files"
mkdir -p /usr/share/tessdata
cp -rn /usr/share/tessdata-original/* /usr/share/tessdata

if [ -d /usr/share/tesseract-ocr/4.00/tessdata ]; then
        cp -r /usr/share/tesseract-ocr/4.00/tessdata/* /usr/share/tessdata || true;
fi

if [ -d /usr/share/tesseract-ocr/5/tessdata ]; then
        cp -r /usr/share/tesseract-ocr/5/tessdata/* /usr/share/tessdata || true;
fi

<<<<<<< HEAD
=======

>>>>>>> 82c4e9cf
# Update the user and group IDs as per environment variables
if [ ! -z "$PUID" ] && [ "$PUID" != "$(id -u stirlingpdfuser)" ]; then
    usermod -o -u "$PUID" stirlingpdfuser
fi

<<<<<<< HEAD
if [ ! -z "$PGID" ] && [ "$PGID" != "$(getent group stirlingpdfgroup | cut -d: -f3)" ]; then
=======
if [ ! -z "$PGID" ] && [ "$PGID" != "$(id -g stirlingpdfgroup)" ]; then
>>>>>>> 82c4e9cf
    groupmod -o -g "$PGID" stirlingpdfgroup
fi
umask "$UMASK"

echo "Setting permissions and ownership for necessary directories..."
chown -R stirlingpdfuser:stirlingpdfgroup $HOME /logs /scripts /usr/share/fonts/opentype/noto /usr/share/tessdata /configs /customFiles /pipeline /app.jar
chmod -R 755 /logs /scripts /usr/share/fonts/opentype/noto /usr/share/tessdata /configs /customFiles /pipeline /app.jar




# Check if TESSERACT_LANGS environment variable is set and is not empty
if [[ -n "$TESSERACT_LANGS" ]]; then
  # Convert comma-separated values to a space-separated list
  LANGS=$(echo $TESSERACT_LANGS | tr ',' ' ')
  pattern='^[a-zA-Z]{2,4}(_[a-zA-Z]{2,4})?$'
  # Install each language pack
  for LANG in $LANGS; do
     if [[ $LANG =~ $pattern ]]; then
      apk add --no-cache "tesseract-ocr-data-$LANG"
     else
      echo "Skipping invalid language code"
     fi
  done
fi

if [[ "$INSTALL_BOOK_AND_ADVANCED_HTML_OPS" == "true" ]]; then
  apk add --no-cache calibre@testing
fi



/scripts/download-security-jar.sh

# Run the main command and switch to stirling user for rest of run
exec su-exec stirlingpdfuser "$@"<|MERGE_RESOLUTION|>--- conflicted
+++ resolved
@@ -13,20 +13,13 @@
         cp -r /usr/share/tesseract-ocr/5/tessdata/* /usr/share/tessdata || true;
 fi
 
-<<<<<<< HEAD
-=======
-
->>>>>>> 82c4e9cf
 # Update the user and group IDs as per environment variables
 if [ ! -z "$PUID" ] && [ "$PUID" != "$(id -u stirlingpdfuser)" ]; then
     usermod -o -u "$PUID" stirlingpdfuser
 fi
 
-<<<<<<< HEAD
+
 if [ ! -z "$PGID" ] && [ "$PGID" != "$(getent group stirlingpdfgroup | cut -d: -f3)" ]; then
-=======
-if [ ! -z "$PGID" ] && [ "$PGID" != "$(id -g stirlingpdfgroup)" ]; then
->>>>>>> 82c4e9cf
     groupmod -o -g "$PGID" stirlingpdfgroup
 fi
 umask "$UMASK"
