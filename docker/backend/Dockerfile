--- conflicted
+++ resolved
@@ -28,13 +28,6 @@
 # Copy necessary files
 COPY scripts /scripts
 COPY app/core/src/main/resources/static/fonts/*.ttf /usr/share/fonts/opentype/noto/
-<<<<<<< HEAD
-
-=======
-# first /app directory is for the build stage, second is for the final image
-COPY --from=build /app/app/core/build/libs/*.jar app.jar
-COPY --from=build /app/build/libs/restart-helper.jar restart-helper.jar
->>>>>>> 85ec8829
 
 ARG VERSION_TAG
 
@@ -119,17 +112,14 @@
     chmod +x /scripts/init.sh && \
     # User permissions
     addgroup -S stirlingpdfgroup && adduser -S stirlingpdfuser -G stirlingpdfgroup && \
-<<<<<<< HEAD
     chown -R stirlingpdfuser:stirlingpdfgroup $HOME /scripts /pipeline /usr/share/fonts/opentype/noto /configs /customFiles /pipeline /tmp/stirling-pdf
-    
 
-COPY --from=build /app/app/core/build/libs/*.jar app.jar
-=======
-    chown -R stirlingpdfuser:stirlingpdfgroup $HOME /scripts /pipeline /usr/share/fonts/opentype/noto /configs /customFiles /pipeline /tmp/stirling-pdf && \
-    chown stirlingpdfuser:stirlingpdfgroup /app.jar /restart-helper.jar
->>>>>>> 85ec8829
+# first /app directory is for the build stage, second is for the final image
+COPY --from=build --chown=stirlingpdfuser:stirlingpdfgroup /app/app/core/build/libs/*.jar /app.jar
+COPY --from=build --chown=stirlingpdfuser:stirlingpdfgroup /app/build/libs/restart-helper.jar /restart-helper.jar
 
-RUN chown stirlingpdfuser:stirlingpdfgroup /app.jar
+RUN chown stirlingpdfuser:stirlingpdfgroup /app.jar /restart-helper.jar
+
 EXPOSE 8080/tcp
 
 # Set user and run command
