--- conflicted
+++ resolved
@@ -30,75 +30,7 @@
 - Enterprise features like SSO (see [here](https://docs.stirlingpdf.com/Advanced%20Configuration/Single%20Sign-On%20Configuration) for documentation)
 - Database Backup and Import (see [here](https://docs.stirlingpdf.com/Advanced%20Configuration/DATABASE) for documentation)
 
-<<<<<<< HEAD
-## PDF Features
 
-### Page Operations
-
-- View and modify PDFs - View multi-page PDFs with custom viewing, sorting, and searching. Plus, on-page edit features like annotating, drawing, and adding text and images. (Using PDF.js with Joxit and Liberation fonts)
-- Full interactive GUI for merging/splitting/rotating/moving PDFs and their pages
-- Merge multiple PDFs into a single resultant file
-- Split PDFs into multiple files at specified page numbers or extract all pages as individual files
-- Reorganize PDF pages into different orders
-- Rotate PDFs in 90-degree increments
-- Remove pages
-- Multi-page layout (format PDFs into a multi-paged page)
-- Scale page contents size by set percentage
-- Adjust contrast
-- Crop PDF
-- Auto-split PDF (with physically scanned page dividers)
-- Extract page(s)
-- Convert PDF to a single page
-- Overlay PDFs on top of each other
-- PDF to a single page
-- Split PDF by sections
-
-### Conversion Operations
-
-- Convert PDFs to and from images
-- Convert any common file to PDF (using LibreOffice)
-- Convert PDF to Word/PowerPoint/others (using LibreOffice)
-- Convert HTML to PDF
-- Convert PDF to XML
-- Convert PDF to CSV
-- URL to PDF
-- Convert common eBook formats (EPUB, MOBI, AZW3, FB2, TXT, DOCX) to PDF (using Calibre)
-- Markdown to PDF
-
-### Security & Permissions
-
-- Add and remove passwords
-- Change/set PDF permissions
-- Add watermark(s)
-- Certify/sign PDFs
-- Sanitize PDFs
-- Auto-redact text
-
-### Other Operations
-
-- Add/generate/write signatures
-- Split by Size or PDF
-- Repair PDFs
-- Detect and remove blank pages
-- Compare two PDFs and show differences in text
-- Add images to PDFs
-- Compress PDFs to decrease their filesize (using qpdf)
-- Extract images from PDF
-- Remove images from PDF
-- Extract images from scans
-- Remove annotations
-- Add page numbers
-- Auto-rename files by detecting PDF header text
-- OCR on PDF (using Tesseract OCR)
-- PDF/A conversion (using LibreOffice)
-- Edit metadata
-- Flatten PDFs
-- Get all information on a PDF to view or export as JSON
-- Show/detect embedded JavaScript
-
-
-
-=======
 ### 50+ PDF Operations
 
 #### Organise
@@ -121,6 +53,7 @@
 - **CBZ to PDF**: Convert comic book archives
 - **CBR to PDF**: Convert comic book rar archives
 - **Email to PDF**: Convert email files to PDF
+- **eBook to PDF**: Convert eBook formats (EPUB, MOBI, AZW3, FB2, TXT, DOCX) to PDF (using Calibre)
 
 #### Convert from PDF
 - **PDF to Word**: Convert to documet (docx, doc, odt) format
@@ -181,7 +114,6 @@
 - **Split PDF by Sections**: Section-based splitting
 - **Scanner Effect**: Apply scanner-like effects
 - **Edit Table of Contents**: Modify PDF bookmarks and TOC
->>>>>>> 06efab5c
 
 # 📖 Get Started
 
