--- conflicted
+++ resolved
@@ -65,12 +65,9 @@
 - **PDF to PDF/A**: Convert to archival (PDF/A-1b, PDF/A-2b) format
 - **PDF to Markdown**: Convert PDF to Markdown
 - **PDF to CBZ**: Convert to comic book archive
-<<<<<<< HEAD
 - **PDF to CBR**: Convert to comic book rar archive (requires [RAR setup](HowToSetupRAR.md))
-=======
 - **PDF to CBR**: Convert to comic book rar archive
 - **PDF to Vector Image**: Convert PDF to vector image (EPS, PS, PCL, XPS) format
->>>>>>> ac88a952
 
 #### Sign & Security
 - **Sign**: Add digital signatures
