<p align="center"><img src="https://raw.githubusercontent.com/Stirling-Tools/Stirling-PDF/main/docs/stirling.png" width="80"></p>
<h1 align="center">Stirling-PDF</h1>

[![Docker Pulls](https://img.shields.io/docker/pulls/frooodle/s-pdf)](https://hub.docker.com/r/frooodle/s-pdf)
[![Discord](https://img.shields.io/discord/1068636748814483718?label=Discord)](https://discord.gg/HYmhKj45pU)
[![OpenSSF Scorecard](https://api.scorecard.dev/projects/github.com/Stirling-Tools/Stirling-PDF/badge)](https://scorecard.dev/viewer/?uri=github.com/Stirling-Tools/Stirling-PDF)
[![GitHub Repo stars](https://img.shields.io/github/stars/stirling-tools/stirling-pdf?style=social)](https://github.com/Stirling-Tools/stirling-pdf)

<a href="https://www.producthunt.com/posts/stirling-pdf?embed=true&utm_source=badge-featured&utm_medium=badge&utm_souce=badge-stirling&#0045;pdf" target="_blank"><img src="https://api.producthunt.com/widgets/embed-image/v1/featured.svg?post_id=641239&theme=light" alt="Stirling&#0032;PDF - Open&#0032;source&#0032;locally&#0032;hosted&#0032;web&#0032;PDF&#0032;editor | Product Hunt" style="width: 250px; height: 54px;" width="250" height="54" /></a>
[![Deploy to DO](https://www.deploytodo.com/do-btn-blue.svg)](https://cloud.digitalocean.com/apps/new?repo=https://github.com/Stirling-Tools/Stirling-PDF/tree/digitalOcean&refcode=c3210994b1af)

[Stirling-PDF](https://www.stirlingpdf.com) is a robust, locally hosted web-based PDF manipulation tool using Docker. It enables you to carry out various operations on PDF files, including splitting, merging, converting, reorganizing, adding images, rotating, compressing, and more. This locally hosted web application has evolved to encompass a comprehensive set of features, addressing all your PDF requirements.

All files and PDFs exist either exclusively on the client side, reside in server memory only during task execution, or temporarily reside in a file solely for the execution of the task. Any file downloaded by the user will have been deleted from the server by that point.

Homepage: [https://stirlingpdf.com](https://stirlingpdf.com)

All documentation available at [https://docs.stirlingpdf.com/](https://docs.stirlingpdf.com/)

![stirling-home](images/stirling-home.jpg)

## Features

- Parallel file processing and downloads
- Dark mode support
- Custom download options
- Custom 'Pipelines' to run multiple features in an automated queue
- API for integration with external scripts
- Optional Login and Authentication support (see [here](https://docs.stirlingpdf.com/Advanced%20Configuration/System%20and%20Security) for documentation)
- Enterprise features like SSO (see [here](https://docs.stirlingpdf.com/Advanced%20Configuration/Single%20Sign-On%20Configuration) for documentation)
- Database Backup and Import (see [here](https://docs.stirlingpdf.com/Advanced%20Configuration/DATABASE) for documentation)

### 50+ PDF Operations

#### Organise
- **Merge**: Combine multiple PDFs into one
- **Split**: Divide PDFs into multiple files
- **Extract page(s)**: Extract specific pages from PDF
- **Remove**: Delete pages from PDF
- **Crop PDF**: Adjust PDF page boundaries
- **Rotate**: Rotate pages in 90-degree increments
- **Adjust page size/scale**: Resize page contents
- **Multi-Page Layout**: Add multiple pages to PDF
- **PDF to Single Large Page**: Convert to single continuous page
- **Organize**: Rearrange PDF pages

#### Convert to PDF
- **Image to PDF**: Convert images to PDF format
- **Convert file to PDF**: Convert various common file types to PDF
- **HTML to PDF**: Transform HTML documents to PDF
- **Markdown to PDF**: Convert Markdown files to PDF
- **CBZ to PDF**: Convert comic book archives
- **CBR to PDF**: Convert comic book rar archives
- **Email to PDF**: Convert email files to PDF
<<<<<<< HEAD
- **eBook to PDF**: Convert eBook formats (EPUB, MOBI, AZW3, FB2, TXT, DOCX) to PDF (using Calibre)
=======
- **Vector Image to PDF**: Convert vector images (PS, EPS, EPSF) to PDF format
>>>>>>> 30d83ec8

#### Convert from PDF
- **PDF to Word**: Convert to documet (docx, doc, odt) format
- **PDF to Image**: Extract PDF pages as images
- **PDF to RTF (Text)**: Convert to Rich Text Format
- **PDF to Presentation**: Convert to presentation (pptx, ppt, odp) format
- **PDF to CSV**: Extract tables to CSV
- **PDF to XML**: Convert to XML format
- **PDF to HTML**: Transform to HTML
- **PDF to PDF/A**: Convert to archival (PDF/A-1b, PDF/A-2b) format
- **PDF to Markdown**: Convert PDF to Markdown
- **PDF to CBZ**: Convert to comic book archive
- **PDF to CBR**: Convert to comic book rar archive
- **PDF to Vector Image**: Convert PDF to vector image (EPS, PS, PCL, XPS) format

#### Sign & Security
- **Sign**: Add digital signatures
- **Remove Password**: Remove PDF security
- **Add Watermark**: Apply watermarks
- **Sign with Certificate**: Certificate-based signing
- **Add Stamp to PDF**: Apply digital stamps
- **Auto Redact**: Automatically redact content
- **Change Permissions**: Modify access permissions
- **Add Password**: Apply PDF encryption
- **Manual Redaction**: Manual content redaction
- **Remove Certificate Sign**: Remove digital signatures
- **Sanitize**: Clean PDF of potential security issues
- **Validate PDF Signature**: Verify digital signatures

#### View & Edit
- **OCR / Cleanup scans**: Optical Character Recognition
- **Add Image**: Insert images into PDF
- **Extract Images**: Extract embedded images
- **Change Metadata**: Edit PDF metadata
- **Get ALL Info on PDF**: Comprehensive PDF analysis
- **Advanced Colour options**: Colour manipulation (various options for colour inversion, CMYK conversion)
- **Compare**: Compare PDF documents
- **Add Page Numbers**: Insert page numbering
- **Flatten**: Flatten PDF layers, and interactive elements
- **Remove Annotations**: Delete comments and markups
- **Remove Blank pages**: Delete empty pages
- **Remove Image**: Delete embedded images
- **View/Edit PDF**: Interactive PDF editing
- **Unlock PDF Forms**: Enable form editing
- **Add Attachments**: Attach files to PDF

#### Advanced
- **Compress**: Reduce file size
- **Pipeline**: Automated workflow processing (OCR images pipeline, prepare PDFs for emailing pipeline)
- **Adjust Colours/Contrast**: Colour and contrast adjustment
- **Auto Rename PDF File**: Automatic file renaming
- **Auto Split Pages**: Automatic page splitting
- **Detect/Split Scanned photos**: Photo detection and splitting
- **Overlay PDFs**: Layer PDFs over each other
- **Repair**: Fix corrupted PDFs
- **Show JavaScript**: Display embedded JavaScript
- **Auto Split by Size/Count**: Split by file size or page count
- **Split PDF by Chapters**: Chapter-based splitting
- **Split PDF by Sections**: Section-based splitting
- **Scanner Effect**: Apply scanner-like effects
- **Edit Table of Contents**: Modify PDF bookmarks and TOC

# 📖 Get Started

Visit our comprehensive documentation at [docs.stirlingpdf.com](https://docs.stirlingpdf.com) for:

- Installation guides for all platforms
- Configuration options
- Feature documentation
- API reference
- Security setup
- Enterprise features


## Supported Languages

Stirling-PDF currently supports 40 languages!

| Language                                     | Progress                               |
<<<<<<< HEAD
| -------------------------------------------- | -------------------------------------- |
| Arabic (العربية) (ar_AR)                     | ![59%](https://geps.dev/progress/59)   |
| Azerbaijani (Azərbaycan Dili) (az_AZ)        | ![60%](https://geps.dev/progress/60)   |
| Basque (Euskara) (eu_ES)                     | ![35%](https://geps.dev/progress/35)   |
| Bulgarian (Български) (bg_BG)                | ![66%](https://geps.dev/progress/66)   |
| Catalan (Català) (ca_CA)                     | ![66%](https://geps.dev/progress/66)   |
| Croatian (Hrvatski) (hr_HR)                  | ![96%](https://geps.dev/progress/96)   |
| Czech (Česky) (cs_CZ)                        | ![68%](https://geps.dev/progress/68)   |
| Danish (Dansk) (da_DK)                       | ![60%](https://geps.dev/progress/60)   |
| Dutch (Nederlands) (nl_NL)                   | ![58%](https://geps.dev/progress/58)   |
| English (English) (en_GB)                    | ![100%](https://geps.dev/progress/100) |
| English (US) (en_US)                         | ![100%](https://geps.dev/progress/100) |
| French (Français) (fr_FR)                    | ![88%](https://geps.dev/progress/88)   |
| German (Deutsch) (de_DE)                     | ![95%](https://geps.dev/progress/95)   |
| Greek (Ελληνικά) (el_GR)                     | ![65%](https://geps.dev/progress/65)   |
| Hindi (हिंदी) (hi_IN)                           | ![65%](https://geps.dev/progress/65)   |
=======
|----------------------------------------------|----------------------------------------|
| Arabic (العربية) (ar_AR)                     | ![58%](https://geps.dev/progress/58)   |
| Azerbaijani (Azərbaycan Dili) (az_AZ)        | ![59%](https://geps.dev/progress/59)   |
| Basque (Euskara) (eu_ES)                     | ![34%](https://geps.dev/progress/34)   |
| Bulgarian (Български) (bg_BG)                | ![64%](https://geps.dev/progress/64)   |
| Catalan (Català) (ca_CA)                     | ![64%](https://geps.dev/progress/64)   |
| Croatian (Hrvatski) (hr_HR)                  | ![93%](https://geps.dev/progress/93)   |
| Czech (Česky) (cs_CZ)                        | ![66%](https://geps.dev/progress/66)   |
| Danish (Dansk) (da_DK)                       | ![58%](https://geps.dev/progress/58)   |
| Dutch (Nederlands) (nl_NL)                   | ![57%](https://geps.dev/progress/57)   |
| English (English) (en_GB)                    | ![100%](https://geps.dev/progress/100) |
| English (US) (en_US)                         | ![100%](https://geps.dev/progress/100) |
| French (Français) (fr_FR)                    | ![90%](https://geps.dev/progress/90)   |
| German (Deutsch) (de_DE)                     | ![98%](https://geps.dev/progress/98)   |
| Greek (Ελληνικά) (el_GR)                     | ![64%](https://geps.dev/progress/64)   |
| Hindi (हिंदी) (hi_IN)                        | ![63%](https://geps.dev/progress/63)   |
>>>>>>> 30d83ec8
| Hungarian (Magyar) (hu_HU)                   | ![97%](https://geps.dev/progress/97)   |
| Indonesian (Bahasa Indonesia) (id_ID)        | ![59%](https://geps.dev/progress/59)   |
| Irish (Gaeilge) (ga_IE)                      | ![64%](https://geps.dev/progress/64)   |
| Italian (Italiano) (it_IT)                   | ![96%](https://geps.dev/progress/96)   |
<<<<<<< HEAD
| Japanese (日本語) (ja_JP)                    | ![90%](https://geps.dev/progress/90)   |
| Korean (한국어) (ko_KR)                      | ![66%](https://geps.dev/progress/66)   |
| Norwegian (Norsk) (no_NB)                    | ![64%](https://geps.dev/progress/64)   |
| Persian (فارسی) (fa_IR)                      | ![62%](https://geps.dev/progress/62)   |
| Polish (Polski) (pl_PL)                      | ![70%](https://geps.dev/progress/70)   |
| Portuguese (Português) (pt_PT)               | ![67%](https://geps.dev/progress/67)   |
| Portuguese Brazilian (Português) (pt_BR)     | ![74%](https://geps.dev/progress/74)   |
| Romanian (Română) (ro_RO)                    | ![56%](https://geps.dev/progress/56)   |
| Russian (Русский) (ru_RU)                    | ![90%](https://geps.dev/progress/90)   |
| Serbian Latin alphabet (Srpski) (sr_LATN_RS) | ![97%](https://geps.dev/progress/97)   |
| Simplified Chinese (简体中文) (zh_CN)        | ![91%](https://geps.dev/progress/91)   |
| Slovakian (Slovensky) (sk_SK)                | ![50%](https://geps.dev/progress/50)   |
| Slovenian (Slovenščina) (sl_SI)              | ![69%](https://geps.dev/progress/69)   |
| Spanish (Español) (es_ES)                    | ![95%](https://geps.dev/progress/95)   |
| Swedish (Svenska) (sv_SE)                    | ![63%](https://geps.dev/progress/63)   |
| Thai (ไทย) (th_TH)                           | ![57%](https://geps.dev/progress/57)   |
| Tibetan (བོད་ཡིག་) (bo_CN)                     | ![63%](https://geps.dev/progress/63)   |
| Traditional Chinese (繁體中文) (zh_TW)       | ![97%](https://geps.dev/progress/97)   |
| Turkish (Türkçe) (tr_TR)                     | ![96%](https://geps.dev/progress/96)   |
| Ukrainian (Українська) (uk_UA)               | ![69%](https://geps.dev/progress/69)   |
| Vietnamese (Tiếng Việt) (vi_VN)              | ![55%](https://geps.dev/progress/55)   |
| Malayalam (മലയാളം) (ml_IN)                     | ![71%](https://geps.dev/progress/71)   |
=======
| Japanese (日本語) (ja_JP)                       | ![92%](https://geps.dev/progress/92)   |
| Korean (한국어) (ko_KR)                         | ![64%](https://geps.dev/progress/64)   |
| Norwegian (Norsk) (no_NB)                    | ![62%](https://geps.dev/progress/62)   |
| Persian (فارسی) (fa_IR)                      | ![61%](https://geps.dev/progress/61)   |
| Polish (Polski) (pl_PL)                      | ![68%](https://geps.dev/progress/68)   |
| Portuguese (Português) (pt_PT)               | ![65%](https://geps.dev/progress/65)   |
| Portuguese Brazilian (Português) (pt_BR)     | ![72%](https://geps.dev/progress/72)   |
| Romanian (Română) (ro_RO)                    | ![54%](https://geps.dev/progress/54)   |
| Russian (Русский) (ru_RU)                    | ![87%](https://geps.dev/progress/87)   |
| Serbian Latin alphabet (Srpski) (sr_LATN_RS) | ![95%](https://geps.dev/progress/95)   |
| Simplified Chinese (简体中文) (zh_CN)            | ![88%](https://geps.dev/progress/88)   |
| Slovakian (Slovensky) (sk_SK)                | ![49%](https://geps.dev/progress/49)   |
| Slovenian (Slovenščina) (sl_SI)              | ![67%](https://geps.dev/progress/67)   |
| Spanish (Español) (es_ES)                    | ![93%](https://geps.dev/progress/93)   |
| Swedish (Svenska) (sv_SE)                    | ![62%](https://geps.dev/progress/62)   |
| Thai (ไทย) (th_TH)                           | ![56%](https://geps.dev/progress/56)   |
| Tibetan (བོད་ཡིག་) (bo_CN)                   | ![61%](https://geps.dev/progress/61)   |
| Traditional Chinese (繁體中文) (zh_TW)           | ![97%](https://geps.dev/progress/97)   |
| Turkish (Türkçe) (tr_TR)                     | ![94%](https://geps.dev/progress/94)   |
| Ukrainian (Українська) (uk_UA)               | ![67%](https://geps.dev/progress/67)   |
| Vietnamese (Tiếng Việt) (vi_VN)              | ![54%](https://geps.dev/progress/54)   |
| Malayalam (മലയാളം) (ml_IN)                   | ![69%](https://geps.dev/progress/69)   |
>>>>>>> 30d83ec8

## Stirling PDF Enterprise

Stirling PDF offers an Enterprise edition of its software. This is the same great software but with added features, support and comforts.
Check out our [Enterprise docs](https://docs.stirlingpdf.com/Pro)


## 🤝 Looking to contribute?

Join our community:
- [Contribution Guidelines](CONTRIBUTING.md)
- [Translation Guide (How to add custom languages)](devGuide/HowToAddNewLanguage.md)
- [Developer Guide](devGuide/DeveloperGuide.md)
- [Issue Tracker](https://github.com/Stirling-Tools/Stirling-PDF/issues)
- [Discord Community](https://discord.gg/HYmhKj45pU)<|MERGE_RESOLUTION|>--- conflicted
+++ resolved
@@ -52,11 +52,8 @@
 - **CBZ to PDF**: Convert comic book archives
 - **CBR to PDF**: Convert comic book rar archives
 - **Email to PDF**: Convert email files to PDF
-<<<<<<< HEAD
 - **eBook to PDF**: Convert eBook formats (EPUB, MOBI, AZW3, FB2, TXT, DOCX) to PDF (using Calibre)
-=======
 - **Vector Image to PDF**: Convert vector images (PS, EPS, EPSF) to PDF format
->>>>>>> 30d83ec8
 
 #### Convert from PDF
 - **PDF to Word**: Convert to documet (docx, doc, odt) format
@@ -136,24 +133,6 @@
 Stirling-PDF currently supports 40 languages!
 
 | Language                                     | Progress                               |
-<<<<<<< HEAD
-| -------------------------------------------- | -------------------------------------- |
-| Arabic (العربية) (ar_AR)                     | ![59%](https://geps.dev/progress/59)   |
-| Azerbaijani (Azərbaycan Dili) (az_AZ)        | ![60%](https://geps.dev/progress/60)   |
-| Basque (Euskara) (eu_ES)                     | ![35%](https://geps.dev/progress/35)   |
-| Bulgarian (Български) (bg_BG)                | ![66%](https://geps.dev/progress/66)   |
-| Catalan (Català) (ca_CA)                     | ![66%](https://geps.dev/progress/66)   |
-| Croatian (Hrvatski) (hr_HR)                  | ![96%](https://geps.dev/progress/96)   |
-| Czech (Česky) (cs_CZ)                        | ![68%](https://geps.dev/progress/68)   |
-| Danish (Dansk) (da_DK)                       | ![60%](https://geps.dev/progress/60)   |
-| Dutch (Nederlands) (nl_NL)                   | ![58%](https://geps.dev/progress/58)   |
-| English (English) (en_GB)                    | ![100%](https://geps.dev/progress/100) |
-| English (US) (en_US)                         | ![100%](https://geps.dev/progress/100) |
-| French (Français) (fr_FR)                    | ![88%](https://geps.dev/progress/88)   |
-| German (Deutsch) (de_DE)                     | ![95%](https://geps.dev/progress/95)   |
-| Greek (Ελληνικά) (el_GR)                     | ![65%](https://geps.dev/progress/65)   |
-| Hindi (हिंदी) (hi_IN)                           | ![65%](https://geps.dev/progress/65)   |
-=======
 |----------------------------------------------|----------------------------------------|
 | Arabic (العربية) (ar_AR)                     | ![58%](https://geps.dev/progress/58)   |
 | Azerbaijani (Azərbaycan Dili) (az_AZ)        | ![59%](https://geps.dev/progress/59)   |
@@ -170,35 +149,10 @@
 | German (Deutsch) (de_DE)                     | ![98%](https://geps.dev/progress/98)   |
 | Greek (Ελληνικά) (el_GR)                     | ![64%](https://geps.dev/progress/64)   |
 | Hindi (हिंदी) (hi_IN)                        | ![63%](https://geps.dev/progress/63)   |
->>>>>>> 30d83ec8
 | Hungarian (Magyar) (hu_HU)                   | ![97%](https://geps.dev/progress/97)   |
 | Indonesian (Bahasa Indonesia) (id_ID)        | ![59%](https://geps.dev/progress/59)   |
 | Irish (Gaeilge) (ga_IE)                      | ![64%](https://geps.dev/progress/64)   |
 | Italian (Italiano) (it_IT)                   | ![96%](https://geps.dev/progress/96)   |
-<<<<<<< HEAD
-| Japanese (日本語) (ja_JP)                    | ![90%](https://geps.dev/progress/90)   |
-| Korean (한국어) (ko_KR)                      | ![66%](https://geps.dev/progress/66)   |
-| Norwegian (Norsk) (no_NB)                    | ![64%](https://geps.dev/progress/64)   |
-| Persian (فارسی) (fa_IR)                      | ![62%](https://geps.dev/progress/62)   |
-| Polish (Polski) (pl_PL)                      | ![70%](https://geps.dev/progress/70)   |
-| Portuguese (Português) (pt_PT)               | ![67%](https://geps.dev/progress/67)   |
-| Portuguese Brazilian (Português) (pt_BR)     | ![74%](https://geps.dev/progress/74)   |
-| Romanian (Română) (ro_RO)                    | ![56%](https://geps.dev/progress/56)   |
-| Russian (Русский) (ru_RU)                    | ![90%](https://geps.dev/progress/90)   |
-| Serbian Latin alphabet (Srpski) (sr_LATN_RS) | ![97%](https://geps.dev/progress/97)   |
-| Simplified Chinese (简体中文) (zh_CN)        | ![91%](https://geps.dev/progress/91)   |
-| Slovakian (Slovensky) (sk_SK)                | ![50%](https://geps.dev/progress/50)   |
-| Slovenian (Slovenščina) (sl_SI)              | ![69%](https://geps.dev/progress/69)   |
-| Spanish (Español) (es_ES)                    | ![95%](https://geps.dev/progress/95)   |
-| Swedish (Svenska) (sv_SE)                    | ![63%](https://geps.dev/progress/63)   |
-| Thai (ไทย) (th_TH)                           | ![57%](https://geps.dev/progress/57)   |
-| Tibetan (བོད་ཡིག་) (bo_CN)                     | ![63%](https://geps.dev/progress/63)   |
-| Traditional Chinese (繁體中文) (zh_TW)       | ![97%](https://geps.dev/progress/97)   |
-| Turkish (Türkçe) (tr_TR)                     | ![96%](https://geps.dev/progress/96)   |
-| Ukrainian (Українська) (uk_UA)               | ![69%](https://geps.dev/progress/69)   |
-| Vietnamese (Tiếng Việt) (vi_VN)              | ![55%](https://geps.dev/progress/55)   |
-| Malayalam (മലയാളം) (ml_IN)                     | ![71%](https://geps.dev/progress/71)   |
-=======
 | Japanese (日本語) (ja_JP)                       | ![92%](https://geps.dev/progress/92)   |
 | Korean (한국어) (ko_KR)                         | ![64%](https://geps.dev/progress/64)   |
 | Norwegian (Norsk) (no_NB)                    | ![62%](https://geps.dev/progress/62)   |
@@ -221,7 +175,6 @@
 | Ukrainian (Українська) (uk_UA)               | ![67%](https://geps.dev/progress/67)   |
 | Vietnamese (Tiếng Việt) (vi_VN)              | ![54%](https://geps.dev/progress/54)   |
 | Malayalam (മലയാളം) (ml_IN)                   | ![69%](https://geps.dev/progress/69)   |
->>>>>>> 30d83ec8
 
 ## Stirling PDF Enterprise
 
