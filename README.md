--- conflicted
+++ resolved
@@ -169,32 +169,20 @@
 
 | Language                                    | Progress                               |
 | ------------------------------------------- | -------------------------------------- |
-| Arabic (العربية) (ar_AR)                    | ![44%](https://geps.dev/progress/44)   |
+| Arabic (العربية) (ar_AR)                    | ![45%](https://geps.dev/progress/45)   |
 | Basque (Euskara) (eu_ES)                    | ![61%](https://geps.dev/progress/61)   |
-| Bulgarian (Български) (bg_BG)               | ![93%](https://geps.dev/progress/93)   |
-| Catalan (Català) (ca_CA)                    | ![47%](https://geps.dev/progress/47)   |
-| Croatian (Hrvatski) (hr_HR)                 | ![93%](https://geps.dev/progress/93)   |
+| Bulgarian (Български) (bg_BG)               | ![94%](https://geps.dev/progress/94)   |
+| Catalan (Català) (ca_CA)                    | ![48%](https://geps.dev/progress/48)   |
+| Croatian (Hrvatski) (hr_HR)                 | ![94%](https://geps.dev/progress/94)   |
 | Czech (Česky) (cs_CZ)                       | ![89%](https://geps.dev/progress/89)   |
 | Danish (Dansk) (da_DK)                      | ![9%](https://geps.dev/progress/9)   |
 | Dutch (Nederlands) (nl_NL)                  | ![95%](https://geps.dev/progress/95)   |
 | English (English) (en_GB)                   | ![100%](https://geps.dev/progress/100) |
 | English (US) (en_US)                        | ![100%](https://geps.dev/progress/100) |
-| French (Français) (fr_FR)                   | ![92%](https://geps.dev/progress/92)   |
-| German (Deutsch) (de_DE)                    | ![98%](https://geps.dev/progress/98) |
+| French (Français) (fr_FR)                   | ![93%](https://geps.dev/progress/93)   |
+| German (Deutsch) (de_DE)                    | ![99%](https://geps.dev/progress/99) |
 | Greek (Ελληνικά) (el_GR)                    | ![81%](https://geps.dev/progress/81)   |
 | Hindi (हिंदी) (hi_IN)                          | ![76%](https://geps.dev/progress/76)   |
-<<<<<<< HEAD
-| Hungarian (Magyar) (hu_HU)                  | ![74%](https://geps.dev/progress/74)   |
-| Indonesia (Bahasa Indonesia) (id_ID)        | ![75%](https://geps.dev/progress/75)   |
-| Irish (Gaeilge) (ga_IE)                     | ![97%](https://geps.dev/progress/97)   |
-| Italian (Italiano) (it_IT)                  | ![98%](https://geps.dev/progress/98)   |
-| Japanese (日本語) (ja_JP)                   | ![91%](https://geps.dev/progress/91)   |
-| Korean (한국어) (ko_KR)                     | ![83%](https://geps.dev/progress/83)   |
-| Norwegian (Norsk) (no_NB)                   | ![96%](https://geps.dev/progress/96)   |
-| Polish (Polski) (pl_PL)                     | ![91%](https://geps.dev/progress/91)   |
-| Portuguese (Português) (pt_PT)              | ![77%](https://geps.dev/progress/77)   |
-| Portuguese Brazilian (Português) (pt_BR)    | ![58%](https://geps.dev/progress/58)   |
-=======
 | Hungarian (Magyar) (hu_HU)                  | ![75%](https://geps.dev/progress/75)   |
 | Indonesia (Bahasa Indonesia) (id_ID)        | ![76%](https://geps.dev/progress/76)   |
 | Irish (Gaeilge) (ga_IE)                     | ![98%](https://geps.dev/progress/98)   |
@@ -205,19 +193,18 @@
 | Polish (Polski) (pl_PL)                     | ![92%](https://geps.dev/progress/92)   |
 | Portuguese (Português) (pt_PT)              | ![78%](https://geps.dev/progress/78)   |
 | Portuguese Brazilian (Português) (pt_BR)    | ![85%](https://geps.dev/progress/85)   |
->>>>>>> 987d793e
 | Romanian (Română) (ro_RO)                   | ![38%](https://geps.dev/progress/38)   |
 | Russian (Русский) (ru_RU)                   | ![83%](https://geps.dev/progress/83)   |
-| Sebian Latin alphabet (Srpski) (sr_LATN_RS) | ![77%](https://geps.dev/progress/77)   |
-| Simplified Chinese (简体中文) (zh_CN)       | ![97%](https://geps.dev/progress/97)   |
+| Sebian Latin alphabet (Srpski) (sr_LATN_RS) | ![78%](https://geps.dev/progress/78)   |
+| Simplified Chinese (简体中文) (zh_CN)       | ![98%](https://geps.dev/progress/98)   |
 | Slovakian (Slovensky) (sk_SK)               | ![91%](https://geps.dev/progress/91)   |
-| Spanish (Español) (es_ES)                   | ![96%](https://geps.dev/progress/96)   |
+| Spanish (Español) (es_ES)                   | ![97%](https://geps.dev/progress/97)   |
 | Swedish (Svenska) (sv_SE)                   | ![39%](https://geps.dev/progress/39)   |
-| Thai (ไทย) (th_TH)                          | ![98%](https://geps.dev/progress/98) |
+| Thai (ไทย) (th_TH)                          | ![99%](https://geps.dev/progress/99) |
 | Traditional Chinese (繁體中文) (zh_TW)      | ![97%](https://geps.dev/progress/97)   |
-| Turkish (Türkçe) (tr_TR)                    | ![97%](https://geps.dev/progress/97)   |
-| Ukrainian (Українська) (uk_UA)              | ![88%](https://geps.dev/progress/88)   |
-| Vietnamese (Tiếng Việt) (vi_VN)             | ![97%](https://geps.dev/progress/97)   |
+| Turkish (Türkçe) (tr_TR)                    | ![98%](https://geps.dev/progress/98)   |
+| Ukrainian (Українська) (uk_UA)              | ![89%](https://geps.dev/progress/89)   |
+| Vietnamese (Tiếng Việt) (vi_VN)             | ![98%](https://geps.dev/progress/98)   |
 
 ## Contributing (creating issues, translations, fixing bugs, etc.)
 
