<p align="center"><img src="https://raw.githubusercontent.com/Stirling-Tools/Stirling-PDF/main/docs/stirling.png" width="80"></p>
<h1 align="center">Stirling-PDF</h1>

[![Docker Pulls](https://img.shields.io/docker/pulls/frooodle/s-pdf)](https://hub.docker.com/r/frooodle/s-pdf)
[![Discord](https://img.shields.io/discord/1068636748814483718?label=Discord)](https://discord.gg/Cn8pWhQRxZ)
[![Docker Image Version (tag latest semver)](https://img.shields.io/docker/v/frooodle/s-pdf/latest)](https://github.com/Stirling-Tools/Stirling-PDF/)
[![GitHub Repo stars](https://img.shields.io/github/stars/stirling-tools/stirling-pdf?style=social)](https://github.com/Stirling-Tools/stirling-pdf)

<a href="https://www.producthunt.com/posts/stirling-pdf?embed=true&utm_source=badge-featured&utm_medium=badge&utm_souce=badge-stirling&#0045;pdf" target="_blank"><img src="https://api.producthunt.com/widgets/embed-image/v1/featured.svg?post_id=641239&theme=light" alt="Stirling&#0032;PDF - Open&#0032;source&#0032;locally&#0032;hosted&#0032;web&#0032;PDF&#0032;editor | Product Hunt" style="width: 250px; height: 54px;" width="250" height="54" /></a>
[![Deploy to DO](https://www.deploytodo.com/do-btn-blue.svg)](https://cloud.digitalocean.com/apps/new?repo=https://github.com/Stirling-Tools/Stirling-PDF/tree/digitalOcean&refcode=c3210994b1af)

[Stirling-PDF](https://www.stirlingpdf.com) is a robust, locally hosted web-based PDF manipulation tool using Docker. It enables you to carry out various operations on PDF files, including splitting, merging, converting, reorganizing, adding images, rotating, compressing, and more. This locally hosted web application has evolved to encompass a comprehensive set of features, addressing all your PDF requirements.

Stirling-PDF does not initiate any outbound calls for record-keeping or tracking purposes.

All files and PDFs exist either exclusively on the client side, reside in server memory only during task execution, or temporarily reside in a file solely for the execution of the task. Any file downloaded by the user will have been deleted from the server by that point.

![stirling-home](images/stirling-home.jpg)

## Features

- Enterprise features like SSO Check [here](https://docs.stirlingpdf.com/Enterprise%20Edition) 
- Dark mode support
- Custom download options
- Parallel file processing and downloads
- Custom 'Pipelines' to run multiple features in a queue
- API for integration with external scripts
- Optional Login and Authentication support (see [here](https://github.com/Stirling-Tools/Stirling-PDF/tree/main#login-authentication) for documentation)
- Database Backup and Import (see [here](https://github.com/Stirling-Tools/Stirling-PDF/blob/main/DATABASE.md) for documentation)


## PDF Features

### Page Operations

- View and modify PDFs - View multi-page PDFs with custom viewing, sorting, and searching. Plus on-page edit features like annotate, draw, and adding text and images. (Using PDF.js with Joxit and Liberation fonts)
- Full interactive GUI for merging/splitting/rotating/moving PDFs and their pages
- Merge multiple PDFs into a single resultant file
- Split PDFs into multiple files at specified page numbers or extract all pages as individual files
- Reorganize PDF pages into different orders
- Rotate PDFs in 90-degree increments
- Remove pages
- Multi-page layout (format PDFs into a multi-paged page)
- Scale page contents size by set percentage
- Adjust contrast
- Crop PDF
- Auto split PDF (with physically scanned page dividers)
- Extract page(s)
- Convert PDF to a single page
- Overlay PDFs on top of each other
- PDF to single page
- Split PDF by sections

### Conversion Operations

- Convert PDFs to and from images
- Convert any common file to PDF (using LibreOffice)
- Convert PDF to Word/PowerPoint/others (using LibreOffice)
- Convert HTML to PDF
- Convert PDF to xml
- Convert PDF to CSV
- URL to PDF
- Markdown to PDF

### Security & Permissions

- Add and remove passwords
- Change/set PDF permissions
- Add watermark(s)
- Certify/sign PDFs
- Sanitize PDFs
- Auto-redact text

### Other Operations

- Add/generate/write signatures
- Split by Size or PDF
- Repair PDFs
- Detect and remove blank pages
- Compare two PDFs and show differences in text
- Add images to PDFs
- Compress PDFs to decrease their filesize (using qpdf)
- Extract images from PDF
- Remove images from PDF
- Extract images from scans
- Remove annotations
- Add page numbers
- Auto rename file by detecting PDF header text
- OCR on PDF (using tesseract)
- PDF/A conversion (using libreoffice)
- Edit metadata
- Flatten PDFs
- Get all information on a PDF to view or export as JSON
- Show/detect embedded JavaScript

For an overview of the tasks and the technology each uses, please view [Endpoint-groups.md](https://github.com/Stirling-Tools/Stirling-PDF/blob/main/Endpoint-groups.md).

A demo of the app is available [here](https://stirlingpdf.io).

## Technologies Used

- Spring Boot + Thymeleaf
- [PDFBox](https://github.com/apache/pdfbox/tree/trunk)
- [LibreOffice](https://www.libreoffice.org/discover/libreoffice/) for advanced conversions
- [qpdf](https://github.com/qpdf/qpdf)
- HTML, CSS, JavaScript
- Docker
- [PDF.js](https://github.com/mozilla/pdf.js)
- [PDF-LIB.js](https://github.com/Hopding/pdf-lib)

## How to Use

### Windows

For Windows users, download the latest Stirling-PDF.exe from our [release](https://github.com/Stirling-Tools/Stirling-PDF/releases) section or by clicking [here](https://github.com/Stirling-Tools/Stirling-PDF/releases/latest/download/Stirling-PDF.exe).

### Locally

Please view the [LocalRunGuide](https://github.com/Stirling-Tools/Stirling-PDF/blob/main/LocalRunGuide.md).

### Docker / Podman

> [!NOTE]
> <https://hub.docker.com/r/stirlingtools/stirling-pdf>

Stirling-PDF has three different versions: a full version, an ultra-lite version, and a 'fat' version. Depending on the types of features you use, you may want a smaller image to save on space. To see what the different versions offer, please look at our [version mapping](https://github.com/Stirling-Tools/Stirling-PDF/blob/main/Version-groups.md). For people that don't mind space optimization, just use the latest tag.

![Docker Image Size (tag)](https://img.shields.io/docker/image-size/stirlingtools/stirling-pdf/latest?label=Stirling-PDF%20Full)
![Docker Image Size (tag)](https://img.shields.io/docker/image-size/stirlingtools/stirling-pdf/latest-ultra-lite?label=Stirling-PDF%20Ultra-Lite)
![Docker Image Size (tag)](https://img.shields.io/docker/image-size/stirlingtools/stirling-pdf/latest-fat?label=Stirling-PDF%20Fat)

Please note in the examples below, you may need to change the volume paths as needed, e.g., `./extraConfigs:/configs` to `/opt/stirlingpdf/extraConfigs:/configs`.

### Docker Run

```bash
docker run -d \
  -p 8080:8080 \
  -v ./trainingData:/usr/share/tessdata \
  -v ./extraConfigs:/configs \
  -v ./logs:/logs \
# Optional customization (not required)
# -v /location/of/customFiles:/customFiles \
  -e DOCKER_ENABLE_SECURITY=false \
  -e INSTALL_BOOK_AND_ADVANCED_HTML_OPS=false \
  -e LANGS=en_GB \
  --name stirling-pdf \
  stirlingtools/stirling-pdf:latest
```

### Docker Compose

```yaml
version: '3.3'
services:
  stirling-pdf:
    image: stirlingtools/stirling-pdf:latest
    ports:
      - '8080:8080'
    volumes:
      - ./trainingData:/usr/share/tessdata # Required for extra OCR languages
      - ./extraConfigs:/configs
#      - ./customFiles:/customFiles/
#      - ./logs:/logs/
    environment:
      - DOCKER_ENABLE_SECURITY=false
      - INSTALL_BOOK_AND_ADVANCED_HTML_OPS=false
      - LANGS=en_GB
```

Note: Podman is CLI-compatible with Docker, so simply replace "docker" with "podman".

### Kubernetes

See the kubernetes helm chart [here](https://github.com/Stirling-Tools/Stirling-PDF-chart)

## Enable OCR/Compression Feature

Please view the [HowToUseOCR.md](https://github.com/Stirling-Tools/Stirling-PDF/blob/main/HowToUseOCR.md).

## Reuse Stored Files

Certain functionality like `Sign` supports pre-saved files stored at `/customFiles/signatures/`. Image files placed within here will be accessible to be used via the web UI. Currently, this supports two folder types:

- `/customFiles/signatures/ALL_USERS`: Accessible to all users, useful for organizations where many users use the same files or for users not using authentication
- `/customFiles/signatures/{username}`: Such as `/customFiles/signatures/froodle`, accessible only to the `froodle` username, private for all others

## Supported Languages

Stirling-PDF currently supports 37 languages!

| Language                                     | Progress                               |
| -------------------------------------------- | -------------------------------------- |
<<<<<<< HEAD
| Arabic (العربية) (ar_AR)                        | ![97%](https://geps.dev/progress/97)   |
| Azerbaijani (Azərbaycan Dili) (az_AZ)        | ![50%](https://geps.dev/progress/50)   |
| Basque (Euskara) (eu_ES)                     | ![55%](https://geps.dev/progress/55)   |
| Bulgarian (Български) (bg_BG)                | ![96%](https://geps.dev/progress/96)   |
| Catalan (Català) (ca_CA)                     | ![90%](https://geps.dev/progress/90)   |
| Croatian (Hrvatski) (hr_HR)                  | ![98%](https://geps.dev/progress/98)   |
| Czech (Česky) (cs_CZ)                        | ![97%](https://geps.dev/progress/97)   |
| Danish (Dansk) (da_DK)                       | ![96%](https://geps.dev/progress/96)   |
| Dutch (Nederlands) (nl_NL)                   | ![96%](https://geps.dev/progress/96)   |
| English (English) (en_GB)                    | ![100%](https://geps.dev/progress/100) |
| English (US) (en_US)                         | ![100%](https://geps.dev/progress/100) |
| French (Français) (fr_FR)                    | ![97%](https://geps.dev/progress/97)   |
| German (Deutsch) (de_DE)                     | ![99%](https://geps.dev/progress/99)   |
| Greek (Ελληνικά) (el_GR)                     | ![97%](https://geps.dev/progress/97)   |
| Hindi (हिंदी) (hi_IN)                          | ![95%](https://geps.dev/progress/95)   |
| Hungarian (Magyar) (hu_HU)                   | ![98%](https://geps.dev/progress/98)   |
| Indonesian (Bahasa Indonesia) (id_ID)        | ![97%](https://geps.dev/progress/97)   |
| Irish (Gaeilge) (ga_IE)                      | ![88%](https://geps.dev/progress/88)   |
| Italian (Italiano) (it_IT)                   | ![99%](https://geps.dev/progress/99)   |
| Japanese (日本語) (ja_JP)                    | ![85%](https://geps.dev/progress/85)   |
| Korean (한국어) (ko_KR)                      | ![95%](https://geps.dev/progress/95)   |
| Norwegian (Norsk) (no_NB)                    | ![87%](https://geps.dev/progress/87)   |
| Polish (Polski) (pl_PL)                      | ![97%](https://geps.dev/progress/97)   |
| Portuguese (Português) (pt_PT)               | ![97%](https://geps.dev/progress/97)   |
| Portuguese Brazilian (Português) (pt_BR)     | ![98%](https://geps.dev/progress/98)   |
| Romanian (Română) (ro_RO)                    | ![90%](https://geps.dev/progress/90)   |
| Russian (Русский) (ru_RU)                    | ![97%](https://geps.dev/progress/97)   |
| Serbian Latin alphabet (Srpski) (sr_LATN_RS) | ![70%](https://geps.dev/progress/70)   |
| Simplified Chinese (简体中文) (zh_CN)         | ![91%](https://geps.dev/progress/91)   |
| Slovakian (Slovensky) (sk_SK)                | ![82%](https://geps.dev/progress/82)   |
| Spanish (Español) (es_ES)                    | ![98%](https://geps.dev/progress/98)   |
| Swedish (Svenska) (sv_SE)                    | ![97%](https://geps.dev/progress/97)   |
| Thai (ไทย) (th_TH)                           | ![96%](https://geps.dev/progress/96)   |
| Traditional Chinese (繁體中文) (zh_TW)        | ![98%](https://geps.dev/progress/98)   |
| Turkish (Türkçe) (tr_TR)                     | ![92%](https://geps.dev/progress/92)   |
| Ukrainian (Українська) (uk_UA)               | ![80%](https://geps.dev/progress/80)   |
| Vietnamese (Tiếng Việt) (vi_VN)              | ![88%](https://geps.dev/progress/88)   |
=======
| Arabic (العربية) (ar_AR)                        | ![98%](https://geps.dev/progress/98)   |
| Azerbaijani (Azərbaycan Dili) (az_AZ)        | ![76%](https://geps.dev/progress/76)   |
| Basque (Euskara) (eu_ES)                     | ![54%](https://geps.dev/progress/54)   |
| Bulgarian (Български) (bg_BG)                | ![94%](https://geps.dev/progress/94)   |
| Catalan (Català) (ca_CA)                     | ![88%](https://geps.dev/progress/88)   |
| Croatian (Hrvatski) (hr_HR)                  | ![96%](https://geps.dev/progress/96)   |
| Czech (Česky) (cs_CZ)                        | ![95%](https://geps.dev/progress/95)   |
| Danish (Dansk) (da_DK)                       | ![94%](https://geps.dev/progress/94)   |
| Dutch (Nederlands) (nl_NL)                   | ![94%](https://geps.dev/progress/94)   |
| English (English) (en_GB)                    | ![100%](https://geps.dev/progress/100) |
| English (US) (en_US)                         | ![100%](https://geps.dev/progress/100) |
| French (Français) (fr_FR)                    | ![97%](https://geps.dev/progress/97)   |
| German (Deutsch) (de_DE)                     | ![97%](https://geps.dev/progress/97)   |
| Greek (Ελληνικά) (el_GR)                     | ![95%](https://geps.dev/progress/95)   |
| Hindi (हिंदी) (hi_IN)                          | ![93%](https://geps.dev/progress/93)   |
| Hungarian (Magyar) (hu_HU)                   | ![96%](https://geps.dev/progress/96)   |
| Indonesian (Bahasa Indonesia) (id_ID)        | ![95%](https://geps.dev/progress/95)   |
| Irish (Gaeilge) (ga_IE)                      | ![86%](https://geps.dev/progress/86)   |
| Italian (Italiano) (it_IT)                   | ![98%](https://geps.dev/progress/98)   |
| Japanese (日本語) (ja_JP)                    | ![83%](https://geps.dev/progress/83)   |
| Korean (한국어) (ko_KR)                      | ![93%](https://geps.dev/progress/93)   |
| Norwegian (Norsk) (no_NB)                    | ![86%](https://geps.dev/progress/86)   |
| Polish (Polski) (pl_PL)                      | ![95%](https://geps.dev/progress/95)   |
| Portuguese (Português) (pt_PT)               | ![95%](https://geps.dev/progress/95)   |
| Portuguese Brazilian (Português) (pt_BR)     | ![96%](https://geps.dev/progress/96)   |
| Romanian (Română) (ro_RO)                    | ![88%](https://geps.dev/progress/88)   |
| Russian (Русский) (ru_RU)                    | ![95%](https://geps.dev/progress/95)   |
| Serbian Latin alphabet (Srpski) (sr_LATN_RS) | ![69%](https://geps.dev/progress/69)   |
| Simplified Chinese (简体中文) (zh_CN)         | ![89%](https://geps.dev/progress/89)   |
| Slovakian (Slovensky) (sk_SK)                | ![80%](https://geps.dev/progress/80)   |
| Spanish (Español) (es_ES)                    | ![96%](https://geps.dev/progress/96)   |
| Swedish (Svenska) (sv_SE)                    | ![95%](https://geps.dev/progress/95)   |
| Thai (ไทย) (th_TH)                           | ![94%](https://geps.dev/progress/94)   |
| Traditional Chinese (繁體中文) (zh_TW)        | ![96%](https://geps.dev/progress/96)   |
| Turkish (Türkçe) (tr_TR)                     | ![90%](https://geps.dev/progress/90)   |
| Ukrainian (Українська) (uk_UA)               | ![78%](https://geps.dev/progress/78)   |
| Vietnamese (Tiếng Việt) (vi_VN)              | ![86%](https://geps.dev/progress/86)   |
>>>>>>> d832a90d

## Contributing (Creating Issues, Translations, Fixing Bugs, etc.)

Please see our [Contributing Guide](CONTRIBUTING.md).

## Stirling PDF Enterprise

Stirling PDF offers a Enterprise edition of its software, This is the same great software but with added features and comforts

### Whats included

- Prioritised Support tickets via support@stirlingpdf.com to reach directly to Stirling-PDF team for support and 1:1 meetings where applicable (Provided they come from same email domain registered with us)
- Prioritised Enhancements to Stirling-PDF where applicable 
- Base SSO support
- Advanced SSO such as automated login handling (Coming very soon)
- SAML SSO (Coming very soon)
- Custom automated metadata handling
- Advanced user configurations (Coming soon)
- Plus other exciting features to come

Check out of [docs](https://docs.stirlingpdf.com/Enterprise%20Edition) on it or our official [website](https://www.stirlingpdf.com)

## Customization

Stirling-PDF allows easy customization of the app, including things like:

- Custom application name
- Custom slogans, icons, HTML, images, CSS, etc. (via file overrides)

There are two options for this, either using the generated settings file `settings.yml`, which is located in the `/configs` directory and follows standard YAML formatting, or using environment variables, which would override the settings file.

For example, in `settings.yml`, you might have:

```yaml
security:
  enableLogin: 'true'
```

To have this via an environment variable, you would use `SECURITY_ENABLELOGIN`.

The current list of settings is:

```yaml
security:
  enableLogin: false # set to 'true' to enable login
  csrfDisabled: true # set to 'true' to disable CSRF protection (not recommended for production)
  loginAttemptCount: 5 # lock user account after 5 tries; when using e.g. Fail2Ban you can deactivate the function with -1
  loginResetTimeMinutes: 120 # lock account for 2 hours after x attempts
  loginMethod: all # 'all' (Login Username/Password and OAuth2[must be enabled and configured]), 'normal'(only Login with Username/Password) or 'oauth2'(only Login with OAuth2)
  initialLogin:
    username: '' # initial username for the first login
    password: '' # initial password for the first login
  oauth2:
    enabled: false # set to 'true' to enable login (Note: enableLogin must also be 'true' for this to work)
    client:
      keycloak:
        issuer: '' # URL of the Keycloak realm's OpenID Connect Discovery endpoint
        clientId: '' # client ID for Keycloak OAuth2
        clientSecret: '' # client secret for Keycloak OAuth2
        scopes: openid, profile, email # scopes for Keycloak OAuth2
        useAsUsername: preferred_username # field to use as the username for Keycloak OAuth2
      google:
        clientId: '' # client ID for Google OAuth2
        clientSecret: '' # client secret for Google OAuth2
        scopes: https://www.googleapis.com/auth/userinfo.email, https://www.googleapis.com/auth/userinfo.profile # scopes for Google OAuth2
        useAsUsername: email # field to use as the username for Google OAuth2
      github:
        clientId: '' # client ID for GitHub OAuth2
        clientSecret: '' # client secret for GitHub OAuth2
        scopes: read:user # scope for GitHub OAuth2
        useAsUsername: login # field to use as the username for GitHub OAuth2
    issuer: '' # set to any provider that supports OpenID Connect Discovery (/.well-known/openid-configuration) endpoint
    clientId: '' # client ID from your provider
    clientSecret: '' # client secret from your provider
    autoCreateUser: false # set to 'true' to allow auto-creation of non-existing users
    blockRegistration: false # set to 'true' to deny login with SSO without prior registration by an admin
    useAsUsername: email # default is 'email'; custom fields can be used as the username
    scopes: openid, profile, email # specify the scopes for which the application will request permissions
    provider: google # set this to your OAuth provider's name, e.g., 'google' or 'keycloak'
  saml2:
    enabled: false # currently in alpha, not recommended for use yet, enableAlphaFunctionality must be set to true
    autoCreateUser: false # set to 'true' to allow auto-creation of non-existing users
    blockRegistration: false # set to 'true' to deny login with SSO without prior registration by an admin
    registrationId: stirling
    idpMetadataUri: https://dev-XXXXXXXX.okta.com/app/externalKey/sso/saml/metadata
    idpSingleLogoutUrl: https://dev-XXXXXXXX.okta.com/app/dev-XXXXXXXX_stirlingpdf_1/externalKey/slo/saml
    idpSingleLoginUrl: https://dev-XXXXXXXX.okta.com/app/dev-XXXXXXXX_stirlingpdf_1/externalKey/sso/saml
    idpIssuer: http://www.okta.com/externalKey
    idpCert: classpath:okta.crt
    privateKey: classpath:saml-private-key.key
    spCert: classpath:saml-public-cert.crt

enterpriseEdition:
  enabled: false # set to 'true' to enable enterprise edition
  key: 00000000-0000-0000-0000-000000000000
  CustomMetadata:
    autoUpdateMetadata: false # set to 'true' to automatically update metadata with below values
    author: username # supports text such as 'John Doe' or types such as username to autopopulate with user's username
    creator: Stirling-PDF # supports text such as 'Company-PDF'
    producer: Stirling-PDF # supports text such as 'Company-PDF'

legal:
  termsAndConditions: https://www.stirlingpdf.com/terms-and-conditions # URL to the terms and conditions of your application (e.g. https://example.com/terms). Empty string to disable or filename to load from local file in static folder
  privacyPolicy: https://www.stirlingpdf.com/privacy-policy # URL to the privacy policy of your application (e.g. https://example.com/privacy). Empty string to disable or filename to load from local file in static folder
  accessibilityStatement: '' # URL to the accessibility statement of your application (e.g. https://example.com/accessibility). Empty string to disable or filename to load from local file in static folder
  cookiePolicy: '' # URL to the cookie policy of your application (e.g. https://example.com/cookie). Empty string to disable or filename to load from local file in static folder
  impressum: '' # URL to the impressum of your application (e.g. https://example.com/impressum). Empty string to disable or filename to load from local file in static folder

system:
  defaultLocale: en-US # set the default language (e.g. 'de-DE', 'fr-FR', etc)
  googlevisibility: false # 'true' to allow Google visibility (via robots.txt), 'false' to disallow
  enableAlphaFunctionality: false # set to enable functionality which might need more testing before it fully goes live (this feature might make no changes)
  showUpdate: false # see when a new update is available
  showUpdateOnlyAdmin: false # only admins can see when a new update is available, depending on showUpdate it must be set to 'true'
  customHTMLFiles: false # enable to have files placed in /customFiles/templates override the existing template HTML files
  tessdataDir: /usr/share/tessdata # path to the directory containing the Tessdata files. This setting is relevant for Windows systems. For Windows users, this path should be adjusted to point to the appropriate directory where the Tessdata files are stored.
  enableAnalytics: undefined # set to 'true' to enable analytics, set to 'false' to disable analytics; for enterprise users, this is set to true

ui:
  appName: '' # application's visible name
  homeDescription: '' # short description or tagline shown on the homepage
  appNameNavbar: '' # name displayed on the navigation bar

endpoints:
  toRemove: [] # list endpoints to disable (e.g. ['img-to-pdf', 'remove-pages'])
  groupsToRemove: [] # list groups to disable (e.g. ['LibreOffice'])

metrics:
  enabled: true # 'true' to enable Info APIs (`/api/*`) endpoints, 'false' to disable

# Automatically Generated Settings (Do Not Edit Directly)
AutomaticallyGenerated:
  key: example
  UUID: example
```

There is an additional config file `/configs/custom_settings.yml` where users familiar with Java and Spring `application.properties` can input their own settings on top of Stirling-PDF's existing ones.



### Extra Notes

- **Endpoints**: Currently, the `ENDPOINTS_TO_REMOVE` and `GROUPS_TO_REMOVE` endpoints can include comma-separated lists of endpoints and groups to disable. For example, `ENDPOINTS_TO_REMOVE=img-to-pdf,remove-pages` would disable both image-to-pdf and remove pages, while `GROUPS_TO_REMOVE=LibreOffice` would disable all things that use LibreOffice. You can see a list of all endpoints and groups [here](https://github.com/Stirling-Tools/Stirling-PDF/blob/main/Endpoint-groups.md).
- **customStaticFilePath**: Customize static files such as the app logo by placing files in the `/customFiles/static/` directory. An example of customizing the app logo is placing `/customFiles/static/favicon.svg` to override the current SVG. This can be used to change any `images/icons/css/fonts/js`, etc. in Stirling-PDF.

### Environment-Only Parameters

- `SYSTEM_ROOTURIPATH` - Set the application's root URI (e.g. `/pdf-app` to set the root URI to `localhost:8080/pdf-app`)
- `SYSTEM_CONNECTIONTIMEOUTMINUTES` - Set custom connection timeout values
- `DOCKER_ENABLE_SECURITY` - Set to `true` to download security jar (required for authentication login)
- `INSTALL_BOOK_AND_ADVANCED_HTML_OPS` - Download Calibre onto Stirling-PDF to enable PDF to/from book and advanced HTML conversion
- `LANGS` - Define custom font libraries to install for document conversions

## API

For those wanting to use Stirling-PDF's backend API to link with their own custom scripting to edit PDFs, you can view all existing API documentation [here](https://app.swaggerhub.com/apis-docs/Stirling-Tools/Stirling-PDF/), or navigate to `/swagger-ui/index.html` of your Stirling-PDF instance for your version's documentation (or by following the API button in the settings of Stirling-PDF).

## Login Authentication

![stirling-login](images/login-light.png)

### Prerequisites

- User must have the folder `./configs` volumed within Docker so that it is retained during updates.
- Docker users must download the security jar version by setting `DOCKER_ENABLE_SECURITY` to `true` in environment variables.
- Then either enable login via the `settings.yml` file or set `SECURITY_ENABLE_LOGIN` to `true`.
- Now the initial user will be generated with username `admin` and password `stirling`. On login, you will be forced to change the password to a new one. You can also use the environment variables `SECURITY_INITIALLOGIN_USERNAME` and `SECURITY_INITIALLOGIN_PASSWORD` to set your own credentials straight away (recommended to remove them after user creation).

Once the above has been done, on restart, a new `stirling-pdf-DB.mv.db` will show if everything worked.

When you log in to Stirling-PDF, you will be redirected to the `/login` page to log in with those default credentials. After login, everything should function as normal.

To access your account settings, go to Account Settings in the settings cog menu (top right in the navbar). This Account Settings menu is also where you find your API key.

To add new users, go to the bottom of Account Settings and hit 'Admin Settings'. Here you can add new users. The different roles mentioned within this are for rate limiting. This is a work in progress and will be expanded on more in the future.

For API usage, you must provide a header with `X-API-Key` and the associated API key for that user.

## FAQ

### Q1: What are your planned features?

- Progress bar/tracking
- Full custom logic pipelines to combine multiple operations together
- Folder support with auto-scanning to perform operations on
- Redact text (via UI, not just automated)
- Add forms
- Multi-page layout (stitch PDF pages together) support x rows y columns and custom page sizing
- Fill forms manually or automatically

### Q2: Why is my application downloading .htm files? Why am i getting HTTP error 413?

This is an issue commonly caused by your NGINX configuration. The default file upload size for NGINX is 1MB. You need to add the following in your Nginx sites-available file: `client_max_body_size SIZE;` (where "SIZE" is 50M for example for 50MB files).

### Q3: Why is my download timing out?

NGINX has timeout values by default, so if you are running Stirling-PDF behind NGINX, you may need to set a timeout value, such as adding the config `proxy_read_timeout 3600;`.<|MERGE_RESOLUTION|>--- conflicted
+++ resolved
@@ -191,45 +191,6 @@
 
 | Language                                     | Progress                               |
 | -------------------------------------------- | -------------------------------------- |
-<<<<<<< HEAD
-| Arabic (العربية) (ar_AR)                        | ![97%](https://geps.dev/progress/97)   |
-| Azerbaijani (Azərbaycan Dili) (az_AZ)        | ![50%](https://geps.dev/progress/50)   |
-| Basque (Euskara) (eu_ES)                     | ![55%](https://geps.dev/progress/55)   |
-| Bulgarian (Български) (bg_BG)                | ![96%](https://geps.dev/progress/96)   |
-| Catalan (Català) (ca_CA)                     | ![90%](https://geps.dev/progress/90)   |
-| Croatian (Hrvatski) (hr_HR)                  | ![98%](https://geps.dev/progress/98)   |
-| Czech (Česky) (cs_CZ)                        | ![97%](https://geps.dev/progress/97)   |
-| Danish (Dansk) (da_DK)                       | ![96%](https://geps.dev/progress/96)   |
-| Dutch (Nederlands) (nl_NL)                   | ![96%](https://geps.dev/progress/96)   |
-| English (English) (en_GB)                    | ![100%](https://geps.dev/progress/100) |
-| English (US) (en_US)                         | ![100%](https://geps.dev/progress/100) |
-| French (Français) (fr_FR)                    | ![97%](https://geps.dev/progress/97)   |
-| German (Deutsch) (de_DE)                     | ![99%](https://geps.dev/progress/99)   |
-| Greek (Ελληνικά) (el_GR)                     | ![97%](https://geps.dev/progress/97)   |
-| Hindi (हिंदी) (hi_IN)                          | ![95%](https://geps.dev/progress/95)   |
-| Hungarian (Magyar) (hu_HU)                   | ![98%](https://geps.dev/progress/98)   |
-| Indonesian (Bahasa Indonesia) (id_ID)        | ![97%](https://geps.dev/progress/97)   |
-| Irish (Gaeilge) (ga_IE)                      | ![88%](https://geps.dev/progress/88)   |
-| Italian (Italiano) (it_IT)                   | ![99%](https://geps.dev/progress/99)   |
-| Japanese (日本語) (ja_JP)                    | ![85%](https://geps.dev/progress/85)   |
-| Korean (한국어) (ko_KR)                      | ![95%](https://geps.dev/progress/95)   |
-| Norwegian (Norsk) (no_NB)                    | ![87%](https://geps.dev/progress/87)   |
-| Polish (Polski) (pl_PL)                      | ![97%](https://geps.dev/progress/97)   |
-| Portuguese (Português) (pt_PT)               | ![97%](https://geps.dev/progress/97)   |
-| Portuguese Brazilian (Português) (pt_BR)     | ![98%](https://geps.dev/progress/98)   |
-| Romanian (Română) (ro_RO)                    | ![90%](https://geps.dev/progress/90)   |
-| Russian (Русский) (ru_RU)                    | ![97%](https://geps.dev/progress/97)   |
-| Serbian Latin alphabet (Srpski) (sr_LATN_RS) | ![70%](https://geps.dev/progress/70)   |
-| Simplified Chinese (简体中文) (zh_CN)         | ![91%](https://geps.dev/progress/91)   |
-| Slovakian (Slovensky) (sk_SK)                | ![82%](https://geps.dev/progress/82)   |
-| Spanish (Español) (es_ES)                    | ![98%](https://geps.dev/progress/98)   |
-| Swedish (Svenska) (sv_SE)                    | ![97%](https://geps.dev/progress/97)   |
-| Thai (ไทย) (th_TH)                           | ![96%](https://geps.dev/progress/96)   |
-| Traditional Chinese (繁體中文) (zh_TW)        | ![98%](https://geps.dev/progress/98)   |
-| Turkish (Türkçe) (tr_TR)                     | ![92%](https://geps.dev/progress/92)   |
-| Ukrainian (Українська) (uk_UA)               | ![80%](https://geps.dev/progress/80)   |
-| Vietnamese (Tiếng Việt) (vi_VN)              | ![88%](https://geps.dev/progress/88)   |
-=======
 | Arabic (العربية) (ar_AR)                        | ![98%](https://geps.dev/progress/98)   |
 | Azerbaijani (Azərbaycan Dili) (az_AZ)        | ![76%](https://geps.dev/progress/76)   |
 | Basque (Euskara) (eu_ES)                     | ![54%](https://geps.dev/progress/54)   |
@@ -267,7 +228,6 @@
 | Turkish (Türkçe) (tr_TR)                     | ![90%](https://geps.dev/progress/90)   |
 | Ukrainian (Українська) (uk_UA)               | ![78%](https://geps.dev/progress/78)   |
 | Vietnamese (Tiếng Việt) (vi_VN)              | ![86%](https://geps.dev/progress/86)   |
->>>>>>> d832a90d
 
 ## Contributing (Creating Issues, Translations, Fixing Bugs, etc.)
 
