--- conflicted
+++ resolved
@@ -21,99 +21,16 @@
 
 ## Features
 
+- 50+ PDF Operations
 - Parallel file processing and downloads
 - Dark mode support
 - Custom download options
-- Custom 'Pipelines' to run multiple features in an automated queue
+- Custom 'Pipelines' to run multiple features in a automated queue
 - API for integration with external scripts
 - Optional Login and Authentication support (see [here](https://docs.stirlingpdf.com/Advanced%20Configuration/System%20and%20Security) for documentation)
+- Database Backup and Import (see [here](https://docs.stirlingpdf.com/Advanced%20Configuration/DATABASE) for documentation)
 - Enterprise features like SSO (see [here](https://docs.stirlingpdf.com/Advanced%20Configuration/Single%20Sign-On%20Configuration) for documentation)
-- Database Backup and Import (see [here](https://docs.stirlingpdf.com/Advanced%20Configuration/DATABASE) for documentation)
 
-<<<<<<< HEAD
-### 50+ PDF Operations
-
-#### Organise
-- **Merge**: Combine multiple PDFs into one
-- **Split**: Divide PDFs into multiple files
-- **Extract page(s)**: Extract specific pages from PDF
-- **Remove**: Delete pages from PDF
-- **Crop PDF**: Adjust PDF page boundaries
-- **Rotate**: Rotate pages in 90-degree increments
-- **Adjust page size/scale**: Resize page contents
-- **Multi-Page Layout**: Add multiple pages to PDF
-- **PDF to Single Large Page**: Convert to single continuous page
-- **Organize**: Rearrange PDF pages
-
-#### Convert to PDF
-- **Image to PDF**: Convert images to PDF format
-- **Convert file to PDF**: Convert various common file types to PDF
-- **HTML to PDF**: Transform HTML documents to PDF
-- **Markdown to PDF**: Convert Markdown files to PDF
-- **CBZ to PDF**: Convert comic book archives
-- **CBR to PDF**: Convert comic book rar archives
-- **Email to PDF**: Convert email files to PDF
-
-#### Convert from PDF
-- **PDF to Word**: Convert to documet (docx, doc, odt) format
-- **PDF to Image**: Extract PDF pages as images
-- **PDF to RTF (Text)**: Convert to Rich Text Format
-- **PDF to Presentation**: Convert to presentation (pptx, ppt, odp) format
-- **PDF to CSV**: Extract tables to CSV
-- **PDF to XML**: Convert to XML format
-- **PDF to HTML**: Transform to HTML
-- **PDF to PDF/A**: Convert to archival (PDF/A-1b, PDF/A-2b) format
-- **PDF to Markdown**: Convert PDF to Markdown
-- **PDF to CBZ**: Convert to comic book archive
-- **PDF to CBR**: Convert to comic book rar archive
-
-#### Sign & Security
-- **Sign**: Add digital signatures
-- **Remove Password**: Remove PDF security
-- **Add Watermark**: Apply watermarks
-- **Sign with Certificate**: Certificate-based signing
-- **Add Stamp to PDF**: Apply digital stamps
-- **Auto Redact**: Automatically redact content
-- **Change Permissions**: Modify access permissions
-- **Add Password**: Apply PDF encryption
-- **Manual Redaction**: Manual content redaction
-- **Remove Certificate Sign**: Remove digital signatures
-- **Sanitize**: Clean PDF of potential security issues
-- **Validate PDF Signature**: Verify digital signatures
-
-#### View & Edit
-- **OCR / Cleanup scans**: Optical Character Recognition
-- **Add Image**: Insert images into PDF
-- **Extract Images**: Extract embedded images
-- **Change Metadata**: Edit PDF metadata
-- **Get ALL Info on PDF**: Comprehensive PDF analysis
-- **Advanced Colour options**: Colour manipulation (various options for colour inversion, CMYK conversion)
-- **Compare**: Compare PDF documents
-- **Add Page Numbers**: Insert page numbering
-- **Flatten**: Flatten PDF layers, and interactive elements
-- **Remove Annotations**: Delete comments and markups
-- **Remove Blank pages**: Delete empty pages
-- **Remove Image**: Delete embedded images
-- **View/Edit PDF**: Interactive PDF editing
-- **Unlock PDF Forms**: Enable form editing
-- **Add Attachments**: Attach files to PDF
-
-#### Advanced
-- **Compress**: Reduce file size
-- **Pipeline**: Automated workflow processing (OCR images pipeline, prepare PDFs for emailing pipeline)
-- **Adjust Colours/Contrast**: Colour and contrast adjustment
-- **Auto Rename PDF File**: Automatic file renaming
-- **Auto Split Pages**: Automatic page splitting
-- **Detect/Split Scanned photos**: Photo detection and splitting
-- **Overlay PDFs**: Layer PDFs over each other
-- **Repair**: Fix corrupted PDFs
-- **Show JavaScript**: Display embedded JavaScript
-- **Auto Split by Size/Count**: Split by file size or page count
-- **Split PDF by Chapters**: Chapter-based splitting
-- **Split PDF by Sections**: Section-based splitting
-- **Scanner Effect**: Apply scanner-like effects
-- **Edit Table of Contents**: Modify PDF bookmarks and TOC
-=======
 ## PDF Features
 
 ### Page Operations
@@ -179,7 +96,6 @@
 - Show/detect embedded JavaScript
 
 
->>>>>>> b54beaa6
 
 # 📖 Get Started
 
@@ -198,50 +114,6 @@
 Stirling-PDF currently supports 40 languages!
 
 | Language                                     | Progress                               |
-<<<<<<< HEAD
-|----------------------------------------------|----------------------------------------|
-| Arabic (العربية) (ar_AR)                     | ![59%](https://geps.dev/progress/59)   |
-| Azerbaijani (Azərbaycan Dili) (az_AZ)        | ![60%](https://geps.dev/progress/60)   |
-| Basque (Euskara) (eu_ES)                     | ![35%](https://geps.dev/progress/35)   |
-| Bulgarian (Български) (bg_BG)                | ![66%](https://geps.dev/progress/66)   |
-| Catalan (Català) (ca_CA)                     | ![66%](https://geps.dev/progress/66)   |
-| Croatian (Hrvatski) (hr_HR)                  | ![96%](https://geps.dev/progress/96)   |
-| Czech (Česky) (cs_CZ)                        | ![68%](https://geps.dev/progress/68)   |
-| Danish (Dansk) (da_DK)                       | ![60%](https://geps.dev/progress/60)   |
-| Dutch (Nederlands) (nl_NL)                   | ![58%](https://geps.dev/progress/58)   |
-| English (English) (en_GB)                    | ![100%](https://geps.dev/progress/100) |
-| English (US) (en_US)                         | ![100%](https://geps.dev/progress/100) |
-| French (Français) (fr_FR)                    | ![88%](https://geps.dev/progress/88)   |
-| German (Deutsch) (de_DE)                     | ![95%](https://geps.dev/progress/95)   |
-| Greek (Ελληνικά) (el_GR)                     | ![65%](https://geps.dev/progress/65)   |
-| Hindi (हिंदी) (hi_IN)                        | ![65%](https://geps.dev/progress/65)   |
-| Hungarian (Magyar) (hu_HU)                   | ![97%](https://geps.dev/progress/97)   |
-| Indonesian (Bahasa Indonesia) (id_ID)        | ![60%](https://geps.dev/progress/60)   |
-| Irish (Gaeilge) (ga_IE)                      | ![66%](https://geps.dev/progress/66)   |
-| Italian (Italiano) (it_IT)                   | ![96%](https://geps.dev/progress/96)   |
-| Japanese (日本語) (ja_JP)                       | ![90%](https://geps.dev/progress/90)   |
-| Korean (한국어) (ko_KR)                         | ![66%](https://geps.dev/progress/66)   |
-| Norwegian (Norsk) (no_NB)                    | ![64%](https://geps.dev/progress/64)   |
-| Persian (فارسی) (fa_IR)                      | ![62%](https://geps.dev/progress/62)   |
-| Polish (Polski) (pl_PL)                      | ![70%](https://geps.dev/progress/70)   |
-| Portuguese (Português) (pt_PT)               | ![67%](https://geps.dev/progress/67)   |
-| Portuguese Brazilian (Português) (pt_BR)     | ![74%](https://geps.dev/progress/74)   |
-| Romanian (Română) (ro_RO)                    | ![56%](https://geps.dev/progress/56)   |
-| Russian (Русский) (ru_RU)                    | ![90%](https://geps.dev/progress/90)   |
-| Serbian Latin alphabet (Srpski) (sr_LATN_RS) | ![97%](https://geps.dev/progress/97)   |
-| Simplified Chinese (简体中文) (zh_CN)            | ![91%](https://geps.dev/progress/91)   |
-| Slovakian (Slovensky) (sk_SK)                | ![50%](https://geps.dev/progress/50)   |
-| Slovenian (Slovenščina) (sl_SI)              | ![69%](https://geps.dev/progress/69)   |
-| Spanish (Español) (es_ES)                    | ![95%](https://geps.dev/progress/95)   |
-| Swedish (Svenska) (sv_SE)                    | ![63%](https://geps.dev/progress/63)   |
-| Thai (ไทย) (th_TH)                           | ![57%](https://geps.dev/progress/57)   |
-| Tibetan (བོད་ཡིག་) (bo_CN)                   | ![63%](https://geps.dev/progress/63)   |
-| Traditional Chinese (繁體中文) (zh_TW)           | ![97%](https://geps.dev/progress/97)   |
-| Turkish (Türkçe) (tr_TR)                     | ![96%](https://geps.dev/progress/96)   |
-| Ukrainian (Українська) (uk_UA)               | ![69%](https://geps.dev/progress/69)   |
-| Vietnamese (Tiếng Việt) (vi_VN)              | ![55%](https://geps.dev/progress/55)   |
-| Malayalam (മലയാളം) (ml_IN)                   | ![71%](https://geps.dev/progress/71)   |
-=======
 | -------------------------------------------- | -------------------------------------- |
 | Arabic (العربية) (ar_AR)                        | ![95%](https://geps.dev/progress/95)   |
 | Azerbaijani (Azərbaycan Dili) (az_AZ)        | ![35%](https://geps.dev/progress/35)   |
@@ -284,7 +156,6 @@
 | Ukrainian (Українська) (uk_UA)               | ![40%](https://geps.dev/progress/40)   |
 | Vietnamese (Tiếng Việt) (vi_VN)              | ![31%](https://geps.dev/progress/31)   |
 | Malayalam (മലയാളം) (ml_IN)              | ![73%](https://geps.dev/progress/73)   |
->>>>>>> b54beaa6
 
 ## Stirling PDF Enterprise
 
