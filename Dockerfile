--- conflicted
+++ resolved
@@ -1,32 +1,22 @@
-# Build jbig2enc in a separate stage
-FROM frooodle/stirling-pdf-base:beta2
-
-# Create scripts folder and copy local scripts
-RUN mkdir /scripts
-COPY ./scripts/* /scripts/
-
-# Copy the application JAR file
-COPY build/libs/*.jar app.jar
-
-# Expose the application port
-EXPOSE 8080
-
-# Set environment variables
-ENV APP_HOME_NAME="Stirling PDF"
-#ENV APP_HOME_DESCRIPTION="Personal PDF Website!"
-#ENV APP_NAVBAR_NAME="Stirling PDF"
-
-# Run the application
-<<<<<<< HEAD
-ENTRYPOINT ["/scripts/init.sh"]
-CMD ["java", "-jar", "/app.jar"]
-
-
-
-
-=======
-RUN chmod +x /scripts/init.sh
-ENTRYPOINT ["/scripts/init.sh"]
-CMD ["java", "-jar", "/app.jar"]
-
->>>>>>> 7d90ecf9
+# Build jbig2enc in a separate stage
+FROM frooodle/stirling-pdf-base:beta2
+
+# Create scripts folder and copy local scripts
+RUN mkdir /scripts
+COPY ./scripts/* /scripts/
+
+# Copy the application JAR file
+COPY build/libs/*.jar app.jar
+
+# Expose the application port
+EXPOSE 8080
+
+# Set environment variables
+ENV APP_HOME_NAME="Stirling PDF"
+#ENV APP_HOME_DESCRIPTION="Personal PDF Website!"
+#ENV APP_NAVBAR_NAME="Stirling PDF"
+
+# Run the application
+RUN chmod +x /scripts/init.sh
+ENTRYPOINT ["/scripts/init.sh"]
+CMD ["java", "-jar", "/app.jar"]