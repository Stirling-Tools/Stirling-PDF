--- conflicted
+++ resolved
@@ -190,11 +190,6 @@
         // LibreOffice
         addEndpointToGroup("LibreOffice", "repair");
         addEndpointToGroup("LibreOffice", "file-to-pdf");
-<<<<<<< HEAD
-        addEndpointToGroup("Unoconv", "file-to-pdf");
-        addEndpointToGroup("LibreOffice", "xlsx-to-pdf");
-=======
->>>>>>> ef18b178
         addEndpointToGroup("LibreOffice", "pdf-to-word");
         addEndpointToGroup("LibreOffice", "pdf-to-presentation");
         addEndpointToGroup("LibreOffice", "pdf-to-rtf");
