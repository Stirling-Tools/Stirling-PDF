package stirling.software.SPDF.config.security;

import java.io.IOException;
import java.sql.SQLException;
import java.util.*;
import java.util.stream.Collectors;

import org.springframework.context.MessageSource;
import org.springframework.context.i18n.LocaleContextHolder;
import org.springframework.security.authentication.UsernamePasswordAuthenticationToken;
import org.springframework.security.core.Authentication;
import org.springframework.security.core.GrantedAuthority;
import org.springframework.security.core.authority.SimpleGrantedAuthority;
import org.springframework.security.core.context.SecurityContextHolder;
import org.springframework.security.core.session.SessionInformation;
import org.springframework.security.core.userdetails.UserDetails;
import org.springframework.security.core.userdetails.UsernameNotFoundException;
import org.springframework.security.crypto.password.PasswordEncoder;
import org.springframework.security.oauth2.core.user.OAuth2User;
import org.springframework.stereotype.Service;
import org.springframework.transaction.annotation.Transactional;

import lombok.extern.slf4j.Slf4j;

import stirling.software.SPDF.config.interfaces.DatabaseInterface;
import stirling.software.SPDF.config.security.saml2.CustomSaml2AuthenticatedPrincipal;
import stirling.software.SPDF.config.security.session.SessionPersistentRegistry;
import stirling.software.SPDF.controller.api.pipeline.UserServiceInterface;
import stirling.software.SPDF.model.*;
import stirling.software.SPDF.model.exception.UnsupportedProviderException;
import stirling.software.SPDF.repository.AuthorityRepository;
import stirling.software.SPDF.repository.UserRepository;

@Service
@Slf4j
public class UserService implements UserServiceInterface {

    private final UserRepository userRepository;

    private final AuthorityRepository authorityRepository;

    private final PasswordEncoder passwordEncoder;

    private final MessageSource messageSource;

    private final SessionPersistentRegistry sessionRegistry;

    private final DatabaseInterface databaseService;

    private final ApplicationProperties applicationProperties;

    public UserService(
            UserRepository userRepository,
            AuthorityRepository authorityRepository,
            PasswordEncoder passwordEncoder,
            MessageSource messageSource,
            SessionPersistentRegistry sessionRegistry,
            DatabaseInterface databaseService,
            ApplicationProperties applicationProperties) {
        this.userRepository = userRepository;
        this.authorityRepository = authorityRepository;
        this.passwordEncoder = passwordEncoder;
        this.messageSource = messageSource;
        this.sessionRegistry = sessionRegistry;
        this.databaseService = databaseService;
        this.applicationProperties = applicationProperties;
    }

    @Transactional
    public void migrateOauth2ToSSO() {
        userRepository
                .findByAuthenticationTypeIgnoreCase("OAUTH2")
                .forEach(
                        user -> {
                            user.setAuthenticationType(AuthenticationType.SSO);
                            userRepository.save(user);
                        });
    }

    // Handle OAUTH2 login and user auto creation.
    public void processSSOPostLogin(String username, boolean autoCreateUser)
            throws IllegalArgumentException, SQLException, UnsupportedProviderException {
        if (!isUsernameValid(username)) {
            return;
        }
        Optional<User> existingUser = findByUsernameIgnoreCase(username);
        if (existingUser.isPresent()) {
            return;
        }
        if (autoCreateUser) {
            saveUser(username, AuthenticationType.SSO);
        }
    }

    public Authentication getAuthentication(String apiKey) {
        Optional<User> user = getUserByApiKey(apiKey);
        if (!user.isPresent()) {
            throw new UsernameNotFoundException("API key is not valid");
        }
        // Convert the user into an Authentication object
        return new UsernamePasswordAuthenticationToken( // principal (typically the user)
                user, // credentials (we don't expose the password or API key here)
                null, // user's authorities (roles/permissions)
                getAuthorities(user.get()));
    }

    private Collection<? extends GrantedAuthority> getAuthorities(User user) {
        // Convert each Authority object into a SimpleGrantedAuthority object.
        return user.getAuthorities().stream()
                .map((Authority authority) -> new SimpleGrantedAuthority(authority.getAuthority()))
                .collect(Collectors.toList());
    }

    private String generateApiKey() {
        String apiKey;
        do {
            apiKey = UUID.randomUUID().toString();
        } while ( // Ensure uniqueness
        userRepository.findByApiKey(apiKey).isPresent());
        return apiKey;
    }

    public User addApiKeyToUser(String username) {
        Optional<User> user = findByUsernameIgnoreCase(username);
        if (user.isPresent()) {
            user.get().setApiKey(generateApiKey());
            return userRepository.save(user.get());
        }
        throw new UsernameNotFoundException("User not found");
    }

    public User refreshApiKeyForUser(String username) {
        // reuse the add API key method for refreshing
        return addApiKeyToUser(username);
    }

    public String getApiKeyForUser(String username) {
        User user =
                findByUsernameIgnoreCase(username)
                        .orElseThrow(() -> new UsernameNotFoundException("User not found"));
        if (user.getApiKey() == null || user.getApiKey().length() == 0) {
            user = addApiKeyToUser(username);
        }
        return user.getApiKey();
    }

    public boolean isValidApiKey(String apiKey) {
        return userRepository.findByApiKey(apiKey).isPresent();
    }

    public Optional<User> getUserByApiKey(String apiKey) {
        return userRepository.findByApiKey(apiKey);
    }

    public Optional<User> loadUserByApiKey(String apiKey) {
        Optional<User> user = userRepository.findByApiKey(apiKey);
        if (user.isPresent()) {
            return user;
        }
        // or throw an exception
        return null;
    }

    public boolean validateApiKeyForUser(String username, String apiKey) {
        Optional<User> userOpt = findByUsernameIgnoreCase(username);
        return userOpt.isPresent() && apiKey.equals(userOpt.get().getApiKey());
    }

    public void saveUser(String username, AuthenticationType authenticationType)
            throws IllegalArgumentException, SQLException, UnsupportedProviderException {
        saveUser(username, authenticationType, Role.USER.getRoleId());
    }

    public void saveUser(String username, AuthenticationType authenticationType, String role)
            throws IllegalArgumentException, SQLException, UnsupportedProviderException {
        if (!isUsernameValid(username)) {
            throw new IllegalArgumentException(getInvalidUsernameMessage());
        }
        User user = new User();
        user.setUsername(username);
        user.setEnabled(true);
        user.setFirstLogin(false);
        user.addAuthority(new Authority(role, user));
        user.setAuthenticationType(authenticationType);
        userRepository.save(user);
        databaseService.exportDatabase();
    }

    public void saveUser(String username, String password)
            throws IllegalArgumentException, SQLException, UnsupportedProviderException {
        if (!isUsernameValid(username)) {
            throw new IllegalArgumentException(getInvalidUsernameMessage());
        }
        User user = new User();
        user.setUsername(username);
        user.setPassword(passwordEncoder.encode(password));
        user.setEnabled(true);
        user.setAuthenticationType(AuthenticationType.WEB);
        userRepository.save(user);
        databaseService.exportDatabase();
    }

    public void saveUser(String username, String password, String role, boolean firstLogin)
            throws IllegalArgumentException, SQLException, UnsupportedProviderException {
        if (!isUsernameValid(username)) {
            throw new IllegalArgumentException(getInvalidUsernameMessage());
        }
        User user = new User();
        user.setUsername(username);
        user.setPassword(passwordEncoder.encode(password));
        user.addAuthority(new Authority(role, user));
        user.setEnabled(true);
        user.setAuthenticationType(AuthenticationType.WEB);
        user.setFirstLogin(firstLogin);
        userRepository.save(user);
        databaseService.exportDatabase();
    }

    public void saveUser(String username, String password, String role)
            throws IllegalArgumentException, SQLException, UnsupportedProviderException {
        saveUser(username, password, role, false);
    }

    public void deleteUser(String username) {
        Optional<User> userOpt = findByUsernameIgnoreCase(username);
        if (userOpt.isPresent()) {
            for (Authority authority : userOpt.get().getAuthorities()) {
                if (authority.getAuthority().equals(Role.INTERNAL_API_USER.getRoleId())) {
                    return;
                }
            }
            userRepository.delete(userOpt.get());
        }
        invalidateUserSessions(username);
    }

    public boolean usernameExists(String username) {
        return findByUsername(username).isPresent();
    }

    public boolean usernameExistsIgnoreCase(String username) {
        return findByUsernameIgnoreCase(username).isPresent();
    }

    public boolean hasUsers() {
        long userCount = userRepository.count();
        if (findByUsernameIgnoreCase(Role.INTERNAL_API_USER.getRoleId()).isPresent()) {
            userCount -= 1;
        }
        return userCount > 0;
    }

    public void updateUserSettings(String username, Map<String, String> updates)
            throws SQLException, UnsupportedProviderException {
        Optional<User> userOpt = findByUsernameIgnoreCaseWithSettings(username);
        if (userOpt.isPresent()) {
            User user = userOpt.get();
            Map<String, String> settingsMap = user.getSettings();
            if (settingsMap == null) {
                settingsMap = new HashMap<>();
            }
            settingsMap.clear();
            settingsMap.putAll(updates);
            user.setSettings(settingsMap);
            userRepository.save(user);
            databaseService.exportDatabase();
        }
    }

    public Optional<User> findByUsername(String username) {
        return userRepository.findByUsername(username);
    }

    public Optional<User> findByUsernameIgnoreCase(String username) {
        return userRepository.findByUsernameIgnoreCase(username);
    }

    public Optional<User> findByUsernameIgnoreCaseWithSettings(String username) {
        return userRepository.findByUsernameIgnoreCaseWithSettings(username);
    }

    public Authority findRole(User user) {
        return authorityRepository.findByUserId(user.getId());
    }

    public void changeUsername(User user, String newUsername)
            throws IllegalArgumentException,
                    IOException,
                    SQLException,
                    UnsupportedProviderException {
        if (!isUsernameValid(newUsername)) {
            throw new IllegalArgumentException(getInvalidUsernameMessage());
        }
        user.setUsername(newUsername);
        userRepository.save(user);
        databaseService.exportDatabase();
    }

    public void changePassword(User user, String newPassword)
            throws SQLException, UnsupportedProviderException {
        user.setPassword(passwordEncoder.encode(newPassword));
        userRepository.save(user);
        databaseService.exportDatabase();
    }

    public void changeFirstUse(User user, boolean firstUse)
            throws SQLException, UnsupportedProviderException {
        user.setFirstLogin(firstUse);
        userRepository.save(user);
        databaseService.exportDatabase();
    }

    public void changeRole(User user, String newRole)
            throws SQLException, UnsupportedProviderException {
        Authority userAuthority = this.findRole(user);
        userAuthority.setAuthority(newRole);
        authorityRepository.save(userAuthority);
        databaseService.exportDatabase();
    }

    public void changeUserEnabled(User user, Boolean enbeled)
            throws SQLException, UnsupportedProviderException {
        user.setEnabled(enbeled);
        userRepository.save(user);
        databaseService.exportDatabase();
    }

    public boolean isPasswordCorrect(User user, String currentPassword) {
        return passwordEncoder.matches(currentPassword, user.getPassword());
    }

    public boolean isUsernameValid(String username) {
        // Checks whether the simple username is formatted correctly
        // Regular expression for user name: Min. 3 characters, max. 50 characters
        boolean isValidSimpleUsername =
                username.matches("^[a-zA-Z0-9](?!.*[-@._+]{2,})[a-zA-Z0-9@._+-]{1,48}[a-zA-Z0-9]$");

        // Checks whether the email address is formatted correctly
        // Regular expression for email addresses: Max. 320 characters, with RFC-like validation
        boolean isValidEmail =
                username.matches(
                        "^(?=.{1,320}$)(?=.{1,64}@)[A-Za-z0-9](?:[A-Za-z0-9_.+-]*[A-Za-z0-9])?@[^-][A-Za-z0-9-]+(?:\\\\.[A-Za-z0-9-]+)*(?:\\\\.[A-Za-z]{2,})$");

        List<String> notAllowedUserList = new ArrayList<>();
        notAllowedUserList.add("ALL_USERS".toLowerCase());
        boolean notAllowedUser = notAllowedUserList.contains(username.toLowerCase());
        return (isValidSimpleUsername || isValidEmail) && !notAllowedUser;
    }

    private String getInvalidUsernameMessage() {
        return messageSource.getMessage(
                "invalidUsernameMessage", null, LocaleContextHolder.getLocale());
    }

    public boolean hasPassword(String username) {
        Optional<User> user = findByUsernameIgnoreCase(username);
        return user.isPresent() && user.get().hasPassword();
    }

    public boolean isAuthenticationTypeByUsername(
            String username, AuthenticationType authenticationType) {
        Optional<User> user = findByUsernameIgnoreCase(username);
        return user.isPresent()
                && authenticationType.name().equalsIgnoreCase(user.get().getAuthenticationType());
    }

    public boolean isUserDisabled(String username) {
        Optional<User> userOpt = findByUsernameIgnoreCase(username);
        return userOpt.map(user -> !user.isEnabled()).orElse(false);
    }

    public void invalidateUserSessions(String username) {
        String usernameP = "";

        for (Object principal : sessionRegistry.getAllPrincipals()) {
            for (SessionInformation sessionsInformation :
                    sessionRegistry.getAllSessions(principal, false)) {
                if (principal instanceof UserDetails userDetails) {
                    usernameP = userDetails.getUsername();
                } else if (principal instanceof OAuth2User oAuth2User) {
                    usernameP = oAuth2User.getName();
                } else if (principal instanceof CustomSaml2AuthenticatedPrincipal saml2User) {
<<<<<<< HEAD
                    usernameP = saml2User.getName();
                } else if (principal instanceof String user) {
                    usernameP = user;
=======
                    usernameP = saml2User.name();
                } else if (principal instanceof String) {
                    usernameP = (String) principal;
>>>>>>> 4c701b2e
                }
                if (usernameP.equalsIgnoreCase(username)) {
                    sessionRegistry.expireSession(sessionsInformation.getSessionId());
                }
            }
        }
    }

    public String getCurrentUsername() {
        Object principal = SecurityContextHolder.getContext().getAuthentication().getPrincipal();
<<<<<<< HEAD
        if (principal instanceof UserDetails userDetails) {
            return userDetails.getUsername();
        } else if (principal instanceof OAuth2User oAuth2User) {
            return oAuth2User.getAttribute(
                    applicationProperties.getSecurity().getOauth2().getUseAsUsername());
        } else if (principal instanceof CustomSaml2AuthenticatedPrincipal saml2User) {
            return saml2User.getName();
        } else if (principal instanceof String user) {
            return user;
=======

        if (principal instanceof UserDetails) {
            return ((UserDetails) principal).getUsername();
        } else if (principal instanceof OAuth2User) {
            return ((OAuth2User) principal)
                    .getAttribute(
                            applicationProperties.getSecurity().getOauth2().getUseAsUsername());
        } else if (principal instanceof CustomSaml2AuthenticatedPrincipal) {
            return ((CustomSaml2AuthenticatedPrincipal) principal).name();
>>>>>>> 4c701b2e
        } else {
            return principal.toString();
        }
    }

    @Transactional
    public void syncCustomApiUser(String customApiKey) {
        if (customApiKey == null || customApiKey.trim().isBlank()) {
            return;
        }

        String username = "CUSTOM_API_USER";
        Optional<User> existingUser = findByUsernameIgnoreCase(username);

        existingUser.ifPresentOrElse(
                user -> {
                    // Update API key if it has changed
                    User updatedUser = existingUser.get();

                    if (!customApiKey.equals(updatedUser.getApiKey())) {
                        updatedUser.setApiKey(customApiKey);
                        userRepository.save(updatedUser);
                    }
                },
                () -> {
                    // Create new user with API role
                    User user = new User();
                    user.setUsername(username);
                    user.setPassword(UUID.randomUUID().toString());
                    user.setEnabled(true);
                    user.setFirstLogin(false);
                    user.setAuthenticationType(AuthenticationType.WEB);
                    user.setApiKey(customApiKey);
                    user.addAuthority(new Authority(Role.INTERNAL_API_USER.getRoleId(), user));
                    userRepository.save(user);
                });

        try {
            databaseService.exportDatabase();
        } catch (SQLException | UnsupportedProviderException e) {
            log.error("Error exporting database after synchronising custom API user", e);
        }
    }

    @Override
    public long getTotalUsersCount() {
        return userRepository.count();
    }
}<|MERGE_RESOLUTION|>--- conflicted
+++ resolved
@@ -380,15 +380,9 @@
                 } else if (principal instanceof OAuth2User oAuth2User) {
                     usernameP = oAuth2User.getName();
                 } else if (principal instanceof CustomSaml2AuthenticatedPrincipal saml2User) {
-<<<<<<< HEAD
-                    usernameP = saml2User.getName();
-                } else if (principal instanceof String user) {
-                    usernameP = user;
-=======
                     usernameP = saml2User.name();
                 } else if (principal instanceof String) {
                     usernameP = (String) principal;
->>>>>>> 4c701b2e
                 }
                 if (usernameP.equalsIgnoreCase(username)) {
                     sessionRegistry.expireSession(sessionsInformation.getSessionId());
@@ -399,7 +393,6 @@
 
     public String getCurrentUsername() {
         Object principal = SecurityContextHolder.getContext().getAuthentication().getPrincipal();
-<<<<<<< HEAD
         if (principal instanceof UserDetails userDetails) {
             return userDetails.getUsername();
         } else if (principal instanceof OAuth2User oAuth2User) {
@@ -409,17 +402,6 @@
             return saml2User.getName();
         } else if (principal instanceof String user) {
             return user;
-=======
-
-        if (principal instanceof UserDetails) {
-            return ((UserDetails) principal).getUsername();
-        } else if (principal instanceof OAuth2User) {
-            return ((OAuth2User) principal)
-                    .getAttribute(
-                            applicationProperties.getSecurity().getOauth2().getUseAsUsername());
-        } else if (principal instanceof CustomSaml2AuthenticatedPrincipal) {
-            return ((CustomSaml2AuthenticatedPrincipal) principal).name();
->>>>>>> 4c701b2e
         } else {
             return principal.toString();
         }
