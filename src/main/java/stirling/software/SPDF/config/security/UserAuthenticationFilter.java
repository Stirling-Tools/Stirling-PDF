package stirling.software.SPDF.config.security;

import java.io.IOException;
import java.util.List;
import java.util.Optional;
import java.util.stream.Collectors;

import org.springframework.beans.factory.annotation.Qualifier;
import org.springframework.context.annotation.Lazy;
import org.springframework.http.HttpStatus;
import org.springframework.security.core.Authentication;
import org.springframework.security.core.AuthenticationException;
import org.springframework.security.core.authority.SimpleGrantedAuthority;
import org.springframework.security.core.context.SecurityContextHolder;
import org.springframework.security.core.session.SessionInformation;
import org.springframework.security.core.userdetails.UserDetails;
import org.springframework.security.oauth2.core.user.OAuth2User;
import org.springframework.stereotype.Component;
import org.springframework.web.filter.OncePerRequestFilter;

import jakarta.servlet.FilterChain;
import jakarta.servlet.ServletException;
import jakarta.servlet.http.HttpServletRequest;
import jakarta.servlet.http.HttpServletResponse;

import lombok.extern.slf4j.Slf4j;

import stirling.software.SPDF.config.security.saml2.CustomSaml2AuthenticatedPrincipal;
import stirling.software.SPDF.config.security.session.SessionPersistentRegistry;
import stirling.software.SPDF.model.ApiKeyAuthenticationToken;
import stirling.software.SPDF.model.ApplicationProperties;
import stirling.software.SPDF.model.ApplicationProperties.Security;
import stirling.software.SPDF.model.ApplicationProperties.Security.OAUTH2;
import stirling.software.SPDF.model.ApplicationProperties.Security.SAML2;
import stirling.software.SPDF.model.User;

@Slf4j
@Component
public class UserAuthenticationFilter extends OncePerRequestFilter {

    private final ApplicationProperties applicationProperties;
    private final UserService userService;
    private final SessionPersistentRegistry sessionPersistentRegistry;
    private final boolean loginEnabledValue;

    public UserAuthenticationFilter(
            @Lazy ApplicationProperties applicationProperties,
            @Lazy UserService userService,
            SessionPersistentRegistry sessionPersistentRegistry,
            @Qualifier("loginEnabled") boolean loginEnabledValue) {
        this.applicationProperties = applicationProperties;
        this.userService = userService;
        this.sessionPersistentRegistry = sessionPersistentRegistry;
        this.loginEnabledValue = loginEnabledValue;
    }

    @Override
    protected void doFilterInternal(
            HttpServletRequest request, HttpServletResponse response, FilterChain filterChain)
            throws ServletException, IOException {

        if (!loginEnabledValue) {
            // If login is not enabled, just pass all requests without authentication
            filterChain.doFilter(request, response);
            return;
        }
        String requestURI = request.getRequestURI();
        Authentication authentication = SecurityContextHolder.getContext().getAuthentication();

        // Check for session expiration (unsure if needed)
        //        if (authentication != null && authentication.isAuthenticated()) {
        //            String sessionId = request.getSession().getId();
        //            SessionInformation sessionInfo =
        //                    sessionPersistentRegistry.getSessionInformation(sessionId);
        //
        //            if (sessionInfo != null && sessionInfo.isExpired()) {
        //                SecurityContextHolder.clearContext();
        //                response.sendRedirect(request.getContextPath() + "/login?expired=true");
        //                return;
        //            }
        //        }

        // Check for API key in the request headers if no authentication exists
        if (authentication == null || !authentication.isAuthenticated()) {
            String apiKey = request.getHeader("X-API-KEY");
            if (apiKey != null && !apiKey.trim().isEmpty()) {
                try {
                    // Use API key to authenticate. This requires you to have an authentication
                    // provider for API keys.
                    Optional<User> user = userService.getUserByApiKey(apiKey);
                    if (user.isEmpty()) {
                        response.setStatus(HttpStatus.UNAUTHORIZED.value());
                        response.getWriter().write("Invalid API Key.");
                        return;
                    }
                    List<SimpleGrantedAuthority> authorities =
                            user.get().getAuthorities().stream()
                                    .map(
                                            authority ->
                                                    new SimpleGrantedAuthority(
                                                            authority.getAuthority()))
                                    .collect(Collectors.toList());
                    authentication = new ApiKeyAuthenticationToken(user.get(), apiKey, authorities);
                    SecurityContextHolder.getContext().setAuthentication(authentication);
                } catch (AuthenticationException e) {
                    // If API key authentication fails, deny the request
                    response.setStatus(HttpStatus.UNAUTHORIZED.value());
                    response.getWriter().write("Invalid API Key.");
                    return;
                }
            }
        }

        // If we still don't have any authentication, deny the request
        if (authentication == null || !authentication.isAuthenticated()) {
            String method = request.getMethod();
            String contextPath = request.getContextPath();

            if ("GET".equalsIgnoreCase(method) && !(contextPath + "/login").equals(requestURI)) {
                response.sendRedirect(contextPath + "/login"); // redirect to the login page
                return;
            } else {
                response.setStatus(HttpStatus.UNAUTHORIZED.value());
                response.getWriter()
                        .write(
                                "Authentication required. Please provide a X-API-KEY in request"
                                        + " header.\n"
                                        + "This is found in Settings -> Account Settings -> API Key\n"
                                        + "Alternatively you can disable authentication if this is"
                                        + " unexpected");
                return;
            }
        }

        // Check if the authenticated user is disabled and invalidate their session if so
        if (authentication != null && authentication.isAuthenticated()) {

            Security securityProp = applicationProperties.getSecurity();
            LoginMethod loginMethod = LoginMethod.UNKNOWN;

            boolean blockRegistration = false;

            // Extract username and determine the login method
            Object principal = authentication.getPrincipal();
            String username = null;
            if (principal instanceof UserDetails userDetails) {
                username = userDetails.getUsername();
                loginMethod = LoginMethod.USERDETAILS;
            } else if (principal instanceof OAuth2User oAuth2User) {
                username = oAuth2User.getName();
                loginMethod = LoginMethod.OAUTH2USER;
                OAUTH2 oAuth = securityProp.getOauth2();
                blockRegistration = oAuth != null && oAuth.getBlockRegistration();
<<<<<<< HEAD
            } else if (principal instanceof CustomSaml2AuthenticatedPrincipal saml2User) {
                username = saml2User.getName();
=======
            } else if (principal instanceof CustomSaml2AuthenticatedPrincipal) {
                username = ((CustomSaml2AuthenticatedPrincipal) principal).name();
>>>>>>> 4c701b2e
                loginMethod = LoginMethod.SAML2USER;
                SAML2 saml2 = securityProp.getSaml2();
                blockRegistration = saml2 != null && saml2.getBlockRegistration();
            } else if (principal instanceof String user) {
                username = user;
                loginMethod = LoginMethod.STRINGUSER;
            }

            // Retrieve all active sessions for the user
            List<SessionInformation> sessionsInformations =
                    sessionPersistentRegistry.getAllSessions(principal, false);

            // Check if the user exists, is disabled, or needs session invalidation
            if (username != null) {
                log.debug("Validating user: {}", username);
                boolean isUserExists = userService.usernameExistsIgnoreCase(username);
                boolean isUserDisabled = userService.isUserDisabled(username);

                boolean notSsoLogin =
                        !LoginMethod.OAUTH2USER.equals(loginMethod)
                                && !LoginMethod.SAML2USER.equals(loginMethod);

                // Block user registration if not allowed by configuration
                if (blockRegistration && !isUserExists) {
                    log.warn("Blocked registration for OAuth2/SAML user: {}", username);
                    response.sendRedirect(
                            request.getContextPath() + "/logout?oAuth2AdminBlockedUser=true");
                    return;
                }

                // Expire sessions and logout if the user does not exist or is disabled
                if (!isUserExists || isUserDisabled) {
                    log.info(
                            "Invalidating session for disabled or non-existent user: {}", username);
                    for (SessionInformation sessionsInformation : sessionsInformations) {
                        sessionsInformation.expireNow();
                        sessionPersistentRegistry.expireSession(sessionsInformation.getSessionId());
                    }
                }

                // Redirect to logout if credentials are invalid
                if (!isUserExists && notSsoLogin) {
                    response.sendRedirect(request.getContextPath() + "/logout?badCredentials=true");
                    return;
                }
                if (isUserDisabled) {
                    response.sendRedirect(request.getContextPath() + "/logout?userIsDisabled=true");
                    return;
                }
            }
        }

        filterChain.doFilter(request, response);
    }

    private enum LoginMethod {
        USERDETAILS("UserDetails"),
        OAUTH2USER("OAuth2User"),
        STRINGUSER("StringUser"),
        UNKNOWN("Unknown"),
        SAML2USER("Saml2User");

        private String method;

        LoginMethod(String method) {
            this.method = method;
        }

        @Override
        public String toString() {
            return method;
        }
    }

    @Override
    protected boolean shouldNotFilter(HttpServletRequest request) throws ServletException {
        String uri = request.getRequestURI();
        String contextPath = request.getContextPath();
        String[] permitAllPatterns = {
            contextPath + "/login",
            contextPath + "/register",
            contextPath + "/error",
            contextPath + "/images/",
            contextPath + "/public/",
            contextPath + "/css/",
            contextPath + "/fonts/",
            contextPath + "/js/",
            contextPath + "/pdfjs/",
            contextPath + "/pdfjs-legacy/",
            contextPath + "/api/v1/info/status",
            contextPath + "/site.webmanifest"
        };

        for (String pattern : permitAllPatterns) {
            if (uri.startsWith(pattern)
                    || uri.endsWith(".svg")
                    || uri.endsWith(".png")
                    || uri.endsWith(".ico")) {
                return true;
            }
        }

        return false;
    }
}<|MERGE_RESOLUTION|>--- conflicted
+++ resolved
@@ -151,13 +151,8 @@
                 loginMethod = LoginMethod.OAUTH2USER;
                 OAUTH2 oAuth = securityProp.getOauth2();
                 blockRegistration = oAuth != null && oAuth.getBlockRegistration();
-<<<<<<< HEAD
             } else if (principal instanceof CustomSaml2AuthenticatedPrincipal saml2User) {
                 username = saml2User.getName();
-=======
-            } else if (principal instanceof CustomSaml2AuthenticatedPrincipal) {
-                username = ((CustomSaml2AuthenticatedPrincipal) principal).name();
->>>>>>> 4c701b2e
                 loginMethod = LoginMethod.SAML2USER;
                 SAML2 saml2 = securityProp.getSaml2();
                 blockRegistration = saml2 != null && saml2.getBlockRegistration();
