--- conflicted
+++ resolved
@@ -1,7 +1,8 @@
 package stirling.software.SPDF.config.security;
 
-import java.io.IOException;
-
+import jakarta.servlet.ServletException;
+import jakarta.servlet.http.HttpServletRequest;
+import jakarta.servlet.http.HttpServletResponse;
 import org.springframework.beans.factory.annotation.Autowired;
 import org.springframework.beans.factory.annotation.Qualifier;
 import org.springframework.boot.autoconfigure.condition.ConditionalOnProperty;
@@ -23,8 +24,6 @@
 import org.springframework.security.crypto.bcrypt.BCryptPasswordEncoder;
 import org.springframework.security.crypto.password.PasswordEncoder;
 import org.springframework.security.oauth2.client.registration.ClientRegistration;
-import org.springframework.security.oauth2.client.registration.ClientRegistrationRepository;
-import org.springframework.security.oauth2.client.registration.ClientRegistrations;
 import org.springframework.security.oauth2.client.registration.InMemoryClientRegistrationRepository;
 import org.springframework.security.oauth2.core.user.OAuth2User;
 import org.springframework.security.oauth2.core.user.OAuth2UserAuthority;
@@ -34,21 +33,17 @@
 import org.springframework.security.web.authentication.rememberme.PersistentTokenRepository;
 import org.springframework.security.web.savedrequest.NullRequestCache;
 import org.springframework.security.web.util.matcher.AntPathRequestMatcher;
-
-import jakarta.servlet.ServletException;
-import jakarta.servlet.http.HttpServletRequest;
-import jakarta.servlet.http.HttpServletResponse;
+import org.springframework.security.oauth2.client.registration.ClientRegistrations;
+import org.springframework.security.oauth2.client.registration.ClientRegistrationRepository;
+
 import jakarta.servlet.http.HttpSession;
 import stirling.software.SPDF.model.ApplicationProperties;
 import stirling.software.SPDF.model.User;
 import stirling.software.SPDF.repository.JPATokenRepositoryImpl;
 
-<<<<<<< HEAD
-=======
 import java.io.IOException;
 import java.util.*;
 
->>>>>>> 4372536c
 @Configuration
 @EnableWebSecurity()
 @EnableMethodSecurity
@@ -114,18 +109,7 @@
                             logout ->
                                     logout.logoutRequestMatcher(
                                                     new AntPathRequestMatcher("/logout"))
-                                            .logoutSuccessHandler(
-                                                    new CustomLogoutSuccessHandler()) // Use a
-                                            // Custom
-                                            // Logout
-                                            // Handler to
-                                            // handle
-                                            // custom
-                                            // error
-                                            // message if
-                                            // OAUTH2 Auto
-                                            // Create is
-                                            // disabled
+                                            .logoutSuccessHandler(new CustomLogoutSuccessHandler()) // Use a Custom Logout Handler to handle custom error message if OAUTH2 Auto Create is disabled
                                             .invalidateHttpSession(true) // Invalidate session
                                             .deleteCookies("JSESSIONID", "remember-me")
                                             .addLogoutHandler(
@@ -183,42 +167,6 @@
             // Handle OAUTH2 Logins
             if (applicationProperties.getSecurity().getOAUTH2().getEnabled()) {
 
-<<<<<<< HEAD
-                http.oauth2Login(
-                        oauth2 ->
-                                oauth2.loginPage("/oauth2")
-                                        /*
-                                        This Custom handler is used to check if the OAUTH2 user trying to log in, already exists in the database.
-                                        If user exists, login proceeds as usual. If user does not exist, then it is autocreated but only if 'OAUTH2AutoCreateUser'
-                                        is set as true, else login fails with an error message advising the same.
-                                         */
-                                        .successHandler(
-                                                new AuthenticationSuccessHandler() {
-                                                    @Override
-                                                    public void onAuthenticationSuccess(
-                                                            HttpServletRequest request,
-                                                            HttpServletResponse response,
-                                                            Authentication authentication)
-                                                            throws ServletException, IOException {
-                                                        OAuth2User oauthUser =
-                                                                (OAuth2User)
-                                                                        authentication
-                                                                                .getPrincipal();
-                                                        if (userService.processOAuth2PostLogin(
-                                                                oauthUser.getAttribute("email"),
-                                                                applicationProperties
-                                                                        .getSecurity()
-                                                                        .getOAUTH2()
-                                                                        .getAutoCreateUser())) {
-                                                            response.sendRedirect("/");
-                                                        } else {
-                                                            response.sendRedirect(
-                                                                    "/logout?oauth2AutoCreateDisabled=true");
-                                                        }
-                                                    }
-                                                }));
-            }
-=======
                  http.oauth2Login( oauth2 -> oauth2
                          .loginPage("/oauth2")
                          /*
@@ -246,7 +194,6 @@
                          )
                  );
              }
->>>>>>> 4372536c
         } else {
             http.csrf(csrf -> csrf.disable())
                     .authorizeHttpRequests(authz -> authz.anyRequest().permitAll());
@@ -257,25 +204,21 @@
 
     // Client Registration Repository for OAUTH2 OIDC Login
     @Bean
-    @ConditionalOnProperty(
-            value = "security.oauth2.enabled",
-            havingValue = "true",
-            matchIfMissing = false)
-    public ClientRegistrationRepository clientRegistrationRepository() {
-        return new InMemoryClientRegistrationRepository(this.oidcClientRegistration());
-    }
-
-    private ClientRegistration oidcClientRegistration() {
-        return ClientRegistrations.fromOidcIssuerLocation(
-                        applicationProperties.getSecurity().getOAUTH2().getIssuer())
-                .registrationId("oidc")
-                .clientId(applicationProperties.getSecurity().getOAUTH2().getClientId())
-                .clientSecret(applicationProperties.getSecurity().getOAUTH2().getClientSecret())
-                .scope("openid", "profile", "email")
-                .userNameAttributeName("email")
-                .clientName("OIDC")
-                .build();
-    }
+    @ConditionalOnProperty(value = "security.oauth2.enabled" , havingValue = "true", matchIfMissing = false)
+	public ClientRegistrationRepository clientRegistrationRepository() {
+		return new InMemoryClientRegistrationRepository(this.oidcClientRegistration());
+	}
+
+	private ClientRegistration oidcClientRegistration() {
+		return ClientRegistrations.fromOidcIssuerLocation(applicationProperties.getSecurity().getOAUTH2().getIssuer())
+			.registrationId("oidc")
+            .clientId(applicationProperties.getSecurity().getOAUTH2().getClientId())
+			.clientSecret(applicationProperties.getSecurity().getOAUTH2().getClientSecret())
+			.scope("openid", "profile", "email")
+			.userNameAttributeName("email")
+			.clientName("OIDC")
+			.build();
+	}
 
     /*
     This following function is to grant Authorities to the OAUTH2 user from the values stored in the database.
