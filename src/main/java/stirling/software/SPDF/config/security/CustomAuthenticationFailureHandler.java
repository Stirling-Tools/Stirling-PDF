--- conflicted
+++ resolved
@@ -59,10 +59,7 @@
         Optional<User> user = userService.findByUsername(username);
         return user.isPresent()
                 && user.get().getAuthorities().stream()
-<<<<<<< HEAD
-                        .anyMatch(authority -> authority.getAuthority().equals("ROLE_DEMO_USER"));
-=======
                         .anyMatch(authority -> "ROLE_DEMO_USER".equals(authority.getAuthority()));
->>>>>>> 9246b420
+
     }
 }