package stirling.software.SPDF.config.security;

import java.io.IOException;
import java.util.Optional;

import org.springframework.beans.factory.annotation.Autowired;
import org.springframework.security.authentication.BadCredentialsException;
import org.springframework.security.authentication.LockedException;
import org.springframework.security.core.AuthenticationException;
import org.springframework.security.web.authentication.SimpleUrlAuthenticationFailureHandler;
import org.springframework.stereotype.Component;

import jakarta.servlet.ServletException;
import jakarta.servlet.http.HttpServletRequest;
import jakarta.servlet.http.HttpServletResponse;
import stirling.software.SPDF.model.User;

@Component
public class CustomAuthenticationFailureHandler extends SimpleUrlAuthenticationFailureHandler {

    @Autowired private final LoginAttemptService loginAttemptService;

    @Autowired private final UserService userService; // Inject the UserService

    public CustomAuthenticationFailureHandler(
            LoginAttemptService loginAttemptService, UserService userService) {
        this.loginAttemptService = loginAttemptService;
        this.userService = userService;
    }

    @Override
    public void onAuthenticationFailure(
            HttpServletRequest request,
            HttpServletResponse response,
            AuthenticationException exception)
            throws IOException, ServletException {
        String ip = request.getRemoteAddr();
        logger.error("Failed login attempt from IP: " + ip);

        String username = request.getParameter("username");
        if (!isDemoUser(username)) {
            if (loginAttemptService.loginAttemptCheck(username)) {
                setDefaultFailureUrl("/login?error=locked");

            } else {
                if (exception.getClass().isAssignableFrom(LockedException.class)) {
                    setDefaultFailureUrl("/login?error=locked");
                }
            }
        }
        if (exception.getClass().isAssignableFrom(BadCredentialsException.class)) {
            setDefaultFailureUrl("/login?error=badcredentials");
        }

        super.onAuthenticationFailure(request, response, exception);
    }

    private boolean isDemoUser(String username) {
        Optional<User> user = userService.findByUsername(username);
        return user.isPresent()
                && user.get().getAuthorities().stream()
<<<<<<< HEAD
                        .anyMatch(authority -> authority.getAuthority().equals("ROLE_DEMO_USER"));
=======
                        .anyMatch(authority -> "ROLE_DEMO_USER".equals(authority.getAuthority()));

>>>>>>> 82c4e9cf
    }
}<|MERGE_RESOLUTION|>--- conflicted
+++ resolved
@@ -59,11 +59,6 @@
         Optional<User> user = userService.findByUsername(username);
         return user.isPresent()
                 && user.get().getAuthorities().stream()
-<<<<<<< HEAD
-                        .anyMatch(authority -> authority.getAuthority().equals("ROLE_DEMO_USER"));
-=======
                         .anyMatch(authority -> "ROLE_DEMO_USER".equals(authority.getAuthority()));
-
->>>>>>> 82c4e9cf
     }
 }