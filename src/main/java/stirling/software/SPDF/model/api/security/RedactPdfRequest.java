package stirling.software.SPDF.model.api.security;

import io.swagger.v3.oas.annotations.media.Schema;

import lombok.Data;
import lombok.EqualsAndHashCode;

import stirling.software.SPDF.model.api.PDFFile;

@Data
@EqualsAndHashCode(callSuper = true)
public class RedactPdfRequest extends PDFFile {

    @Schema(
            description = "List of text to redact from the PDF",
            type = "string",
            defaultValue = "text,text2",
            requiredMode = Schema.RequiredMode.REQUIRED)
    private String listOfText;

    @Schema(
            description = "Whether to use regex for the listOfText",
            defaultValue = "false",
            requiredMode = Schema.RequiredMode.REQUIRED)
    private boolean useRegex;

    @Schema(
            description = "Whether to use whole word search",
            defaultValue = "false",
            requiredMode = Schema.RequiredMode.REQUIRED)
    private boolean wholeWordSearch;

<<<<<<< HEAD
    @Schema(
            description = "The color for redaction",
            defaultValue = "#000000",
            requiredMode = Schema.RequiredMode.REQUIRED)
=======
    @Schema(description = "Hexadecimal color code for redaction, e.g. #FF0000 or 000000", defaultValue = "#000000")
>>>>>>> 8bb6dea7
    private String redactColor = "#000000";

    @Schema(
            description = "Custom padding for redaction",
            type = "number",
            requiredMode = Schema.RequiredMode.REQUIRED)
    private float customPadding;

    @Schema(
            description = "Convert the redacted PDF to an image",
            defaultValue = "false",
            requiredMode = Schema.RequiredMode.REQUIRED)
    private boolean convertPDFToImage;
}<|MERGE_RESOLUTION|>--- conflicted
+++ resolved
@@ -30,15 +30,11 @@
             requiredMode = Schema.RequiredMode.REQUIRED)
     private boolean wholeWordSearch;
 
-<<<<<<< HEAD
     @Schema(
             description = "The color for redaction",
             defaultValue = "#000000",
             requiredMode = Schema.RequiredMode.REQUIRED)
-=======
-    @Schema(description = "Hexadecimal color code for redaction, e.g. #FF0000 or 000000", defaultValue = "#000000")
->>>>>>> 8bb6dea7
-    private String redactColor = "#000000";
+    private String redactColor;
 
     @Schema(
             description = "Custom padding for redaction",
