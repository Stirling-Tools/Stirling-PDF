--- conflicted
+++ resolved
@@ -332,35 +332,17 @@
         if (authentication != null && authentication.isAuthenticated()) {
             Object principal = authentication.getPrincipal();
             String username = null;
-<<<<<<< HEAD
+            // Retrieve username and other attributes and add login attributes to the model
             if (principal instanceof UserDetails userDetail) {
-                // Retrieve username and other attributes
                 username = userDetail.getUsername();
-                // Add oAuth2 Login attributes to the model
                 model.addAttribute("oAuth2Login", false);
             }
             if (principal instanceof OAuth2User oauth2User) {
-                // Retrieve username and other attributes
-                username =
-                        oauth2User.getAttribute(
-                                applicationProperties.getSecurity().getOauth2().getUseAsUsername());
-                // Add oAuth2 Login attributes to the model
+                username = oauth2User.getName();
                 model.addAttribute("oAuth2Login", true);
             }
             if (principal instanceof CustomSaml2AuthenticatedPrincipal saml2User) {
-                // Retrieve username and other attributes
                 username = saml2User.getName();
-                // Add oAuth2 Login attributes to the model
-=======
-
-            // Retrieve username and other attributes and add login attributes to the model
-            if (principal instanceof UserDetails userDetails) {
-                username = userDetails.getUsername();
-                model.addAttribute("oAuth2Login", false);
-            }
-            if (principal instanceof OAuth2User userDetails) {
-                username = userDetails.getName();
->>>>>>> 4c701b2e
                 model.addAttribute("oAuth2Login", true);
             }
             if (principal instanceof CustomSaml2AuthenticatedPrincipal userDetails) {
@@ -419,11 +401,7 @@
         if (authentication != null && authentication.isAuthenticated()) {
             Object principal = authentication.getPrincipal();
             if (principal instanceof UserDetails userDetails) {
-<<<<<<< HEAD
-                // Cast the principal object to UserDetails
-                // Retrieve username and other attributes
-=======
->>>>>>> 4c701b2e
+
                 String username = userDetails.getUsername();
                 // Fetch user details from the database
                 Optional<User> user = userRepository.findByUsernameIgnoreCase(username);
