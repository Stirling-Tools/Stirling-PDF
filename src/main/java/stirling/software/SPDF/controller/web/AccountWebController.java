--- conflicted
+++ resolved
@@ -57,29 +57,20 @@
     private final SessionPersistentRegistry sessionPersistentRegistry;
     // Assuming you have a repository for user operations
     private final UserRepository userRepository;
-<<<<<<< HEAD
     private final boolean loginEnabledValue;
-=======
     private final boolean runningEE;
->>>>>>> 3420a863
 
     public AccountWebController(
             ApplicationProperties applicationProperties,
             SessionPersistentRegistry sessionPersistentRegistry,
             UserRepository userRepository,
-<<<<<<< HEAD
-            @Qualifier("loginEnabled") boolean loginEnabledValue) {
+            @Qualifier("loginEnabled") boolean loginEnabledValue,
+            @Qualifier("runningEE") boolean runningEE) {
         this.applicationProperties = applicationProperties;
         this.sessionPersistentRegistry = sessionPersistentRegistry;
         this.userRepository = userRepository;
         this.loginEnabledValue = loginEnabledValue;
-=======
-            @Qualifier("runningEE") boolean runningEE) {
-        this.applicationProperties = applicationProperties;
-        this.sessionPersistentRegistry = sessionPersistentRegistry;
-        this.userRepository = userRepository;
         this.runningEE = runningEE;
->>>>>>> 3420a863
     }
 
     @GetMapping("/login")
@@ -354,15 +345,11 @@
         model.addAttribute("totalUsers", allUsers.size());
         model.addAttribute("activeUsers", activeUsers);
         model.addAttribute("disabledUsers", disabledUsers);
-<<<<<<< HEAD
         model.addAttribute("maxSessions", maxSessions);
         model.addAttribute("maxUserSessions", maxUserSessions);
         model.addAttribute("sessionCount", sessionCount);
         model.addAttribute("maxEnterpriseUsers", applicationProperties.getPremium().getMaxUsers());
-=======
-
         model.addAttribute("maxPaidUsers", applicationProperties.getPremium().getMaxUsers());
->>>>>>> 3420a863
         return "adminSettings";
     }
 
