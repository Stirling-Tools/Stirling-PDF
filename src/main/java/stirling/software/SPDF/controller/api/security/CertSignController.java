--- conflicted
+++ resolved
@@ -98,10 +98,10 @@
 
         public CreateSignature(KeyStore keystore, char[] pin)
                 throws KeyStoreException,
-                        UnrecoverableKeyException,
-                        NoSuchAlgorithmException,
-                        IOException,
-                        CertificateException {
+                UnrecoverableKeyException,
+                NoSuchAlgorithmException,
+                IOException,
+                CertificateException {
             super(keystore, pin);
             ClassPathResource resource = new ClassPathResource("static/images/signature.png");
             try (InputStream is = resource.getInputStream()) {
@@ -114,11 +114,7 @@
         }
 
         public InputStream createVisibleSignature(
-<<<<<<< HEAD
-                PDDocument srcDoc, PDSignature signature, Integer pageNumber, Boolean showImage)
-=======
                 PDDocument srcDoc, PDSignature signature, Integer pageNumber, Boolean showLogo)
->>>>>>> ef18b178
                 throws IOException {
             // modified from org.apache.pdfbox.examples.signature.CreateVisibleSignature2
             try (PDDocument doc = new PDDocument()) {
@@ -164,12 +160,7 @@
                         extState.setNonStrokingAlphaConstant(0.5f);
                         cs.setGraphicsStateParameters(extState);
                         cs.transform(Matrix.getScaleInstance(0.08f, 0.08f));
-                        PDImageXObject img =
-<<<<<<< HEAD
-                                PDImageXObject.createFromFileByExtension(imageFile, doc);
-=======
-                                PDImageXObject.createFromFileByExtension(logoFile, doc);
->>>>>>> ef18b178
+                        PDImageXObject img = PDImageXObject.createFromFileByExtension(logoFile, doc);
                         cs.drawImage(img, 100, 0);
                         cs.restoreGraphicsState();
                     }
@@ -217,10 +208,7 @@
     }
 
     @PostMapping(consumes = "multipart/form-data", value = "/cert-sign")
-    @Operation(
-            summary = "Sign PDF with a Digital Certificate",
-            description =
-                    "This endpoint accepts a PDF file, a digital certificate and related information to sign the PDF. It then returns the digitally signed PDF file. Input:PDF Output:PDF Type:SISO")
+    @Operation(summary = "Sign PDF with a Digital Certificate", description = "This endpoint accepts a PDF file, a digital certificate and related information to sign the PDF. It then returns the digitally signed PDF file. Input:PDF Output:PDF Type:SISO")
     public ResponseEntity<byte[]> signPDFWithCert(@ModelAttribute SignPDFWithCertRequest request)
             throws Exception {
         MultipartFile pdf = request.getFileInput();
@@ -250,7 +238,7 @@
                 PrivateKey privateKey = getPrivateKeyFromPEM(privateKeyFile.getBytes(), password);
                 Certificate cert = (Certificate) getCertificateFromPEM(certFile.getBytes());
                 ks.setKeyEntry(
-                        "alias", privateKey, password.toCharArray(), new Certificate[] {cert});
+                        "alias", privateKey, password.toCharArray(), new Certificate[] { cert });
                 break;
             case "PKCS12":
                 ks = KeyStore.getInstance("PKCS12");
@@ -275,12 +263,8 @@
                 pageNumber,
                 name,
                 location,
-<<<<<<< HEAD
-                reason);
-=======
                 reason,
                 showLogo);
->>>>>>> ef18b178
         return WebResponseUtils.boasToWebResponse(
                 baos,
                 Filenames.toSimpleFileName(pdf.getOriginalFilename()).replaceFirst("[.][^.]+$", "")
@@ -310,11 +294,7 @@
             if (showSignature) {
                 SignatureOptions signatureOptions = new SignatureOptions();
                 signatureOptions.setVisualSignature(
-<<<<<<< HEAD
-                        instance.createVisibleSignature(doc, signature, pageNumber, true));
-=======
                         instance.createVisibleSignature(doc, signature, pageNumber, showLogo));
->>>>>>> ef18b178
                 signatureOptions.setPage(pageNumber);
 
                 doc.addSignature(signature, instance, signatureOptions);
@@ -330,22 +310,19 @@
 
     private PrivateKey getPrivateKeyFromPEM(byte[] pemBytes, String password)
             throws IOException, OperatorCreationException, PKCSException {
-        try (PEMParser pemParser =
-                new PEMParser(new InputStreamReader(new ByteArrayInputStream(pemBytes)))) {
+        try (PEMParser pemParser = new PEMParser(new InputStreamReader(new ByteArrayInputStream(pemBytes)))) {
             Object pemObject = pemParser.readObject();
             JcaPEMKeyConverter converter = new JcaPEMKeyConverter().setProvider("BC");
             PrivateKeyInfo pkInfo;
             if (pemObject instanceof PKCS8EncryptedPrivateKeyInfo) {
-                InputDecryptorProvider decProv =
-                        new JceOpenSSLPKCS8DecryptorProviderBuilder().build(password.toCharArray());
+                InputDecryptorProvider decProv = new JceOpenSSLPKCS8DecryptorProviderBuilder()
+                        .build(password.toCharArray());
                 pkInfo = ((PKCS8EncryptedPrivateKeyInfo) pemObject).decryptPrivateKeyInfo(decProv);
             } else if (pemObject instanceof PEMEncryptedKeyPair) {
-                PEMDecryptorProvider decProv =
-                        new JcePEMDecryptorProviderBuilder().build(password.toCharArray());
-                pkInfo =
-                        ((PEMEncryptedKeyPair) pemObject)
-                                .decryptKeyPair(decProv)
-                                .getPrivateKeyInfo();
+                PEMDecryptorProvider decProv = new JcePEMDecryptorProviderBuilder().build(password.toCharArray());
+                pkInfo = ((PEMEncryptedKeyPair) pemObject)
+                        .decryptKeyPair(decProv)
+                        .getPrivateKeyInfo();
             } else {
                 pkInfo = ((PEMKeyPair) pemObject).getPrivateKeyInfo();
             }
