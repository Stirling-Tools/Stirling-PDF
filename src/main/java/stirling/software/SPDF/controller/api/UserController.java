--- conflicted
+++ resolved
@@ -58,7 +58,6 @@
             HttpServletRequest request,
             HttpServletResponse response,
             RedirectAttributes redirectAttributes) {
-<<<<<<< HEAD
 
         String currentPassword = requestModel.getPassword();
         String newPassword = requestModel.getNewPassword();
@@ -67,9 +66,7 @@
         if (!userService.isUsernameValid(newUsername)) {
             return new RedirectView("/change-creds?messageType=invalidUsername");
         }
-
-=======
->>>>>>> cf4613d0
+      
         if (principal == null) {
             return new RedirectView("/account?messageType=notAuthenticated");
         }
