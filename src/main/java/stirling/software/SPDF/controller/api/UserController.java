package stirling.software.SPDF.controller.api;

import java.io.IOException;
import java.security.Principal;
import java.sql.SQLException;
import java.util.HashMap;
import java.util.List;
import java.util.Map;
import java.util.Optional;

import org.springframework.http.HttpStatus;
import org.springframework.http.ResponseEntity;
import org.springframework.security.access.prepost.PreAuthorize;
import org.springframework.security.core.Authentication;
import org.springframework.security.core.session.SessionInformation;
import org.springframework.security.core.userdetails.UserDetails;
import org.springframework.security.oauth2.core.user.OAuth2User;
import org.springframework.security.web.authentication.logout.SecurityContextLogoutHandler;
import org.springframework.stereotype.Controller;
import org.springframework.ui.Model;
import org.springframework.web.bind.annotation.*;
import org.springframework.web.servlet.mvc.support.RedirectAttributes;
import org.springframework.web.servlet.view.RedirectView;

import io.swagger.v3.oas.annotations.tags.Tag;

import jakarta.servlet.http.HttpServletRequest;
import jakarta.servlet.http.HttpServletResponse;

import lombok.extern.slf4j.Slf4j;

import stirling.software.SPDF.config.security.UserService;
import stirling.software.SPDF.config.security.saml2.CustomSaml2AuthenticatedPrincipal;
import stirling.software.SPDF.config.security.session.SessionPersistentRegistry;
import stirling.software.SPDF.model.AuthenticationType;
import stirling.software.SPDF.model.Role;
import stirling.software.SPDF.model.User;
import stirling.software.SPDF.model.api.user.UsernameAndPass;
import stirling.software.SPDF.model.exception.UnsupportedProviderException;

@Controller
@Tag(name = "User", description = "User APIs")
@RequestMapping("/api/v1/user")
@Slf4j
public class UserController {

    private static final String LOGIN_MESSAGETYPE_CREDSUPDATED = "/login?messageType=credsUpdated";
    private final UserService userService;
    private final SessionPersistentRegistry sessionRegistry;

    public UserController(UserService userService, SessionPersistentRegistry sessionRegistry) {
        this.userService = userService;
        this.sessionRegistry = sessionRegistry;
    }

    @PreAuthorize("!hasAuthority('ROLE_DEMO_USER')")
    @PostMapping("/register")
    public String register(@ModelAttribute UsernameAndPass requestModel, Model model)
            throws SQLException, UnsupportedProviderException {
        if (userService.usernameExistsIgnoreCase(requestModel.getUsername())) {
            model.addAttribute("error", "Username already exists");
            return "register";
        }
        try {
            userService.saveUser(requestModel.getUsername(), requestModel.getPassword());
        } catch (IllegalArgumentException e) {
            return "redirect:/login?messageType=invalidUsername";
        }
        return "redirect:/login?registered=true";
    }

    @PreAuthorize("!hasAuthority('ROLE_DEMO_USER')")
    @PostMapping("/change-username")
    public RedirectView changeUsername(
            Principal principal,
            @RequestParam(name = "currentPasswordChangeUsername") String currentPassword,
            @RequestParam(name = "newUsername") String newUsername,
            HttpServletRequest request,
            HttpServletResponse response,
            RedirectAttributes redirectAttributes)
            throws IOException, SQLException, UnsupportedProviderException {
        if (!userService.isUsernameValid(newUsername)) {
            return new RedirectView("/account?messageType=invalidUsername", true);
        }
        if (principal == null) {
            return new RedirectView("/account?messageType=notAuthenticated", true);
        }
        // The username MUST be unique when renaming
        Optional<User> userOpt = userService.findByUsername(principal.getName());
        if (userOpt == null || userOpt.isEmpty()) {
            return new RedirectView("/account?messageType=userNotFound", true);
        }
        User user = userOpt.get();
        if (user.getUsername().equals(newUsername)) {
            return new RedirectView("/account?messageType=usernameExists", true);
        }
        if (!userService.isPasswordCorrect(user, currentPassword)) {
            return new RedirectView("/account?messageType=incorrectPassword", true);
        }
        if (!user.getUsername().equals(newUsername) && userService.usernameExists(newUsername)) {
            return new RedirectView("/account?messageType=usernameExists", true);
        }
        if (newUsername != null && newUsername.length() > 0) {
            try {
                userService.changeUsername(user, newUsername);
            } catch (IllegalArgumentException e) {
                return new RedirectView("/account?messageType=invalidUsername", true);
            }
        }
        // Logout using Spring's utility
        new SecurityContextLogoutHandler().logout(request, response, null);
        return new RedirectView(LOGIN_MESSAGETYPE_CREDSUPDATED, true);
    }

    @PreAuthorize("!hasAuthority('ROLE_DEMO_USER')")
    @PostMapping("/change-password-on-login")
    public RedirectView changePasswordOnLogin(
            Principal principal,
            @RequestParam(name = "currentPassword") String currentPassword,
            @RequestParam(name = "newPassword") String newPassword,
            HttpServletRequest request,
            HttpServletResponse response,
            RedirectAttributes redirectAttributes)
            throws SQLException, UnsupportedProviderException {
        if (principal == null) {
            return new RedirectView("/change-creds?messageType=notAuthenticated", true);
        }
        Optional<User> userOpt = userService.findByUsernameIgnoreCase(principal.getName());
        if (userOpt.isEmpty()) {
            return new RedirectView("/change-creds?messageType=userNotFound", true);
        }
        User user = userOpt.get();
        if (!userService.isPasswordCorrect(user, currentPassword)) {
            return new RedirectView("/change-creds?messageType=incorrectPassword", true);
        }
        userService.changePassword(user, newPassword);
        userService.changeFirstUse(user, false);
        // Logout using Spring's utility
        new SecurityContextLogoutHandler().logout(request, response, null);
        return new RedirectView(LOGIN_MESSAGETYPE_CREDSUPDATED, true);
    }

    @PreAuthorize("!hasAuthority('ROLE_DEMO_USER')")
    @PostMapping("/change-password")
    public RedirectView changePassword(
            Principal principal,
            @RequestParam(name = "currentPassword") String currentPassword,
            @RequestParam(name = "newPassword") String newPassword,
            HttpServletRequest request,
            HttpServletResponse response,
            RedirectAttributes redirectAttributes)
            throws SQLException, UnsupportedProviderException {
        if (principal == null) {
            return new RedirectView("/account?messageType=notAuthenticated", true);
        }
        Optional<User> userOpt = userService.findByUsernameIgnoreCase(principal.getName());
        if (userOpt.isEmpty()) {
            return new RedirectView("/account?messageType=userNotFound", true);
        }
        User user = userOpt.get();
        if (!userService.isPasswordCorrect(user, currentPassword)) {
            return new RedirectView("/account?messageType=incorrectPassword", true);
        }
        userService.changePassword(user, newPassword);
        // Logout using Spring's utility
        new SecurityContextLogoutHandler().logout(request, response, null);
        return new RedirectView(LOGIN_MESSAGETYPE_CREDSUPDATED, true);
    }

    @PreAuthorize("!hasAuthority('ROLE_DEMO_USER')")
    @PostMapping("/updateUserSettings")
    public String updateUserSettings(HttpServletRequest request, Principal principal)
            throws SQLException, UnsupportedProviderException {
        Map<String, String[]> paramMap = request.getParameterMap();
        Map<String, String> updates = new HashMap<>();
        for (Map.Entry<String, String[]> entry : paramMap.entrySet()) {
            updates.put(entry.getKey(), entry.getValue()[0]);
        }
        log.debug("Processed updates: {}", updates);
        // Assuming you have a method in userService to update the settings for a user
        userService.updateUserSettings(principal.getName(), updates);
        // Redirect to a page of your choice after updating
        return "redirect:/account";
    }

    @PreAuthorize("hasRole('ROLE_ADMIN')")
    @PostMapping("/admin/saveUser")
    public RedirectView saveUser(
            @RequestParam(name = "username", required = true) String username,
            @RequestParam(name = "password", required = false) String password,
            @RequestParam(name = "role") String role,
            @RequestParam(name = "authType") String authType,
            @RequestParam(name = "forceChange", required = false, defaultValue = "false")
                    boolean forceChange)
            throws IllegalArgumentException, SQLException, UnsupportedProviderException {
        if (!userService.isUsernameValid(username)) {
            return new RedirectView("/addUsers?messageType=invalidUsername", true);
        }
        Optional<User> userOpt = userService.findByUsernameIgnoreCase(username);
        if (userOpt.isPresent()) {
            User user = userOpt.get();
            if (user.getUsername().equalsIgnoreCase(username)) {
                return new RedirectView("/addUsers?messageType=usernameExists", true);
            }
        }
        if (userService.usernameExistsIgnoreCase(username)) {
            return new RedirectView("/addUsers?messageType=usernameExists", true);
        }
        try {
            // Validate the role
            Role roleEnum = Role.fromString(role);
            if (roleEnum == Role.INTERNAL_API_USER) {
                // If the role is INTERNAL_API_USER, reject the request
                return new RedirectView("/addUsers?messageType=invalidRole", true);
            }
        } catch (IllegalArgumentException e) {
            // If the role ID is not valid, redirect with an error message
            return new RedirectView("/addUsers?messageType=invalidRole", true);
        }
        if (authType.equalsIgnoreCase(AuthenticationType.SSO.toString())) {
            userService.saveUser(username, AuthenticationType.SSO, role);
        } else {
            if (password.isBlank()) {
                return new RedirectView("/addUsers?messageType=invalidPassword", true);
            }
            userService.saveUser(username, password, role, forceChange);
        }
        return new RedirectView(
                "/addUsers", // Redirect to account page after adding the user
                true);
    }

    @PreAuthorize("hasRole('ROLE_ADMIN')")
    @PostMapping("/admin/changeRole")
    public RedirectView changeRole(
            @RequestParam(name = "username") String username,
            @RequestParam(name = "role") String role,
            Authentication authentication)
            throws SQLException, UnsupportedProviderException {
        Optional<User> userOpt = userService.findByUsernameIgnoreCase(username);
        if (!userOpt.isPresent()) {
            return new RedirectView("/addUsers?messageType=userNotFound", true);
        }
        if (!userService.usernameExistsIgnoreCase(username)) {
            return new RedirectView("/addUsers?messageType=userNotFound", true);
        }
        // Get the currently authenticated username
        String currentUsername = authentication.getName();
        // Check if the provided username matches the current session's username
        if (currentUsername.equalsIgnoreCase(username)) {
            return new RedirectView("/addUsers?messageType=downgradeCurrentUser", true);
        }
        try {
            // Validate the role
            Role roleEnum = Role.fromString(role);
            if (roleEnum == Role.INTERNAL_API_USER) {
                // If the role is INTERNAL_API_USER, reject the request
                return new RedirectView("/addUsers?messageType=invalidRole", true);
            }
        } catch (IllegalArgumentException e) {
            // If the role ID is not valid, redirect with an error message
            return new RedirectView("/addUsers?messageType=invalidRole", true);
        }
        User user = userOpt.get();
        userService.changeRole(user, role);
        return new RedirectView(
                "/addUsers", // Redirect to account page after adding the user
                true);
    }

    @PreAuthorize("hasRole('ROLE_ADMIN')")
    @PostMapping("/admin/changeUserEnabled/{username}")
    public RedirectView changeUserEnabled(
            @PathVariable("username") String username,
            @RequestParam("enabled") boolean enabled,
            Authentication authentication)
            throws SQLException, UnsupportedProviderException {
        Optional<User> userOpt = userService.findByUsernameIgnoreCase(username);
        if (userOpt.isEmpty()) {
            return new RedirectView("/addUsers?messageType=userNotFound", true);
        }
        if (!userService.usernameExistsIgnoreCase(username)) {
            return new RedirectView("/addUsers?messageType=userNotFound", true);
        }
        // Get the currently authenticated username
        String currentUsername = authentication.getName();
        // Check if the provided username matches the current session's username
        if (currentUsername.equalsIgnoreCase(username)) {
            return new RedirectView("/addUsers?messageType=disabledCurrentUser", true);
        }
        User userObj = userOpt.get();
        userService.changeUserEnabled(userObj, enabled);
        if (!enabled) {
            // Invalidate all sessions if the user is being disabled
            List<Object> principals = sessionRegistry.getAllPrincipals();
            String userNameP = "";
            for (Object principal : principals) {
                List<SessionInformation> sessionsInformation =
                        sessionRegistry.getAllSessions(principal, false);
<<<<<<< HEAD
                if (principal instanceof UserDetails userDetail) {
                    userNameP = userDetail.getUsername();
                } else if (principal instanceof OAuth2User oauth2User) {
                    userNameP = oauth2User.getName();
                } else if (principal instanceof CustomSaml2AuthenticatedPrincipal saml2User) {
                    userNameP = saml2User.getName();
                } else if (principal instanceof String user) {
                    userNameP = user;
=======
                if (principal instanceof UserDetails) {
                    userNameP = ((UserDetails) principal).getUsername();
                } else if (principal instanceof OAuth2User) {
                    userNameP = ((OAuth2User) principal).getName();
                } else if (principal instanceof CustomSaml2AuthenticatedPrincipal) {
                    userNameP = ((CustomSaml2AuthenticatedPrincipal) principal).name();
                } else if (principal instanceof String) {
                    userNameP = (String) principal;
>>>>>>> 4c701b2e
                }
                if (userNameP.equalsIgnoreCase(username)) {
                    for (SessionInformation sessionInfo : sessionsInformation) {
                        sessionRegistry.expireSession(sessionInfo.getSessionId());
                    }
                }
            }
        }
        return new RedirectView(
                "/addUsers", // Redirect to account page after adding the user
                true);
    }

    @PreAuthorize("hasRole('ROLE_ADMIN')")
    @PostMapping("/admin/deleteUser/{username}")
    public RedirectView deleteUser(
            @PathVariable("username") String username, Authentication authentication) {
        if (!userService.usernameExistsIgnoreCase(username)) {
            return new RedirectView("/addUsers?messageType=deleteUsernameExists", true);
        }
        // Get the currently authenticated username
        String currentUsername = authentication.getName();
        // Check if the provided username matches the current session's username
        if (currentUsername.equalsIgnoreCase(username)) {
            return new RedirectView("/addUsers?messageType=deleteCurrentUser", true);
        }
        // Invalidate all sessions before deleting the user
        List<SessionInformation> sessionsInformations =
                sessionRegistry.getAllSessions(authentication.getPrincipal(), false);
        for (SessionInformation sessionsInformation : sessionsInformations) {
            sessionRegistry.expireSession(sessionsInformation.getSessionId());
            sessionRegistry.removeSessionInformation(sessionsInformation.getSessionId());
        }
        userService.deleteUser(username);
        return new RedirectView("/addUsers", true);
    }

    @PreAuthorize("!hasAuthority('ROLE_DEMO_USER')")
    @PostMapping("/get-api-key")
    public ResponseEntity<String> getApiKey(Principal principal) {
        if (principal == null) {
            return ResponseEntity.status(HttpStatus.FORBIDDEN).body("User not authenticated.");
        }
        String username = principal.getName();
        String apiKey = userService.getApiKeyForUser(username);
        if (apiKey == null) {
            return ResponseEntity.status(HttpStatus.NOT_FOUND).body("API key not found for user.");
        }
        return ResponseEntity.ok(apiKey);
    }

    @PreAuthorize("!hasAuthority('ROLE_DEMO_USER')")
    @PostMapping("/update-api-key")
    public ResponseEntity<String> updateApiKey(Principal principal) {
        if (principal == null) {
            return ResponseEntity.status(HttpStatus.FORBIDDEN).body("User not authenticated.");
        }
        String username = principal.getName();
        User user = userService.refreshApiKeyForUser(username);
        String apiKey = user.getApiKey();
        if (apiKey == null) {
            return ResponseEntity.status(HttpStatus.NOT_FOUND).body("API key not found for user.");
        }
        return ResponseEntity.ok(apiKey);
    }
}<|MERGE_RESOLUTION|>--- conflicted
+++ resolved
@@ -297,7 +297,6 @@
             for (Object principal : principals) {
                 List<SessionInformation> sessionsInformation =
                         sessionRegistry.getAllSessions(principal, false);
-<<<<<<< HEAD
                 if (principal instanceof UserDetails userDetail) {
                     userNameP = userDetail.getUsername();
                 } else if (principal instanceof OAuth2User oauth2User) {
@@ -306,16 +305,6 @@
                     userNameP = saml2User.getName();
                 } else if (principal instanceof String user) {
                     userNameP = user;
-=======
-                if (principal instanceof UserDetails) {
-                    userNameP = ((UserDetails) principal).getUsername();
-                } else if (principal instanceof OAuth2User) {
-                    userNameP = ((OAuth2User) principal).getName();
-                } else if (principal instanceof CustomSaml2AuthenticatedPrincipal) {
-                    userNameP = ((CustomSaml2AuthenticatedPrincipal) principal).name();
-                } else if (principal instanceof String) {
-                    userNameP = (String) principal;
->>>>>>> 4c701b2e
                 }
                 if (userNameP.equalsIgnoreCase(username)) {
                     for (SessionInformation sessionInfo : sessionsInformation) {
