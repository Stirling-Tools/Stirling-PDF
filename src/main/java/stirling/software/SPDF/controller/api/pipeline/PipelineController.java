--- conflicted
+++ resolved
@@ -46,18 +46,7 @@
 
     private final PostHogService postHogService;
 
-<<<<<<< HEAD
-    @PostMapping("/handleData")
-=======
-    public PipelineController(
-            PipelineProcessor processor, ObjectMapper objectMapper, PostHogService postHogService) {
-        this.processor = processor;
-        this.objectMapper = objectMapper;
-        this.postHogService = postHogService;
-    }
-
     @PostMapping(value = "/handleData", consumes = MediaType.MULTIPART_FORM_DATA_VALUE)
->>>>>>> 2354ad82
     public ResponseEntity<byte[]> handleData(@ModelAttribute HandleDataRequest request)
             throws JsonMappingException, JsonProcessingException {
         MultipartFile[] files = request.getFileInput();
