package stirling.software.SPDF;

import java.io.IOException;
import java.net.URISyntaxException;
import java.nio.file.Files;
import java.nio.file.Path;
import java.nio.file.Paths;
import java.util.Collections;
import java.util.HashMap;
import java.util.Map;
import java.util.Properties;

import org.springframework.beans.factory.annotation.Autowired;
import org.springframework.beans.factory.annotation.Value;
import org.springframework.boot.SpringApplication;
import org.springframework.boot.autoconfigure.SpringBootApplication;
import org.springframework.core.env.Environment;
import org.springframework.scheduling.annotation.EnableScheduling;

import io.github.pixee.security.SystemCommand;

import jakarta.annotation.PostConstruct;
import jakarta.annotation.PreDestroy;

import lombok.extern.slf4j.Slf4j;

import stirling.software.SPDF.UI.WebBrowser;
import stirling.software.SPDF.config.ConfigInitializer;
import stirling.software.SPDF.config.InstallationPathConfig;
import stirling.software.SPDF.model.ApplicationProperties;
import stirling.software.SPDF.utils.UrlUtils;

@Slf4j
@EnableScheduling
@SpringBootApplication
public class SPDFApplication {

    private static String serverPortStatic;
    private static String baseUrlStatic;

    private final Environment env;
    private final ApplicationProperties applicationProperties;
    private final WebBrowser webBrowser;

    @Value("${baseUrl:http://localhost}")
    private String baseUrl;

    public SPDFApplication(
            Environment env,
            ApplicationProperties applicationProperties,
            @Autowired(required = false) WebBrowser webBrowser) {
        this.env = env;
        this.applicationProperties = applicationProperties;
        this.webBrowser = webBrowser;
    }

    public static void main(String[] args) throws IOException, InterruptedException {
        SpringApplication app = new SpringApplication(SPDFApplication.class);

        Properties props = new Properties();

        if (Boolean.parseBoolean(System.getProperty("STIRLING_PDF_DESKTOP_UI", "false"))) {
            System.setProperty("java.awt.headless", "false");
            app.setHeadless(false);
            props.put("java.awt.headless", "false");
            props.put("spring.main.web-application-type", "servlet");

            int desiredPort = 8080;
            String port = UrlUtils.findAvailablePort(desiredPort);
            props.put("server.port", port);
            System.setProperty("server.port", port);
            log.info("Desktop UI mode: Using port {}", port);
        }

        app.setAdditionalProfiles(getActiveProfile(args));

        ConfigInitializer initializer = new ConfigInitializer();
        try {
            initializer.ensureConfigExists();
        } catch (IOException | URISyntaxException e) {
            log.error("Error initialising configuration", e);
        }
        Map<String, String> propertyFiles = new HashMap<>();

        // External config files
<<<<<<< HEAD
        Path settingsPath = Paths.get(InstallationPathConfig.getSettingsPath());
        log.info("Settings file: {}", settingsPath.toString());
        if (Files.exists(settingsPath)) {
            propertyFiles.put(
                    "spring.config.additional-location", "file:" + settingsPath.toString());
        } else {
            log.warn("External configuration file '{}' does not exist.", settingsPath.toString());
        }

        Path customSettingsPath = Paths.get(InstallationPathConfig.getCustomSettingsPath());
        if (Files.exists(customSettingsPath)) {
=======
        String settingsPath = InstallationPathConfig.getSettingsPath();
        log.info("Settings file: {}", settingsPath);
        if (Files.exists(Paths.get(settingsPath))) {
            propertyFiles.put("spring.config.additional-location", "file:" + settingsPath);
        } else {
            log.warn("External configuration file '{}' does not exist.", settingsPath);
        }

        String customSettingsPath = InstallationPathConfig.getCustomSettingsPath();
        log.info("Custom settings file: {}", customSettingsPath);
        if (Files.exists(Paths.get(customSettingsPath))) {
>>>>>>> 2ab951e0
            String existingLocation =
                    propertyFiles.getOrDefault("spring.config.additional-location", "");
            if (!existingLocation.isEmpty()) {
                existingLocation += ",";
            }
            propertyFiles.put(
                    "spring.config.additional-location",
<<<<<<< HEAD
                    existingLocation + "file:" + customSettingsPath.toString());
        } else {
            log.warn(
                    "Custom configuration file '{}' does not exist.",
                    customSettingsPath.toString());
=======
                    existingLocation + "file:" + customSettingsPath);
        } else {
            log.warn("Custom configuration file '{}' does not exist.", customSettingsPath);
>>>>>>> 2ab951e0
        }
        Properties finalProps = new Properties();

        if (!propertyFiles.isEmpty()) {
            finalProps.putAll(
                    Collections.singletonMap(
                            "spring.config.additional-location",
                            propertyFiles.get("spring.config.additional-location")));
        }

        if (!props.isEmpty()) {
            finalProps.putAll(props);
        }
        app.setDefaultProperties(finalProps);

        app.run(args);

        // Ensure directories are created
        try {
            Files.createDirectories(Path.of(InstallationPathConfig.getTemplatesPath()));
            Files.createDirectories(Path.of(InstallationPathConfig.getStaticPath()));
        } catch (IOException e) {
            log.error("Error creating directories: {}", e.getMessage());
        }

        printStartupLogs();
    }

    @PostConstruct
    public void init() {
        baseUrlStatic = this.baseUrl;
        String url = baseUrl + ":" + getStaticPort();
        if (webBrowser != null
                && Boolean.parseBoolean(System.getProperty("STIRLING_PDF_DESKTOP_UI", "false"))) {
            webBrowser.initWebUI(url);
        } else {
            String browserOpenEnv = env.getProperty("BROWSER_OPEN");
            boolean browserOpen = browserOpenEnv != null && "true".equalsIgnoreCase(browserOpenEnv);
            if (browserOpen) {
                try {
                    String os = System.getProperty("os.name").toLowerCase();
                    Runtime rt = Runtime.getRuntime();
                    if (os.contains("win")) {
                        // For Windows
                        SystemCommand.runCommand(rt, "rundll32 url.dll,FileProtocolHandler " + url);
                    } else if (os.contains("mac")) {
                        SystemCommand.runCommand(rt, "open " + url);
                    } else if (os.contains("nix") || os.contains("nux")) {
                        SystemCommand.runCommand(rt, "xdg-open " + url);
                    }
                } catch (IOException e) {
                    log.error("Error opening browser: {}", e.getMessage());
                }
            }
        }
        log.info("Running configs {}", applicationProperties.toString());
    }

    @Value("${server.port:8080}")
    public void setServerPort(String port) {
        if ("auto".equalsIgnoreCase(port)) {
            // Use Spring Boot's automatic port assignment (server.port=0)
            SPDFApplication.serverPortStatic =
                    "0"; // This will let Spring Boot assign an available port
        } else {
            SPDFApplication.serverPortStatic = port;
        }
    }

    public static void setServerPortStatic(String port) {
        if ("auto".equalsIgnoreCase(port)) {
            // Use Spring Boot's automatic port assignment (server.port=0)
            SPDFApplication.serverPortStatic =
                    "0"; // This will let Spring Boot assign an available port
        } else {
            SPDFApplication.serverPortStatic = port;
        }
    }

    @PreDestroy
    public void cleanup() {
        if (webBrowser != null) {
            webBrowser.cleanup();
        }
    }

    private static void printStartupLogs() {
        log.info("Stirling-PDF Started.");
        String url = baseUrlStatic + ":" + getStaticPort();
        log.info("Navigate to {}", url);
    }

    private static String[] getActiveProfile(String[] args) {
        if (args == null) {
            return new String[] {"default"};
        }

        for (String arg : args) {
            if (arg.contains("spring.profiles.active")) {
                return arg.substring(args[0].indexOf('=') + 1).split(", ");
            }
        }

        return new String[] {"default"};
    }

    public static String getStaticBaseUrl() {
        return baseUrlStatic;
    }

    public static String getStaticPort() {
        return serverPortStatic;
    }
}<|MERGE_RESOLUTION|>--- conflicted
+++ resolved
@@ -83,7 +83,6 @@
         Map<String, String> propertyFiles = new HashMap<>();
 
         // External config files
-<<<<<<< HEAD
         Path settingsPath = Paths.get(InstallationPathConfig.getSettingsPath());
         log.info("Settings file: {}", settingsPath.toString());
         if (Files.exists(settingsPath)) {
@@ -94,20 +93,8 @@
         }
 
         Path customSettingsPath = Paths.get(InstallationPathConfig.getCustomSettingsPath());
+        log.info("Custom settings file: {}", customSettingsPath.toString());
         if (Files.exists(customSettingsPath)) {
-=======
-        String settingsPath = InstallationPathConfig.getSettingsPath();
-        log.info("Settings file: {}", settingsPath);
-        if (Files.exists(Paths.get(settingsPath))) {
-            propertyFiles.put("spring.config.additional-location", "file:" + settingsPath);
-        } else {
-            log.warn("External configuration file '{}' does not exist.", settingsPath);
-        }
-
-        String customSettingsPath = InstallationPathConfig.getCustomSettingsPath();
-        log.info("Custom settings file: {}", customSettingsPath);
-        if (Files.exists(Paths.get(customSettingsPath))) {
->>>>>>> 2ab951e0
             String existingLocation =
                     propertyFiles.getOrDefault("spring.config.additional-location", "");
             if (!existingLocation.isEmpty()) {
@@ -115,17 +102,11 @@
             }
             propertyFiles.put(
                     "spring.config.additional-location",
-<<<<<<< HEAD
                     existingLocation + "file:" + customSettingsPath.toString());
         } else {
             log.warn(
                     "Custom configuration file '{}' does not exist.",
                     customSettingsPath.toString());
-=======
-                    existingLocation + "file:" + customSettingsPath);
-        } else {
-            log.warn("Custom configuration file '{}' does not exist.", customSettingsPath);
->>>>>>> 2ab951e0
         }
         Properties finalProps = new Properties();
 
