package stirling.software.SPDF;

import java.io.IOException;
import java.net.URISyntaxException;
import java.nio.file.Files;
import java.nio.file.Path;
import java.nio.file.Paths;
import java.util.Collections;
import java.util.HashMap;
import java.util.Map;
import java.util.Properties;

import org.springframework.beans.factory.annotation.Autowired;
import org.springframework.beans.factory.annotation.Value;
import org.springframework.boot.SpringApplication;
import org.springframework.boot.autoconfigure.SpringBootApplication;
import org.springframework.core.env.Environment;
import org.springframework.scheduling.annotation.EnableScheduling;

import io.github.pixee.security.SystemCommand;

import jakarta.annotation.PostConstruct;
import jakarta.annotation.PreDestroy;

import lombok.extern.slf4j.Slf4j;

import stirling.software.SPDF.UI.WebBrowser;
import stirling.software.SPDF.config.ConfigInitializer;
import stirling.software.SPDF.config.InstallationPathConfig;
import stirling.software.SPDF.model.ApplicationProperties;
import stirling.software.SPDF.utils.UrlUtils;

@Slf4j
@EnableScheduling
@SpringBootApplication
public class SPDFApplication {

    private static String serverPortStatic;
    private static String baseUrlStatic;

    private final Environment env;
    private final ApplicationProperties applicationProperties;
    private final WebBrowser webBrowser;

    @Value("${baseUrl:http://localhost}")
    private String baseUrl;

    public SPDFApplication(
            Environment env,
            ApplicationProperties applicationProperties,
            @Autowired(required = false) WebBrowser webBrowser) {
        this.env = env;
        this.applicationProperties = applicationProperties;
        this.webBrowser = webBrowser;
    }

    public static void main(String[] args) throws IOException, InterruptedException {
        SpringApplication app = new SpringApplication(SPDFApplication.class);

        Properties props = new Properties();

        if (Boolean.parseBoolean(System.getProperty("STIRLING_PDF_DESKTOP_UI", "false"))) {
            System.setProperty("java.awt.headless", "false");
            app.setHeadless(false);
            props.put("java.awt.headless", "false");
            props.put("spring.main.web-application-type", "servlet");

            int desiredPort = 8080;
            String port = UrlUtils.findAvailablePort(desiredPort);
            props.put("server.port", port);
            System.setProperty("server.port", port);
            log.info("Desktop UI mode: Using port {}", port);
        }

        app.setAdditionalProfiles(getActiveProfile(args));

        ConfigInitializer initializer = new ConfigInitializer();
        try {
            initializer.ensureConfigExists();
        } catch (IOException | URISyntaxException e) {
            log.error("Error initialising configuration", e);
        }
        Map<String, String> propertyFiles = new HashMap<>();

        // External config files
        Path settingsPath = Paths.get(InstallationPathConfig.getSettingsPath());
        log.info("Settings file: {}", settingsPath.toString());
        if (Files.exists(settingsPath)) {
            propertyFiles.put(
                    "spring.config.additional-location", "file:" + settingsPath.toString());
        } else {
            log.warn("External configuration file '{}' does not exist.", settingsPath.toString());
        }

        Path customSettingsPath = Paths.get(InstallationPathConfig.getCustomSettingsPath());
        if (Files.exists(customSettingsPath)) {
            String existingLocation =
                    propertyFiles.getOrDefault("spring.config.additional-location", "");
            if (!existingLocation.isEmpty()) {
                existingLocation += ",";
            }
            propertyFiles.put(
                    "spring.config.additional-location",
                    existingLocation + "file:" + customSettingsPath.toString());
        } else {
            log.warn(
                    "Custom configuration file '{}' does not exist.",
                    customSettingsPath.toString());
        }
        Properties finalProps = new Properties();

        if (!propertyFiles.isEmpty()) {
            finalProps.putAll(
                    Collections.singletonMap(
                            "spring.config.additional-location",
                            propertyFiles.get("spring.config.additional-location")));
        }

        if (!props.isEmpty()) {
            finalProps.putAll(props);
        }
        app.setDefaultProperties(finalProps);

        app.run(args);

        // Ensure directories are created
        try {
            Files.createDirectories(Path.of(InstallationPathConfig.getTemplatesPath()));
            Files.createDirectories(Path.of(InstallationPathConfig.getStaticPath()));
        } catch (IOException e) {
            log.error("Error creating directories: {}", e.getMessage());
        }

        printStartupLogs();
    }

    @PostConstruct
    public void init() {
        baseUrlStatic = this.baseUrl;
        String url = baseUrl + ":" + getStaticPort();
        if (webBrowser != null
                && Boolean.parseBoolean(System.getProperty("STIRLING_PDF_DESKTOP_UI", "false"))) {
            webBrowser.initWebUI(url);
        } else {
            String browserOpenEnv = env.getProperty("BROWSER_OPEN");
            boolean browserOpen = browserOpenEnv != null && "true".equalsIgnoreCase(browserOpenEnv);
            if (browserOpen) {
                try {
                    String os = System.getProperty("os.name").toLowerCase();
                    Runtime rt = Runtime.getRuntime();
                    if (os.contains("win")) {
                        // For Windows
                        SystemCommand.runCommand(rt, "rundll32 url.dll,FileProtocolHandler " + url);
                    } else if (os.contains("mac")) {
                        SystemCommand.runCommand(rt, "open " + url);
                    } else if (os.contains("nix") || os.contains("nux")) {
                        SystemCommand.runCommand(rt, "xdg-open " + url);
                    }
                } catch (IOException e) {
                    log.error("Error opening browser: {}", e.getMessage());
                }
            }
        }
        log.info("Running configs {}", applicationProperties.toString());
    }

    @Value("${server.port:8080}")
    public void setServerPort(String port) {
        if ("auto".equalsIgnoreCase(port)) {
            // Use Spring Boot's automatic port assignment (server.port=0)
            SPDFApplication.serverPortStatic =
                    "0"; // This will let Spring Boot assign an available port
        } else {
            SPDFApplication.serverPortStatic = port;
        }
    }

    public static void setServerPortStatic(String port) {
        if ("auto".equalsIgnoreCase(port)) {
            // Use Spring Boot's automatic port assignment (server.port=0)
            SPDFApplication.serverPortStatic =
                    "0"; // This will let Spring Boot assign an available port
        } else {
            SPDFApplication.serverPortStatic = port;
        }
    }

    @PreDestroy
    public void cleanup() {
        if (webBrowser != null) {
            webBrowser.cleanup();
        }
    }

    private static void printStartupLogs() {
        log.info("Stirling-PDF Started.");
        String url = baseUrlStatic + ":" + getStaticPort();
        log.info("Navigate to {}", url);
    }

    private static String[] getActiveProfile(String[] args) {
        if (args == null) {
            return new String[] {"default"};
        }

        for (String arg : args) {
            if (arg.contains("spring.profiles.active")) {
                return arg.substring(args[0].indexOf('=') + 1).split(", ");
            }
        }

        return new String[] {"default"};
    }

<<<<<<< HEAD
    private static boolean isPortAvailable(int port) {
        try (@SuppressWarnings("unused")
                ServerSocket socket = new ServerSocket(port)) {
            return true;
        } catch (IOException e) {
            return false;
        }
    }

    // Optionally keep this method if you want to provide a manual port-incrementation fallback.
    @SuppressWarnings("unused")
    private static String findAvailablePort(int startPort) {
        int port = startPort;
        while (!isPortAvailable(port)) {
            port++;
        }
        return String.valueOf(port);
    }

=======
>>>>>>> 69da4430
    public static String getStaticBaseUrl() {
        return baseUrlStatic;
    }

    public static String getStaticPort() {
        return serverPortStatic;
    }
}<|MERGE_RESOLUTION|>--- conflicted
+++ resolved
@@ -212,28 +212,6 @@
         return new String[] {"default"};
     }
 
-<<<<<<< HEAD
-    private static boolean isPortAvailable(int port) {
-        try (@SuppressWarnings("unused")
-                ServerSocket socket = new ServerSocket(port)) {
-            return true;
-        } catch (IOException e) {
-            return false;
-        }
-    }
-
-    // Optionally keep this method if you want to provide a manual port-incrementation fallback.
-    @SuppressWarnings("unused")
-    private static String findAvailablePort(int startPort) {
-        int port = startPort;
-        while (!isPortAvailable(port)) {
-            port++;
-        }
-        return String.valueOf(port);
-    }
-
-=======
->>>>>>> 69da4430
     public static String getStaticBaseUrl() {
         return baseUrlStatic;
     }
