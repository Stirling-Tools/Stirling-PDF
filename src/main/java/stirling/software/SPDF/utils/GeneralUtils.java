--- conflicted
+++ resolved
@@ -135,11 +135,8 @@
         List<Integer> result = new ArrayList<>();
         int offset = oneBased ? 1 : 0;
         for (String page : pages) {
-<<<<<<< HEAD
-            if (page.equalsIgnoreCase("all")) {
-=======
             if ("all".equalsIgnoreCase(page)) {
->>>>>>> ac620082
+
                 for (int i = 0; i < totalPages; i++) {
                     result.add(i + offset);
                 }
