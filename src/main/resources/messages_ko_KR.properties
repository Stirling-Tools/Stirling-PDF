--- conflicted
+++ resolved
@@ -57,19 +57,8 @@
 invalidUsernameMessage=사용자 이름이 잘못되었습니다. 사용자 이름에는 알파벳 문자와 숫자만 포함되어야 합니다.
 deleteCurrentUserMessage=현재 로그인한 사용자를 삭제할 수 없습니다.
 deleteUsernameExistsMessage=사용자 이름이 존재하지 않으며 삭제할 수 없습니다.
-<<<<<<< HEAD
-error=Error
-oops=Oops!
-help=Help
-goHomepage=Go to Homepage
-joinDiscord=Join our Discord server
-seeDockerHub=See Docker Hub
-visitGithub=Visit Github Repository
-donate=Donate
-color=Color
-sponsor=Sponsor
+
 info=Info
-=======
 downgradeCurrentUserMessage=현재 사용자의 역할을 다운그레이드할 수 없습니다
 downgradeCurrentUserLongMessage=현재 사용자의 역할을 다운그레이드할 수 없습니다. 따라서 현재 사용자는 표시되지 않습니다.
 error=오류
@@ -82,7 +71,6 @@
 donate=기부하기
 color=색상
 sponsor=스폰서
->>>>>>> 38979dd3
 
 
 
