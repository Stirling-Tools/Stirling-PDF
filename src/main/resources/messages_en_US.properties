--- conflicted
+++ resolved
@@ -461,14 +461,12 @@
 home.BookToPDF.desc=Converts Books/Comics formats to PDF using calibre
 BookToPDF.tags=Book,Comic,Calibre,Convert,manga,amazon,kindle
 
-<<<<<<< HEAD
-=======
+
 home.removeImagePdf.title=Remove image
 home.removeImagePdf.desc=Remove image from PDF to reduce file size
 removeImagePdf.tags=Remove Image,Page operations,Back end,server side
 
 
->>>>>>> 68c38708
 ###########################
 #                         #
 #       WEB PAGES         #
@@ -1132,15 +1130,10 @@
 error.showStack=Show Stack Trace
 error.copyStack=Copy Stack Trace
 error.githubSubmit=GitHub - Submit a ticket
-<<<<<<< HEAD
 error.discordSubmit=Discord - Submit Support post
-=======
-error.discordSubmit=Discord - Submit Support post
-
 
 #remove-image
 removeImage.title=Remove image
 removeImage.header=Remove image
 removeImage.removeImage=Remove image
 removeImage.submit=Remove image
->>>>>>> 68c38708
