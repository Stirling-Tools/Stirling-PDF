###########
# Generic #
###########
# the direction that the language is written (ltr=left to right, rtl = right to left)
language.direction=ltr

pdfPrompt=Изберете PDF(и)
multiPdfPrompt=Изберете PDF (2+)
multiPdfDropPrompt=Изберете (или плъзнете и пуснете) всички PDF файлове, от които се нуждаете
imgPrompt=Изберете изображение(я)
genericSubmit=Подайте
processTimeWarning=Предупреждение: Този процес може да отнеме до минута в зависимост от размера на файла
pageOrderPrompt=Персонализиран ред на страниците (Въведете разделен със запетаи списък с номера на страници или функции като 2n+1):
pageSelectionPrompt=Персонализиран избор на страница (Въведете списък с номера на страници 1,5,6, разделени със запетая, или функции като 2n+1) :
goToPage=Давай
true=Вярно
false=Невярно
unknown=Непознат
save=Съхранете
saveToBrowser=Съхраняване в браузъра
close=Затворете
filesSelected=избрани файлове
noFavourites=Няма добавени любими
downloadComplete=Свалянето завършено
bored=Отекчени сте да чакате?
alphabet=Азбука
downloadPdf=Изтеглете PDF
text=Текст
font=Шрифт
selectFillter=-- Изберете --
pageNum=Брой страница
sizes.small=Малък
sizes.medium=Среден
sizes.large=Голям
sizes.x-large=X-Голям
error.pdfPassword=PDF документът е с парола и или паролата не е предоставена, или е неправилна
delete=Изтрий
username=Потребителско име
password=Парола
welcome=Добре дошли
property=Свойство
black=Черно
white=Бяло
red=Червено
green=Зелено
blue=Синьо
custom=Персонализиране...
WorkInProgess=Работата е в ход, може да не работи или да има грешки, моля, докладвайте за проблеми!
poweredBy=Задвижван чрез
yes=Да
no=Не
changedCredsMessage=Идентификационните данни са променени!
notAuthenticatedMessage=Потребителят не е автентикиран.
userNotFoundMessage=Потребителят не е намерен
incorrectPasswordMessage=Текущата парола е неправилна.
usernameExistsMessage=Новият потребител вече съществува.
invalidUsernameMessage=Невалидно потребителско име, потребителското име трябва да съдържа само букви и цифри.
deleteCurrentUserMessage=Не може да се изтрие вписания в момента потребител.
deleteUsernameExistsMessage=Потребителското име не съществува и не може да бъде изтрито.
downgradeCurrentUserMessage=Не може да се понижи ролята на текущия потребител
downgradeCurrentUserLongMessage=Не може да се понижи ролята на текущия потребител. Следователно текущият потребител няма да бъде показан.
<<<<<<< HEAD
error=Error
oops=Oops!
help=Help
goHomepage=Go to Homepage
joinDiscord=Join our Discord server
seeDockerHub=See Docker Hub
visitGithub=Visit Github Repository
donate=Donate
color=Color
sponsor=Sponsor
info=Info
=======
error=Грешка
oops=Опаа!
help=Помощ
goHomepage=Отидете на началната страница
joinDiscord=Присъединете се към нашия Discord сървър
seeDockerHub=Погледнете Docker Hub
visitGithub=Посетете Github Repository
donate=Направете дарение
color=Цвят
sponsor=Спонсор
>>>>>>> 425502b3



###############
#   Pipeline  #
###############
pipeline.header=Pipeline Меню (Бета)
pipeline.uploadButton=Качване на персонализиран
pipeline.configureButton=Настройка
pipeline.defaultOption=Персонализиран
pipeline.submitButton=Подайте
pipeline.help=Pipeline Помощ
pipeline.scanHelp=Помощ за сканиране на папки

######################
#  Pipeline Options  #
######################
pipelineOptions.header=Pipeline Конфигурация
pipelineOptions.pipelineNameLabel=Pipeline име
pipelineOptions.saveSettings=Запазете настройките за работа
pipelineOptions.pipelineNamePrompt=Въведете името на pipeline тук
pipelineOptions.selectOperation=Избор на операция
pipelineOptions.addOperationButton=Добавяне на операция
pipelineOptions.pipelineHeader=Pipeline:
pipelineOptions.saveButton=Изтегли
pipelineOptions.validateButton=Валидирай




#############
#  NAVBAR   #
#############
navbar.darkmode=Тъмна тема
navbar.settings=Настройки
navbar.allTools=Tools
navbar.multiTool=Multi Tools
navbar.sections.organize=Organize
navbar.sections.convertTo=Convert to PDF
navbar.sections.convertFrom=Convert from PDF
navbar.sections.security=Sign & Security
navbar.sections.advance=Advanced
navbar.sections.edit=View & Edit

#############
#  SETTINGS #
#############
settings.title=Настройки
settings.update=Налична актуализация
settings.updateAvailable={0} е текущата инсталирана версия. Налична е нова версия ({1}).
settings.appVersion=Версия на приложението:
settings.downloadOption.title=Изберете опция за изтегляне (за изтегляния на един файл без да е архивиран):
settings.downloadOption.1=Отваряне в същия прозорец
settings.downloadOption.2=Отваряне в нов прозорец
settings.downloadOption.3=Изтегли файл
settings.zipThreshold=Архивирайте файловете, когато броят на изтеглените файлове надвишава
settings.signOut=Изход
settings.accountSettings=Настройки на акаунта
settings.bored.help=Активира игра с великденски яйца
settings.cacheInputs.name=Запазете въведените формуляри
settings.cacheInputs.help=Активирайте за съхраняване на предишни използвани въведени данни за бъдещи изпълнения

changeCreds.title=Промяна на идентификационните данни
changeCreds.header=Актуализирайте данните за акаунта си
changeCreds.changePassword=Използвате идентификационни данни за вход по подразбиране. Моля, въведете нова парола
changeCreds.newUsername=Ново потребителско име
changeCreds.oldPassword=Текуща парола
changeCreds.newPassword=Нова парола
changeCreds.confirmNewPassword=Подтвърдете новата парола
changeCreds.submit=Изпращане на промените



account.title=Настройки на акаунта
account.accountSettings=Настройки на акаунта
account.adminSettings=Настройки на администратора - Преглед и добавяне на потребители
account.userControlSettings=Настройки за потребителски контрол
account.changeUsername=Промени потребител
account.newUsername=Ново потребителско име
account.password=Парола за потвърждение
account.oldPassword=Стара парола
account.newPassword=Нова парола
account.changePassword=Промени паролата
account.confirmNewPassword=Потвърдете новата парола
account.signOut=Изход
account.yourApiKey=Вашият API ключ
account.syncTitle=Синхронизиране на настройките на браузъра с акаунта
account.settingsCompare=Сравняване на настройките:
account.property=Свойство
account.webBrowserSettings=Уеб-браузър настройки
account.syncToBrowser=Синхронизиране на акаунт -> Браузър
account.syncToAccount=Синхронизиране на акаунт <- Браузър


adminUserSettings.title=Настройки за потребителски контрол
adminUserSettings.header=Настройки за администраторски потребителски контрол
adminUserSettings.admin=Администратор
adminUserSettings.user=Потребител
adminUserSettings.addUser=Добавяне на нов потребител
adminUserSettings.usernameInfo=Потребителското име трябва да съдържа само букви и цифри, без интервали или специални знаци.
adminUserSettings.roles=Роли
adminUserSettings.role=Роля
adminUserSettings.actions=Действия
adminUserSettings.apiUser=Ограничен API потребител
adminUserSettings.extraApiUser=Допълнителен ограничен API потребител
adminUserSettings.webOnlyUser=Само за уеб-потребител
adminUserSettings.demoUser=Демо потребител (без персонализирани настройки)
adminUserSettings.internalApiUser=Вътрешен API потребител
adminUserSettings.forceChange=Принудете потребителя да промени потребителското име/парола при влизане
adminUserSettings.submit=Съхранете потребителя
adminUserSettings.changeUserRole=Промяна на ролята на потребителя

#############
# HOME-PAGE #
#############
home.desc=Вашето локално хоствано обслужване на едно място за всички ваши PDF нужди.
home.searchBar=Търсене на функции...


home.viewPdf.title=Преглед на PDF
home.viewPdf.desc=Преглеждайте, коментирайте, добавяйте текст или изображения
viewPdf.tags=преглед,четене,анотиране,текст,изображение

home.multiTool.title=PDF Мулти инструмент
home.multiTool.desc=Обединяване, завъртане, пренареждане и премахване на страници
multiTool.tags=Мултиинструмент,Мулти операции,UI,плъзгане с щракване,потребителска част,страна на клиента,интерактивен,неразрешим,преместване

home.merge.title=Обединяване
home.merge.desc=Лесно обединете множество PDF файлове в един.
merge.tags=сливане,операции на страници,администраторска зона,от страна на сървъра

home.split.title=Разделяне
home.split.desc=Разделяне на PDF файлове на множество документи
split.tags=Операции на страницата,разделяне,Множество страници,изрязване,сървърна страна

home.rotate.title=Завъртане
home.rotate.desc=Лесно завъртете вашите PDF файлове.
rotate.tags=от страната на сървъра


home.imageToPdf.title=Изображение към PDF
home.imageToPdf.desc=Преобразуване на изображение (PNG, JPEG, GIF) към PDF.
imageToPdf.tags=преобразуване,img,jpg,изображение,снимка

home.pdfToImage.title=PDF към изображение
home.pdfToImage.desc=Преобразуване на PDF към изображение. (PNG, JPEG, GIF)
pdfToImage.tags=преобразуване,img,jpg,изображение,снимка

home.pdfOrganiser.title=Организиране
home.pdfOrganiser.desc=Премахване/пренареждане на страници към произволен ред
pdfOrganiser.tags=дуплекс,четно,нечетно,сортиране,преместване


home.addImage.title=Добавяне на изображение
home.addImage.desc=Добавя изображение към зададено място към PDF файла
addImage.tags=img,jpg,изображение,снимка

home.watermark.title=Добавяне на воден знак
home.watermark.desc=Добавете персонализиран воден знак към вашия PDF документ.
watermark.tags=Текст,повтарящ се,етикет,собствено,авторско право,търговска марка,img,jpg,изображение,снимка

home.permissions.title=Промяна на правата
home.permissions.desc=Променете правата на вашия PDF документ
permissions.tags=четене,писане,редактиране,печат


home.removePages.title=Премахване
home.removePages.desc=Изтрийте нежеланите страници от вашия PDF документ.
removePages.tags=Премахване на страници,изтриване на страници

home.addPassword.title=Добавете парола
home.addPassword.desc=Шифровайте вашия PDF документ с парола.
addPassword.tags=сигурен,сигурност

home.removePassword.title=Премахване на парола
home.removePassword.desc=Премахнете защитата с парола от вашия PDF документ.
removePassword.tags=сигурно,декриптиране,сигурност,отмяна на парола,изтриване на парола

home.compressPdfs.title=Компресиране
home.compressPdfs.desc=Компресирайте PDF файлове, за да намалите размера на файла.
compressPdfs.tags=мачкам,малък,мъничък


home.changeMetadata.title=Промяна на метаданни
home.changeMetadata.desc=Промяна/Премахване/Добавяне на метаданни от PDF документ
changeMetadata.tags=Заглавие,автор,дата,създаване,час,издател,продуцент,статистика

home.fileToPDF.title=Преобразуване на файл към PDF
home.fileToPDF.desc=Преобразуване почти всеки файл към PDF (DOCX, PNG, XLS, PPT, TXT и други)
fileToPDF.tags=трансформация,формат,документ,изображение,слайд,текст,преобразуване,офис,документи,word,excel,powerpoint

home.ocr.title=OCR / Почистващи сканирания
home.ocr.desc=Почистване, сканира и открива текст от изображения към PDF и го добавя отново като текст.
ocr.tags=разпознаване,текст,изображение,сканиране,четене,идентифициране,откриване,редактиране


home.extractImages.title=Извличане на изображения
home.extractImages.desc=Извлича всички изображения от PDF и ги записва към архив
extractImages.tags=изображение,снимка,запазване,архивиране,архив,заснемане,грабване

home.pdfToPDFA.title=PDF към PDF/A
home.pdfToPDFA.desc=Конвертирайте PDF към PDF/A за дългосрочно съхранение
pdfToPDFA.tags=архив,дълготраен,стандартен,преобразуване,съхранение,консервиране

home.PDFToWord.title=PDF към Word
home.PDFToWord.desc=Преобразуване на PDF към Word формати (DOC, DOCX и ODT)
PDFToWord.tags=doc,docx,odt,word,трансформация,формат,преобразуване,офис,microsoft,docfile

home.PDFToPresentation.title=PDF към презентация
home.PDFToPresentation.desc=Преобразуване на PDF във формати за презентация (PPT, PPTX и ODP)
PDFToPresentation.tags=слайдове,покажи,офис,microsoft

home.PDFToText.title=PDF към RTF (Текст)
home.PDFToText.desc=Преобразуване PDF към Text или RTF формат
PDFToText.tags=richformat,richtextformat,богат текстов формат

home.PDFToHTML.title=PDF към HTML
home.PDFToHTML.desc=Преобразуване PDF към HTML формат
PDFToHTML.tags=уеб-съдържание,удобен за браузър


home.PDFToXML.title=PDF към XML
home.PDFToXML.desc=Преобразуване на PDF към XML формат
PDFToXML.tags=извличане на данни,структурирано съдържание,взаимодействие,трансформация,преобразуване

home.ScannerImageSplit.title=Откриване/Разделяне на сканирани снимки
home.ScannerImageSplit.desc=Разделя множество снимки от една снимка/PDF
ScannerImageSplit.tags=разделяне,автоматично откриване,сканиране,много снимки,организиране

home.sign.title=Подпишете
home.sign.desc=Добавя подпис към PDF чрез рисунка, текст или изображение
sign.tags=упълномощаване,инициали,нарисуван-подпис,текстов-знак,изображение-подпис

home.flatten.title=Изравняване
home.flatten.desc=Премахнете всички интерактивни елементи и формуляри от PDF
flatten.tags=статичен,деактивиран,неинтерактивен,рационализиран

home.repair.title=Поправи
home.repair.desc=Опитва се да поправи повреден/счупен PDF
repair.tags=поправка,възстановяване,корекция,възстановяване

home.removeBlanks.title=Премахване на празни страници
home.removeBlanks.desc=Открива и премахва празни страници от документ
removeBlanks.tags=почистване,рационализиране,без съдържание,организиране

home.removeAnnotations.title=Премахване на анотации
home.removeAnnotations.desc=Премахва всички коментари/анотации от PDF
removeAnnotations.tags=коментари, маркиране, бележки, маркиране, премахване

home.compare.title=Сравнете
home.compare.desc=Сравнява и показва разликите между 2 PDF документа
compare.tags=разграничаване,контраст,промени,анализ

home.certSign.title=Подпишете със сертификат
home.certSign.desc=Подписва PDF със сертификат/ключ (PEM/P12)
certSign.tags=удостоверяване,PEM,P12,официален,шифроване

home.pageLayout.title=Оформление с няколко страници
home.pageLayout.desc=Слейте няколко страници от PDF документ в една страница
pageLayout.tags=сливане,комбиниран,единичен изглед,организиране

home.scalePages.title=Коригирайте размера/мащаба на страницата
home.scalePages.desc=Промяна на размера/мащаба на страница и/или нейното съдържание.
scalePages.tags=преоразмеряване,промяна,размер,адаптиране

home.pipeline.title=Pipeline (Разширено)
home.pipeline.desc=Изпълнявайте множество действия върху PDF файлове чрез дефиниране на конвейерни скриптове
pipeline.tags=автоматизиране,последователност,чрез скриптове,пакетен процес

home.add-page-numbers.title=Добавяне на номера на страници
home.add-page-numbers.desc=Добавете номера на страници в документ на определено място
add-page-numbers.tags=страничен, етикетиране, организиране, индексиране

home.auto-rename.title=Автоматично преименуване на PDF файл
home.auto-rename.desc=Автоматично преименува PDF файл въз основа на откритата му заглавка
auto-rename.tags=автоматично откриване,базирано на заглавка,организиране,преетикетиране

home.adjust-contrast.title=Коригиране на цветове/контраст
home.adjust-contrast.desc=Коригиране на контраста, наситеността и яркостта на PDF
adjust-contrast.tags=корекция на цвета,настройте,модифицирайте,подобрете

home.crop.title=Изрязване на PDF
home.crop.desc=Изрежете PDF, за да намалите размера му (поддържа текст!)
crop.tags=изрязване,свиване,редактиране,оформяне

home.autoSplitPDF.title=Автоматично разделяне на страници
home.autoSplitPDF.desc=Автоматично разделяне на сканиран PDF файл с QR код за разделяне на физически сканирани страници
autoSplitPDF.tags=QR-базиран,отделен,сканиране-сегмент,организиране

home.sanitizePdf.title=Дезинфенкцирам
home.sanitizePdf.desc=Премахване на скриптове и други елементи от PDF файлове
sanitizePdf.tags=чисти,сигурни,безопасни,премахване-заплахи

home.URLToPDF.title=URL/уеб-сайт към PDF
home.URLToPDF.desc=Преобразува всеки http(s) URL към PDF
URLToPDF.tags=уеб-заснемане,запазване на страница,уеб към документ,архив

home.HTMLToPDF.title=HTML към PDF
home.HTMLToPDF.desc=Преобразува всеки HTML файл или архив към PDF
HTMLToPDF.tags=маркиране,уеб-съдържание,трансформация,преобразуване


home.MarkdownToPDF.title=Markdown към PDF
home.MarkdownToPDF.desc=Преобразува всеки Markdown файл към PDF
MarkdownToPDF.tags=маркиране,уеб-съдържание,трансформация,преобразуване


home.getPdfInfo.title=Вземете ЦЯЛАТА информация към PDF
home.getPdfInfo.desc=Взема всяка възможна информация от PDF файлове
getPdfInfo.tags=информация,данни,статистики,статистика


home.extractPage.title=Извличане на страница(и)
home.extractPage.desc=Извлича избрани страници от PDF
extractPage.tags=извличане


home.PdfToSinglePage.title=PDF към една голяма страница
home.PdfToSinglePage.desc=Обединява всички PDF страници в една голяма страница
PdfToSinglePage.tags=единична страница


home.showJS.title=Показване на Javascript
home.showJS.desc=Търси и показва всеки JS, инжектиран в PDF
showJS.tags=JS

home.autoRedact.title=Автоматично редактиране
home.autoRedact.desc=Автоматично редактира (зачернява) текст в PDF въз основа на въведен текст
autoRedact.tags=Редактиране,Скриване,затъмняване,черен,маркер,скрит

home.tableExtraxt.title=PDF to CSV
home.tableExtraxt.desc=Извлича таблици от PDF, като ги конвертира в CSV
tableExtraxt.tags=CSV,извличане на таблица,извличане,конвертиране


home.autoSizeSplitPDF.title=Автоматично разделяне по размер/брой
home.autoSizeSplitPDF.desc=Разделете един PDF на множество документи въз основа на размер, брой страници или брой документи
autoSizeSplitPDF.tags=pdf,разделяне,документ,организация


home.overlay-pdfs.title=Наслагване PDF-и
home.overlay-pdfs.desc=Наслагва PDF файлове върху друг PDF
overlay-pdfs.tags=Наслагване

home.split-by-sections.title=Разделяне на PDF по секции
home.split-by-sections.desc=Разделете всяка страница от PDF на по-малки хоризонтални и вертикални секции
split-by-sections.tags=Разделяне на секция,Разделяне,Персонализиране

home.AddStampRequest.title=Добавяне на печат към PDF
home.AddStampRequest.desc=Добавете текст или добавете печати с изображения на определени места
AddStampRequest.tags=Печат,добавяне на изображение,централно изображение,воден знак,PDF,вграждане,персонализиране


home.PDFToBook.title=PDF към книга
home.PDFToBook.desc=Преобразува PDF във формати на книги/комикси с помощта на calibre
PDFToBook.tags=Книга,комикс,calibre,конвертиране,манга,Amazon,Kindle

home.BookToPDF.title=Книга към PDF
home.BookToPDF.desc=Преобразува формати на книги/комикси в PDF с помощта на calibre
BookToPDF.tags=Книга,комикс,calibre,конвертиране,манга,Amazon,Kindle


###########################
#                         #
#       WEB PAGES         #
#                         #
###########################
#login
login.title=Вход
login.header=Вход
login.signin=Впишете се
login.rememberme=Запомни ме
login.invalid=Невалидно потребителско име или парола.
login.locked=Вашият акаунт е заключен.
login.signinTitle=Моля впишете се
login.ssoSignIn=Влизане чрез еднократно влизане
login.oauth2AutoCreateDisabled=OAUTH2 Автоматично създаване на потребител е деактивирано


#auto-redact
autoRedact.title=Автоматично редактиране
autoRedact.header=Автоматично редактиране
autoRedact.colorLabel=Цвят
autoRedact.textsToRedactLabel=Текст за редактиране (разделен с редове)
autoRedact.textsToRedactPlaceholder=например: \nПоверително \nСтрого секретно
autoRedact.useRegexLabel=Използване на Regex
autoRedact.wholeWordSearchLabel=Търсене на цялата дума
autoRedact.customPaddingLabel=Персонализирана допълнителна подложка
autoRedact.convertPDFToImageLabel=Преобразуване на PDF към PDF-изображение (използва се за премахване на текст зад полето)
autoRedact.submitButton=Изпращане


#showJS
showJS.title=Покажи Javascript
showJS.header=Покажи Javascript
showJS.downloadJS=Изтегли Javascript
showJS.submit=Покажи


#pdfToSinglePage
pdfToSinglePage.title=PDF към единична страница
pdfToSinglePage.header=PDF към единична страница
pdfToSinglePage.submit=Преобразуване към единична страница


#pageExtracter
pageExtracter.title=Извличане на страници
pageExtracter.header=Извличане на страници
pageExtracter.submit=Извличане
pageExtracter.placeholder=(e.g. 1,2,8 or 4,7,12-16 or 2n-1)


#getPdfInfo
getPdfInfo.title=Вземете информация за PDF
getPdfInfo.header=Вземете информация за PDF
getPdfInfo.submit=Вземете информация
getPdfInfo.downloadJson=Изтеглете JSON


#markdown-to-pdf
MarkdownToPDF.title=Markdown към PDF
MarkdownToPDF.header=Markdown към PDF
MarkdownToPDF.submit=Преобразуване
MarkdownToPDF.help=Работата е в ход
MarkdownToPDF.credit=Използва WeasyPrint



#url-to-pdf
URLToPDF.title=URL към PDF
URLToPDF.header=URL към PDF
URLToPDF.submit=Преобразуване
URLToPDF.credit=Използва WeasyPrint


#html-to-pdf
HTMLToPDF.title=HTML към PDF
HTMLToPDF.header=HTML към PDF
HTMLToPDF.help=Приемане на HTML файлове и ZIP файлове, съдържащи html/css/изображения и т.н.
HTMLToPDF.submit=Преобразуване
HTMLToPDF.credit=Използва WeasyPrint
HTMLToPDF.zoom=Ниво на мащабиране за показване на уебсайта.
HTMLToPDF.pageWidth=Ширина на страницата в сантиметри. (Празно по подразбиране)
HTMLToPDF.pageHeight=Височина на страницата в сантиметри. (Празно по подразбиране)
HTMLToPDF.marginTop=Горно поле на страницата в милиметри. (Празно по подразбиране)
HTMLToPDF.marginBottom=Долно поле на страницата в милиметри. (Празно по подразбиране)
HTMLToPDF.marginLeft=Ляво поле на страницата в милиметри. (Празно по подразбиране)
HTMLToPDF.marginRight=Дясно поле на страницата в милиметри. (Празно по подразбиране)
HTMLToPDF.printBackground=Изобразете фона на уебсайтове.
HTMLToPDF.defaultHeader=Активиране на горния колонтитул по подразбиране (име и номер на страница)
HTMLToPDF.cssMediaType=Променете CSS медийния тип на страницата.
HTMLToPDF.none=Няма
HTMLToPDF.print=Печат
HTMLToPDF.screen=Екран


#AddStampRequest
AddStampRequest.header=Поставяне на печат на PDF
AddStampRequest.title=Поставяне на печат на PDF
AddStampRequest.stampType=Тип печат
AddStampRequest.stampText=Поставяне на текст
AddStampRequest.stampImage=Изображение с печат
AddStampRequest.alphabet=Азбука
AddStampRequest.fontSize=Размер на шрифта/изображението
AddStampRequest.rotation=Ротация
AddStampRequest.opacity=Непрозрачност
AddStampRequest.position=Позиция
AddStampRequest.overrideX=Замяна на X координата
AddStampRequest.overrideY=Замяна на Y координата
AddStampRequest.customMargin=Персонализиран марж
AddStampRequest.customColor=Персонализиран цвят на текста
AddStampRequest.submit=Изпращане


#sanitizePDF
sanitizePDF.title=Дезинфектирай PDF
sanitizePDF.header=Дезинфектира PDF файл
sanitizePDF.selectText.1=Премахва JavaScript действия
sanitizePDF.selectText.2=Премахва вградени файлове
sanitizePDF.selectText.3=Премахва метаданни
sanitizePDF.selectText.4=Премахва линкове
sanitizePDF.selectText.5=Премахва шрифтове
sanitizePDF.submit=Дезинфектирай PDF


#addPageNumbers
addPageNumbers.title=Добавяне на номера на страници
addPageNumbers.header=Добавяне на номера на страници
addPageNumbers.selectText.1=Изберете PDF файл:
addPageNumbers.selectText.2=Размер на полето
addPageNumbers.selectText.3=Позиция
addPageNumbers.selectText.4=Начален номер
addPageNumbers.selectText.5=Страници към номер
addPageNumbers.selectText.6=Персонализиран текст
addPageNumbers.customTextDesc=Персонализиран текст
addPageNumbers.numberPagesDesc=Кои страници да номерирате, по подразбиране 'всички', също приема 1-5 или 2,5,9 и т.н.
addPageNumbers.customNumberDesc=По подразбиране е {n}, също приема 'Страница {n} от {total}', 'Текст-{n}', '{filename}-{n}
addPageNumbers.submit=Добавяне на номера на страници


#auto-rename
auto-rename.title=Автоматично преименуване
auto-rename.header=Автоматично преименуване на PDF
auto-rename.submit=Автоматично преименуване


#adjustContrast
adjustContrast.title=Настройка на контраста
adjustContrast.header=Коригиране на контраста
adjustContrast.contrast=Контраст:
adjustContrast.brightness=Яркост:
adjustContrast.saturation=Наситеност:
adjustContrast.download=Изтегли


#crop
crop.title=Изрязване
crop.header=Изрязване на изображение
crop.submit=Подайте


#autoSplitPDF
autoSplitPDF.title=Автоматично разделяне на PDF
autoSplitPDF.header=Автоматично разделяне на PDF
autoSplitPDF.description=Печатайте, вмъквайте, сканирайте, качвайте и ни позволете да разделим автоматично вашите документи. Не е необходимо ръчно сортиране.
autoSplitPDF.selectText.1=Отпечатайте някои разделителни листове отдолу (Черно-бялото е добре).
autoSplitPDF.selectText.2=Сканирайте всичките си документи наведнъж, като поставите разделителния лист между тях.
autoSplitPDF.selectText.3=Качете единствения голям сканиран PDF файл и оставете Stirling PDF да се справи с останалото.
autoSplitPDF.selectText.4=Разделителните страници се откриват и премахват автоматично, което гарантира чист краен документ.
autoSplitPDF.formPrompt=Изпратете PDF, съдържащ разделители на страници на Stirling-PDF:
autoSplitPDF.duplexMode=Дуплексен режим (сканиране отпред и отзад)
autoSplitPDF.dividerDownload1=Изтеглете 'Автоматичен сплитер разделител (минимален).pdf'
autoSplitPDF.dividerDownload2=Изтеглете 'Автоматичен сплитер разделител (с инструкции).pdf'
autoSplitPDF.submit=Подайте


#pipeline
pipeline.title=Pipeline


#pageLayout
pageLayout.title=Многостранично оформление
pageLayout.header=Оформление на няколко страници
pageLayout.pagesPerSheet=Страници на лист:
pageLayout.addBorder=Добавяне на граници
pageLayout.submit=Подайте


#scalePages
scalePages.title=Коригиране на мащаба на страницата
scalePages.header=Коригиране на мащаба на страницата
scalePages.pageSize=Размер на страница от документа.
scalePages.scaleFactor=Ниво на мащабиране (изрязване) на страница.
scalePages.submit=Подайте


#certSign
certSign.title=Подписване на сертификат
certSign.header=Подпишете PDF с вашия сертификат (В процес на работа)
certSign.selectPDF=Изберете PDF файл за подписване:
certSign.jksNote=Забележка: Ако вашият тип сертификат не е в списъка по-долу, моля, конвертирайте го във файл на Java Keystore (.jks) с помощта на инструмента за команден ред keytool. След това изберете опцията за .jks файл по-долу.
certSign.selectKey=Изберете вашия файл с личен ключ (формат PKCS#8, може да бъде .pem или .der):
certSign.selectCert=Изберете вашия файл със сертификат (формат X.509, може да бъде .pem или .der):
certSign.selectP12=Изберете вашия PKCS#12 Keystore файл (.p12 или .pfx) (По избор, ако е предоставен, трябва да съдържа вашия личен ключ и сертификат):
certSign.selectJKS=Изберете Вашия Java Keystore Файл (.jks или .keystore):
certSign.certType=Тип сертификат
certSign.password=Въведете вашата парола за Keystore за ключове или частен ключ (ако има):
certSign.showSig=Показване на подпис
certSign.reason=Причина
certSign.location=Местоположение
certSign.name=Име
certSign.submit=Подпишете PDF


#removeBlanks
removeBlanks.title=Премахване на празни места
removeBlanks.header=Премахване на празни страници
removeBlanks.threshold=Праг на белота на пикселите:
removeBlanks.thresholdDesc=Праг за определяне колко бял трябва да бъде един бял пиксел, за да бъде класифициран като 'бял'. 0 = черно, 255 чисто бяло.
removeBlanks.whitePercent=Процент бяло (%):
removeBlanks.whitePercentDesc=Процент от страницата, която трябва да бъде в 'бели' пиксели, които да бъдат премахнати
removeBlanks.submit=Премахване на празни места


#removeAnnotations
removeAnnotations.title=Премахване на анотации
removeAnnotations.header=Премахване на анотации
removeAnnotations.submit=Премахване


#compare
compare.title=Сравнявай
compare.header=Сравнявай PDF-и
compare.document.1=Документ 1
compare.document.2=Документ 2
compare.submit=Сравнявай

#BookToPDF
BookToPDF.title=Книги и комикси в PDF
BookToPDF.header=Книга в PDF
BookToPDF.credit=Използва Calibre
BookToPDF.submit=Конвертиране

#PDFToBook
PDFToBook.title=PDF към книга
PDFToBook.header=PDF към книга
PDFToBook.selectText.1=Формат
PDFToBook.credit=Използва Calibre
PDFToBook.submit=Конвертиране

#sign
sign.title=Подпишете
sign.header=Подпишете PDF-и
sign.upload=Качи изображение
sign.draw=Начертайте подпис
sign.text=Въвеждане на текст
sign.clear=Изчисти
sign.add=Добави


#repair
repair.title=Поправи
repair.header=Поправи PDF-и
repair.submit=Поправи


#flatten
flatten.title=Изравнете
flatten.header=Изравнете PDF-и
flatten.flattenOnlyForms=Изравнете само форми
flatten.submit=Изравнете


#ScannerImageSplit
ScannerImageSplit.selectText.1=Праг на ъгъла:
ScannerImageSplit.selectText.2=Задава минималния абсолютен ъгъл, необходим за завъртане на изображението (по подразбиране: 10).
ScannerImageSplit.selectText.3=Толеранс:
ScannerImageSplit.selectText.4=Определя обхвата на цветовата вариация около предполагаемия фонов цвят (по подразбиране: 30).
ScannerImageSplit.selectText.5=Минимална площ:
ScannerImageSplit.selectText.6=Задава минималния праг на площ за изображение (по подразбиране: 10000).
ScannerImageSplit.selectText.7=Минимална контурна площ:
ScannerImageSplit.selectText.8=Задава минималния праг на контурната площ за изображение
ScannerImageSplit.selectText.9=Размер на рамката:
ScannerImageSplit.selectText.10=Задава размера на добавената и премахната граница, за да предотврати бели граници към изхода (по подразбиране: 1).


#OCR
ocr.title=OCR / Почистване на сканиране
ocr.header=Почистващи сканирания / OCR (оптично разпознаване на знаци)
ocr.selectText.1=Изберете езици, които да бъдат открити в рамките на PDF (изброените са откритите към момента):
ocr.selectText.2=Създаване на текстов файл, съдържащ OCR текст заедно с OCR PDF
ocr.selectText.3=Правилните страници бяха сканирани под изкривен ъгъл чрез завъртането им обратно на мястото им
ocr.selectText.4=Чиста страница, така че е по-малко вероятно OCR да намери текст във фонов шум. (Без промяна на изхода)
ocr.selectText.5=Чиста страница, така че е по-малко вероятно OCR да намери текст във фонов шум, поддържа почистване към изхода.
ocr.selectText.6=Игнорира страници, които имат интерактивен текст, само OCR страници, които са изображения
ocr.selectText.7=Принудително OCR, ще премахва чрез OCR на всяка страница всички оригинални текстови елементи
ocr.selectText.8=Нормално (Ще има грешка, ако PDF съдържа текст)
ocr.selectText.9=Допълнителни настройки
ocr.selectText.10=OCR режим
ocr.selectText.11=Премахване на изображения след OCR (Премахва ВСИЧКИ изображения, полезно само ако е част от стъпката на преобразуване)
ocr.selectText.12=Тип изобразяване (Разширен)
ocr.help=Моля, прочетете тази документация за това как да използвате това за други езици и/или да не използвате в docker
ocr.credit=Тази услуга използва OCRmyPDF и Tesseract за OCR.
ocr.submit=Обработка на PDF чрез OCR


#extractImages
extractImages.title=Извличане на изображения
extractImages.header=Извличане на изображения
extractImages.selectText=Изберете формат на изображението, в който да преобразувате извлечените изображения
extractImages.submit=Извличане


#File to PDF
fileToPDF.title=Файл към PDF
fileToPDF.header=Конвертирайте всеки файл към PDF
fileToPDF.credit=Тази услуга използва LibreOffice и Unoconv за преобразуване на файлове.
fileToPDF.supportedFileTypesInfo=Supported File types
fileToPDF.supportedFileTypes=Поддържаните типове файлове трябва да включват по-долу, но за пълен актуализиран списък на поддържаните формати, моля, вижте документацията на LibreOffice
fileToPDF.submit=Преобразуване към PDF


#compress
compress.title=Компресиране
compress.header=Компресиране на PDF
compress.credit=Тази услуга използва Ghostscript за PDF компресиране/оптимизиране.
compress.selectText.1=Ръчен режим - От 1 до 4
compress.selectText.2=Ниво на оптимизация:
compress.selectText.3=4 (Ужасно за текстови изображения)
compress.selectText.4=Автоматичен режим - Автоматично настройва качеството, за да получи PDF точен размер
compress.selectText.5=Очакван PDF размер (напр. 25МБ, 10.8МБ, 25КБ)
compress.submit=Компресиране


#Add image
addImage.title=Добавяне на изображение
addImage.header=Добавяне на изображение към PDF
addImage.everyPage=Всяка страница?
addImage.upload=Добавяне на изображение
addImage.submit=Добавяне на изображение


#merge
merge.title=Обединяване
merge.header=Обединяване на множество PDF файлове (2+)
merge.sortByName=Сортиране по име
merge.sortByDate=Сортиране по дата
merge.submit=Обединяване


#pdfOrganiser
pdfOrganiser.title=Организатор на страници
pdfOrganiser.header=Организатор на PDF страници
pdfOrganiser.submit=Пренареждане на страниците
pdfOrganiser.mode=Режим
pdfOrganiser.mode.1=Персонализиран ред на страниците
pdfOrganiser.mode.2=Обърнат ред
pdfOrganiser.mode.3=Двустранно сортиране
pdfOrganiser.mode.4=Сортиране на брошури
pdfOrganiser.mode.5=Сортиране на брошури със страничен шев
pdfOrganiser.mode.6=Четно-нечетно разделяне
pdfOrganiser.mode.7=Премахни първо
pdfOrganiser.mode.8=Премахване на последния
pdfOrganiser.mode.9=Премахване на първия и последния
pdfOrganiser.placeholder=(напр. 1,3,2 или 4-8,2,10-12 или 2n-1)


#multiTool
multiTool.title=PDF Мулти инструмент
multiTool.header=PDF Мулти инструмент
<<<<<<< HEAD
multiTool.uploadPrompts=File Name
=======
multiTool.uploadPrompts=Моля качете PDF
>>>>>>> 425502b3

#view pdf
viewPdf.title=Преглед на PDF
viewPdf.header=Преглед на PDF

#pageRemover
pageRemover.title=Премахване на страници
pageRemover.header=Премахване на PDF страници
pageRemover.pagesToDelete=Страници за изтриване (Въведете списък с номера на страници, разделени със запетая) :
pageRemover.submit=Изтриване на страници
pageRemover.placeholder=(e.g. 1,2,6 or 1-10,15-30)


#rotate
rotate.title=Завъртане на PDF
rotate.header=Завъртане на PDF
rotate.selectAngle=Изберете ъгъл на въртене (кратно на 90 градуса):
rotate.submit=Завъртане


#split-pdfs
split.title=Разделяне на PDF
split.header=Разделяне на PDF
split.desc.1=Числата, които избирате, са номера на страницата, на която искате да направите разделяне
split.desc.2=Така че избирането на 1,3,7-9 ще раздели документ от 10 страници на 6 отделни PDF файла с:
split.desc.3=Документ #1: Страница 1
split.desc.4=Документ #2: Страница 2 и 3
split.desc.5=Документ #3: Страница 4, 5, 6 и 7
split.desc.6=Документ #4: Страница 8
split.desc.7=Документ #5: Страница 9
split.desc.8=Документ #6: Страница 10
split.splitPages=Въведете страници за разделяне:
split.submit=Разделяне


#merge
imageToPDF.title=Изображение към PDF
imageToPDF.header=Изображение към PDF
imageToPDF.submit=Преобразуване
imageToPDF.selectLabel=Опции за прилягане на изображението
imageToPDF.fillPage=Попълване на страница
imageToPDF.fitDocumentToImage=Побиране на страницата в изображението
imageToPDF.maintainAspectRatio=Поддържане на пропорции
imageToPDF.selectText.2=Автоматично завъртане на PDF
imageToPDF.selectText.3=Файлова логика с много (Активирано само ако работите с множество изображения)
imageToPDF.selectText.4=Сливане към един PDF
imageToPDF.selectText.5=Преобразуване към отделни PDF файлове


#pdfToImage
pdfToImage.title=PDF към Изображение
pdfToImage.header=PDF към Изображение
pdfToImage.selectText=Формат на изображението
pdfToImage.singleOrMultiple=Тип резултат от страница към изображение
pdfToImage.single=Единично голямо изображение комбиниране на всички страници
pdfToImage.multi=Множество изображения, по едно изображение на страница
pdfToImage.colorType=Тип цвят
pdfToImage.color=Цвят
pdfToImage.grey=Скала на сивото
pdfToImage.blackwhite=Черно и бяло (може да загубите данни!)
pdfToImage.submit=Преобразуване


#addPassword
addPassword.title=Добавяне на парола
addPassword.header=Добавяне на парола (Шифроване)
addPassword.selectText.1=Изберете PDF, който да шифровате
addPassword.selectText.2=Потребителска парола
addPassword.selectText.3=Предотвратяване на сглобяването на документ
addPassword.selectText.4=По-високите стойности са по-силни, но по-ниските стойности имат по-добра съвместимост.
addPassword.selectText.5=Разрешения за задаване (препоръчва се да се използва заедно с паролата на собственика)
addPassword.selectText.6=Предотвратяване на сглобяването на документ
addPassword.selectText.7=Предотвратете извличането на съдържание
addPassword.selectText.8=Предотвратете извличането за достъпност
addPassword.selectText.9=Предотвратяване на попълване на формуляр
addPassword.selectText.10=Предотвратяване на промени
addPassword.selectText.11=Предотвратяване на промени на анотация
addPassword.selectText.12=Предотвратяване на печат
addPassword.selectText.13=Предотвратете отпечатването в различни формати
addPassword.selectText.14=Парола на собственика
addPassword.selectText.15=Ограничава какво може да се прави с документа, след като бъде отворен (не се поддържа от всички четци)
addPassword.selectText.16=Ограничава отварянето на самия документ
addPassword.submit=Шифроване


#watermark
watermark.title=Добавяне на воден знак
watermark.header=Добавяне на воден знак
watermark.selectText.1=Изберете PDF, към който да добавите воден знак:
watermark.selectText.2=Текст на воден знак:
watermark.selectText.3=Размер на шрифта:
watermark.selectText.4=Завъртане (0-360):
watermark.selectText.5=ширинаSpacer (Разстояние между всеки воден знак хоризонтално):
watermark.selectText.6=дължинаSpacer (Разстояние между всеки воден знак вертикално):
watermark.selectText.7=Непрозрачност (0% - 100%):
watermark.selectText.8=Тип воден знак:
watermark.selectText.9=Изображение за воден знак:
watermark.submit=Добавяне на воден знак
watermark.type.1=Text
watermark.type.2=Image


#Change permissions
permissions.title=Промяна на правата
permissions.header=Промени правата
permissions.warning=Предупреждение, че тези разрешения са непроменими, препоръчва се да ги зададете с парола чрез страницата за добавяне на парола
permissions.selectText.1=Изберете PDF, за да промените правата
permissions.selectText.2=Разрешения за задаване
permissions.selectText.3=Предотвратяване на сглобяването на документ
permissions.selectText.4=Предотвратете извличането на съдържание
permissions.selectText.5=Предотвратете извличането за достъпност
permissions.selectText.6=Предотвратяване на попълване на формуляр
permissions.selectText.7=Предотвратяване на модификация
permissions.selectText.8=Предотвратяване на модификация на анотация
permissions.selectText.9=Предотвратявам на отпечатването
permissions.selectText.10=Предотвратете отпечатването на различни формати
permissions.submit=Промени


#remove password
removePassword.title=Премахване на паролата
removePassword.header=Премахване на паролата (Декриптиране)
removePassword.selectText.1=Изберете PDF за Декриптиране
removePassword.selectText.2=Парола
removePassword.submit=Премахване


#changeMetadata
changeMetadata.title=Заглавие:
changeMetadata.header=Промени метаданните
changeMetadata.selectText.1=Моля, редактирайте променливите, които искате да промените
changeMetadata.selectText.2=Изтрий всички метаданни
changeMetadata.selectText.3=Покажи персонализирани метаданни:
changeMetadata.author=Автор:
changeMetadata.creationDate=Дата на създаване (гггг/ММ/дд ЧЧ:мм:сс):
changeMetadata.creator=Създател:
changeMetadata.keywords=Ключови думи:
changeMetadata.modDate=Дата на промяна (гггг/ММ/дд ЧЧ:мм:сс):
changeMetadata.producer=Продуцент:
changeMetadata.subject=Тема:
changeMetadata.trapped=В капан:
changeMetadata.selectText.4=Други метаданни:
changeMetadata.selectText.5=Добавяне на персонализиране метаданни
changeMetadata.submit=Промени


#pdfToPDFA
pdfToPDFA.title=PDF към PDF/A
pdfToPDFA.header=PDF към PDF/A
pdfToPDFA.credit=Тази услуга използва OCRmyPDF за PDF/A преобразуване.
pdfToPDFA.submit=Преобразуване
pdfToPDFA.tip=В момента не работи за няколко входа наведнъж
pdfToPDFA.outputFormat=Изходен формат


#PDFToWord
PDFToWord.title=PDF към Word
PDFToWord.header=PDF към Word
PDFToWord.selectText.1=Изходен файлов формат
PDFToWord.credit=Тази услуга използва LibreOffice за преобразуване на файлове.
PDFToWord.submit=Преобразуване


#PDFToPresentation
PDFToPresentation.title=PDF към Презентация
PDFToPresentation.header=PDF към Презентация
PDFToPresentation.selectText.1=Изходен файлов формат
PDFToPresentation.credit=Тази услуга използва LibreOffice за преобразуване на файлове.
PDFToPresentation.submit=Преобразуване


#PDFToText
PDFToText.title=PDF към RTF (Текст)
PDFToText.header=PDF към RTF (Текст)
PDFToText.selectText.1=Изходен файлов формат
PDFToText.credit=Тази услуга използва LibreOffice за преобразуване на файлове.
PDFToText.submit=Преобразуване


#PDFToHTML
PDFToHTML.title=PDF към HTML
PDFToHTML.header=PDF към HTML
PDFToHTML.credit=Тази услуга използва pdftohtml за преобразуване на файлове.
PDFToHTML.submit=Преобразуване


#PDFToXML
PDFToXML.title=PDF към XML
PDFToXML.header=PDF към XML
PDFToXML.credit=Тази услуга използва LibreOffice за преобразуване на файлове.
PDFToXML.submit=Преобразуване

#PDFToCSV
PDFToCSV.title=PDF ??? CSV
PDFToCSV.header=PDF ??? CSV
PDFToCSV.prompt=Изберете страница за извличане на таблица
PDFToCSV.submit=????

#split-by-size-or-count
split-by-size-or-count.title=Разделяне на PDF по размер или брой
split-by-size-or-count.header=Разделяне на PDF по размер или брой
split-by-size-or-count.type.label=Изберете тип разделяне
split-by-size-or-count.type.size=По размер
split-by-size-or-count.type.pageCount=По брой страници
split-by-size-or-count.type.docCount=По брой документи
split-by-size-or-count.value.label=Въведете стойност
split-by-size-or-count.value.placeholder=Въведете размер (напр. 2МБ или 3КБ) или брой (напр. 5)
split-by-size-or-count.submit=Изпращане


#overlay-pdfs
overlay-pdfs.header=Наслагване на PDF файлове
overlay-pdfs.baseFile.label=Изберете Основен PDF файл
overlay-pdfs.overlayFiles.label=Изберете наслагване на PDF файлове
overlay-pdfs.mode.label=Изберете режим на наслагване
overlay-pdfs.mode.sequential=Последователно наслагване
overlay-pdfs.mode.interleaved=Преплетено наслагване
overlay-pdfs.mode.fixedRepeat=Фиксирано наслагване при повторение
overlay-pdfs.counts.label=Брой наслагвания (за режим на фиксирано повторение)
overlay-pdfs.counts.placeholder=Въведете броя, разделени със запетая (напр. 2,3,1)
overlay-pdfs.position.label=Изберете позиция на наслагване
overlay-pdfs.position.foreground=Преден план
overlay-pdfs.position.background=Фон
overlay-pdfs.submit=Изпращане


#split-by-sections
split-by-sections.title=Разделяне на PDF по секции
split-by-sections.header=Разделяне на PDF на секции
split-by-sections.horizontal.label=Хоризонтални разделения
split-by-sections.vertical.label=Вертикални разделения
split-by-sections.horizontal.placeholder=Въведете брой хоризонтални деления
split-by-sections.vertical.placeholder=Въведете брой вертикални деления
split-by-sections.submit=Разделяне на PDF
split-by-sections.merge=Сливане в един PDF


#printFile
printFile.title=Печат на файл
printFile.header=Печат на файл на принтер
printFile.selectText.1=Изберете файл за печат
printFile.selectText.2=Въведете име на принтер
printFile.submit=Печат


#licenses
licenses.nav=Лицензи
licenses.title=Лицензи на трети страни
licenses.header=Лицензи на трети страни
licenses.module=Модул
licenses.version=Версия
licenses.license=Лиценз


# error
error.sorry=Извинете за проблема!
error.needHelp=Нуждаете се от помощ / Открихте проблем?
error.contactTip=Ако все още имате проблеми, не се колебайте да се свържете с нас за помощ. Можете да изпратите запитване на нашата страница в GitHub или да се свържете с нас чрез Discord:
error.404.head=404 - Страницата не е намерена | Опа! Спънахме се в кода!
error.404.1=Изглежда не можем да намерим страницата, която търсите.
error.404.2=Нещо се обърка
error.github=Изпратете запитване в GitHub
error.showStack=Покажи проследяване на стека
error.copyStack=Копиране на проследяване на стека
error.githubSubmit=GitHub - Изпратете запитване
error.discordSubmit=Discord - Изпратете запитване за поддръжка
<|MERGE_RESOLUTION|>--- conflicted
+++ resolved
@@ -59,19 +59,6 @@
 deleteUsernameExistsMessage=Потребителското име не съществува и не може да бъде изтрито.
 downgradeCurrentUserMessage=Не може да се понижи ролята на текущия потребител
 downgradeCurrentUserLongMessage=Не може да се понижи ролята на текущия потребител. Следователно текущият потребител няма да бъде показан.
-<<<<<<< HEAD
-error=Error
-oops=Oops!
-help=Help
-goHomepage=Go to Homepage
-joinDiscord=Join our Discord server
-seeDockerHub=See Docker Hub
-visitGithub=Visit Github Repository
-donate=Donate
-color=Color
-sponsor=Sponsor
-info=Info
-=======
 error=Грешка
 oops=Опаа!
 help=Помощ
@@ -82,7 +69,8 @@
 donate=Направете дарение
 color=Цвят
 sponsor=Спонсор
->>>>>>> 425502b3
+info=Info
+
 
 
 
@@ -813,11 +801,8 @@
 #multiTool
 multiTool.title=PDF Мулти инструмент
 multiTool.header=PDF Мулти инструмент
-<<<<<<< HEAD
 multiTool.uploadPrompts=File Name
-=======
-multiTool.uploadPrompts=Моля качете PDF
->>>>>>> 425502b3
+
 
 #view pdf
 viewPdf.title=Преглед на PDF
