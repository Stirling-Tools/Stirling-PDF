--- conflicted
+++ resolved
@@ -245,12 +245,8 @@
 database.fileNullOrEmpty=O ficheiro não pode ser nulo ou vazio
 database.failedImportFile=Failed Import File
 
-<<<<<<< HEAD
 session.expired=A sessão expirou. Por favor, recarregue a página e tente novamente.
-=======
-session.expired=Your session has expired. Please refresh the page and try again.
 session.refreshPage=Refresh Page
->>>>>>> dcb69ad6
 
 #############
 # HOME-PAGE #
