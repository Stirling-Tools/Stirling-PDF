###########
# Generic #
###########
# the direction that the language is written (ltr = left to right, rtl = right to left)
language.direction=ltr
addPageNumbers.fontSize=Размер шрифта
addPageNumbers.fontName=Название шрифта
pdfPrompt=Выберите PDF(ы)
multiPdfPrompt=Выберите PDFы (2+)
multiPdfDropPrompt=Выберите (или перетащите) все необходимые PDFы
imgPrompt=Выберите картинку(и)
genericSubmit=Отправить
processTimeWarning=Внимание: Этот процесс может занять до минуты в зависимости от размера файла.
pageOrderPrompt=Порядок страниц (введите список номеров страниц через запятую):
pageSelectionPrompt=Пользовательский выбор страницы (введите разделенный запятыми список номеров страниц 1,5,6 или функции типа 2n+1) :
goToPage=Вперед
true=Истина
false=Ложь
unknown=Неизвестно
save=Сохранить
saveToBrowser=Сохранить в браузере
close=Закрыть
filesSelected=файлов выбрано
noFavourites=Нет избранного
downloadComplete=Загрузка завершена
bored=Скучно ждать?
alphabet=Алфавит
downloadPdf=Скачать PDF
text=Текст
font=Шрифт
selectFillter=-- Выбрать --
pageNum=номер страницы
sizes.small=Маленький
sizes.medium=Середина
sizes.large=Большой
sizes.x-large=очень большой
error.pdfPassword=Документ PDF имеет пароль, и пароль не был предоставлен или был неверным
delete=Удалить
username=Имя пользователя
password=Пароль
welcome=Добро пожаловать
property=Свойство
black=Чёрный
white=Белый
red=Красный
green=Зеленый
blue=Синий
custom=Обычай...
WorkInProgess=Работа продолжается, может не работать или глючить, пожалуйста, сообщайте о любых проблемах!
poweredBy=Поддерживается...
yes=Да
no=Нет
changedCredsMessage=Учетные данные изменены!
notAuthenticatedMessage=Пользователь не прошел проверку подлинности.
userNotFoundMessage=Пользователь не найден.
incorrectPasswordMessage=Текущий пароль неверен.
usernameExistsMessage=Новое имя пользователя уже существует.
invalidUsernameMessage=Неверное имя пользователя. Имя пользователя может содержать только буквы, цифры и следующие специальные символы @._+- или должно быть действительным адресом электронной почты.
invalidPasswordMessage=Пароль не должен быть пустым и не должен содержать пробелов в начале или конце.
confirmPasswordErrorMessage=Новый пароль и подтверждение нового пароля должны совпадать.
deleteCurrentUserMessage=Невозможно удалить пользователя, вошедшего в систему.
deleteUsernameExistsMessage=Имя пользователя не существует и не может быть удалено.
downgradeCurrentUserMessage=Невозможно понизить роль текущего пользователя
disabledCurrentUserMessage=Текущий пользователь не может быть отключен
downgradeCurrentUserLongMessage=Невозможно понизить роль текущего пользователя. Следовательно, текущий пользователь не будет отображаться.
userAlreadyExistsOAuthMessage=Пользователь уже существует как OAuth2 пользователь.
userAlreadyExistsWebMessage=Пользователь уже существует как веб-пользователь.
error=Ошибка
oops=Ой!
help=Помощь
goHomepage=Перейти на главную страницу
joinDiscord=Присоединиться к нашему серверу Discord
seeDockerHub=Посмотреть в Docker Hub
visitGithub=Посетить репозиторий на GitHub
donate=Пожертвовать
color=Цвет
sponsor=Спонсор
info=Информация
pro=Про
page=Страница
pages=Страницы
loading=Загрузка...
addToDoc=Добавить в документ

legal.privacy=Политика конфиденциальности
legal.terms=Условия использования
legal.accessibility=Доступность
legal.cookie=Политика кукисов
legal.impressum=Организация

###############
#   Pipeline  #
###############
pipeline.header=Меню конвейерной обработки (Бета)
pipeline.uploadButton=Загрузить Пользовательский
pipeline.configureButton=Настройка
pipeline.defaultOption=Пользовательский
pipeline.submitButton=Отправить
pipeline.help=Справка по конвейерной обработке
pipeline.scanHelp=Справка по сканированию папок
pipeline.deletePrompt=Вы уверены, что хотите удалить пайплайн

######################
#  Pipeline Options  #
######################
pipelineOptions.header=Настройка конвейерной обработки
pipelineOptions.pipelineNameLabel=Название конвейера
pipelineOptions.saveSettings=Сохранить настройки операции
pipelineOptions.pipelineNamePrompt=Введите имя конвейера здесь
pipelineOptions.selectOperation=Выбрать операцию
pipelineOptions.addOperationButton=Добавить операцию
pipelineOptions.pipelineHeader=Конвейер:
pipelineOptions.saveButton=Скачать
pipelineOptions.validateButton=Проверить

########################
#  ENTERPRISE EDITION  #
########################
enterpriseEdition.button=Переход к Pro
enterpriseEdition.warning=Этот функционал доступен только пользователям Pro.
enterpriseEdition.yamlAdvert=Stirling PDF Pro поддерживает файлы конфигурации YAML и другие функции единой системы аутентификации (SSO).
enterpriseEdition.ssoAdvert=Ищете больше возможностей управления пользователями? Проверьте Stirling PDF Pro


#################
#  Analytics    #
#################
analytics.title=Хотите улучшить Stirling PDF?
analytics.paragraph1=Stirling PDF использует опциональные данные аналитики для улучшения продукта. Мы не отслеживаем никакую личную информацию или содержимое файлов.
analytics.paragraph2=Пожалуйста, рассмотрите возможность включения аналитики, чтобы помочь Stirling-PDF расти и дать нам возможность лучше понять наших пользователей.
analytics.enable=Включить аналитику
analytics.disable=Отключить аналитику
analytics.settings=Вы можете изменить настройки аналитики в файле config/settings.yml

#############
#  NAVBAR   #
#############
navbar.favorite=Избранное
navbar.darkmode=Темный режим
navbar.language=Языки
navbar.settings=Настройки
navbar.allTools=Конвейеры
navbar.multiTool=Multi Tools
navbar.sections.organize=Организация
navbar.sections.convertTo=Перевести в PDF
navbar.sections.convertFrom=Перевести из PDF
navbar.sections.security=Подписи и Безопасность
navbar.sections.advance=Продвинутые
navbar.sections.edit=Просмотр и Редактирование
navbar.sections.popular=Популярное

#############
#  SETTINGS #
#############
settings.title=Настройки
settings.update=Доступно обновление
settings.updateAvailable={0} - текущая установленная версия. Доступна новая версия ({1}).
settings.appVersion=Версия приложения:
settings.downloadOption.title=Выберите вариант загрузки (для загрузки одного файла без zip):
settings.downloadOption.1=Открыть в том же окне
settings.downloadOption.2=Открыть в новом окне
settings.downloadOption.3=Загрузить файл
settings.zipThreshold=Zip-файлы, когда количество загруженных файлов превышает
settings.signOut=Выйти
settings.accountSettings=Настройки аккаунта
settings.bored.help=Включает игру на яйцо
settings.cacheInputs.name=Сохранение введенных данных формы
settings.cacheInputs.help=Включить для хранения ранее использованных значений для будущих запусков

changeCreds.title=Изменить учетные данные
changeCreds.header=Обновите данные вашей учетной записи
changeCreds.changePassword=Вы используете предустановленные учетные данные для входа. Пожалуйста, введите новый пароль
changeCreds.newUsername=Новое имя пользователя
changeCreds.oldPassword=Текущий пароль
changeCreds.newPassword=Новый пароль
changeCreds.confirmNewPassword=Подтвердите новый пароль
changeCreds.submit=Отправить изменения



account.title=Настройки аккаунта
account.accountSettings=Настройки аккаунта
account.adminSettings=Настройки администратора - Просмотр и добавление пользователей
account.userControlSettings=Настройки контроля пользователя
account.changeUsername=Изменить имя пользователя
account.newUsername=Новое имя пользователя
account.password=Подтверждение пароля
account.oldPassword=Старый пароль
account.newPassword=Новый пароль
account.changePassword=Изменить пароль
account.confirmNewPassword=Подтвердите новый пароль
account.signOut=Выйти
account.yourApiKey=Ваш API-ключ
account.syncTitle=Синхронизировать настройки браузера с учетной записью
account.settingsCompare=Сравнение настроек:
account.property=Свойство
account.webBrowserSettings=Настройка веб-браузера
account.syncToBrowser=Синхронизировать учетную запись -> Браузер
account.syncToAccount=Синхронизировать учетную запись <- Браузер


adminUserSettings.title=Настройки контроля пользователя
adminUserSettings.header=Настройки контроля пользователя администратора
adminUserSettings.admin=Администратор
adminUserSettings.user=Пользователь
adminUserSettings.addUser=Добавить нового пользователя
adminUserSettings.deleteUser=Удалить пользователя
adminUserSettings.confirmDeleteUser=Должен быть удален этот пользователь?
adminUserSettings.confirmChangeUserStatus=Должен быть отключен/включен этот пользователь?
adminUserSettings.usernameInfo=Имя пользователя может содержать только буквы, цифры и следующие специальные символы @._+- или должно быть действительным адресом электронной почты.
adminUserSettings.roles=Роли
adminUserSettings.role=Роль
adminUserSettings.actions=Действия
adminUserSettings.apiUser=Ограниченный пользователь API
adminUserSettings.extraApiUser=Дополнительный ограниченный пользователь API
adminUserSettings.webOnlyUser=Только веб-пользователь
adminUserSettings.demoUser=Демо-пользователь (без настраиваемых параметров)
adminUserSettings.internalApiUser=Внутренний пользователь API
adminUserSettings.forceChange=Просить пользователя изменить пароль при входе в систему
adminUserSettings.submit=Сохранить пользователя
adminUserSettings.changeUserRole=Изменить роль пользователя
adminUserSettings.authenticated=Авторизованный
adminUserSettings.editOwnProfil=Изменить свой профиль
adminUserSettings.enabledUser=активный пользователь
adminUserSettings.disabledUser=отключенный пользователь
adminUserSettings.activeUsers=Активные пользователи:
adminUserSettings.disabledUsers=Отключенные пользователи:
adminUserSettings.totalUsers=Общее количество пользователей:
adminUserSettings.lastRequest=Последний запрос


database.title=Импорт/экспорт базы данных
database.header=Импорт/экспорт базы данных
database.fileName=Название файла
database.creationDate=Дата создания
database.fileSize=Размер файла
database.deleteBackupFile=Удалить резервную копию файла
database.importBackupFile=Импортировать резервную копию файла
database.downloadBackupFile=Скачать резервную копию файла
database.info_1=При импорте данных важно убедиться в правильной структуре. Если вы не уверены, что делаете, обратитесь за профессиональной помощью и поддержкой. Ошибка в структуре может привести к сбоям приложений, вплоть до полного их отказа от работы.
database.info_2=Имя файла не имеет значения при загрузке. Оно будет переименовано позже в формат backup_user_yyyyMMddHHmm.sql для обеспечения единообразия названий.
database.submit=Импортировать резервную копию
database.importIntoDatabaseSuccessed=Импорт в базу данных выполнен успешно
database.fileNotFound=File not Found
database.fileNullOrEmpty=Файл не должен быть пустым или NULL
database.failedImportFile=Failed Import File

<<<<<<< HEAD
session.expired=Ваша сессия истекла. Пожалуйста, обновите страницу и попробуйте снова.
=======
session.expired=Your session has expired. Please refresh the page and try again.
session.refreshPage=Refresh Page
>>>>>>> dcb69ad6

#############
# HOME-PAGE #
#############
home.desc=Ваш локальный универсальный магазин для всех ваших потребностей в PDF.
home.searchBar=Поиск функций...


home.viewPdf.title=Просмотр PDF
home.viewPdf.desc=Просмотр, аннотация, добавление текста или изображений
viewPdf.tags=просмотр, чтение, аннотирование, текст, изображение

home.multiTool.title=Мультиинструмент PDF
home.multiTool.desc=Объединение, поворот, изменение порядка и удаление страниц
multiTool.tags=Multi Tool,Multi operation,UI,click drag,front end,client side

home.merge.title=Объединить
home.merge.desc=Легко объединяйте несколько PDF-файлов в один.
merge.tags=слияние, операции со страницами, backend, серверная сторона

home.split.title=Разделить
home.split.desc=Разделить PDF-файлы на несколько документов
split.tags=операции со страницами, разделение, многостраничный, вырезание, серверная сторона

home.rotate.title=Повернуть
home.rotate.desc=Легко поворачивайте свои PDF-файлы.
rotate.tags=серверная сторона


home.imageToPdf.title=Изображение в PDF
home.imageToPdf.desc=Преобразование изображения (PNG, JPEG, GIF) в PDF.
imageToPdf.tags=conversion,img,jpg,picture,photo

home.pdfToImage.title=PDF в изображение
home.pdfToImage.desc=Преобразование PDF в изображение. (PNG, JPEG, GIF)
pdfToImage.tags=conversion,img,jpg,picture,photo

home.pdfOrganiser.title=Реорганизация
home.pdfOrganiser.desc=Удалить/переставить страницы в любом порядке
pdfOrganiser.tags=дуплексный режим, чётные страницы, нечётные страницы, сортировка, перемещение


home.addImage.title=Добавить изображение
home.addImage.desc=Добавляет изображение в заданное место в PDF (в процессе)
addImage.tags=img,jpg,picture,photo

home.watermark.title=Добавить водяной знак
home.watermark.desc=Добавьте собственный водяной знак в документ PDF.
watermark.tags=текст, повторяющийся, метка, собственное право, товарный знак, img, jpg, picture, фото

home.permissions.title=Изменить разрешения
home.permissions.desc=Измените разрешения вашего PDF-документа
permissions.tags=просмотр, запись, редактирование, печать


home.removePages.title=Удаление
home.removePages.desc=Удалите ненужные страницы из документа PDF.
removePages.tags=Удалить страницы,удаление страниц

home.addPassword.title=Добавить пароль
home.addPassword.desc=Зашифруйте PDF-документ паролем.
addPassword.tags=безопасность,защита

home.removePassword.title=Удалить пароль
home.removePassword.desc=Снимите защиту паролем с вашего PDF-документа.
removePassword.tags=безопасность,дешифровать,удаление пароля

home.compressPdfs.title=Сжать
home.compressPdfs.desc=Сжимайте PDF-файлы, чтобы уменьшить их размер.
compressPdfs.tags=сжатие,компрессия,узкое


home.changeMetadata.title=Изменить метаданные
home.changeMetadata.desc=Изменить/удалить/добавить метаданные из документа PDF
changeMetadata.tags=заголовок,автор,дата,время создания,время,издатель,производитель,статистика

home.fileToPDF.title=Конвертировать файл в PDF
home.fileToPDF.desc=Конвертируйте практически любой файл в PDF (DOCX, PNG, XLS, PPT, TXT и другие)
fileToPDF.tags=transformation,format,document,picture,slide,text,conversion,office,docs,word,excel,powerpoint

home.ocr.title=OCR / Очистка сканирования
home.ocr.desc=Очистка сканирования и обнаружение текста на изображениях в PDF-файле и повторно добавляет его как текст.
ocr.tags=распознавание,текст,изображение,сканирование,читаемость,идентификация, detektsiya,редактируемое


home.extractImages.title=Извлечь изображения
home.extractImages.desc=Извлекает все изображения из PDF и сохраняет их в zip
extractImages.tags=картинка,фото,сохранение,архивация,zip,захват,вытаскивание

home.pdfToPDFA.title=PDF в PDF/A
home.pdfToPDFA.desc=Преобразование PDF в PDF/A для длительного хранения
pdfToPDFA.tags=archive,long-term,standard,conversion,storage,preservation

home.PDFToWord.title=PDF в Word
home.PDFToWord.desc=Преобразование PDF в форматы Word (DOC, DOCX и ODT)
PDFToWord.tags=doc,docx,odt,word,transformation,format,conversion,office,microsoft,docfile

home.PDFToPresentation.title=PDF в презентацию
home.PDFToPresentation.desc=Преобразование PDF в форматы презентаций (PPT, PPTX и ODP)
PDFToPresentation.tags=slides,show,office,microsoft

home.PDFToText.title=PDF в Text/RTF
home.PDFToText.desc=Преобразование PDF в текстовый или RTF формат
PDFToText.tags=richformat,richtextformat,rich text format

home.PDFToHTML.title=PDF в HTML
home.PDFToHTML.desc=Преобразование PDF в формат HTML
PDFToHTML.tags=web content,browser friendly


home.PDFToXML.title=PDF в XML
home.PDFToXML.desc=Преобразование PDF в формат XML
PDFToXML.tags= extraksi data,структурированный контент,interop,преобразование,конвертация

home.ScannerImageSplit.title=Обнаружение/разделение отсканированных фотографий
home.ScannerImageSplit.desc=Разделяет несколько фотографий из фото/PDF
ScannerImageSplit.tags=разделение,автоматическое обнаружение,сканы,многофотографии,организация

home.sign.title=Подпись
home.sign.desc=Добавляет подпись в PDF с помощью рисунка, текста или изображения
sign.tags=авторизация,широкополье,подпись,текстовая подпись,изображенная подпись

home.flatten.title=Сглаживание
home.flatten.desc=Удалить все интерактивные элементы и формы из PDF
flatten.tags=статичная,деактивировать,непривязанное к интерактиву,простота

home.repair.title=Ремонт
home.repair.desc=Пытается восстановить поврежденный/сломанный PDF
repair.tags=исправление,восстановление,корректировка,восстановление

home.removeBlanks.title=Удалить пустые страницы
home.removeBlanks.desc=Обнаруживает и удаляет пустые страницы из документа
removeBlanks.tags=очистка,простота,без содержания,организация

home.removeAnnotations.title=Удалить аннотации
home.removeAnnotations.desc=Удаляет все комментарии/аннотации из PDF
removeAnnotations.tags=комментарии, выделение, заметки, обозначения, удаление

home.compare.title=Сравнение
home.compare.desc=Сравнивает и показывает различия между двумя PDF-документами
compare.tags=дифференцировать, контрастировать, изменения, анализ

home.certSign.title=Подписать сертификатом
home.certSign.desc=Подписать PDF сертификатом/ключом (PEM/P12)
certSign.tags=авторизация, PEM, P12, официальное, шифрование

home.removeCertSign.title=Remove Certificate Sign
home.removeCertSign.desc=Удаляет цифровую подпись из PDF
removeCertSign.tags=авторизация, PEM, P12, официальное, дешифрование

home.pageLayout.title=Объединить страницы
home.pageLayout.desc=Объединение нескольких страниц документа PDF в одну страницу
pageLayout.tags=слияние, составление, просмотр, организация

home.scalePages.title=Изменить размер/масштаб страницы
home.scalePages.desc=Изменить размер/масштаб страницы и/или ее содержимого.
scalePages.tags=изменение размера, редактирование, размеры, адаптация

home.pipeline.title=Конвейер (расширенный)
home.pipeline.desc=Выполняйте несколько действий с PDF-файлами, определяя конвейерные сценарии.
pipeline.tags=автоматизация, последовательность, скриптовый процесс, линейный обработчик

home.add-page-numbers.title=Добавить номера страниц
home.add-page-numbers.desc=Добавляйте номера страниц по всему документу в заданном месте
add-page-numbers.tags=paginate,label,organize,index

home.auto-rename.title=Автоматическое переименование PDF-файла
home.auto-rename.desc=Автоматическое переименование файла PDF на основе его обнаруженного заголовка
auto-rename.tags=автоматическое определение, основанные на заголовках, организация, переименование

home.adjust-contrast.title=Настройка цветов/контрастности
home.adjust-contrast.desc=Настройка контрастность, насыщенность и яркость PDF-файла
adjust-contrast.tags=коррекция цвета, настройка, редактирование, улучшение

home.crop.title=Обрезать PDF-файл
home.crop.desc=Обрезать PDF-файл, чтобы уменьшить его размер (текст сохраняется!)
crop.tags=обрезать, сократить, редактировать, форму

home.autoSplitPDF.title=Автоматическое разделение страниц
home.autoSplitPDF.desc=Автоматическое разделение отсканированного PDF-файла с помощью физического разделителя отсканированных страниц QR-кода
autoSplitPDF.tags=QR-коды, разделение, сканирование, обработка

home.sanitizePdf.title=Дезинфицировать
home.sanitizePdf.desc=Удаление скриптов и других элементов из PDF-файлов
sanitizePdf.tags=очистка, безопасность, безопасный, удаление угроз

home.URLToPDF.title=URL/сайт в PDF
home.URLToPDF.desc=Конвертирует любой http(s)URL в PDF
URLToPDF.tags=веб-съёмка, сохранение страницы, веб к документу, архивация

home.HTMLToPDF.title=HTML в PDF
home.HTMLToPDF.desc=Конвертирует любой HTML-файл или zip-файл в PDF.
HTMLToPDF.tags=макетирование, веб-контент, трансформация, конвертация


home.MarkdownToPDF.title=Markdown в PDF
home.MarkdownToPDF.desc=Конвертирует любой файл Markdown в PDF
MarkdownToPDF.tags=макетирование, веб-контент, трансформация, конвертация


home.getPdfInfo.title=Получите ВСЮ информацию в формате PDF
home.getPdfInfo.desc=Собирает любую возможную информацию в PDF-файлах.
getPdfInfo.tags=информация, данные, статистика, статистика


home.extractPage.title=Извлечь страницу(ы)
home.extractPage.desc=Извлекает выбранные страницы из PDF
extractPage.tags=вытащить


home.PdfToSinglePage.title=PDF в одну большую страницу
home.PdfToSinglePage.desc=Объединяет все страницы PDF в одну большую страницу.
PdfToSinglePage.tags=одна страница


home.showJS.title=Показать Javascript
home.showJS.desc=Ищет и отображает любой JS, внедренный в PDF-файл.
showJS.tags=JS

home.autoRedact.title=Автоматическое редактирование
home.autoRedact.desc=Автоматическое затемнение (чернение) текста в PDF на основе входного текста
autoRedact.tags=Скрыть, Закрыть, закрасить, блокировать, маркер, скрыто

home.tableExtraxt.title=PDF в CSV
home.tableExtraxt.desc=Извлекает таблицы из PDF и преобразует их в CSV
tableExtraxt.tags=CSV, извлечение таблицы, вытащить, конвертировать


home.autoSizeSplitPDF.title=Автоматическое разделение по размеру/количеству
home.autoSizeSplitPDF.desc=Разделяет один PDF на несколько документов на основе размера, количества страниц или количества документов
autoSizeSplitPDF.tags=pdf, разделение, документ, организация


home.overlay-pdfs.title=Наложение PDF
home.overlay-pdfs.desc=Наложение одного PDF поверх другого PDF
overlay-pdfs.tags=Перекрытие

home.split-by-sections.title=Разделение PDF по секциям
home.split-by-sections.desc=Разделение каждой страницы PDF на более мелкие горизонтальные и вертикальные секции
split-by-sections.tags=Разделение на разделы, Разделить, Настроить

home.AddStampRequest.title=Добавить печать на PDF
home.AddStampRequest.desc=Добавление текстовой или изображенческой печати в заданные места
AddStampRequest.tags=Штамп, добавить изображение, центрировать изображение, Водяной знак, PDF, вставить, Настроить


home.PDFToBook.title=PDF в книгу/комикс
home.PDFToBook.desc=Конвертирует PDF в формат книги/комикса с помощью calibre
PDFToBook.tags=Book,Comic,Calibre,Convert,manga,amazon,kindle

home.BookToPDF.title=Книга в PDF
home.BookToPDF.desc=Конвертирует форматы книги/комикса в PDF с помощью calibre
BookToPDF.tags=Book,Comic,Calibre,Convert,manga,amazon,kindle

home.removeImagePdf.title=Удалить изображение
home.removeImagePdf.desc=Удалите изображение из PDF для сокращения размера файла
removeImagePdf.tags=Удалить изображение, операции со страницами, Back end, серверная сторона


home.splitPdfByChapters.title=Разделить PDF по разделам
home.splitPdfByChapters.desc=Разделите PDF на несколько файлов на основе структуры его разделов
splitPdfByChapters.tags=разделение, разделы, закладки, организация

#replace-invert-color
replace-color.title=Replace-Invert-Color
replace-color.header=Заменить-Обратное изменение цвета PDF
home.replaceColorPdf.title=Replace and Invert Color
home.replaceColorPdf.desc=Замените цвет текста и фона в PDF и инвертируйте весь цвет PDF для сокращения размера файла
replaceColorPdf.tags=Заменить цвет, операции со страницами, Back end, серверная сторона
replace-color.selectText.1=Опции замены или обратного изменения цвета
replace-color.selectText.2=По умолчанию (высокий контрастный цвет)
replace-color.selectText.3=Пользовательский выбор (персонализированные цвета)
replace-color.selectText.4=Цветная инверсия (инвертировать все цвета)
replace-color.selectText.5=Высококонтрастные цвета
replace-color.selectText.6=белый текст на черном фоне
replace-color.selectText.7=черный текст на белом фоне
replace-color.selectText.8=желтый текст на черном фоне
replace-color.selectText.9=зеленый текст на черном фоне
replace-color.selectText.10=Выбрать цвет текста
replace-color.selectText.11=Выбрать цвет фона
replace-color.submit=Заменить



###########################
#                         #
#       WEB PAGES         #
#                         #
###########################
#login
login.title=Вход
login.header=Вход
login.signin=Войти
login.rememberme=Запомнить меня
login.invalid=Недействительное имя пользователя или пароль.
login.locked=Ваша учетная запись заблокирована.
login.signinTitle=Пожалуйста, войдите
login.ssoSignIn=Вход через единый вход
login.oauth2AutoCreateDisabled=OAUTH2 Автоматическое создание пользователя отключено
login.oauth2AdminBlockedUser=Регистрация или вход нерегистрированных пользователей временно заблокированы. Пожалуйста, обратитесь к администратору.
login.oauth2RequestNotFound=Запрос на авторизацию не найден
login.oauth2InvalidUserInfoResponse=Недействительный ответ с информацией о пользователе
login.oauth2invalidRequest=Неверный запрос
login.oauth2AccessDenied=Доступ запрещен
login.oauth2InvalidTokenResponse=Недействительный ответ токена
login.oauth2InvalidIdToken=Недействительный идентификационный токен
login.userIsDisabled=Пользователь деактивирован, вход с данным именем пользователя заблокирован. Пожалуйста, обратитесь к администратору.
login.alreadyLoggedIn=Вы уже вошли в
login.alreadyLoggedIn2=устройства. Выполните выход из устройств и попробуйте снова.
login.toManySessions=У вас слишком много активных сессий

#auto-redact
autoRedact.title=Автоматическое редактирование
autoRedact.header=Автоматическое редактирование
autoRedact.colorLabel=Цвет
autoRedact.textsToRedactLabel=Текст для сокрытия (каждая строка отдельно)
autoRedact.textsToRedactPlaceholder=например \nКонфиденциально \nСовершенно секретно
autoRedact.useRegexLabel=Использовать регулярные выражения
autoRedact.wholeWordSearchLabel=Поиск целых слов
autoRedact.customPaddingLabel=Дополнительное отступление по настраиваемому значению
autoRedact.convertPDFToImageLabel=Преобразовать PDF в изображение PDF (используется для удаления текста за рамкой)
autoRedact.submitButton=Отправить


#showJS
showJS.title=Показать Javascript
showJS.header=Показать Javascript
showJS.downloadJS=Скачать Javascript
showJS.submit=Показать


#pdfToSinglePage
pdfToSinglePage.title=PDF на одну страницу
pdfToSinglePage.header=PDF на одну страницу
pdfToSinglePage.submit=Преобразовать в одну страницу


#pageExtracter
pageExtracter.title=Извлечь страницы
pageExtracter.header=Извлечь страницы
pageExtracter.submit=Извлечь
pageExtracter.placeholder=(например 1,2,8 или 4,7,12-16 или 2n-1)


#getPdfInfo
getPdfInfo.title=Получить информацию в PDF
getPdfInfo.header=Получить информацию в PDF
getPdfInfo.submit=Получить информацию
getPdfInfo.downloadJson=Скачать JSON


#markdown-to-pdf
MarkdownToPDF.title=Markdown в PDF
MarkdownToPDF.header=Markdown в PDF
MarkdownToPDF.submit=Конвертировать
MarkdownToPDF.help=Работа в процессе
MarkdownToPDF.credit=Использует WeasyPrint



#url-to-pdf
URLToPDF.title=URL в PDF
URLToPDF.header=URL в PDF
URLToPDF.submit=Конвертировать
URLToPDF.credit=Использует WeasyPrint


#html-to-pdf
HTMLToPDF.title=HTML в PDF
HTMLToPDF.header=HTML в PDF
HTMLToPDF.help=Принимает файлы HTML и ZIP-файлы, содержащие html/css/изображения и т. д.
HTMLToPDF.submit=Конвертировать
HTMLToPDF.credit=Использует WeasyPrint
HTMLToPDF.zoom=Уровень масштабирования для отображения веб-сайта.
HTMLToPDF.pageWidth=Ширина страницы в сантиметрах. (Пусто - по умолчанию)
HTMLToPDF.pageHeight=Высота страницы в сантиметрах. (Пусто - по умолчанию)
HTMLToPDF.marginTop=Верхний отступ страницы в миллиметрах. (Пусто - по умолчанию)
HTMLToPDF.marginBottom=Нижний отступ страницы в миллиметрах. (Пусто - по умолчанию)
HTMLToPDF.marginLeft=Левый отступ страницы в миллиметрах. (Пусто - по умолчанию)
HTMLToPDF.marginRight=Правый отступ страницы в миллиметрах. (Пусто - по умолчанию)
HTMLToPDF.printBackground=Визуализировать фон веб-сайтов.
HTMLToPDF.defaultHeader=Включить заголовок по умолчанию (Имя и номер страницы)
HTMLToPDF.cssMediaType=Изменить тип медиа CSS страницы.
HTMLToPDF.none=Нет
HTMLToPDF.print=Печать
HTMLToPDF.screen=Экран


#AddStampRequest
AddStampRequest.header=Штамповать PDF
AddStampRequest.title=Штамповать PDF
AddStampRequest.stampType=Тип штампа
AddStampRequest.stampText=Текст штампа
AddStampRequest.stampImage=Изображение штампа
AddStampRequest.alphabet=Алфавит
AddStampRequest.fontSize=Размер шрифта/изображения
AddStampRequest.rotation=Поворот
AddStampRequest.opacity=Прозрачность
AddStampRequest.position=Позиция
AddStampRequest.overrideX=Переопределить координату X
AddStampRequest.overrideY=Переопределить координату Y
AddStampRequest.customMargin=Настроенный отступ
AddStampRequest.customColor=Настроенный цвет текста
AddStampRequest.submit=Отправить


#sanitizePDF
sanitizePDF.title=Дезинфицировать PDF
sanitizePDF.header=Дезинфицировать PDF файл
sanitizePDF.selectText.1=Удалить JavaScript
sanitizePDF.selectText.2=Удалить встроенные файлы
sanitizePDF.selectText.3=Удалить метаданные
sanitizePDF.selectText.4=Удалить ссылки
sanitizePDF.selectText.5=Удалить шрифты
sanitizePDF.submit=Дезинфицировать


#addPageNumbers
addPageNumbers.title=Добавить номера страниц
addPageNumbers.header=Добавить номера страниц
addPageNumbers.selectText.1=Выберите PDF-файл:
addPageNumbers.selectText.2=Размер поля
addPageNumbers.selectText.3=Позиция
addPageNumbers.selectText.4=Стартовый номер
addPageNumbers.selectText.5=Страницы для нумерации
addPageNumbers.selectText.6=Свой текст
addPageNumbers.customTextDesc=Пользовательский текст
addPageNumbers.numberPagesDesc=Какие страницы нумеровать, по умолчанию 'все', также принимает 1-5 или 2,5,9 и т.д.
addPageNumbers.customNumberDesc=По умолчанию {n}, также можно использовать 'Страница {n} из {total}', 'Текст-{n}', '{filename}-{n}'
addPageNumbers.submit=Добавить номера страниц


#auto-rename
auto-rename.title=Автоматическое переименование
auto-rename.header=Автоматическое переименование PDF
auto-rename.submit=Автоматическое переименование


#adjustContrast
adjustContrast.title=Настройка контрастности
adjustContrast.header=Настройка контрастности
adjustContrast.contrast=Контраст:
adjustContrast.brightness=Яркость:
adjustContrast.saturation=Насыщенность:
adjustContrast.download=Скачать


#crop
crop.title=Обрезать
crop.header=Обрезать PDF-файл
crop.submit=Отправить


#autoSplitPDF
autoSplitPDF.title=Автоматическое разделение PDF
autoSplitPDF.header=Автоматическое разделение PDF
autoSplitPDF.description=Распечатывайте, вставляйте, сканируйте, загружайте и позволяйте нам автоматически разделять ваши документы. Никакой ручной сортировки работы не требуется.
autoSplitPDF.selectText.1=Печатайте несколько раздельных листов (подойдет черно-белый вариант).
autoSplitPDF.selectText.2=Сканируйте все документы одновременно, вставив между ними разделительный лист.
autoSplitPDF.selectText.3=Загрузите один большой отсканированный PDF-файл, и пусть Stirling PDF сделает все остальное.
autoSplitPDF.selectText.4=Разделительные страницы автоматически обнаруживаются и удаляются, гарантируя аккуратный окончательный документ.
autoSplitPDF.formPrompt=Отравить PDF-файл, содержащий разделители страниц Stirling-PDF:
autoSplitPDF.duplexMode=Дуплексный режим (сканирование спереди и сзади)
autoSplitPDF.dividerDownload1=Скачать 'Auto Splitter Divider (minimal).pdf'
autoSplitPDF.dividerDownload2=Скачать 'Auto Splitter Divider (with instructions).pdf'
autoSplitPDF.submit=Отравить


#pipeline
pipeline.title=Пайплайн


#pageLayout
pageLayout.title=Многостраничный макет
pageLayout.header=Многостраничный макет
pageLayout.pagesPerSheet=Страниц на одном листе:
pageLayout.addBorder=Добавить границы
pageLayout.submit=Отправить


#scalePages
scalePages.title=Отрегулировать масштаб страницы
scalePages.header=Отрегулировать масштаб страницы
scalePages.pageSize=Размер страницы документа.
scalePages.keepPageSize=Исходный размер
scalePages.scaleFactor=Уровень масштабирования (обрезки) страницы.
scalePages.submit=Отправить


#certSign
certSign.title=Подписание сертификата
certSign.header=Подпишите PDF своим сертификатом (работа в процессе)
certSign.selectPDF=Выберите файл PDF для подписи:
certSign.jksNote=Примечание: Если ваш тип сертификата не указан ниже, пожалуйста, преобразуйте его в файл хранилища Java Keystore (.jks), используя утилиту командной строки keytool. Затем выберите опцию .jks файла ниже.
certSign.selectKey=Выберите файл закрытого ключа (формат PKCS#8, может быть .pem или .der):
certSign.selectCert=Выберите файл сертификата (формат X.509, может быть .pem или .der):
certSign.selectP12=Выберите файл хранилища ключей PKCS#12 (.p12 или .pfx) (необязательно, если он предоставлен, он должен содержать ваш закрытый ключ и сертификат):
certSign.selectJKS=Выберите файл хранилища Java Keystore (.jks или .keystore):
certSign.certType=Тип сертификата
certSign.password=Введите пароль от хранилища ключей или личного ключа (если есть):
certSign.showSig=Показать подпись
certSign.reason=Причина
certSign.location=Местоположение
certSign.name=Имя
certSign.showLogo=Показать логотип
certSign.submit=Подписать PDF


#removeCertSign
removeCertSign.title=Удалить цифровую подпись сертификата
removeCertSign.header=Удалите цифровой сертификат из PDF
removeCertSign.selectPDF=Выберите файл PDF:
removeCertSign.submit=Удалить подпись


#removeBlanks
removeBlanks.title=Удалить Пустые
removeBlanks.header=Удалить Пустые Страницы
removeBlanks.threshold=Порог:
removeBlanks.thresholdDesc=Порог для определения того, насколько белым должен быть белый пиксель
removeBlanks.whitePercent=Процент Белого (%):
removeBlanks.whitePercentDesc=Общий процент белого на странице, для удаления
removeBlanks.submit=Удалить Пустые


#removeAnnotations
removeAnnotations.title=Удалить аннотации
removeAnnotations.header=Удалить аннотации
removeAnnotations.submit=Удалить


#compare
compare.title=Сравнение
compare.header=Сравнение PDFы
compare.highlightColor.1=Цвет подсветки 1:
compare.highlightColor.2=Цвет подсветки 2:
compare.document.1=Документ 1
compare.document.2=Документ 2
compare.submit=Сравнить
compare.complex.message=Один или оба предоставленных документа являются большими файлами, что может снизить точность сравнения
compare.large.file.message=Один или оба предоставленных документа слишком большие для обработки
compare.no.text.message=Выбранные PDF файлы не содержат текстовую информацию. Пожалуйста, выберите PDF файлы с текстом для сравнения.

#BookToPDF
BookToPDF.title=Книги и комиксы в PDF
BookToPDF.header=Конвертировать книгу в PDF
BookToPDF.credit=Используется Calibre
BookToPDF.submit=Конвертировать

#PDFToBook
PDFToBook.title=PDF в книгу
PDFToBook.header=PDF в книгу
PDFToBook.selectText.1=Формат
PDFToBook.credit=Используется Calibre
PDFToBook.submit=Конвертировать

#sign
sign.title=Подпись
sign.header=Подписать PDFы
sign.upload=Загрузить изображение
sign.draw=Нарисовать подпись
sign.text=Ввод текста
sign.clear=Очистить
sign.add=Добавить
sign.saved=Сохраненные подписи
sign.save=Сохранить подпись
sign.personalSigs=Личные подписи
sign.sharedSigs=Общие подписи
sign.noSavedSigs=Найдено ни одной сохраненной подписи


#repair
repair.title=Ремонт
repair.header=Ремонт PDF ов
repair.submit=Ремонт


#flatten
flatten.title=Сглаживание
flatten.header=Сглаживание PDF ов
flatten.flattenOnlyForms=Плоское представление только форм
flatten.submit=Сгладить


#ScannerImageSplit
ScannerImageSplit.selectText.1=Угловой порог:
ScannerImageSplit.selectText.2=Устанавливает минимальный абсолютный угол, необходимый для поворота изображения (по умолчанию: 10).
ScannerImageSplit.selectText.3=Допуск:
ScannerImageSplit.selectText.4=Определяет диапазон изменения цвета вокруг предполагаемого цвета фона (по умолчанию: 30).
ScannerImageSplit.selectText.5=Минимальная площадь:
ScannerImageSplit.selectText.6=Устанавливает минимальный порог площади для фотографии (по умолчанию: 10000).
ScannerImageSplit.selectText.7=Минимальная площадь контура:
ScannerImageSplit.selectText.8=Устанавливает минимальный порог области контура для фотографии
ScannerImageSplit.selectText.9=Размер границы:
ScannerImageSplit.selectText.10=Устанавливает размер добавляемой и удаляемой границы, чтобы предотвратить появление белых границ на выходе (по умолчанию: 1).
ScannerImageSplit.info=Установка Python необходима для выполнения.


#OCR
ocr.title=OCR / Очистка сканирования
ocr.header=Очистка сканирования / OCR (Optical Character Recognition) Распознавание текста
ocr.selectText.1=Выберите языки, которые должны быть обнаружены в PDF-файле (перечислены те, которые обнаружены в данный момент):
ocr.selectText.2=Создайте текстовый файл, содержащий текст OCR, вместе с PDF-файлом, обработанным OCR.
ocr.selectText.3=Правильные страницы были отсканированы под перекошенным углом путем поворота их на место
ocr.selectText.4=Очистите страницу, чтобы меньше шансов, что OCR найдет текст в фоновом шуме. (без изменения выхода)
ocr.selectText.5=Очистите страницу, чтобы меньше шансов, что OCR найдет текст в фоновом шуме, поддерживает очистку вывода.
ocr.selectText.6=Игнорирует страницы с интерактивным текстом, распознает только страницы с изображениями
ocr.selectText.7=Принудительное распознавание символов, будет распознавать каждую страницу, удаляя все элементы исходного текста
ocr.selectText.8=Обычный (будет ошибка, если PDF содержит текст)
ocr.selectText.9=Дополнительные настройки
ocr.selectText.10=OCR режим
ocr.selectText.11=Удалить изображения после OCR (удаляет ВСЕ изображения, полезно только в том случае, если они являются частью шага преобразования)
ocr.selectText.12=Тип рендера (расширенный)
ocr.help=Прочтите эту документацию о том, как использовать это для других языков и/или использовать не в докере.
ocr.credit=Этот сервис использует OCRmyPDF и Tesseract для OCR.
ocr.submit=Обработка PDF с OCR


#extractImages
extractImages.title=Извлечь изображения
extractImages.header=Извлечь изображения
extractImages.selectText=Выберите формат изображения для преобразования извлеченных изображений в
extractImages.allowDuplicates=Сохранить дублирующиеся изображения
extractImages.submit=Извлечь


#File to PDF
fileToPDF.title=Файл в PDF
fileToPDF.header=Конвертировать любой файл в PDF
fileToPDF.credit=Этот сервис использует LibreOffice и Unoconv для преобразования файлов.
fileToPDF.supportedFileTypesInfo=Поддерживаемые файловые типы
fileToPDF.supportedFileTypes=Поддерживаемые типы файлов должны включать приведенные ниже, однако полный обновленный список поддерживаемых форматов см. в документации LibreOffice.
fileToPDF.submit=Преобразовать в PDF


#compress
compress.title=Сжать
compress.header=Сжать PDF
compress.credit=Эта служба использует Ghostscript для сжатия/оптимизации PDF.
compress.selectText.1=Ручной режим - от 1 до 4
compress.selectText.2=Уровень оптимизации:
compress.selectText.3=4 (Ужасно для текстовых изображений)
compress.selectText.4=Автоматический режим - автоматически настраивает качество для получения PDF точного размера
compress.selectText.5=Ожидаемый размер PDF (например, 25 МБ, 10,8 МБ, 25 КБ)
compress.submit=Сжать


#Add image
addImage.title=Добавить изображение
addImage.header=Добавить изображение в PDF
addImage.everyPage=Каждая страница?
addImage.upload=Добавить изображение
addImage.submit=Добавить изображение


#merge
merge.title=Объединить
merge.header=Объединение нескольких PDF-файлов (2+)
merge.sortByName=Сортировка по имени
merge.sortByDate=Сортировка по дате
merge.removeCertSign=Удалить цифровую подпись в объединенном файле?
merge.submit=Объединить


#pdfOrganiser
pdfOrganiser.title=Организатор страниц
pdfOrganiser.header=Организатор PDF-страниц
pdfOrganiser.submit=Переупорядочить страницы
pdfOrganiser.mode=Режим
pdfOrganiser.mode.1=Пользовательский порядок страниц
pdfOrganiser.mode.2=Обратный порядок
pdfOrganiser.mode.3=Сортировка дуплекса
pdfOrganiser.mode.4=Сортировка брошюры
pdfOrganiser.mode.5=Сортировка брошюры со стежкой по боковой стороне
pdfOrganiser.mode.6=Разделение на чётные и нечётные страницы
pdfOrganiser.mode.7=Удалить первую
pdfOrganiser.mode.8=Удалить последнюю
pdfOrganiser.mode.9=Удалить первую и последнюю
pdfOrganiser.mode.10=Нечетное-четное объединение
pdfOrganiser.placeholder=(например, 1,3,2 или 4-8,2,10-12 или 2n-1)


#multiTool
multiTool.title=Мультиинструмент PDF
multiTool.header=Мультиинструмент PDF
multiTool.uploadPrompts=Имя файла

#view pdf
viewPdf.title=Просмотреть PDF
viewPdf.header=Просмотреть PDF

#pageRemover
pageRemover.title=Удаление страниц
pageRemover.header=Удаление PDF-страниц
pageRemover.pagesToDelete=Страницы для удаления (введите список номеров страниц через запятую):
pageRemover.submit=Удалить страницы
pageRemover.placeholder=(например, 1,2,6 или 1-10,15-30)


#rotate
rotate.title=Повернуть PDF
rotate.header=Повернуть PDF
rotate.selectAngle=Выберите угол поворота (кратный 90 градусам):
rotate.submit=Повернуть


#split-pdfs
split.title=Разделить PDF
split.header=Разделить PDF
split.desc.1=Выбранные вами числа — это номера страниц, на которых вы хотите сделать разделение.
split.desc.2=Таким образом, выбор 1,3,7-9 разделит 10-страничный документ на 6 отдельных PDF-файлов с:
split.desc.3=Документ #1: Страница 1
split.desc.4=Документ #2: Страница 2 и 3
split.desc.5=Документ #3: Страница 4, 5, 6 aиnd 7
split.desc.6=Документ #4: Страница 8
split.desc.7=Документ #5: Страница 9
split.desc.8=Документ #6: Страница 10
split.splitPages=Введите страницы для разделения:
split.submit=Разделить


#merge
imageToPDF.title=Изображение в PDF
imageToPDF.header=Изображение в PDF
imageToPDF.submit=Конвертировать
imageToPDF.selectLabel=Выберите режим отображения изображения
imageToPDF.fillPage=Заполнение страницы
imageToPDF.fitDocumentToImage=Подогнать документ под изображение
imageToPDF.maintainAspectRatio=Сохранить пропорции
imageToPDF.selectText.2=Автоматический поворот PDF
imageToPDF.selectText.3=Многофайловая логика (включена только при работе с несколькими изображениями)
imageToPDF.selectText.4=Объединить в один PDF
imageToPDF.selectText.5=Преобразование в отдельные PDF-файлы


#pdfToImage
pdfToImage.title=PDF в изображение
pdfToImage.header=PDF в изображение
pdfToImage.selectText=Формат изображения
pdfToImage.singleOrMultiple=Тип результата изображения
pdfToImage.single=Одно большое изображение
pdfToImage.multi=Несколько изображений
pdfToImage.colorType=Тип цвета
pdfToImage.color=Цвет
pdfToImage.grey=Оттенки серого
pdfToImage.blackwhite=Черно-белый (может потерять данные!)
pdfToImage.submit=Конвертировать
pdfToImage.info=Питон не установлен. Необходим для конвертации в WebP.


#addPassword
addPassword.title=Добавить пароль
addPassword.header=Добавить пароль (зашифровать)
addPassword.selectText.1=Выберите PDF для шифрования
addPassword.selectText.2=Пароль
addPassword.selectText.3=Длина ключа шифрования
addPassword.selectText.4=Более высокие значения сильнее, но более низкие значения имеют лучшую совместимость.
addPassword.selectText.5=Разрешения на установку
addPassword.selectText.6=Предотвратить сборку документа
addPassword.selectText.7=Предотвратить извлечение контента
addPassword.selectText.8=Предотвратить извлечение для доступности
addPassword.selectText.9=Запретить заполнение формы
addPassword.selectText.10=Предотвратить модификацию
addPassword.selectText.11=Запретить модификацию аннотаций
addPassword.selectText.12=Запретить печать
addPassword.selectText.13=Запретить печать разных форматов
addPassword.selectText.14=Владельческий пароль
addPassword.selectText.15=Ограничивает то, что можно сделать с документом после его открытия (не поддерживается всеми программами чтения)
addPassword.selectText.16=Ограничивает открытие самого документа
addPassword.submit=Шифровать


#watermark
watermark.title=Добавить водяной знак
watermark.header=Добавить водяной знак
watermark.selectText.1=Выберите PDF, чтобы добавить водяной знак:
watermark.selectText.2=Текст водяного знака:
watermark.selectText.3=Размер шрифта:
watermark.selectText.4=Поворот (0-360):
watermark.selectText.5=widthSpacer (пробел между каждым водяным знаком по горизонтали):
watermark.selectText.6=heightSpacer (пробел между каждым водяным знаком по вертикали):
watermark.selectText.7=Непрозрачность (0% - 100%):
watermark.selectText.8=Тип водяного знака:
watermark.selectText.9=Изображение водяного знака:
watermark.selectText.10=Конвертировать PDF в PDF-изображение
watermark.submit=Добавить водяной знак
watermark.type.1=Текст
watermark.type.2=Изображение


#Change permissions
permissions.title=Изменить разрешения
permissions.header=Изменить разрешения
permissions.warning=Предупреждение о том, что эти разрешения нельзя изменить, рекомендуется установить их с помощью пароля на странице добавления пароля.
permissions.selectText.1=Выберите PDF, чтобы изменить разрешения
permissions.selectText.2=Разрешения на установку
permissions.selectText.3=Предотвратить сборку документа
permissions.selectText.4=Предотвратить извлечение контента
permissions.selectText.5=Предотвратить извлечение для доступности
permissions.selectText.6=Запретить заполнение формы
permissions.selectText.7=Предотвратить модификацию
permissions.selectText.8=Запретить модификацию аннотаций
permissions.selectText.9=Запретить печать
permissions.selectText.10=Запретить печать разных форматов
permissions.submit=Изменить


#remove password
removePassword.title=Удалить пароль
removePassword.header=Удалить пароль (Расшифровка)
removePassword.selectText.1=Выберите PDF для расшифровки
removePassword.selectText.2=Пароль
removePassword.submit=Удалить


#changeMetadata
changeMetadata.title=Заголовок:
changeMetadata.header=Изменить метаданные
changeMetadata.selectText.1=Пожалуйста, отредактируйте переменные, которые вы хотите изменить
changeMetadata.selectText.2=Удалить все метаданные
changeMetadata.selectText.3=Показать пользовательские метаданные:
changeMetadata.author=Автор:
changeMetadata.creationDate=Дата создания (yyyy/MM/dd HH:mm:ss):
changeMetadata.creator=Создатель:
changeMetadata.keywords=Ключевые слова:
changeMetadata.modDate=Дата изменения (yyyy/MM/dd HH:mm:ss):
changeMetadata.producer=Изготовитель:
changeMetadata.subject=Тема:
changeMetadata.trapped=Закреплено:
changeMetadata.selectText.4=Другие метаданные:
changeMetadata.selectText.5=Добавить пользовательскую запись метаданных
changeMetadata.submit=Изменить


#pdfToPDFA
pdfToPDFA.title=PDF в PDF/A
pdfToPDFA.header=PDF в PDF/A
pdfToPDFA.credit=Этот сервис использует ghostscript для преобразования PDF/A
pdfToPDFA.submit=Конвертировать
pdfToPDFA.tip=В настоящее время не поддерживается при нескольких входных данных одновременно
pdfToPDFA.outputFormat=Формат вывода
pdfToPDFA.pdfWithDigitalSignature=Этот PDF содержит цифровую подпись. Она будет удалена в следующем шаге.


#PDFToWord
PDFToWord.title=PDF в Word
PDFToWord.header=PDF в Word
PDFToWord.selectText.1=Формат выходного файла
PDFToWord.credit=Этот сервис использует LibreOffice для преобразования файлов.
PDFToWord.submit=Конвертировать


#PDFToPresentation
PDFToPresentation.title=PDF в Презентацию
PDFToPresentation.header=PDF в Презентацию
PDFToPresentation.selectText.1=Формат выходного файла
PDFToPresentation.credit=Этот сервис использует LibreOffice для преобразования файлов.
PDFToPresentation.submit=Конвертировать


#PDFToText
PDFToText.title=PDF в Text/RTF
PDFToText.header=PDF в Text/RTF
PDFToText.selectText.1=Формат выходного файла
PDFToText.credit=Этот сервис использует LibreOffice для преобразования файлов.
PDFToText.submit=Конвертировать


#PDFToHTML
PDFToHTML.title=PDF в HTML
PDFToHTML.header=PDF в HTML
PDFToHTML.credit=Этот сервис использует pdftohtml для преобразования файлов.
PDFToHTML.submit=Конвертировать


#PDFToXML
PDFToXML.title=PDF в XML
PDFToXML.header=PDF в XML
PDFToXML.credit=Этот сервис использует LibreOffice для преобразования файлов.
PDFToXML.submit=Конвертировать

#PDFToCSV
PDFToCSV.title=PDF в CSV
PDFToCSV.header=PDF в CSV
PDFToCSV.prompt=Выберите страницу для извлечения таблицы
PDFToCSV.submit=Извлечь

#split-by-size-or-count
split-by-size-or-count.title=Разделить PDF по размеру или количеству
split-by-size-or-count.header=Разделить PDF по размеру или количеству
split-by-size-or-count.type.label=Выберите тип разделения
split-by-size-or-count.type.size=По размеру
split-by-size-or-count.type.pageCount=По количеству страниц
split-by-size-or-count.type.docCount=По количеству документов
split-by-size-or-count.value.label=Введите значение
split-by-size-or-count.value.placeholder=Введите размер (например, 2MB или 3KB) или количество (например, 5)
split-by-size-or-count.submit=Отправить


#overlay-pdfs
overlay-pdfs.header=Наложение файлов PDF
overlay-pdfs.baseFile.label=Выберите основной файл PDF
overlay-pdfs.overlayFiles.label=Выберите налагаемые файлы PDF
overlay-pdfs.mode.label=Выберите режим наложения
overlay-pdfs.mode.sequential=Последовательное наложение
overlay-pdfs.mode.interleaved=Перекрестное наложение
overlay-pdfs.mode.fixedRepeat=Наложение с фиксированным повторением
overlay-pdfs.counts.label=Количество наложений (для режима с фиксированным повторением)
overlay-pdfs.counts.placeholder=Введите через запятую количество повторений (например, 2,3,1)
overlay-pdfs.position.label=Выберите позицию наложения
overlay-pdfs.position.foreground=Поверх основного
overlay-pdfs.position.background=Позади основного
overlay-pdfs.submit=Отправить


#split-by-sections
split-by-sections.title=Разделить PDF по разделам
split-by-sections.header=Разделить PDF на секции
split-by-sections.horizontal.label=Горизонтальное деление
split-by-sections.vertical.label=Вертикальное деление
split-by-sections.horizontal.placeholder=Введите количество горизонтальных разделов
split-by-sections.vertical.placeholder=Введите количество вертикальных разделов
split-by-sections.submit=Разделить PDF
split-by-sections.merge=Объединить в один PDF


#printFile
printFile.title=Печать файла
printFile.header=Печать файла на принтер
printFile.selectText.1=Выберите файл для печати
printFile.selectText.2=Введите имя принтера
printFile.submit=Печать


#licenses
licenses.nav=Лицензии
licenses.title=Лицензии от третьих сторон
licenses.header=Лицензии от третьих сторон
licenses.module=Модуль
licenses.version=Версия
licenses.license=Лицензия

#survey
survey.nav=Опрос
survey.title=Опрос Stirling-PDF
survey.description=Stirling-PDF не имеет трекинга, поэтому мы хотим услышать от пользователей для улучшения Stirling-PDF!
survey.changes=Stirling-PDF изменился с прошлого опроса! Чтобы узнать больше, пожалуйста, проверьте наш пост на блоге здесь:
survey.changes2=С этими изменениями мы получили коммерческую поддержку и финансирование
survey.please=Please consider taking our survey!
survey.disabled=(Попап опроса будет отключен в следующих обновлениях, но останется доступен внизу страницы)
survey.button=Пройти опрос
survey.dontShowAgain=Не показывать снова


#error
error.sorry=Извините за проблему!
error.needHelp=Нужна помощь / Нашли проблему?
error.contactTip=Если у вас все еще есть проблемы, не стесняйтесь обращаться к нам за помощью. Вы можете отправить заявку на нашей странице GitHub или связаться с нами через Discord:
error.404.head=404 - Страница не найдена | Ой, мы запутались в коде!
error.404.1=Мы не можем найти страницу, которую вы ищете.
error.404.2=Произошла ошибка
error.github=Отправить заявку на GitHub
error.showStack=Показать стек вызовов
error.copyStack=Скопировать стек вызовов
error.githubSubmit=GitHub - Отправить заявку
error.discordSubmit=Discord - Отправить запрос в поддержку


#remove-image
removeImage.title=Удалить изображение
removeImage.header=Удалить изображение
removeImage.removeImage=Удалить изображение
removeImage.submit=Удалить


splitByChapters.title=Разделить PDF по главам
splitByChapters.header=Разделить PDF по главам
splitByChapters.bookmarkLevel=Уровень закладки
splitByChapters.includeMetadata=Включить метаданные
splitByChapters.allowDuplicates=Позволять дубликаты
splitByChapters.desc.1=Этот инструмент разбивает файл PDF на несколько PDF-файлов на основе структуры его глав.
splitByChapters.desc.2=Уровень закладки: выберите уровень закладок, который следует использовать для разделения (0 — самый верхний уровень, 1 — второй уровень и т. д.).
splitByChapters.desc.3=Включить метаданные: если эта опция отмечена, метаданные исходного PDF будут включены в каждый разбитый PDF.
splitByChapters.desc.4=Позволять дубликаты: если эта опция отмечена, на одной странице могут быть созданы несколько PDF из-за нескольких одинаковых закладок.
splitByChapters.submit=Разделить PDF<|MERGE_RESOLUTION|>--- conflicted
+++ resolved
@@ -245,12 +245,8 @@
 database.fileNullOrEmpty=Файл не должен быть пустым или NULL
 database.failedImportFile=Failed Import File
 
-<<<<<<< HEAD
 session.expired=Ваша сессия истекла. Пожалуйста, обновите страницу и попробуйте снова.
-=======
-session.expired=Your session has expired. Please refresh the page and try again.
 session.refreshPage=Refresh Page
->>>>>>> dcb69ad6
 
 #############
 # HOME-PAGE #
