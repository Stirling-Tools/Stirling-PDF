--- conflicted
+++ resolved
@@ -2,55 +2,6 @@
 <html th:lang="${#locale.language}" th:dir="#{language.direction}" th:data-language="${#locale.toString()}"
   xmlns:th="https://www.thymeleaf.org">
 
-<<<<<<< HEAD
-  <body>
-    <div id="page-container">
-      <div id="content-wrap">
-        <th:block th:insert="~{fragments/navbar.html :: navbar}"></th:block>
-        <br><br>
-        <div class="container">
-          <div class="row justify-content-center">
-            <div class="col-md-6 bg-card">
-              <div class="tool-header">
-                <span class="material-symbols-rounded tool-header-icon organize">format_list_bulleted</span>
-                <span class="tool-header-text" th:text="#{pdfOrganiser.header}"></span>
-              </div>
-              <div><p th:text="#{home.pdfOrganiser.desc}"></p></div>
-              
-              <form th:action="@{'/api/v1/general/rearrange-pages'}" method="post" enctype="multipart/form-data">
-                <div th:replace="~{fragments/common :: fileSelector(name='fileInput', multipleInputsForSingleRequest=false, accept='application/pdf')}"></div>
-                <div class="mb-3">
-                  <label for="customMode" th:text="#{pdfOrganiser.mode}">Mode</label>
-                  <select class="form-control" id="customMode" name="customMode">
-                    <option value="" th:text="#{pdfOrganiser.mode.1}">Custom Page Order</option>
-                    <option value="REVERSE_ORDER" th:text="#{pdfOrganiser.mode.2}">Reverse Order</option>
-                    <option value="DUPLEX_SORT" th:text="#{pdfOrganiser.mode.3}">Duplex Sort</option>
-                    <option value="BOOKLET_SORT" th:text="#{pdfOrganiser.mode.4}">Booklet Sort</option>
-                    <option value="SIDE_STITCH_BOOKLET_SORT" th:text="#{pdfOrganiser.mode.5}">Side Stitch Booklet Sort</option>
-                    <option value="ODD_EVEN_SPLIT" th:text="#{pdfOrganiser.mode.6}">Odd-Even Split</option>
-                    <option value="ODD_EVEN_MERGE" th:text="#{pdfOrganiser.mode.10}">Odd-Even Merge</option>
-                    <option value="REMOVE_FIRST" th:text="#{pdfOrganiser.mode.7}">Remove First</option>
-                    <option value="REMOVE_LAST" th:text="#{pdfOrganiser.mode.8}">Remove Last</option>
-                    <option value="REMOVE_FIRST_AND_LAST" th:text="#{pdfOrganiser.mode.9}">Remove First and Last</option>
-                  </select>
-                </div>
-                <div class="mb-3">
-                  <label for="pageOrder" th:text="#{pageOrderPrompt}"></label>
-                  <input type="text" class="form-control" id="pageOrder" name="pageNumbers" th:placeholder="#{pdfOrganiser.placeholder}" required>
-                </div>
-                <button type="submit" id="submitBtn" class="btn btn-primary" th:text="#{pdfOrganiser.submit}"></button>
-              </form>
-              <script>
-                document.getElementById('customMode').addEventListener('change', function () {
-                  var pageOrderInput = document.getElementById('pageOrder');
-                  if (this.value === "") {
-                    pageOrderInput.disabled = false;
-                  } else {
-                    pageOrderInput.disabled = true;
-                  }
-                });
-              </script>
-=======
 <head>
   <th:block th:insert="~{fragments/common :: head(title=#{pdfOrganiser.title}, header=#{pdfOrganiser.header})}">
   </th:block>
@@ -68,7 +19,6 @@
             <div class="tool-header">
               <span class="material-symbols-rounded tool-header-icon organize">format_list_bulleted</span>
               <span class="tool-header-text" th:text="#{pdfOrganiser.header}"></span>
->>>>>>> 737be6c4
             </div>
 
             <form th:action="@{'/api/v1/general/rearrange-pages'}" method="post" enctype="multipart/form-data">
