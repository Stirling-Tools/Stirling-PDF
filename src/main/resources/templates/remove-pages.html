--- conflicted
+++ resolved
@@ -2,26 +2,10 @@
 <html th:lang="${#locale.language}" th:dir="#{language.direction}" th:data-language="${#locale.toString()}"
   xmlns:th="https://www.thymeleaf.org">
 
-<<<<<<< HEAD
-  <body>
-    <div id="page-container">
-      <div id="content-wrap">
-        <th:block th:insert="~{fragments/navbar.html :: navbar}"></th:block>
-        <br><br>
-        <div class="container">
-          <div class="row justify-content-center">
-            <div class="col-md-6 bg-card">
-              <div class="tool-header">
-                <span class="material-symbols-rounded tool-header-icon organize">delete</span>
-                <span class="tool-header-text" th:text="#{pageRemover.header}"></span>
-              </div>
-              <div><p th:text="#{home.pageRemover.desc}"></p></div>
-=======
 <head>
   <th:block th:insert="~{fragments/common :: head(title=#{pageRemover.title}, header=#{pageRemover.header})}">
   </th:block>
 </head>
->>>>>>> 737be6c4
 
 <body>
   <div id="page-container">
@@ -36,6 +20,7 @@
               <span class="material-symbols-rounded tool-header-icon organize">delete</span>
               <span class="tool-header-text" th:text="#{pageRemover.header}"></span>
             </div>
+	    <div><p th:text="#{home.pageRemover.desc}"></p></div>
 
             <form th:action="@{'/api/v1/general/remove-pages'}" method="post" enctype="multipart/form-data">
               <div
