<!DOCTYPE html>
<html th:lang="${#locale.language}" th:dir="#{language.direction}" th:data-language="${#locale.toString()}"
  xmlns:th="https://www.thymeleaf.org">

<head>
  <th:block th:insert="~{fragments/common :: head(title=#{sign.title}, header=#{sign.header})}"></th:block>
  <link rel="stylesheet" th:href="@{'/css/sign.css'}">

  <th:block th:each="font : ${fonts}">
    <style th:inline="text">
      @font-face {
        font-family: "[[${font.name}]]";
        src: url('fonts/[[${font.name}]].[[${font.extension}]]') format('[[${font.type}]]');
      }

      #font-select option[value="[[${font.name}]]"] {
        font-family: "[[${font.name}]]",
        cursive;
      }
    </style>
  </th:block>
  <script th:src="@{'/js/thirdParty/signature_pad.umd.min.js'}"></script>
  <script th:src="@{'/js/thirdParty/interact.min.js'}"></script>
  <script type="module" th:src="@{'/js/pages/sign.js'}"></script>

</head>

<body>
  <div id="page-container">
    <div id="content-wrap">
      <th:block th:insert="~{fragments/navbar.html :: navbar}"></th:block>
      <br><br>
      <div class="container">
        <div class="row justify-content-center">
          <div class="col-md-6 bg-card">
            <div class="tool-header">
              <span class="material-symbols-rounded tool-header-icon sign">signature</span>
              <span class="tool-header-text" th:text="#{sign.header}"></span>
            </div>

            <!-- pdf selector -->
            <div
              th:replace="~{fragments/common :: fileSelector(name='pdf-upload', multipleInputsForSingleRequest=false, disableMultipleFiles=true, accept='application/pdf')}">
            </div>
            <script type="module" th:src="@{'/pdfjs-legacy/pdf.mjs'}"></script>
            <div class="tab-group show-on-file-selected">
              <div class="tab-container" th:title="#{sign.upload}">
                <div
                  th:replace="~{fragments/common :: fileSelector(name='image-upload', disableMultipleFiles=true, multipleInputsForSingleRequest=true, accept='image/*', inputText=#{imgPrompt})}">
                </div>
              </div>

              <div class="tab-container drawing-pad-container" th:title="#{sign.draw}">
                <canvas id="drawing-pad-canvas"></canvas>
                <br>
                <button id="clear-signature" class="btn btn-outline-danger mt-2" onclick="signaturePad.clear()"
                  th:text="#{sign.clear}"></button>
                <button id="save-signature" class="btn btn-outline-success mt-2" onclick="addDraggableFromPad()"
                  th:text="#{sign.add}"></button>
              </div>

              <div class="tab-container" th:title="#{sign.saved}">
                <div class="saved-signatures-section" th:if="${not #lists.isEmpty(signatures)}">
                  <!-- View Toggle Button -->
                  <div class="view-toggle mb-3">
                    <button class="btn btn-outline-secondary btn-sm" onclick="toggleSignatureView()">
                      <span class="material-symbols-rounded grid-view-text">view_list</span>
                      <span class="material-symbols-rounded list-view-text" style="display: none;">grid_view</span>
                    </button>
                  </div>

                  <!-- Preview Modal -->
                  <div class="modal fade" id="signaturePreview" tabindex="-1">
                    <div class="modal-dialog modal-dialog-centered">
                      <div class="modal-content">
                        <div class="modal-header">
                          <h5 class="modal-title"><span id="previewFileName"></span></h5>
                          <button type="button" class="btn-close" data-bs-dismiss="modal"></button>
                        </div>
                        <div class="modal-body text-center">
                          <img id="previewImage" src="" alt="Signature Preview" style="max-width: 100%;">
                        </div>
                        <div class="modal-footer">
                          <button type="button" class="btn btn-secondary" data-bs-dismiss="modal"
                            th:text="#{close}"></button>
                          <button type="button" class="btn btn-primary" onclick="addSignatureFromPreview()"
                            th:text="#{addToDoc}">Add to Document</button>
                        </div>
                      </div>
                    </div>
                  </div>

                  <!-- Grid View -->
                  <div id="gridView">
                    <!-- Personal Signatures -->
                    <div class="signature-category" th:if="${not #lists.isEmpty(signatures.?[category == 'Personal'])}">
                      <h5 th:text="#{sign.personalSigs}"></h5>
                      <div class="signature-grid">
                        <div th:each="sig : ${signatures}" th:if="${sig.category == 'Personal'}" class="signature-item">
                          <img th:src="@{'/api/v1/general/sign/' + ${sig.fileName}}" th:alt="${sig.fileName}"
                            th:data-filename="${sig.fileName}" style="max-width: 200px; cursor: pointer;"
                            onclick="DraggableUtils.createDraggableCanvasFromUrl(this.src)" />
                          <div class="signature-name" th:text="${sig.fileName}"></div>
                        </div>
                      </div>
                    </div>

                    <!-- Shared Signatures -->
                    <div class="signature-category" th:if="${not #lists.isEmpty(signatures.?[category == 'Shared'])}">
                      <h5 th:text="#{sign.sharedSigs}"></h5>
                      <div class="signature-grid">
                        <div th:each="sig : ${signatures}" th:if="${sig.category == 'Shared'}" class="signature-item">
                          <img th:src="@{'/api/v1/general/sign/' + ${sig.fileName}}" th:alt="${sig.fileName}"
                            th:data-filename="${sig.fileName}" style="max-width: 200px; cursor: pointer;"
                            onclick="DraggableUtils.createDraggableCanvasFromUrl(this.src)" />
                          <div class="signature-name" th:text="${sig.fileName}"></div>
                        </div>
                      </div>
                    </div>
                  </div>

                  <!-- List View (Initially Hidden) -->
                  <div id="listView" style="display: none;">
                    <!-- Personal Signatures -->
                    <div class="signature-category" th:if="${not #lists.isEmpty(signatures.?[category == 'Personal'])}">
                      <h5 th:text="#{sign.personalSigs}"></h5>
                      <div class="signature-list">
                        <div th:each="sig : ${signatures}" th:if="${sig.category == 'Personal'}"
                          class="signature-list-item" th:data-src="@{'/api/v1/general/sign/' + ${sig.fileName}}"
                          onclick="previewSignature(this)">
                          <div class="signature-list-info">
                            <span th:text="${sig.fileName}" class="signature-list-name"></span>
                          </div>
                        </div>
                      </div>
                    </div>

                    <!-- Shared Signatures -->
                    <div class="signature-category" th:if="${not #lists.isEmpty(signatures.?[category == 'Shared'])}">
                      <h5 th:text="#{sign.sharedSigs}"></h5>
                      <div class="signature-list">
                        <div th:each="sig : ${signatures}" th:if="${sig.category == 'Shared'}"
                          class="signature-list-item" th:data-src="@{'/api/v1/general/sign/' + ${sig.fileName}}"
                          onclick="previewSignature(this)">
                          <div class="signature-list-info">
                            <span th:text="${sig.fileName}" class="signature-list-name"></span>
                          </div>
                        </div>
                      </div>
                    </div>
                  </div>
                </div>
                <div th:if="${#lists.isEmpty(signatures)}" class="text-center p-3">
                  <p th:text="#{sign.noSavedSigs}">No saved signatures found</p>
                </div>
              </div>

              <div class="tab-container" th:title="#{sign.text}">
                <label class="form-check-label" for="sigText" th:text="#{text}"></label>
                <textarea class="form-control" id="sigText" name="sigText" rows="3"></textarea>
                <label th:text="#{font}"></label>
                <select class="form-control" name="font" id="font-select">
                  <option th:each="font : ${fonts}" th:value="${font.name}" th:text="${font.name}"
                    th:class="${font.name.toLowerCase()+'-font'}"></option>
                </select>
                <div class="margin-auto-parent">
                  <button id="save-text-signature" class="btn btn-outline-success mt-2 margin-center"
                    onclick="addDraggableFromText()" th:text="#{sign.add}"></button>
                </div>
              </div>
            </div>
            <!-- draggables box -->
            <div id="box-drag-container" class="show-on-file-selected">
              <canvas id="pdf-canvas"></canvas>
              <script th:src="@{'/js/thirdParty/pdf-lib.min.js'}"></script>
              <script th:src="@{'/js/draggable-utils.js'}"></script>
              <div class="draggable-buttons-box ignore-rtl">
                <button class="btn btn-outline-secondary"
                  onclick="DraggableUtils.deleteDraggableCanvas(DraggableUtils.getLastInteracted())">
                  <svg xmlns="http://www.w3.org/2000/svg" width="16" height="16" fill="currentColor" class="bi bi-trash"
                    viewBox="0 0 16 16">
                    <path
                      d="M5.5 5.5A.5.5 0 0 1 6 6v6a.5.5 0 0 1-1 0V6a.5.5 0 0 1 .5-.5Zm2.5 0a.5.5 0 0 1 .5.5v6a.5.5 0 0 1-1 0V6a.5.5 0 0 1 .5-.5Zm3 .5a.5.5 0 0 0-1 0v6a.5.5 0 0 0 1 0V6Z" />
                    <path
                      d="M14.5 3a1 1 0 0 1-1 1H13v9a2 2 0 0 1-2 2H5a2 2 0 0 1-2-2V4h-.5a1 1 0 0 1-1-1V2a1 1 0 0 1 1-1H6a1 1 0 0 1 1-1h2a1 1 0 0 1 1 1h3.5a1 1 0 0 1 1 1v1ZM4.118 4 4 4.059V13a1 1 0 0 0 1 1h6a1 1 0 0 0 1-1V4.059L11.882 4H4.118ZM2.5 3h11V2h-11v1Z" />
                  </svg>
                  <span class="btn-tooltip" th:text="#{sign.delete}"></span>
                </button>
                <button class="btn btn-outline-secondary"
                  onclick="DraggableUtils.addAllPagesDraggableCanvas(DraggableUtils.getLastInteracted())">
                  <span class="material-symbols-rounded">
                    content_copy
                  </span>
                  <span class="btn-tooltip" th:text="#{sign.addToAll}"></span>
                </button>
                <button class="btn btn-outline-secondary" onclick="goToFirstOrLastPage(false)" style="margin-left:auto">
                  <span class="material-symbols-rounded">
                    keyboard_double_arrow_left
                  </span>
                  <span class="btn-tooltip" th:text="#{sign.first}"></span>
                </button>
                <button class="btn btn-outline-secondary" id="incrementPage"
                  onclick="document.documentElement.getAttribute('dir')==='rtl' ? DraggableUtils.incrementPage() : DraggableUtils.decrementPage()">
                  <svg xmlns="http://www.w3.org/2000/svg" width="16" height="16" fill="currentColor"
                    class="bi bi-chevron-left" viewBox="0 0 16 16">
                    <path fill-rule="evenodd"
                      d="M11.354 1.646a.5.5 0 0 1 0 .708L5.707 8l5.647 5.646a.5.5 0 0 1-.708.708l-6-6a.5.5 0 0 1 0-.708l6-6a.5.5 0 0 1 .708 0z" />
                  </svg>
                  <span class="btn-tooltip" th:text="#{sign.previous}"></span>
                </button>
                <button class="btn btn-outline-secondary" id="decrementPage"
                  onclick="document.documentElement.getAttribute('dir')==='rtl' ? DraggableUtils.decrementPage() : DraggableUtils.incrementPage()">
                  <svg xmlns="http://www.w3.org/2000/svg" width="16" height="16" fill="currentColor"
                    class="bi bi-chevron-right" viewBox="0 0 16 16">
                    <path fill-rule="evenodd"
                      d="M4.646 1.646a.5.5 0 0 1 .708 0l6 6a.5.5 0 0 1 0 .708l-6 6a.5.5 0 0 1-.708-.708L10.293 8 4.646 2.354a.5.5 0 0 1 0-.708z" />
                  </svg>
                  <span class="btn-tooltip" th:text="#{sign.next}"></span>
                </button>
                <button class="btn btn-outline-secondary" onclick="goToFirstOrLastPage(true)">
                  <span class="material-symbols-rounded">
                    keyboard_double_arrow_right
                  </span>
                  <span class="btn-tooltip" th:text="#{sign.last}"></span>
                </button>
              </div>
            </div>
            <!-- download button -->
            <div class="margin-auto-parent">
              <button id="download-pdf" class="btn btn-primary mb-2 show-on-file-selected margin-center"
                th:text="#{downloadPdf}"></button>
            </div>
          </div>
        </div>
      </div>
    </div>
    <th:block th:insert="~{fragments/footer.html :: footer}"></th:block>
  </div>
<<<<<<< HEAD
  <!-- Link the draggable.js file -->
  <script th:src="@{'/js/draggable.js'}"></script>

=======
>>>>>>> c0ef624a
</body>

</html><|MERGE_RESOLUTION|>--- conflicted
+++ resolved
@@ -236,12 +236,6 @@
     </div>
     <th:block th:insert="~{fragments/footer.html :: footer}"></th:block>
   </div>
-<<<<<<< HEAD
-  <!-- Link the draggable.js file -->
-  <script th:src="@{'/js/draggable.js'}"></script>
-
-=======
->>>>>>> c0ef624a
 </body>
 
 </html>