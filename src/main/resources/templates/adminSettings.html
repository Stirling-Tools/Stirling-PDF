<!DOCTYPE html>
<html th:lang="${#locale.language}" th:dir="#{language.direction}" th:data-language="${#locale.toString()}"
  xmlns:th="https://www.thymeleaf.org">

<head>
  <th:block
    th:insert="~{fragments/common :: head(title=#{adminUserSettings.title}, header=#{adminUserSettings.header})}">
  </th:block>
  <style>
    .active-user {
      color: green;
      text-shadow: 0 0 5px green;
    }

<<<<<<< HEAD
    .text-overflow {
      max-width: 100px;
      white-space: nowrap;
      overflow: hidden;
      text-overflow: ellipsis;
    }
  </style>
</head>
=======
  <body>
    <th:block th:insert="~{fragments/common :: game}"></th:block>
    <div id="page-container">
      <div id="content-wrap">
        <th:block th:insert="~{fragments/navbar.html :: navbar}"></th:block>
        <br><br>
        <div class="container">
          <div class="row justify-content-center">
            <div class="col-md-9 bg-card">
              <div class="tool-header">
                <span class="material-symbols-rounded tool-header-icon organize">manage_accounts</span>
                <span class="tool-header-text" th:text="#{adminUserSettings.header}">Admin User Control Settings</span>
              </div>

              <!-- User Settings Title -->
			<div style="background: var(--md-sys-color-outline-variant);padding: .8rem; margin: 10px 0; border-radius: 2rem; text-align: center;">
			    <a href="#" 
			       th:data-bs-toggle="${@runningProOrHigher && totalUsers >= maxPaidUsers} ? null : 'modal'"
			       th:data-bs-target="${@runningProOrHigher && totalUsers >= maxPaidUsers} ? null : '#addUserModal'"
			       th:class="${@runningProOrHigher && totalUsers >= maxPaidUsers} ? 'btn btn-danger' : 'btn btn-outline-success'"
			       th:title="${@runningProOrHigher && totalUsers >= maxPaidUsers} ? #{adminUserSettings.maxUsersReached} : #{adminUserSettings.addUser}">
			        <span class="material-symbols-rounded">person_add</span>
			        <span th:text="#{adminUserSettings.addUser}">Add New User</span>
			    </a>
			    
			    <a href="#" 
			       data-bs-toggle="modal" 
			       data-bs-target="#changeUserRoleModal" 
			       class="btn btn-outline-success" 
			       th:title="#{adminUserSettings.changeUserRole}">
			        <span class="material-symbols-rounded">edit</span>
			        <span th:text="#{adminUserSettings.changeUserRole}">Change User's Role</span>
			    </a>
			    
			    <a href="/usage" th:if="${@runningEE}"
				   class="btn btn-outline-success" 
				   th:title="#{adminUserSettings.usage}">
				    <span class="material-symbols-rounded">analytics</span>
				    <span th:text="#{adminUserSettings.usage}">Usage Statistics</span>
				</a>

			    <div class="my-4">
			        <strong style="margin-left: 20px;" th:text="#{adminUserSettings.totalUsers}">Total Users:</strong> 
			        <span th:text="${totalUsers}"></span> 
			        <span th:if="${@runningProOrHigher}" th:text="'/'+${maxPaidUsers}"></span>
			        
			        <strong style="margin-left: 20px;" th:text="#{adminUserSettings.activeUsers}">Active Users:</strong> 
			        <span th:text="${activeUsers}"></span>
			        
			        <strong style="margin-left: 20px;" th:text="#{adminUserSettings.disabledUsers}">Disabled Users:</strong> 
			        <span th:text="${disabledUsers}"></span>
			    </div>
			</div>
>>>>>>> 3420a863

<body>
  <th:block th:insert="~{fragments/common :: game}"></th:block>
  <div id="page-container">
    <div id="content-wrap">
      <th:block th:insert="~{fragments/navbar.html :: navbar}"></th:block>
      <br><br>
      <div class="container">
        <div class="row justify-content-center">
          <div class="col-md-12 bg-card">
            <div class="tool-header">
              <span class="material-symbols-rounded tool-header-icon organize">manage_accounts</span>
              <span class="tool-header-text" th:text="#{adminUserSettings.header}">Admin User Control Settings</span>
            </div>

            <!-- User Settings Title -->
            <div
              style="background: var(--md-sys-color-outline-variant);padding: .8rem; margin: 10px 0; border-radius: 2rem; text-align: center;">
              <a href="#" th:data-bs-toggle="${@runningEE && totalUsers >= maxEnterpriseUsers} ? null : 'modal'"
                th:data-bs-target="${@runningEE && totalUsers >= maxEnterpriseUsers} ? null : '#addUserModal'"
                th:class="${@runningEE && totalUsers >= maxEnterpriseUsers} ? 'btn btn-danger' : 'btn btn-outline-success'"
                th:title="${@runningEE && totalUsers >= maxEnterpriseUsers} ? #{adminUserSettings.maxUsersReached} : #{adminUserSettings.addUser}">
                <span class="material-symbols-rounded">person_add</span>
                <span th:text="#{adminUserSettings.addUser}">Add New User</span>
              </a>
              <a href="#" data-bs-toggle="modal" data-bs-target="#changeUserRoleModal" class="btn btn-outline-success"
                th:title="#{adminUserSettings.changeUserRole}">
                <span class="material-symbols-rounded">edit</span>
                <span th:text="#{adminUserSettings.changeUserRole}">Change User's Role</span>
              </a>
              <a href="/usage" class="btn btn-outline-success" th:title="#{adminUserSettings.usage}">
                <span class="material-symbols-rounded">analytics</span>
                <span th:text="#{adminUserSettings.usage}">Usage Statistics</span>
              </a>
              <div class="my-4">
                <strong style="margin-left: 20px;" th:text="#{adminUserSettings.totalUsers}">Total Users:</strong> <span
                  th:text="${totalUsers}"></span><span th:if="${@runningEE}" th:text="'/'+${maxEnterpriseUsers}"></span>
                <strong style="margin-left: 20px;" th:text="#{adminUserSettings.activeUsers}">Active Users:</strong>
                <span th:text="${activeUsers}"></span>
                <strong style="margin-left: 20px;" th:text="#{adminUserSettings.disabledUsers}">Disabled Users:</strong>
                <span th:text="${disabledUsers}"></span>
                <th:block th:if="${@runningEE}">
                  <strong style="margin-left: 20px;" th:text="#{adminUserSettings.totalSessions}">Total
                    Sessions:</strong> <span th:text="${sessionCount}"></span>
                </th:block>
                <th:block th:if="${!@runningEE}">
                  <strong style="margin-left: 20px;" th:text="#{adminUserSettings.totalSessions}">Total
                    Sessions:</strong> <span th:text="${sessionCount}"></span>/<span th:text="${maxSessions}"></span>
                </th:block>
              </div>
            </div>

            <div th:if="${addMessage}" class="p-3"
              style="background: var(--md-sys-color-outline-variant);border-radius: 2rem; text-align: center;">
              <div class="alert alert-danger mb-auto">
                <span th:text="#{${addMessage}}">Default message if not found</span>
              </div>
            </div>
            <div th:if="${changeMessage}" class="p-3"
              style="background: var(--md-sys-color-outline-variant);border-radius: 2rem; text-align: center;">
              <div class="alert alert-danger mb-auto">
                <span th:text="#{${changeMessage}}">Default message if not found</span>
              </div>
            </div>
            <div th:if="${deleteMessage}" class="alert alert-danger">
              <span th:text="#{${deleteMessage}}">Default message if not found</span>
            </div>
            <div class="bg-card mt-3 mb-3 table-responsive">
              <table class="table table-striped table-hover">
                <thead>
                  <tr>
                    <th scope="col">#</th>
                    <th scope="col" th:title="#{username}" th:text="#{username}">Username</th>
                    <th scope="col" th:title="#{adminUserSettings.roles}" th:text="#{adminUserSettings.roles}">Roles
                    </th>
                    <th scope="col" th:title="#{adminUserSettings.authenticated}" class="text-overflow"
                      th:text="#{adminUserSettings.authenticated}">Authenticated</th>
                    <th scope="col" th:title="#{adminUserSettings.lastRequest}" class="text-overflow"
                      th:text="#{adminUserSettings.lastRequest}">Last Request</th>
                    <th scope="col" th:title="#{adminUserSettings.userSessions}"
                      th:text="#{adminUserSettings.userSessions}">User Sessions</th>
                    <th scope="col" th:title="#{adminUserSettings.actions}" th:text="#{adminUserSettings.actions}"
                      colspan="2">Actions</th>
                    <!-- <th scope="col"></th> -->
                  </tr>
                </thead>
                <tbody>
                  <tr th:each="user : ${users}">
                    <th scope="row" style="align-content: center;" th:text="${user.id}"></th>
                    <td style="align-content: center;" th:text="${user.username}"
                      th:classappend="${userSessions[user.username] ? 'active-user' : ''}"></td>
                    <td style="align-content: center;" th:text="#{${user.roleName}}"></td>
                    <td style="align-content: center;" th:text="${user.authenticationType}"></td>
                    <td style="align-content: center;"
                      th:text="${userLastRequest[user.username] != null ? #dates.format(userLastRequest[user.username], 'yyyy-MM-dd HH:mm:ss') : 'N/A'}">
                    </td>
                    <th:block th:if="${@runningEE}">
                      <td style="align-content: center;"
                        th:text="${userActiveSessions[user.username] != null ? userActiveSessions[user.username] : 0}">
                      </td>
                    </th:block>
                    <th:block th:if="${!@runningEE}">
                      <td style="align-content: center;"
                        th:text="${userActiveSessions[user.username] != null ? userActiveSessions[user.username] : 0} + '/' + ${maxUserSessions}">
                      </td>
<<<<<<< HEAD
                    </th:block>
=======
                    </tr>
                  </tbody>
                </table>
              </div>
              <p th:if="${!@runningProOrHigher}" th:text="#{enterpriseEdition.ssoAdvert}"></p>
>>>>>>> 3420a863

                    <td style="align-content: center;">
                      <form th:if="${user.username != currentUsername}"
                        th:action="@{'/api/v1/user/admin/deleteUser/' + ${user.username}}" method="post"
                        onsubmit="return confirmDeleteUser()">
                        <button type="submit" th:title="#{adminUserSettings.deleteUser}"
                          class="btn btn-info btn-sm"><span
                            class="material-symbols-rounded">person_remove</span></button>
                      </form>
                      <a th:if="${user.username == currentUsername}" th:title="#{adminUserSettings.editOwnProfil}"
                        th:href="@{'/account'}" class="btn btn-outline-success btn-sm"><span
                          class="material-symbols-rounded">edit</span></a>
                    </td>
                    <td style="align-content: center;">
                      <form th:action="@{'/api/v1/user/admin/changeUserEnabled/' + ${user.username}}" method="post"
                        onsubmit="return confirmChangeUserStatus()">
                        <input type="hidden" name="enabled" th:value="!${user.enabled}" />
                        <button type="submit" th:if="${user.enabled}" th:title="#{adminUserSettings.enabledUser}"
                          class="btn btn-success btn-sm">
                          <span class="material-symbols-rounded">person</span>
                        </button>
                        <button type="submit" th:unless="${user.enabled}" th:title="#{adminUserSettings.disabledUser}"
                          class="btn btn-danger btn-sm">
                          <span class="material-symbols-rounded">person_off</span>
                        </button>
                      </form>
                    </td>
                  </tr>
                </tbody>
              </table>
            </div>
            <p th:if="${!@runningEE}" th:text="#{enterpriseEdition.ssoAdvert}"></p>

            <script th:inline="javascript">
              const delete_confirm_text = /*[[#{adminUserSettings.confirmDeleteUser}]]*/ 'Should the user be deleted?';
              const change_confirm_text = /*[[#{adminUserSettings.confirmChangeUserStatus}]]*/ 'Should the user be disabled/enabled?';
              function confirmDeleteUser() {
                return confirm(delete_confirm_text);
              }
              function confirmChangeUserStatus() {
                return confirm(change_confirm_text);
              }
            </script>
          </div>
        </div>
      </div>
    </div>

    <!-- change User role Modal start -->
    <div class="modal fade" id="changeUserRoleModal" tabindex="-1" aria-labelledby="changeUserRoleModalLabel"
      aria-hidden="true">
      <div class="modal-dialog modal-dialog-centered" role="document">
        <div class="modal-content">
          <div class="modal-header">
            <h2 th:text="#{adminUserSettings.changeUserRole}">Change User's Role</h2>
            <button type="button" class="btn-close" data-bs-dismiss="modal" aria-label="Close">
              <span class="material-symbols-rounded">close</span>
            </button>
          </div>
          <div class="modal-body">
            <button class="btn btn-outline-info" data-toggle="tooltip" data-placement="auto"
              th:title="#{downgradeCurrentUserLongMessage}" th:text="#{help}">Help</button>
            <form th:action="@{'/api/v1/user/admin/changeRole'}" method="post">
              <div class="mb-3">
                <label for="username" th:text="#{username}">Username</label>
                <select name="username" class="form-control" required>
                  <option value="" disabled selected th:text="#{selectFillter}">-- Select --</option>
                  <option th:each="user : ${users}" th:if="${user.username != currentUsername}"
                    th:value="${user.username}" th:text="${user.username}">Username</option>
                </select>
              </div>
              <div class="mb-3">
                <label for="role" th:text="#{adminUserSettings.role}">Role</label>
                <select name="role" class="form-control" required>
                  <option value="" disabled selected th:text="#{selectFillter}">-- Select --</option>
                  <option th:each="roleDetail : ${roleDetails}" th:value="${roleDetail.key}"
                    th:text="#{${roleDetail.value}}">Role</option>
                </select>
              </div>

              <!-- Add other fields as required -->
              <button type="submit" class="btn btn-primary" th:text="#{adminUserSettings.submit}">Save User</button>
            </form>
          </div>
          <div class="modal-footer"></div>
        </div>
      </div>
    </div>
    <!-- change User role Modal end -->

    <!-- Add User Modal start -->
    <div class="modal fade" id="addUserModal" tabindex="-1" aria-labelledby="addUserModalLabel" aria-hidden="true">
      <div class="modal-dialog modal-dialog-centered" role="document">
        <div class="modal-content">
          <div class="modal-header">
            <h5 class="modal-title" id="addUserModalLabel" th:text="#{adminUserSettings.addUser}">Add New User</h5>
            <button type="button" class="btn-close" data-bs-dismiss="modal" aria-label="Close">
              <span class="material-symbols-rounded">close</span>
            </button>
          </div>
          <div class="modal-body">
            <button class="btn btn-outline-info" data-toggle="tooltip" data-placement="auto"
              th:title="#{adminUserSettings.usernameInfo}" th:text="#{help}">Help</button>
            <form id="formsaveuser" th:action="@{'/api/v1/user/admin/saveUser'}" method="post">
              <div class="mb-3">
                <label for="username" th:text="#{username}">Username</label>
                <input type="text" class="form-control" name="username" id="username"
                  th:title="#{adminUserSettings.usernameInfo}" required>
                <span id="usernameError" style="display: none;" th:text="#{invalidUsernameMessage}">Invalid
                  username!</span>
              </div>
              <div class="mb-3" id="passwordContainer">
                <label for="password" th:text="#{password}">Password</label>
                <input type="password" class="form-control" name="password" id="password" required>
              </div>
              <div class="mb-3">
                <label for="role" th:text="#{adminUserSettings.role}">Role</label>
                <select name="role" class="form-control" id="role" required>
                  <option value="" disabled selected th:text="#{selectFillter}">-- Select --</option>
                  <option th:each="roleDetail : ${roleDetails}" th:value="${roleDetail.key}"
                    th:text="#{${roleDetail.value}}">Role</option>
                </select>
              </div>
              <div class="mb-3">
                <label for="authType">Authentication Type</label>
                <select id="authType" name="authType" class="form-control" required>
                  <option value="web" selected>WEB</option>
                  <option value="sso">SSO</option>
                </select>
              </div>
              <div class="form-check mb-3" id="checkboxContainer">
                <input type="checkbox" class="form-check-input" id="forceChange" name="forceChange">
                <label class="form-check-label" for="forceChange" th:text="#{adminUserSettings.forceChange}">Force user
                  to change username/password on login</label>
              </div>
              <button type="submit" class="btn btn-primary" th:text="#{adminUserSettings.submit}">Save User</button>
            </form>
          </div>
          <div class="modal-footer"></div>
        </div>
      </div>
    </div>
    <!-- Add User Modal end -->

    <script th:inline="javascript">
      jQuery.validator.addMethod("usernamePattern", function (value, element) {
        // Regular expression for user name: Min. 3 characters, max. 50 characters
        const regexUsername = /^[a-zA-Z0-9](?!.*[-@._+]{2,})([a-zA-Z0-9@._+-]{1,48})[a-zA-Z0-9]$/;

        // Regular expression for email addresses: Max. 320 characters, with RFC-like validation
        const regexEmail = /^(?=.{1,320}$)(?=.{1,64}@)[A-Za-z0-9](?:[A-Za-z0-9_.+-]*[A-Za-z0-9])?@[^-][A-Za-z0-9-]+(?:\.[A-Za-z0-9-]+)*(?:\.[A-Za-z]{2,})$/;

        // Check if the field is optional or meets the requirements
        return this.optional(element) || regexUsername.test(value) || regexEmail.test(value);
      }, /*[[#{invalidUsernameMessage}]]*/ "Invalid username format");
      $(document).ready(function () {
        $('[data-toggle="tooltip"]').tooltip();

        $('#formsaveuser').validate({
          rules: {
            username: {
              required: true,
              usernamePattern: true
            },
            password: {
              required: true
            },
            role: {
              required: true
            },
            authType: {
              required: true
            }
          },
          messages: {
            username: {
              usernamePattern: /*[[#{invalidUsernameMessage}]]*/ "Invalid username format"
            },
          },
          errorPlacement: function (error, element) {
            if (element.attr("name") === "username") {
              $("#usernameError").text(error.text()).show();
            } else if (element.attr("name") !== "role" && element.attr("name") !== "authType") {
              error.insertAfter(element);
            }
          },
          success: function (label, element) {
            if ($(element).attr("name") === "username") {
              $("#usernameError").hide();
            }
          }
        });

        $('#username').on('input', function () {
          var usernameInput = $(this);
          var isValid = usernameInput[0].checkValidity();
          var errorSpan = $('#usernameError');

          if (isValid) {
            usernameInput.removeClass('invalid').addClass('valid');
            errorSpan.hide();
          } else {
            usernameInput.removeClass('valid').addClass('invalid');
            errorSpan.show();
          }
        });

        $('#authType').on('change', function () {
          var authType = $(this).val();
          var passwordField = $('#password');
          var passwordFieldContainer = $('#passwordContainer');
          var checkboxContainer = $('#checkboxContainer');

          if (authType === 'sso') {
            passwordField.removeAttr('required');
            passwordField.prop('disabled', true).val('');
            passwordFieldContainer.slideUp('fast');
            checkboxContainer.slideUp('fast');
          } else {
            passwordField.prop('disabled', false);
            passwordField.attr('required', 'required');
            passwordFieldContainer.slideDown('fast');
            checkboxContainer.slideDown('fast');
          }
        });
      });
    </script>
    <th:block th:insert="~{fragments/footer.html :: footer}"></th:block>
  </div>
</body>

</html><|MERGE_RESOLUTION|>--- conflicted
+++ resolved
@@ -12,7 +12,6 @@
       text-shadow: 0 0 5px green;
     }
 
-<<<<<<< HEAD
     .text-overflow {
       max-width: 100px;
       white-space: nowrap;
@@ -21,61 +20,6 @@
     }
   </style>
 </head>
-=======
-  <body>
-    <th:block th:insert="~{fragments/common :: game}"></th:block>
-    <div id="page-container">
-      <div id="content-wrap">
-        <th:block th:insert="~{fragments/navbar.html :: navbar}"></th:block>
-        <br><br>
-        <div class="container">
-          <div class="row justify-content-center">
-            <div class="col-md-9 bg-card">
-              <div class="tool-header">
-                <span class="material-symbols-rounded tool-header-icon organize">manage_accounts</span>
-                <span class="tool-header-text" th:text="#{adminUserSettings.header}">Admin User Control Settings</span>
-              </div>
-
-              <!-- User Settings Title -->
-			<div style="background: var(--md-sys-color-outline-variant);padding: .8rem; margin: 10px 0; border-radius: 2rem; text-align: center;">
-			    <a href="#" 
-			       th:data-bs-toggle="${@runningProOrHigher && totalUsers >= maxPaidUsers} ? null : 'modal'"
-			       th:data-bs-target="${@runningProOrHigher && totalUsers >= maxPaidUsers} ? null : '#addUserModal'"
-			       th:class="${@runningProOrHigher && totalUsers >= maxPaidUsers} ? 'btn btn-danger' : 'btn btn-outline-success'"
-			       th:title="${@runningProOrHigher && totalUsers >= maxPaidUsers} ? #{adminUserSettings.maxUsersReached} : #{adminUserSettings.addUser}">
-			        <span class="material-symbols-rounded">person_add</span>
-			        <span th:text="#{adminUserSettings.addUser}">Add New User</span>
-			    </a>
-			    
-			    <a href="#" 
-			       data-bs-toggle="modal" 
-			       data-bs-target="#changeUserRoleModal" 
-			       class="btn btn-outline-success" 
-			       th:title="#{adminUserSettings.changeUserRole}">
-			        <span class="material-symbols-rounded">edit</span>
-			        <span th:text="#{adminUserSettings.changeUserRole}">Change User's Role</span>
-			    </a>
-			    
-			    <a href="/usage" th:if="${@runningEE}"
-				   class="btn btn-outline-success" 
-				   th:title="#{adminUserSettings.usage}">
-				    <span class="material-symbols-rounded">analytics</span>
-				    <span th:text="#{adminUserSettings.usage}">Usage Statistics</span>
-				</a>
-
-			    <div class="my-4">
-			        <strong style="margin-left: 20px;" th:text="#{adminUserSettings.totalUsers}">Total Users:</strong> 
-			        <span th:text="${totalUsers}"></span> 
-			        <span th:if="${@runningProOrHigher}" th:text="'/'+${maxPaidUsers}"></span>
-			        
-			        <strong style="margin-left: 20px;" th:text="#{adminUserSettings.activeUsers}">Active Users:</strong> 
-			        <span th:text="${activeUsers}"></span>
-			        
-			        <strong style="margin-left: 20px;" th:text="#{adminUserSettings.disabledUsers}">Disabled Users:</strong> 
-			        <span th:text="${disabledUsers}"></span>
-			    </div>
-			</div>
->>>>>>> 3420a863
 
 <body>
   <th:block th:insert="~{fragments/common :: game}"></th:block>
@@ -94,39 +38,47 @@
             <!-- User Settings Title -->
             <div
               style="background: var(--md-sys-color-outline-variant);padding: .8rem; margin: 10px 0; border-radius: 2rem; text-align: center;">
-              <a href="#" th:data-bs-toggle="${@runningEE && totalUsers >= maxEnterpriseUsers} ? null : 'modal'"
-                th:data-bs-target="${@runningEE && totalUsers >= maxEnterpriseUsers} ? null : '#addUserModal'"
-                th:class="${@runningEE && totalUsers >= maxEnterpriseUsers} ? 'btn btn-danger' : 'btn btn-outline-success'"
-                th:title="${@runningEE && totalUsers >= maxEnterpriseUsers} ? #{adminUserSettings.maxUsersReached} : #{adminUserSettings.addUser}">
+              <a href="#" th:data-bs-toggle="${@runningProOrHigher && totalUsers >= maxPaidUsers} ? null : 'modal'"
+                th:data-bs-target="${@runningProOrHigher && totalUsers >= maxPaidUsers} ? null : '#addUserModal'"
+                th:class="${@runningProOrHigher && totalUsers >= maxPaidUsers} ? 'btn btn-danger' : 'btn btn-outline-success'"
+                th:title="${@runningProOrHigher && totalUsers >= maxPaidUsers} ? #{adminUserSettings.maxUsersReached} : #{adminUserSettings.addUser}">
                 <span class="material-symbols-rounded">person_add</span>
                 <span th:text="#{adminUserSettings.addUser}">Add New User</span>
               </a>
+
               <a href="#" data-bs-toggle="modal" data-bs-target="#changeUserRoleModal" class="btn btn-outline-success"
                 th:title="#{adminUserSettings.changeUserRole}">
                 <span class="material-symbols-rounded">edit</span>
                 <span th:text="#{adminUserSettings.changeUserRole}">Change User's Role</span>
               </a>
-              <a href="/usage" class="btn btn-outline-success" th:title="#{adminUserSettings.usage}">
+
+              <a href="/usage" th:if="${@runningProOrHigher}" class="btn btn-outline-success"
+                th:title="#{adminUserSettings.usage}">
                 <span class="material-symbols-rounded">analytics</span>
                 <span th:text="#{adminUserSettings.usage}">Usage Statistics</span>
               </a>
+
               <div class="my-4">
                 <strong style="margin-left: 20px;" th:text="#{adminUserSettings.totalUsers}">Total Users:</strong> <span
-                  th:text="${totalUsers}"></span><span th:if="${@runningEE}" th:text="'/'+${maxEnterpriseUsers}"></span>
+                  th:text="${totalUsers}"></span><span th:if="${@runningProOrHigher}" th:text="'/'+${maxEnterpriseUsers}"></span>
+                <span th:if="${@runningProOrHigher}" th:text="'/'+${maxPaidUsers}"></span>
+
                 <strong style="margin-left: 20px;" th:text="#{adminUserSettings.activeUsers}">Active Users:</strong>
                 <span th:text="${activeUsers}"></span>
+
                 <strong style="margin-left: 20px;" th:text="#{adminUserSettings.disabledUsers}">Disabled Users:</strong>
                 <span th:text="${disabledUsers}"></span>
-                <th:block th:if="${@runningEE}">
+                <th:block th:if="${@runningProOrHigher}">
                   <strong style="margin-left: 20px;" th:text="#{adminUserSettings.totalSessions}">Total
                     Sessions:</strong> <span th:text="${sessionCount}"></span>
                 </th:block>
-                <th:block th:if="${!@runningEE}">
+                <th:block th:if="${!@runningProOrHigher}">
                   <strong style="margin-left: 20px;" th:text="#{adminUserSettings.totalSessions}">Total
                     Sessions:</strong> <span th:text="${sessionCount}"></span>/<span th:text="${maxSessions}"></span>
                 </th:block>
               </div>
             </div>
+
 
             <div th:if="${addMessage}" class="p-3"
               style="background: var(--md-sys-color-outline-variant);border-radius: 2rem; text-align: center;">
@@ -172,25 +124,16 @@
                     <td style="align-content: center;"
                       th:text="${userLastRequest[user.username] != null ? #dates.format(userLastRequest[user.username], 'yyyy-MM-dd HH:mm:ss') : 'N/A'}">
                     </td>
-                    <th:block th:if="${@runningEE}">
+                    <th:block th:if="${@runningProOrHigher}">
                       <td style="align-content: center;"
                         th:text="${userActiveSessions[user.username] != null ? userActiveSessions[user.username] : 0}">
                       </td>
                     </th:block>
-                    <th:block th:if="${!@runningEE}">
+                    <th:block th:if="${!@runningProOrHigher}">
                       <td style="align-content: center;"
                         th:text="${userActiveSessions[user.username] != null ? userActiveSessions[user.username] : 0} + '/' + ${maxUserSessions}">
                       </td>
-<<<<<<< HEAD
                     </th:block>
-=======
-                    </tr>
-                  </tbody>
-                </table>
-              </div>
-              <p th:if="${!@runningProOrHigher}" th:text="#{enterpriseEdition.ssoAdvert}"></p>
->>>>>>> 3420a863
-
                     <td style="align-content: center;">
                       <form th:if="${user.username != currentUsername}"
                         th:action="@{'/api/v1/user/admin/deleteUser/' + ${user.username}}" method="post"
@@ -221,7 +164,7 @@
                 </tbody>
               </table>
             </div>
-            <p th:if="${!@runningEE}" th:text="#{enterpriseEdition.ssoAdvert}"></p>
+            <p th:if="${!@runningProOrHigher}" th:text="#{enterpriseEdition.ssoAdvert}"></p>
 
             <script th:inline="javascript">
               const delete_confirm_text = /*[[#{adminUserSettings.confirmDeleteUser}]]*/ 'Should the user be deleted?';
