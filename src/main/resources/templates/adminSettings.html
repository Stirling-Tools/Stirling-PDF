<!DOCTYPE html>
<html th:lang="${#locale.language}" th:dir="#{language.direction}" th:data-language="${#locale.toString()}"
  xmlns:th="https://www.thymeleaf.org">

<head>
  <th:block th:insert="~{fragments/common :: head(title=#{adminUserSettings.title}, header=#{adminUserSettings.header})}">
  </th:block>
  <style>
    .active-user {
      color: green;
      text-shadow: 0 0 5px green;
    }

    .text-overflow {
      max-width: 100px;
      white-space: nowrap;
      overflow: hidden;
      text-overflow: ellipsis;
    }
  </style>
</head>

<body>
  <th:block th:insert="~{fragments/common :: game}"></th:block>
  <div id="page-container">
    <div id="content-wrap">
      <th:block th:insert="~{fragments/navbar.html :: navbar}"></th:block>
      <br><br>
      <div class="container">
        <div class="row justify-content-center">
          <div class="col-md-12 bg-card">
            <div class="tool-header">
              <span class="material-symbols-rounded tool-header-icon organize">manage_accounts</span>
              <span class="tool-header-text" th:text="#{adminUserSettings.header}">Admin User Control Settings</span>
            </div>

<<<<<<< HEAD
            <!-- User Settings Title -->
            <div
              style="background: var(--md-sys-color-outline-variant);padding: .8rem; margin: 10px 0; border-radius: 2rem; text-align: center;">
              <a href="#" th:data-bs-toggle="${totalUsers >= maxPaidUsers} ? null : 'modal'"
                th:data-bs-target="${@runningProOrHigher && totalUsers >= maxPaidUsers} ? null : '#addUserModal'"
                th:class="${totalUsers >= maxPaidUsers} ? 'btn btn-danger' : 'btn btn-outline-success'"
                th:title="${totalUsers >= maxPaidUsers} ? #{adminUserSettings.maxUsersReached} : #{adminUserSettings.addUser}">
                <span class="material-symbols-rounded">person_add</span>
                <span th:text="#{adminUserSettings.addUser}">Add New User</span>
              </a>
=======
              <!-- User Settings Title -->
			<div style="background: var(--md-sys-color-outline-variant);padding: .8rem; margin: 10px 0; border-radius: 2rem; text-align: center;">
			    <a href="#" 
			       th:data-bs-toggle="${@runningProOrHigher && totalUsers >= maxPaidUsers} ? null : 'modal'"
			       th:data-bs-target="${@runningProOrHigher && totalUsers >= maxPaidUsers} ? null : '#addUserModal'"
			       th:class="${@runningProOrHigher && totalUsers >= maxPaidUsers} ? 'btn btn-danger' : 'btn btn-outline-success'"
			       th:title="${@runningProOrHigher && totalUsers >= maxPaidUsers} ? #{adminUserSettings.maxUsersReached} : #{adminUserSettings.addUser}">
			        <span class="material-symbols-rounded">person_add</span>
			        <span th:text="#{adminUserSettings.addUser}">Add New User</span>
			    </a>
			    
			    <a href="#" 
			       data-bs-toggle="modal" 
			       data-bs-target="#changeUserRoleModal" 
			       class="btn btn-outline-success" 
			       th:title="#{adminUserSettings.changeUserRole}">
			        <span class="material-symbols-rounded">edit</span>
			        <span th:text="#{adminUserSettings.changeUserRole}">Change User's Role</span>
			    </a>
			    
			    <a th:href="@{'/usage'}" th:if="${@runningEE}"
				   class="btn btn-outline-success" 
				   th:title="#{adminUserSettings.usage}">
				    <span class="material-symbols-rounded">analytics</span>
				    <span th:text="#{adminUserSettings.usage}">Usage Statistics</span>
				</a>
>>>>>>> c660ad80

              <a href="#" data-bs-toggle="modal" data-bs-target="#changeUserRoleModal" class="btn btn-outline-success"
                th:title="#{adminUserSettings.changeUserRole}">
                <span class="material-symbols-rounded">edit</span>
                <span th:text="#{adminUserSettings.changeUserRole}">Change User's Role</span>
              </a>

              <a href="/usage" th:if="${@runningEE}" class="btn btn-outline-success" th:title="#{adminUserSettings.usage}">
                <span class="material-symbols-rounded">analytics</span>
                <span th:text="#{adminUserSettings.usage}">Usage Statistics</span>
              </a>

              <div class="my-4">
                <strong th:if="${@runningEE}" style="margin-left: 20px;"
                  text="#{adminUserSettings.totalUsers}">runningEE</strong>
                <strong th:if="${!@runningEE}" style="margin-left: 20px;"
                  text="#{adminUserSettings.totalUsers}">Non-Paid</strong>
              </div>

              <div class="my-4">
                <strong style="margin-left: 20px;" th:text="#{adminUserSettings.totalUsers}">Total Users:</strong>
                <span th:text="${totalUsers}"></span>
                <span th:if="${@runningProOrHigher}" th:text="' | ' + ${maxPaidUsers}"></span>

                <strong style="margin-left: 20px;" th:text="#{adminUserSettings.activeUsers}">Active Users:</strong>
                <span th:text="${activeUsers}"></span>

                <strong style="margin-left: 20px;" th:text="#{adminUserSettings.disabledUsers}">Disabled Users:</strong>
                <span th:text="${disabledUsers}"></span>
                <th:block>
                  <strong style="margin-left: 20px;" th:text="#{adminUserSettings.totalSessions}">Total Sessions:</strong>
                  <span th:if="${@runningProOrHigher}" th:text="${sessionCount}"></span>
                  <span th:text="' | ' + ${maxSessions}"></span>
                </th:block>
              </div>
            </div>


            <div th:if="${addMessage}" class="p-3"
              style="background: var(--md-sys-color-outline-variant);border-radius: 2rem; text-align: center;">
              <div class="alert alert-danger mb-auto">
                <span th:text="#{${addMessage}}">Default message if not found</span>
              </div>
            </div>
            <div th:if="${changeMessage}" class="p-3"
              style="background: var(--md-sys-color-outline-variant);border-radius: 2rem; text-align: center;">
              <div class="alert alert-danger mb-auto">
                <span th:text="#{${changeMessage}}">Default message if not found</span>
              </div>
            </div>
            <div th:if="${deleteMessage}" class="alert alert-danger">
              <span th:text="#{${deleteMessage}}">Default message if not found</span>
            </div>
            <div class="bg-card mt-3 mb-3 table-responsive">
              <table class="table table-striped table-hover">
                <thead>
                  <tr>
                    <th scope="col">#</th>
                    <th scope="col" th:title="#{username}" th:text="#{username}">Username</th>
                    <th scope="col" th:title="#{adminUserSettings.roles}" th:text="#{adminUserSettings.roles}">Roles</th>
                    <th scope="col" th:title="#{adminUserSettings.authenticated}" class="text-overflow"
                      th:text="#{adminUserSettings.authenticated}">Authenticated</th>
                    <th scope="col" th:title="#{adminUserSettings.lastRequest}" class="text-overflow"
                      th:text="#{adminUserSettings.lastRequest}">Last Request</th>
                    <th scope="col" class="text-center" th:title="#{adminUserSettings.userSessions}"
                      th:text="#{adminUserSettings.userSessions}">User Sessions</th>
                    <th scope="col" class="text-center" th:title="#{adminUserSettings.actions}"
                      th:text="#{adminUserSettings.actions}" colspan="2">Actions</th>
                    <!-- <th scope="col"></th> -->
                  </tr>
                </thead>
                <tbody>
                  <th:block th:each="user, iterStat : ${users}">
                    <tr>
                      <th scope="row" th:text="${user.id}"></th>
                      <td th:text="${user.username}" th:classappend="${userSessions[user.username] ? 'active-user' : ''}"></td>
                      <td th:text="#{${user.roleName}}"></td>
                      <td th:text="${user.authenticationType}"></td>
                      <td
                        th:text="${userLastRequest[user.username] != null ? #dates.format(userLastRequest[user.username], 'yyyy-MM-dd HH:mm:ss') : 'N/A'}">
                      </td>
                      <th:block th:if="${@runningProOrHigher}">
                        <td class="text-center">
                          <button th:if="${@enableAlphaFunctionality}" type="button"
                            th:text="${#lists.size(userActiveSessions[user.username])}" th:data-bs-toggle="'collapse'"
                            th:data-bs-target="'#sessions__' + ${iterStat.index}"
                            th:aria-controls="'sessions__' + ${iterStat.index}"
                            th:class="${#lists.isEmpty(userActiveSessions[user.username])} ? 'btn btn-sm btn-outline-secondary disabled' : 'btn btn-sm btn-outline-secondary'"
                            th:aria-disabled="${#lists.isEmpty(userActiveSessions[user.username])} ? 'true' : 'false'">
                            0
                          </button>
                          <span th:if="${!@enableAlphaFunctionality}"
                            th:text="${#lists.size(userActiveSessions[user.username])}"></span> |
                          <span th:text="${maxUserSessions}"></span>
                        </td>
                      </th:block>
                      <th:block th:if="${!@runningProOrHigher}">
                        <td class="text-center" th:text="${#lists.size(userActiveSessions[user.username])}">0</td>
                      </th:block>
                      <td class="text-center">
                        <form th:if="${user.username != currentUsername}"
                          th:action="@{'/api/v1/user/admin/deleteUser/' + ${user.username}}" method="post"
                          onsubmit="return confirmDeleteUser()">
                          <button type="submit" th:title="#{adminUserSettings.deleteUser}" class="btn btn-info btn-sm">
                            <span class="material-symbols-rounded">person_remove</span>
                          </button>
                        </form>
                        <a th:if="${user.username == currentUsername}" th:title="#{adminUserSettings.editOwnProfil}"
                          th:href="@{'/account'}" class="btn btn-outline-success btn-sm">
                          <span class="material-symbols-rounded">edit</span>
                        </a>
                      </td>
                      <td>
                        <form th:action="@{'/api/v1/user/admin/changeUserEnabled/' + ${user.username}}" method="post"
                          onsubmit="return confirmChangeUserStatus()">
                          <input type="hidden" name="enabled" th:value="!${user.enabled}" />
                          <button type="submit" th:if="${user.enabled}" th:title="#{adminUserSettings.enabledUser}"
                            class="btn btn-success btn-sm">
                            <span class="material-symbols-rounded">person</span>
                          </button>
                          <button type="submit" th:unless="${user.enabled}" th:title="#{adminUserSettings.disabledUser}"
                            class="btn btn-danger btn-sm">
                            <span class="material-symbols-rounded">person_off</span>
                          </button>
                        </form>
                      </td>
                    </tr>
                    <tr th:if="${@enableAlphaFunctionality}">
                      <td colspan="8" class="p-0 border-0">
                        <div th:id="'sessions__' + ${iterStat.index}" class="collapse">
                          <table class="table table-striped table-hover table-sm mb-0">
                            <tbody>
                              <tr th:each="s : ${userActiveSessions[user.username]}">
                                <td scope="row" colspan="4">
                                  <span th:text="${s.sessionId}"></span>
                                  <span th:if="${s.sessionId == currentSessionId}" class="text-warning ms-2"
                                    title="Aktuelle Sitzung">
                                    ⚠️
                                  </span>
                                </td>
                                <td colspan="2" th:text="${#dates.format(s.lastRequest, 'yyyy-MM-dd HH:mm:ss')}"></td>
                                <td colspan="2">
                                  <form th:action="@{'/session/invalidate/' + ${s.sessionId}}" method="get"
                                    onsubmit="return confirm('Session wirklich beenden?')">
                                    <input type="hidden" name="_method" value="DELETE" />
                                    <button class="btn btn-danger btn-sm"><span
                                        class="material-symbols-rounded">remove_circle_outline</span></button>
                                  </form>
                                </td>
                              </tr>
                              <tr th:if="${#lists.isEmpty(userActiveSessions[user.username])}">
                                <td colspan="3" class="text-center text-muted">Keine aktiven Sessions</td>
                              </tr>
                            </tbody>
                          </table>
                        </div>
                      </td>
                    </tr>
                  </th:block>
                </tbody>
              </table>
            </div>
            <p th:if="${!@runningProOrHigher}" th:text="#{enterpriseEdition.ssoAdvert}"></p>

            <script th:inline="javascript">
              const delete_confirm_text = /*[[#{adminUserSettings.confirmDeleteUser}]]*/ 'Should the user be deleted?';
              const change_confirm_text = /*[[#{adminUserSettings.confirmChangeUserStatus}]]*/ 'Should the user be disabled/enabled?';
              function confirmDeleteUser() {
                return confirm(delete_confirm_text);
              }
              function confirmChangeUserStatus() {
                return confirm(change_confirm_text);
              }
            </script>
          </div>
        </div>
      </div>
    </div>

    <!-- change User role Modal start -->
    <div class="modal fade" id="changeUserRoleModal" tabindex="-1" aria-labelledby="changeUserRoleModalLabel"
      aria-hidden="true">
      <div class="modal-dialog modal-dialog-centered" role="document">
        <div class="modal-content">
          <div class="modal-header">
            <h2 th:text="#{adminUserSettings.changeUserRole}">Change User's Role</h2>
            <button type="button" class="btn-close" data-bs-dismiss="modal" aria-label="Close">
              <span class="material-symbols-rounded">close</span>
            </button>
          </div>
          <div class="modal-body">
            <button class="btn btn-outline-info" data-toggle="tooltip" data-placement="auto"
              th:title="#{downgradeCurrentUserLongMessage}" th:text="#{help}">Help</button>
            <form th:action="@{'/api/v1/user/admin/changeRole'}" method="post">
              <div class="mb-3">
                <label for="username" th:text="#{username}">Username</label>
                <select name="username" class="form-control" required>
                  <option value="" disabled selected th:text="#{selectFillter}">-- Select --</option>
                  <option th:each="user : ${users}" th:if="${user.username != currentUsername}" th:value="${user.username}"
                    th:text="${user.username}">Username</option>
                </select>
              </div>
              <div class="mb-3">
                <label for="role" th:text="#{adminUserSettings.role}">Role</label>
                <select name="role" class="form-control" required>
                  <option value="" disabled selected th:text="#{selectFillter}">-- Select --</option>
                  <option th:each="roleDetail : ${roleDetails}" th:value="${roleDetail.key}" th:text="#{${roleDetail.value}}">
                    Role</option>
                </select>
              </div>

              <!-- Add other fields as required -->
              <button type="submit" class="btn btn-primary" th:text="#{adminUserSettings.submit}">Save User</button>
            </form>
          </div>
          <div class="modal-footer"></div>
        </div>
      </div>
    </div>
    <!-- change User role Modal end -->

    <!-- Add User Modal start -->
    <div class="modal fade" id="addUserModal" tabindex="-1" aria-labelledby="addUserModalLabel" aria-hidden="true">
      <div class="modal-dialog modal-dialog-centered" role="document">
        <div class="modal-content">
          <div class="modal-header">
            <h5 class="modal-title" id="addUserModalLabel" th:text="#{adminUserSettings.addUser}">Add New User</h5>
            <button type="button" class="btn-close" data-bs-dismiss="modal" aria-label="Close">
              <span class="material-symbols-rounded">close</span>
            </button>
          </div>
          <div class="modal-body">
            <button class="btn btn-outline-info" data-toggle="tooltip" data-placement="auto"
              th:title="#{adminUserSettings.usernameInfo}" th:text="#{help}">Help</button>
            <form id="formsaveuser" th:action="@{'/api/v1/user/admin/saveUser'}" method="post">
              <div class="mb-3">
                <label for="username" th:text="#{username}">Username</label>
                <input type="text" class="form-control" name="username" id="username"
                  th:title="#{adminUserSettings.usernameInfo}" required>
                <span id="usernameError" style="display: none;" th:text="#{invalidUsernameMessage}">Invalid
                  username!</span>
              </div>
              <div class="mb-3" id="passwordContainer">
                <label for="password" th:text="#{password}">Password</label>
                <input type="password" class="form-control" name="password" id="password" required>
              </div>
              <div class="mb-3">
                <label for="role" th:text="#{adminUserSettings.role}">Role</label>
                <select name="role" class="form-control" id="role" required>
                  <option value="" disabled selected th:text="#{selectFillter}">-- Select --</option>
                  <option th:each="roleDetail : ${roleDetails}" th:value="${roleDetail.key}" th:text="#{${roleDetail.value}}">
                    Role</option>
                </select>
              </div>
              <div class="mb-3">
                <label for="authType">Authentication Type</label>
                <select id="authType" name="authType" class="form-control" required>
                  <option value="web" selected>WEB</option>
                  <option value="sso">SSO</option>
                </select>
              </div>
              <div class="form-check mb-3" id="checkboxContainer">
                <input type="checkbox" class="form-check-input" id="forceChange" name="forceChange">
                <label class="form-check-label" for="forceChange" th:text="#{adminUserSettings.forceChange}">Force user
                  to change username/password on login</label>
              </div>
              <button type="submit" class="btn btn-primary" th:text="#{adminUserSettings.submit}">Save User</button>
            </form>
          </div>
          <div class="modal-footer"></div>
        </div>
      </div>
    </div>
    <!-- Add User Modal end -->

    <script th:inline="javascript">
      jQuery.validator.addMethod("usernamePattern", function (value, element) {
        // Regular expression for user name: Min. 3 characters, max. 50 characters
        const regexUsername = /^[a-zA-Z0-9](?!.*[-@._+]{2,})([a-zA-Z0-9@._+-]{1,48})[a-zA-Z0-9]$/;

        // Regular expression for email addresses: Max. 320 characters, with RFC-like validation
        const regexEmail = /^(?=.{1,320}$)(?=.{1,64}@)[A-Za-z0-9](?:[A-Za-z0-9_.+-]*[A-Za-z0-9])?@[^-][A-Za-z0-9-]+(?:\.[A-Za-z0-9-]+)*(?:\.[A-Za-z]{2,})$/;

        // Check if the field is optional or meets the requirements
        return this.optional(element) || regexUsername.test(value) || regexEmail.test(value);
      }, /*[[#{invalidUsernameMessage}]]*/ "Invalid username format");
      $(document).ready(function () {
        $('[data-toggle="tooltip"]').tooltip();

        $('#formsaveuser').validate({
          rules: {
            username: {
              required: true,
              usernamePattern: true
            },
            password: {
              required: true
            },
            role: {
              required: true
            },
            authType: {
              required: true
            }
          },
          messages: {
            username: {
              usernamePattern: /*[[#{invalidUsernameMessage}]]*/ "Invalid username format"
            },
          },
          errorPlacement: function (error, element) {
            if (element.attr("name") === "username") {
              $("#usernameError").text(error.text()).show();
            } else if (element.attr("name") !== "role" && element.attr("name") !== "authType") {
              error.insertAfter(element);
            }
          },
          success: function (label, element) {
            if ($(element).attr("name") === "username") {
              $("#usernameError").hide();
            }
          }
        });

        $('#username').on('input', function () {
          var usernameInput = $(this);
          var isValid = usernameInput[0].checkValidity();
          var errorSpan = $('#usernameError');

          if (isValid) {
            usernameInput.removeClass('invalid').addClass('valid');
            errorSpan.hide();
          } else {
            usernameInput.removeClass('valid').addClass('invalid');
            errorSpan.show();
          }
        });

        $('#authType').on('change', function () {
          var authType = $(this).val();
          var passwordField = $('#password');
          var passwordFieldContainer = $('#passwordContainer');
          var checkboxContainer = $('#checkboxContainer');

          if (authType === 'sso') {
            passwordField.removeAttr('required');
            passwordField.prop('disabled', true).val('');
            passwordFieldContainer.slideUp('fast');
            checkboxContainer.slideUp('fast');
          } else {
            passwordField.prop('disabled', false);
            passwordField.attr('required', 'required');
            passwordFieldContainer.slideDown('fast');
            checkboxContainer.slideDown('fast');
          }
        });
      });
    </script>
    <th:block th:insert="~{fragments/footer.html :: footer}"></th:block>
  </div>
</body>

</html><|MERGE_RESOLUTION|>--- conflicted
+++ resolved
@@ -34,18 +34,6 @@
               <span class="tool-header-text" th:text="#{adminUserSettings.header}">Admin User Control Settings</span>
             </div>
 
-<<<<<<< HEAD
-            <!-- User Settings Title -->
-            <div
-              style="background: var(--md-sys-color-outline-variant);padding: .8rem; margin: 10px 0; border-radius: 2rem; text-align: center;">
-              <a href="#" th:data-bs-toggle="${totalUsers >= maxPaidUsers} ? null : 'modal'"
-                th:data-bs-target="${@runningProOrHigher && totalUsers >= maxPaidUsers} ? null : '#addUserModal'"
-                th:class="${totalUsers >= maxPaidUsers} ? 'btn btn-danger' : 'btn btn-outline-success'"
-                th:title="${totalUsers >= maxPaidUsers} ? #{adminUserSettings.maxUsersReached} : #{adminUserSettings.addUser}">
-                <span class="material-symbols-rounded">person_add</span>
-                <span th:text="#{adminUserSettings.addUser}">Add New User</span>
-              </a>
-=======
               <!-- User Settings Title -->
 			<div style="background: var(--md-sys-color-outline-variant);padding: .8rem; margin: 10px 0; border-radius: 2rem; text-align: center;">
 			    <a href="#" 
@@ -72,7 +60,6 @@
 				    <span class="material-symbols-rounded">analytics</span>
 				    <span th:text="#{adminUserSettings.usage}">Usage Statistics</span>
 				</a>
->>>>>>> c660ad80
 
               <a href="#" data-bs-toggle="modal" data-bs-target="#changeUserRoleModal" class="btn btn-outline-success"
                 th:title="#{adminUserSettings.changeUserRole}">
@@ -429,10 +416,8 @@
             checkboxContainer.slideDown('fast');
           }
         });
-      });
-    </script>
-    <th:block th:insert="~{fragments/footer.html :: footer}"></th:block>
-  </div>
-</body>
-
+      </script>
+      <th:block th:insert="~{fragments/footer.html :: footer}"></th:block>
+    </div>
+  </body>
 </html>