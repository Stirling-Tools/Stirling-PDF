<!DOCTYPE html>
<html th:lang="${#locale.language}" th:lang-direction="#{language.direction}" xmlns:th="http://www.thymeleaf.org">

<th:block th:insert="~{fragments/common :: head(title=#{split.title})}"></th:block>


<body>

<<<<<<< HEAD
 <div id="page-container">
   <div id="content-wrap">
	<div th:insert="~{fragments/navbar.html :: navbar}"></div>
	<br>
	<br>
	<div class="container">
		<div class="row justify-content-center">
			<div class="col-md-6">
				<h1 th:text="#{split.header}"></h1>
				<p th:text="#{split.desc.1}"></p>
				<p th:text="#{split.desc.2}"></p>
				<p th:text="#{split.desc.3}"></p>
				<p th:text="#{split.desc.4}"></p>
				<p th:text="#{split.desc.5}"></p>
				<p th:text="#{split.desc.6}"></p>
				<p th:text="#{split.desc.7}"></p>
				<p th:text="#{split.desc.8}"></p>

				<form th:action="@{split-pages}" method="post"
					enctype="multipart/form-data">
					<div th:replace="fragments/common :: fileSelector(name='fileInput', multiple=false)"></div>

					<div class="form-group">
						<label for="pages" th:text="#{split.splitPages}"></label> <input
							type="text" class="form-control" id="pages" name="pages"
							placeholder="1,3,5-10" required>
					</div>
					<br>
					<button type="submit" class="btn btn-primary" th:text="#{split.submit}"></button>
				</form>
				<th:block th:insert="~{fragments/common :: filelist}"></th:block>
=======
<div id="page-container">
	<div id="content-wrap">

		<div th:insert="~{fragments/navbar.html :: navbar}"></div>

		<br>
		<br>

		<div class="container">
			<div class="row justify-content-center">
				<div class="col-md-6">
					<h1 th:text="#{split.header}"></h1>

					<p th:text="#{split.desc.1}"></p>
					<p th:text="#{split.desc.2}"></p>
					<p th:text="#{split.desc.3}"></p>
					<p th:text="#{split.desc.4}"></p>
					<p th:text="#{split.desc.5}"></p>
					<p th:text="#{split.desc.6}"></p>
					<p th:text="#{split.desc.7}"></p>
					<p th:text="#{split.desc.8}"></p>

					<form th:action="@{split-pages}" method="post" enctype="multipart/form-data">
						<div class="custom-file">
							<input type="file" class="custom-file-input" id="fileInput" name="fileInput" required>
							<label class="custom-file-label" for="fileInput" th:text="#{pdfPrompt}"></label>
						</div>
						<div class="form-group">
							<label for="pages" th:text="#{split.splitPages}"></label>
							<input type="text" class="form-control" id="pages" name="pages" placeholder="1,3,5-10" required>
						</div>
						<br>
						<button type="submit" class="btn btn-primary" th:text="#{split.submit}"></button>
					</form>

					<th:block th:insert="~{fragments/common :: filelist}"></th:block>

				</div>
>>>>>>> aa9f8329
			</div>
		</div>

	</div>
	<div th:insert="~{fragments/footer.html :: footer}"></div>
</div>
</body>
</html><|MERGE_RESOLUTION|>--- conflicted
+++ resolved
@@ -1,88 +1,54 @@
-<!DOCTYPE html>
-<html th:lang="${#locale.language}" th:lang-direction="#{language.direction}" xmlns:th="http://www.thymeleaf.org">
-
-<th:block th:insert="~{fragments/common :: head(title=#{split.title})}"></th:block>
-
-
-<body>
-
-<<<<<<< HEAD
- <div id="page-container">
-   <div id="content-wrap">
-	<div th:insert="~{fragments/navbar.html :: navbar}"></div>
-	<br>
-	<br>
-	<div class="container">
-		<div class="row justify-content-center">
-			<div class="col-md-6">
-				<h1 th:text="#{split.header}"></h1>
-				<p th:text="#{split.desc.1}"></p>
-				<p th:text="#{split.desc.2}"></p>
-				<p th:text="#{split.desc.3}"></p>
-				<p th:text="#{split.desc.4}"></p>
-				<p th:text="#{split.desc.5}"></p>
-				<p th:text="#{split.desc.6}"></p>
-				<p th:text="#{split.desc.7}"></p>
-				<p th:text="#{split.desc.8}"></p>
-
-				<form th:action="@{split-pages}" method="post"
-					enctype="multipart/form-data">
-					<div th:replace="fragments/common :: fileSelector(name='fileInput', multiple=false)"></div>
-
-					<div class="form-group">
-						<label for="pages" th:text="#{split.splitPages}"></label> <input
-							type="text" class="form-control" id="pages" name="pages"
-							placeholder="1,3,5-10" required>
-					</div>
-					<br>
-					<button type="submit" class="btn btn-primary" th:text="#{split.submit}"></button>
-				</form>
-				<th:block th:insert="~{fragments/common :: filelist}"></th:block>
-=======
-<div id="page-container">
-	<div id="content-wrap">
-
-		<div th:insert="~{fragments/navbar.html :: navbar}"></div>
-
-		<br>
-		<br>
-
-		<div class="container">
-			<div class="row justify-content-center">
-				<div class="col-md-6">
-					<h1 th:text="#{split.header}"></h1>
-
-					<p th:text="#{split.desc.1}"></p>
-					<p th:text="#{split.desc.2}"></p>
-					<p th:text="#{split.desc.3}"></p>
-					<p th:text="#{split.desc.4}"></p>
-					<p th:text="#{split.desc.5}"></p>
-					<p th:text="#{split.desc.6}"></p>
-					<p th:text="#{split.desc.7}"></p>
-					<p th:text="#{split.desc.8}"></p>
-
-					<form th:action="@{split-pages}" method="post" enctype="multipart/form-data">
-						<div class="custom-file">
-							<input type="file" class="custom-file-input" id="fileInput" name="fileInput" required>
-							<label class="custom-file-label" for="fileInput" th:text="#{pdfPrompt}"></label>
-						</div>
-						<div class="form-group">
-							<label for="pages" th:text="#{split.splitPages}"></label>
-							<input type="text" class="form-control" id="pages" name="pages" placeholder="1,3,5-10" required>
-						</div>
-						<br>
-						<button type="submit" class="btn btn-primary" th:text="#{split.submit}"></button>
-					</form>
-
-					<th:block th:insert="~{fragments/common :: filelist}"></th:block>
-
-				</div>
->>>>>>> aa9f8329
-			</div>
-		</div>
-
-	</div>
-	<div th:insert="~{fragments/footer.html :: footer}"></div>
-</div>
-</body>
+<!DOCTYPE html>
+<html th:lang="${#locale.language}" th:lang-direction="#{language.direction}" xmlns:th="http://www.thymeleaf.org">
+
+<th:block th:insert="~{fragments/common :: head(title=#{split.title})}"></th:block>
+
+
+<body>
+
+<div id="page-container">
+	<div id="content-wrap">
+
+		<div th:insert="~{fragments/navbar.html :: navbar}"></div>
+
+		<br>
+		<br>
+
+		<div class="container">
+			<div class="row justify-content-center">
+				<div class="col-md-6">
+					<h1 th:text="#{split.header}"></h1>
+
+					<p th:text="#{split.desc.1}"></p>
+					<p th:text="#{split.desc.2}"></p>
+					<p th:text="#{split.desc.3}"></p>
+					<p th:text="#{split.desc.4}"></p>
+					<p th:text="#{split.desc.5}"></p>
+					<p th:text="#{split.desc.6}"></p>
+					<p th:text="#{split.desc.7}"></p>
+					<p th:text="#{split.desc.8}"></p>
+
+					<form th:action="@{split-pages}" method="post" enctype="multipart/form-data">
+						<div class="custom-file">
+							<input type="file" class="custom-file-input" id="fileInput" name="fileInput" required>
+							<label class="custom-file-label" for="fileInput" th:text="#{pdfPrompt}"></label>
+						</div>
+						<div class="form-group">
+							<label for="pages" th:text="#{split.splitPages}"></label>
+							<input type="text" class="form-control" id="pages" name="pages" placeholder="1,3,5-10" required>
+						</div>
+						<br>
+						<button type="submit" class="btn btn-primary" th:text="#{split.submit}"></button>
+					</form>
+
+					<th:block th:insert="~{fragments/common :: filelist}"></th:block>
+
+				</div>
+			</div>
+		</div>
+
+	</div>
+	<div th:insert="~{fragments/footer.html :: footer}"></div>
+</div>
+</body>
 </html>