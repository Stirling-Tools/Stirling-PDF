--- conflicted
+++ resolved
@@ -1,64 +1,45 @@
-<!DOCTYPE html>
-<html th:lang="${#locale.language}" th:lang-direction="#{language.direction}" xmlns:th="http://www.thymeleaf.org">
-
-<th:block th:insert="~{fragments/common :: head(title=#{pdfToImage})}"></th:block>
-
-<body>
-<div id="page-container">
-	<div id="content-wrap">
-
-<<<<<<< HEAD
-<body>	<div id="page-container">
-		<div id="content-wrap">
-	<div th:insert="~{fragments/navbar.html :: navbar}"></div>
-
-	<br>
-	<br>
-	<div class="container">
-		<div class="row justify-content-center">
-			<div class="col-md-6">
-				<h2 th:text="#{pdfToImage.header}"></h2>
-				<form method="post" enctype="multipart/form-data"
-					th:action="@{pdf-to-img}">
-					<div th:replace="fragments/common :: fileSelector(name='fileInput', multiple=false)"></div>
-					<div class="form-group">
-						<label th:text="#{pdfToImage.selectText}"></label> <select class="form-control"
-							name="imageFormat">
-=======
-		<div th:insert="~{fragments/navbar.html :: navbar}"></div>
-
-		<br>
-		<br>
-
-		<div class="container">
-			<div class="row justify-content-center">
-				<div class="col-md-6">
-					<h2 th:text="#{pdfToImage.header}"></h2>
-
-					<form method="post" enctype="multipart/form-data" th:action="@{pdf-to-img}">
-						<div class="custom-file">
-							<input type="file" class="custom-file-input" id="fileInput" name="fileInput" required>
-							<label class="custom-file-label" for="fileInput" th:text="#{pdfPrompt}"></label>
-						</div>
-						<div class="form-group">
-							<label th:text="#{pdfToImage.selectText}"></label> <select class="form-control"
-																					   name="imageFormat">
->>>>>>> aa9f8329
-							<option value="jpg">JPEG</option>
-							<option value="png">PNG</option>
-							<option value="gif">GIF</option>
-						</select>
-						</div>
-						<button type="submit" class="btn btn-primary" th:text="#{pdfToImage.submit}"></button>
-					</form>
-
-					<th:block th:insert="~{fragments/common :: filelist}"></th:block>
-				</div>
-			</div>
-		</div>
-
-	</div>
-	<div th:insert="~{fragments/footer.html :: footer}"></div>
-</div>
-</body>
+<!DOCTYPE html>
+<html th:lang="${#locale.language}" th:lang-direction="#{language.direction}" xmlns:th="http://www.thymeleaf.org">
+
+<th:block th:insert="~{fragments/common :: head(title=#{pdfToImage})}"></th:block>
+
+<body>
+<div id="page-container">
+	<div id="content-wrap">
+
+		<div th:insert="~{fragments/navbar.html :: navbar}"></div>
+
+		<br>
+		<br>
+
+		<div class="container">
+			<div class="row justify-content-center">
+				<div class="col-md-6">
+					<h2 th:text="#{pdfToImage.header}"></h2>
+
+					<form method="post" enctype="multipart/form-data" th:action="@{pdf-to-img}">
+						<div class="custom-file">
+							<input type="file" class="custom-file-input" id="fileInput" name="fileInput" required>
+							<label class="custom-file-label" for="fileInput" th:text="#{pdfPrompt}"></label>
+						</div>
+						<div class="form-group">
+							<label th:text="#{pdfToImage.selectText}"></label> <select class="form-control"
+																					   name="imageFormat">
+							<option value="jpg">JPEG</option>
+							<option value="png">PNG</option>
+							<option value="gif">GIF</option>
+						</select>
+						</div>
+						<button type="submit" class="btn btn-primary" th:text="#{pdfToImage.submit}"></button>
+					</form>
+
+					<th:block th:insert="~{fragments/common :: filelist}"></th:block>
+				</div>
+			</div>
+		</div>
+
+	</div>
+	<div th:insert="~{fragments/footer.html :: footer}"></div>
+</div>
+</body>
 </html>