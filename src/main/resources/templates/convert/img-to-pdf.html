--- conflicted
+++ resolved
@@ -18,11 +18,7 @@
                 <span class="tool-header-text" th:text="#{imageToPDF.header}"></span>
               </div>
               <form method="post" enctype="multipart/form-data" th:action="@{'/api/v1/convert/img/pdf'}">
-<<<<<<< HEAD
-                <div th:replace="~{fragments/common :: fileSelector(name='fileInput', multiple=true, accept='image/*', inputText=#{imgPrompt})}"></div>
-=======
                 <div th:replace="~{fragments/common :: fileSelector(name='fileInput', multipleInputsForSingleRequest=false, accept='image/*', inputText=#{imgPrompt})}"></div>
->>>>>>> 382edc01
                 <div class="mb-3">
                   <label for="fitOption" th:text="#{imageToPDF.selectLabel}">Fit Options</label>
                   <select class="form-control" id="fitOption" name="fitOption">
