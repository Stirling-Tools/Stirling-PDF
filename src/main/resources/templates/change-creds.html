<!DOCTYPE html>
<html th:lang="${#locale.language}" th:lang-direction="#{language.direction}" th:language="${#locale.toString()}" xmlns:th="http://www.thymeleaf.org">
  <head>
  <th:block th:insert="~{fragments/common :: head(title=#{changeCreds.title}, header=#{changeCreds.header})}"></th:block>
  </head>

  <body>
    <th:block th:insert="~{fragments/common :: game}"></th:block>
    <div id="page-container">
        <div id="content-wrap">
            <th:block th:insert="~{fragments/navbar.html :: navbar}"></th:block>
            <br> <br>
            <div class="container">
                <div class="row justify-content-center">
                    <div class="col-md-9">

                        <!-- User Settings Title -->
                        <h2 class="text-center" th:text="#{changeCreds.header}">User Settings</h2>
                        <hr>

<<<<<<< HEAD
						<div th:if="${param.messageType != null and param.messageType.size() > 0 and param.messageType[0] == 'notAuthenticated'}" class="alert alert-danger">
						    <span th:text="#{notAuthenticatedMessage}">Default message if not found</span>
						</div>
						<div th:if="${param.messageType != null and param.messageType.size() > 0 and param.messageType[0] == 'userNotFound'}" class="alert alert-danger">
						    <span th:text="#{userNotFoundMessage}">Default message if not found</span>
						</div>
						<div th:if="${param.messageType != null and param.messageType.size() > 0 and param.messageType[0] == 'incorrectPassword'}" class="alert alert-danger">
						    <span th:text="#{incorrectPasswordMessage}">Default message if not found</span>
						</div>
						<div th:if="${param.messageType != null and param.messageType.size() > 0 and param.messageType[0] == 'usernameExists'}" class="alert alert-danger">
						    <span th:text="#{usernameExistsMessage}">Default message if not found</span>
						</div>
                        <div th:if="${param.messageType != null and param.messageType.size() > 0 and param.messageType[0] == 'invalidUsername'}" class="alert alert-danger">
                            <span th:text="#{invalidUsernameMessage}">Default message if not found</span>
                        </div>
=======
              <!-- Change Username Form -->
              <h4></h4>
              <h4 th:text="#{changeCreds.changePassword}">Change password</h4>
              <form action="api/v1/user/change-password-on-login" method="post">
                <div class="mb-3">
                  <label for="currentPassword" th:text="#{changeCreds.oldPassword}">Old Password</label>
                  <input type="password" class="form-control" name="currentPassword" id="currentPassword" th:placeholder="#{changeCreds.oldPassword}">
                </div>
                <div class="mb-3">
                  <label for="newPassword" th:text="#{changeCreds.newPassword}">New Password</label>
                  <input type="password" class="form-control" name="newPassword" id="newPassword" th:placeholder="#{changeCreds.newPassword}">
                </div>
                <div class="mb-3">
                  <label for="confirmNewPassword" th:text="#{account.confirmNewPassword}">Confirm New Password</label>
                  <input type="password" class="form-control" name="confirmNewPassword" id="confirmNewPassword" th:placeholder="#{account.confirmNewPassword}">
                </div>
                <div class="mb-3">
                  <button type="submit" class="btn btn-primary" th:text="#{changeCreds.submit}">Change credentials!</button>
                </div>
              </form>
              <script>
                document.addEventListener("DOMContentLoaded", function() {
                  const form = document.querySelector('form[action="api/v1/user/change-password-on-login"]');
>>>>>>> cf4613d0

						<!-- At the top of the user settings -->
						<h3 class="text-center"><span th:text="#{welcome} + ' ' + ${username}">User</span>!</h3>

						
                        <!-- Change Username Form -->
                        <h4></h4>
                        <h4 th:text="#{changeCreds.changeUserAndPassword}">Change Username and password</h4>
                        <form action="api/v1/user/change-username-and-password" method="post">
                            <div class="mb-3">
                                <label for="username" th:text="#{changeCreds.newUsername}">New Username</label>
                                <input type="text" class="form-control" name="newUsername" id="username" th:placeholder="${username}" pattern="[a-zA-Z0-9]+" title="Username must only contain letters and numbers and no spaces or special characters">
                            </div>
                            <div class="mb-3">
                                <label for="password" th:text="#{changeCreds.oldPassword}">Old Password</label>
                                <input type="password" class="form-control" name="password" id="password"  th:placeholder="#{changeCreds.oldPassword}">
                            </div>
                            <div class="mb-3">
                                <label for="newPassword" th:text="#{changeCreds.newPassword}">New Password</label>
                                <input type="password" class="form-control" name="newPassword" id="newPassword" th:placeholder="#{changeCreds.newPassword}">
                            </div>
                            <div class="mb-3">
                                <label for="confirmNewPassword" th:text="#{account.confirmNewPassword}">Confirm New Password</label>
                                <input type="password" class="form-control" name="confirmNewPassword" id="confirmNewPassword" th:placeholder="#{account.confirmNewPassword}">
                            </div>
                            <div class="mb-3">
                                <button type="submit" class="btn btn-primary" th:text="#{changeCreds.submit}">Change credentials!</button>
                            </div>
                        </form>
						
			<script>
			document.addEventListener("DOMContentLoaded", function() {
		        const form = document.querySelector('form[action="api/v1/user/change-username-and-password"]');
		        
		        form.addEventListener('submit', function(event) {
		            const newPassword = document.getElementById('newPassword').value;
		            const confirmNewPassword = document.getElementById('confirmNewPassword').value;

		            if (newPassword !== confirmNewPassword) {
		                alert('New Password and Confirm New Password must match.');
		                event.preventDefault(); // Prevent form submission
		            }
		        });
		    });
			</script>
           </div>
          </div>
        </div>
      </div>
      <th:block th:insert="~{fragments/footer.html :: footer}"></th:block>
    </div>
  </body>
</html><|MERGE_RESOLUTION|>--- conflicted
+++ resolved
@@ -17,8 +17,6 @@
                         <!-- User Settings Title -->
                         <h2 class="text-center" th:text="#{changeCreds.header}">User Settings</h2>
                         <hr>
-
-<<<<<<< HEAD
 						<div th:if="${param.messageType != null and param.messageType.size() > 0 and param.messageType[0] == 'notAuthenticated'}" class="alert alert-danger">
 						    <span th:text="#{notAuthenticatedMessage}">Default message if not found</span>
 						</div>
@@ -34,8 +32,13 @@
                         <div th:if="${param.messageType != null and param.messageType.size() > 0 and param.messageType[0] == 'invalidUsername'}" class="alert alert-danger">
                             <span th:text="#{invalidUsernameMessage}">Default message if not found</span>
                         </div>
-=======
-              <!-- Change Username Form -->
+
+
+						<!-- At the top of the user settings -->
+						<h3 class="text-center"><span th:text="#{welcome} + ' ' + ${username}">User</span>!</h3>
+
+						
+                         <!-- Change Username Form -->
               <h4></h4>
               <h4 th:text="#{changeCreds.changePassword}">Change password</h4>
               <form action="api/v1/user/change-password-on-login" method="post">
@@ -58,40 +61,6 @@
               <script>
                 document.addEventListener("DOMContentLoaded", function() {
                   const form = document.querySelector('form[action="api/v1/user/change-password-on-login"]');
->>>>>>> cf4613d0
-
-						<!-- At the top of the user settings -->
-						<h3 class="text-center"><span th:text="#{welcome} + ' ' + ${username}">User</span>!</h3>
-
-						
-                        <!-- Change Username Form -->
-                        <h4></h4>
-                        <h4 th:text="#{changeCreds.changeUserAndPassword}">Change Username and password</h4>
-                        <form action="api/v1/user/change-username-and-password" method="post">
-                            <div class="mb-3">
-                                <label for="username" th:text="#{changeCreds.newUsername}">New Username</label>
-                                <input type="text" class="form-control" name="newUsername" id="username" th:placeholder="${username}" pattern="[a-zA-Z0-9]+" title="Username must only contain letters and numbers and no spaces or special characters">
-                            </div>
-                            <div class="mb-3">
-                                <label for="password" th:text="#{changeCreds.oldPassword}">Old Password</label>
-                                <input type="password" class="form-control" name="password" id="password"  th:placeholder="#{changeCreds.oldPassword}">
-                            </div>
-                            <div class="mb-3">
-                                <label for="newPassword" th:text="#{changeCreds.newPassword}">New Password</label>
-                                <input type="password" class="form-control" name="newPassword" id="newPassword" th:placeholder="#{changeCreds.newPassword}">
-                            </div>
-                            <div class="mb-3">
-                                <label for="confirmNewPassword" th:text="#{account.confirmNewPassword}">Confirm New Password</label>
-                                <input type="password" class="form-control" name="confirmNewPassword" id="confirmNewPassword" th:placeholder="#{account.confirmNewPassword}">
-                            </div>
-                            <div class="mb-3">
-                                <button type="submit" class="btn btn-primary" th:text="#{changeCreds.submit}">Change credentials!</button>
-                            </div>
-                        </form>
-						
-			<script>
-			document.addEventListener("DOMContentLoaded", function() {
-		        const form = document.querySelector('form[action="api/v1/user/change-username-and-password"]');
 		        
 		        form.addEventListener('submit', function(event) {
 		            const newPassword = document.getElementById('newPassword').value;
