--- conflicted
+++ resolved
@@ -68,11 +68,7 @@
     fileInput.addEventListener("change", async function () {
       console.log("loading pdf");
 
-<<<<<<< HEAD
-      document.querySelector("#editSection").style.display = "";
-=======
       document.querySelector("#editSection").style.display = "block";
->>>>>>> b92bcfe9
 
       const existingPreview = document.getElementById("pdf-preview");
       if (existingPreview) {
