--- conflicted
+++ resolved
@@ -79,7 +79,6 @@
           <div class="feature-rows">
           <div id="groupOrganize" class="feature-group">
             <div
-<<<<<<< HEAD
               th:replace="~{fragments/featureGroupHeader :: featureGroupHeader(groupTitle=#{navbar.sections.organize})}">
             </div>
             <div class="feature-group-container">
@@ -94,24 +93,6 @@
               th:replace="~{fragments/navbarEntry :: navbarEntry ('split-pdfs', 'cut', 'home.split.title', 'home.split.desc', 'split.tags', 'organize')}"></div>
               <div
               th:replace="~{fragments/navbarEntry :: navbarEntry('rotate-pdf', 'rotate_right', 'home.rotate.title', 'home.rotate.desc', 'rotate.tags', 'organize')}">
-=======
-              th:replace="~{fragments/featureGroupHeader :: featureGroupHeader(groupTitle=#{navbar.sections.popular})}">
-            </div>
-            <div class="feature-group-container">
-              <div
-                th:replace="~{fragments/card :: card(id='view-pdf', cardTitle=#{home.viewPdf.title}, cardText=#{home.viewPdf.desc}, cardLink='view-pdf', toolIcon='menu_book', tags=#{viewPdf.tags}, toolGroup='other')}">
-              </div>
-
-              <div
-                th:replace="~{fragments/card :: card(id='multi-tool', cardTitle=#{home.multiTool.title}, cardText=#{home.multiTool.desc}, cardLink='multi-tool', toolIcon='construction', tags=#{multiTool.tags}, toolGroup='organize')}">
-              </div>
-              <div
-                th:replace="~{fragments/card :: card(id='pipeline', cardTitle=#{home.pipeline.title}, cardText=#{home.pipeline.desc}, cardLink='pipeline', toolIcon='family_history', tags=#{pipeline.tags}, toolGroup='advance')}">
-              </div>
-              <div
-                th:replace="~{fragments/card :: card(id='compress-pdf', cardTitle=#{home.compressPdfs.title}, cardText=#{home.compressPdfs.desc}, cardLink='compress-pdf', toolIcon='zoom_in_map', tags=#{compressPdfs.tags}, toolGroup='advance')}">
-              </div>
->>>>>>> 2241e2c1
             </div>
             <div
               th:replace="~{fragments/navbarEntry :: navbarEntry('crop', 'crop', 'home.crop.title', 'home.crop.desc', 'crop.tags', 'organize')}">
@@ -134,43 +115,6 @@
             <div
               th:replace="~{fragments/navbarEntry :: navbarEntry('pdf-to-single-page', 'looks_one', 'home.PdfToSinglePage.title', 'home.PdfToSinglePage.desc', 'PdfToSinglePage.tags', 'organize')}">
             </div>
-<<<<<<< HEAD
-=======
-            <div class="feature-group-container">
-              <div
-                th:replace="~{fragments/card :: card(id='multi-tool', cardTitle=#{home.multiTool.title}, cardText=#{home.multiTool.desc}, cardLink='multi-tool', toolIcon='construction', tags=#{multiTool.tags}, toolGroup='organize')}">
-              </div>
-              <div
-                th:replace="~{fragments/card :: card(id='merge-pdfs', cardTitle=#{home.merge.title}, cardText=#{home.merge.desc}, cardLink='merge-pdfs', toolIcon='add_to_photos', tags=#{merge.tags}, toolGroup='organize')}">
-              </div>
-              <div
-                th:replace="~{fragments/card :: card(id='split-pdfs', cardTitle=#{home.split.title}, cardText=#{home.split.desc}, cardLink='split-pdfs', toolIcon='cut', tags=#{split.tags}, toolGroup='organize')}">
-              </div>
-              <div
-                th:replace="~{fragments/card :: card(id='rotate-pdf', cardTitle=#{home.rotate.title}, cardText=#{home.rotate.desc}, cardLink='rotate-pdf', toolIcon='rotate_right', tags=#{rotate.tags}, toolGroup='organize')}">
-              </div>
-              <div
-                th:replace="~{fragments/card :: card(id='crop', cardTitle=#{home.crop.title}, cardText=#{home.crop.desc}, cardLink='crop', toolIcon='crop', tags=#{crop.tags}, toolGroup='organize')}">
-              </div>
-              <div
-                th:replace="~{fragments/card :: card(id='pdf-organizer', cardTitle=#{home.pdfOrganiser.title}, cardText=#{home.pdfOrganiser.desc}, cardLink='pdf-organizer', toolIcon='format_list_bulleted', tags=#{pdfOrganiser.tags}, toolGroup='organize')}">
-              </div>
-              <div
-                th:replace="~{fragments/card :: card(id='remove-pages', cardTitle=#{home.removePages.title}, cardText=#{home.removePages.desc}, cardLink='remove-pages', toolIcon='delete', tags=#{removePages.tags}, toolGroup='organize')}">
-              </div>
-              <div
-                th:replace="~{fragments/card :: card(id='multi-page-layout', cardTitle=#{home.pageLayout.title}, cardText=#{home.pageLayout.desc}, cardLink='multi-page-layout', toolIcon='dashboard', tags=#{pageLayout.tags}, toolGroup='organize')}">
-              </div>
-              <div
-                th:replace="~{fragments/card :: card(id='scale-pages', cardTitle=#{home.scalePages.title}, cardText=#{home.scalePages.desc}, cardLink='scale-pages', toolIcon='fullscreen', tags=#{scalePages.tags}, toolGroup='organize')}">
-              </div>
-              <div
-                th:replace="~{fragments/card :: card(id='extract-page', cardTitle=#{home.extractPage.title}, cardText=#{home.extractPage.desc}, cardLink='extract-page', toolIcon='upload', tags=#{extractPage.tags}, toolGroup='organize')}">
-              </div>
-              <div
-                th:replace="~{fragments/card :: card(id='pdf-to-single-page', cardTitle=#{home.PdfToSinglePage.title}, cardText=#{home.PdfToSinglePage.desc}, cardLink='pdf-to-single-page', toolIcon='looks_one', tags=#{PdfToSinglePage.tags}, toolGroup='organize')}">
-              </div>
->>>>>>> 2241e2c1
             </div>
           </div>
           <div id="groupConvert" style="display: flex;
@@ -184,7 +128,6 @@
             </div>
             <div class="feature-group-container">
               <div
-<<<<<<< HEAD
               th:replace="~{fragments/navbarEntry :: navbarEntry('img-to-pdf', 'image', 'home.imageToPdf.title', 'home.imageToPdf.desc', 'imageToPdf.tags', 'image')}">
             </div>
             <div
@@ -202,25 +145,6 @@
             <div
               th:replace="~{fragments/navbarEntry :: navbarEntry('book-to-pdf', 'book', 'home.BookToPDF.title', 'home.BookToPDF.desc', 'BookToPDF.tags', 'convert')}">
             </div>
-=======
-                th:replace="~{fragments/card :: card(id='img-to-pdf', cardTitle=#{home.imageToPdf.title}, cardText=#{home.imageToPdf.desc}, cardLink='picture_as_pdf', toolIcon='picture_as_pdf', tags=#{imageToPdf.tags}, toolGroup='image')}">
-              </div>
-              <div
-                th:replace="~{fragments/card :: card(id='file-to-pdf', cardTitle=#{home.fileToPDF.title}, cardText=#{home.fileToPDF.desc}, cardLink='file-to-pdf', toolIcon='draft', tags=#{fileToPDF.tags}, toolGroup='convert')}">
-              </div>
-              <div
-                th:replace="~{fragments/card :: card(id='url-to-pdf', cardTitle=#{home.URLToPDF.title}, cardText=#{home.URLToPDF.desc}, cardLink='url-to-pdf', toolIcon='link', tags=#{URLToPDF.tags}, toolGroup='convert')}">
-              </div>
-              <div
-                th:replace="~{fragments/card :: card(id='html-to-pdf', cardTitle=#{home.HTMLToPDF.title}, cardText=#{home.HTMLToPDF.desc}, cardLink='html-to-pdf', toolIcon='html', tags=#{HTMLToPDF.tags}, toolGroup='convert')}">
-              </div>
-              <div
-                th:replace="~{fragments/card :: card(id='markdown-to-pdf', cardTitle=#{home.MarkdownToPDF.title}, cardText=#{home.MarkdownToPDF.desc}, cardLink='markdown-to-pdf', toolIcon='markdown', tags=#{MarkdownToPDF.tags}, toolGroup='convert')}">
-              </div>
-              <div
-                th:replace="~{fragments/card :: card(id='book-to-pdf', cardTitle=#{home.BookToPDF.title}, cardText=#{home.BookToPDF.desc}, cardLink='book-to-pdf', toolIcon='book', tags=#{BookToPDF.tags}, toolGroup='convert')}">
-              </div>
->>>>>>> 2241e2c1
             </div>
           </div>
           <div id="groupConvertFrom" class="feature-group">
@@ -229,7 +153,6 @@
             </div>
             <div class="feature-group-container">
               <div
-<<<<<<< HEAD
               th:replace="~{fragments/navbarEntry :: navbarEntry('pdf-to-img', 'image', 'home.pdfToImage.title', 'home.pdfToImage.desc', 'pdfToImage.tags', 'image')}">
             </div>
             <div
@@ -256,34 +179,6 @@
             <div
               th:replace="~{fragments/navbarEntry :: navbarEntry('pdf-to-book', 'book', 'home.PDFToBook.title', 'home.PDFToBook.desc', 'PDFToBook.tags', 'convert')}">
             </div>
-=======
-                th:replace="~{fragments/card :: card(id='pdf-to-img', cardTitle=#{home.pdfToImage.title}, cardText=#{home.pdfToImage.desc}, cardLink='pdf-to-img', toolIcon='photo_library', tags=#{pdfToImage.tags}, toolGroup='image')}">
-              </div>
-              <div
-                th:replace="~{fragments/card :: card(id='pdf-to-pdfa', cardTitle=#{home.pdfToPDFA.title}, cardText=#{home.pdfToPDFA.desc}, cardLink='pdf-to-pdfa', toolIcon='picture_as_pdf', tags=#{pdfToPDFA.tags}, toolGroup='convert')}">
-              </div>
-              <div
-                th:replace="~{fragments/card :: card(id='pdf-to-word', cardTitle=#{home.PDFToWord.title}, cardText=#{home.PDFToWord.desc}, cardLink='pdf-to-word', toolIcon='description', tags=#{PDFToWord.tags}, toolGroup='word')}">
-              </div>
-              <div
-                th:replace="~{fragments/card :: card(id='pdf-to-presentation', cardTitle=#{home.PDFToPresentation.title}, cardText=#{home.PDFToPresentation.desc}, cardLink='pdf-to-presentation', toolIcon='slideshow', tags=#{PDFToPresentation.tags}, toolGroup='ppt')}">
-              </div>
-              <div
-                th:replace="~{fragments/card :: card(id='pdf-to-text', cardTitle=#{home.PDFToText.title}, cardText=#{home.PDFToText.desc}, cardLink='pdf-to-text', toolIcon='text_fields', tags=#{PDFToText.tags}, toolGroup='convert')}">
-              </div>
-              <div
-                th:replace="~{fragments/card :: card(id='pdf-to-html', cardTitle=#{home.PDFToHTML.title}, cardText=#{home.PDFToHTML.desc}, cardLink='pdf-to-html', toolIcon='html', tags=#{PDFToHTML.tags}, toolGroup='convert')}">
-              </div>
-              <div
-                th:replace="~{fragments/card :: card(id='pdf-to-xml', cardTitle=#{home.PDFToXML.title}, cardText=#{home.PDFToXML.desc}, cardLink='pdf-to-xml', toolIcon='code', tags=#{PDFToXML.tags}, toolGroup='convert')}">
-              </div>
-              <div
-                th:replace="~{fragments/card :: card(id='pdf-to-csv', cardTitle=#{home.tableExtraxt.title}, cardText=#{home.tableExtraxt.desc}, cardLink='pdf-to-csv', toolIcon='csv', tags=#{tableExtraxt.tags}, toolGroup='convert')}">
-              </div>
-              <div
-                th:replace="~{fragments/card :: card(id='pdf-to-book', cardTitle=#{home.PDFToBook.title}, cardText=#{home.PDFToBook.desc}, cardLink='pdf-to-book', toolIcon='book', tags=#{PDFToBook.tags}, toolGroup='convert')}">
-              </div>
->>>>>>> 2241e2c1
             </div>
           </div>
         </div>
@@ -293,7 +188,6 @@
             </div>
             <div class="feature-group-container">
               <div
-<<<<<<< HEAD
               th:replace="~{fragments/navbarEntry :: navbarEntry('add-password', 'lock', 'home.addPassword.title', 'home.addPassword.desc', 'addPassword.tags', 'security')}">
             </div>
             <div
@@ -328,43 +222,6 @@
       <div
         th:replace="~{fragments/navbarEntry :: navbarEntry('add-watermark', 'water_drop', 'home.watermark.title', 'home.watermark.desc', 'watermark.tags', 'security')}">
       </div>
-=======
-                th:replace="~{fragments/card :: card(id='add-password', cardTitle=#{home.addPassword.title}, cardText=#{home.addPassword.desc}, cardLink='add-password', toolIcon='lock', tags=#{addPassword.tags}, toolGroup='security')}">
-              </div>
-              <div
-                th:replace="~{fragments/card :: card(id='remove-password', cardTitle=#{home.removePassword.title}, cardText=#{home.removePassword.desc}, cardLink='remove-password', toolIcon='lock_open_right', tags=#{removePassword.tags}, toolGroup='security')}">
-              </div>
-              <div
-                th:replace="~{fragments/card :: card(id='change-permissions', cardTitle=#{home.permissions.title}, cardText=#{home.permissions.desc}, cardLink='change-permissions', toolIcon='encrypted', tags=#{permissions.tags}, toolGroup='security')}">
-              </div>
-              <div
-                th:replace="~{fragments/card :: card(id='sign', cardTitle=#{home.sign.title}, cardText=#{home.sign.desc}, cardLink='sign', toolIcon='signature', tags=#{sign.tags}, toolGroup='sign')}">
-              </div>
-              <div
-                th:replace="~{fragments/card :: card(id='cert-sign', cardTitle=#{home.certSign.title}, cardText=#{home.certSign.desc}, cardLink='cert-sign', toolIcon='workspace_premium', tags=#{certSign.tags}, toolGroup='security')}">
-              </div>
-              <div
-                th:replace="~{fragments/card :: card(id='validate-signature', cardTitle=#{home.validateSignature.title}, cardText=#{home.validateSignature.desc}, cardLink='validate-signature', toolIcon='verified', tags=#{validateSignature.tags}, toolGroup='security')}">
-              </div>
-              <div
-                th:replace="~{fragments/card :: card(id='remove-cert-sign', cardTitle=#{home.removeCertSign.title}, cardText=#{home.removeCertSign.desc}, cardLink='remove-cert-sign', toolIcon='remove_moderator', tags=#{removeCertSign.tags}, toolGroup='security')}">
-              </div>
-              <div
-                th:replace="~{fragments/card :: card(id='sanitize-pdf', cardTitle=#{home.sanitizePdf.title}, cardText=#{home.sanitizePdf.desc}, cardLink='sanitize-pdf', toolIcon='sanitizer', tags=#{sanitizePdf.tags}, toolGroup='security')}">
-              </div>
-              <div
-                th:replace="~{fragments/card :: card(id='auto-redact', cardTitle=#{home.autoRedact.title}, cardText=#{home.autoRedact.desc}, cardLink='auto-redact', toolIcon='ink_eraser', tags=#{autoRedact.tags}, toolGroup='security')}">
-              </div>
-              <div
-                th:replace="~{fragments/card :: card(id='redact', cardTitle=#{home.redact.title}, cardText=#{home.redact.desc}, cardLink='redact', toolIcon='playlist_remove', tags=#{redact.tags}, toolGroup='security')}">
-              </div>
-              <div
-                th:replace="~{fragments/card :: card(id='stamp', cardTitle=#{home.AddStampRequest.title}, cardText=#{home.AddStampRequest.desc}, cardLink='stamp', toolIcon='approval', tags=#{AddStampRequest.tags}, toolGroup='security')}">
-              </div>
-              <div
-                th:replace="~{fragments/card :: card(id='add-watermark', cardTitle=#{home.watermark.title}, cardText=#{home.watermark.desc}, cardLink='add-watermark', toolIcon='water_drop', tags=#{watermark.tags}, toolGroup='security')}">
-              </div>
->>>>>>> 2241e2c1
             </div>
           </div>
 
@@ -373,7 +230,6 @@
             </div>
             <div class="feature-group-container">
               <div
-<<<<<<< HEAD
               th:replace="~{fragments/navbarEntry :: navbarEntry('view-pdf', 'menu_book', 'home.viewPdf.title', 'home.viewPdf.desc', 'viewPdf.tags', 'other')}">
             </div>
             <div
@@ -412,48 +268,6 @@
             <div
               th:replace="~{fragments/navbarEntry :: navbarEntry('replace-color-pdf', 'format_color_fill', 'home.replaceColorPdf.title', 'home.replaceColorPdf.desc', 'replaceColorPdf.tags', 'other')}">
             </div>
-=======
-                th:replace="~{fragments/card :: card(id='view-pdf', cardTitle=#{home.viewPdf.title}, cardText=#{home.viewPdf.desc}, cardLink='view-pdf', toolIcon='menu_book', tags=#{viewPdf.tags}, toolGroup='other')}">
-              </div>
-              <div
-                th:replace="~{fragments/card :: card(id='add-page-numbers', cardTitle=#{home.add-page-numbers.title}, cardText=#{home.add-page-numbers.desc}, cardLink='add-page-numbers', toolIcon='123', tags=#{add-page-numbers.tags}, toolGroup='other')}">
-              </div>
-              <div
-                th:replace="~{fragments/card :: card(id='add-image', cardTitle=#{home.addImage.title}, cardText=#{home.addImage.desc}, cardLink='add-image', toolIcon='add_photo_alternate', tags=#{addImage.tags}, toolGroup='other')}">
-              </div>
-
-              <div
-                th:replace="~{fragments/card :: card(id='change-metadata', cardTitle=#{home.changeMetadata.title}, cardText=#{home.changeMetadata.desc}, cardLink='change-metadata', toolIcon='assignment', tags=#{changeMetadata.tags}, toolGroup='other')}">
-              </div>
-              <div
-                th:replace="~{fragments/card :: card(id='ocr-pdf', cardTitle=#{home.ocr.title}, cardText=#{home.ocr.desc}, cardLink='ocr-pdf', toolIcon='quick_reference_all', tags=#{ocr.tags}, toolGroup='other')}">
-              </div>
-              <div
-                th:replace="~{fragments/card :: card(id='extract-images', cardTitle=#{home.extractImages.title}, cardText=#{home.extractImages.desc}, cardLink='extract-images', toolIcon='wallpaper', tags=#{extractImages.tags}, toolGroup='other')}">
-              </div>
-              <div
-                th:replace="~{fragments/card :: card(id='flatten', cardTitle=#{home.flatten.title}, cardText=#{home.flatten.desc}, cardLink='flatten', toolIcon='layers_clear', tags=#{flatten.tags}, toolGroup='other')}">
-              </div>
-              <div
-                th:replace="~{fragments/card :: card(id='remove-blanks', cardTitle=#{home.removeBlanks.title}, cardText=#{home.removeBlanks.desc}, cardLink='remove-blanks', toolIcon='scan_delete', tags=#{removeBlanks.tags}, toolGroup='other')}">
-              </div>
-              <div
-                th:replace="~{fragments/card :: card(id='remove-annotations', cardTitle=#{home.removeAnnotations.title}, cardText=#{home.removeAnnotations.desc}, cardLink='remove-annotations', toolIcon='thread_unread', tags=#{removeAnnotations.tags}, toolGroup='other')}">
-              </div>
-              <div
-                th:replace="~{fragments/card :: card(id='compare', cardTitle=#{home.compare.title}, cardText=#{home.compare.desc}, cardLink='compare', toolIcon='compare', tags=#{compare.tags}, toolGroup='other')}">
-              </div>
-              <div
-                th:replace="~{fragments/card :: card(id='get-info-on-pdf', cardTitle=#{home.getPdfInfo.title}, cardText=#{home.getPdfInfo.desc}, cardLink='get-info-on-pdf', toolIcon='info', tags=#{getPdfInfo.tags}, toolGroup='other')}">
-              </div>
-              <div
-                th:replace="~{fragments/card :: card(id='remove-image-pdf', cardTitle=#{home.removeImagePdf.title}, cardText=#{home.removeImagePdf.desc}, cardLink='remove-image-pdf', toolIcon='remove_selection', tags=#{removeImagePdf.tags}, toolGroup='other')}">
-              </div>
-              <div
-                th:replace="~{fragments/card :: card(id='replace-color-pdf', cardTitle=#{home.replaceColorPdf.title}, cardText=#{home.replaceColorPdf.desc}, cardLink='replace-and-invert-color-pdf', toolIcon='format_color_fill', tags=#{replaceColorPdf.tags}, toolGroup='other')}">
-              </div>
-
->>>>>>> 2241e2c1
             </div>
           </div>
           <div id="groupAdvanced" class="feature-group">
@@ -462,7 +276,6 @@
             </div>
             <div class="feature-group-container">
               <div
-<<<<<<< HEAD
               th:replace="~{fragments/navbarEntry :: navbarEntry('pipeline', 'family_history', 'home.pipeline.title', 'home.pipeline.desc', 'pipeline.tags', 'advance')}">
             </div>
             <div
@@ -498,43 +311,6 @@
             <div
               th:replace="~{fragments/navbarEntry :: navbarEntry('split-pdf-by-chapters', 'book', 'home.splitPdfByChapters.title', 'home.splitPdfByChapters.desc', 'splitPdfByChapters.tags', 'advance')}">
             </div>
-=======
-                th:replace="~{fragments/card :: card(id='pipeline', cardTitle=#{home.pipeline.title}, cardText=#{home.pipeline.desc}, cardLink='pipeline', toolIcon='family_history', tags=#{pipeline.tags}, toolGroup='advance')}">
-              </div>
-              <div
-                th:replace="~{fragments/card :: card(id='adjust-contrast', cardTitle=#{home.adjust-contrast.title}, cardText=#{home.adjust-contrast.desc}, cardLink='adjust-contrast', toolIcon='palette', tags=#{adjust-contrast.tags}, toolGroup='advance')}">
-              </div>
-              <div
-                th:replace="~{fragments/card :: card(id='compress-pdf', cardTitle=#{home.compressPdfs.title}, cardText=#{home.compressPdfs.desc}, cardLink='compress-pdf', toolIcon='zoom_in_map', tags=#{compressPdfs.tags}, toolGroup='advance')}">
-              </div>
-              <div
-                th:replace="~{fragments/card :: card(id='extract-image-scans', cardTitle=#{home.ScannerImageSplit.title}, cardText=#{home.ScannerImageSplit.desc}, cardLink='extract-image-scans', toolIcon='scanner', tags=#{ScannerImageSplit.tags}, toolGroup='advance')}">
-              </div>
-              <div
-                th:replace="~{fragments/card :: card(id='repair', cardTitle=#{home.repair.title}, cardText=#{home.repair.desc}, cardLink='repair', toolIcon='build', tags=#{repair.tags}, toolGroup='advance')}">
-              </div>
-              <div
-                th:replace="~{fragments/card :: card(id='auto-rename', cardTitle=#{home.auto-rename.title}, cardText=#{home.auto-rename.desc}, cardLink='auto-rename', toolIcon='text_fields_alt', tags=#{auto-rename.tags}, toolGroup='advance')}">
-              </div>
-              <div
-                th:replace="~{fragments/card :: card(id='auto-split-pdf', cardTitle=#{home.autoSplitPDF.title}, cardText=#{home.autoSplitPDF.desc}, cardLink='auto-split-pdf', toolIcon='cut', tags=#{autoSplitPDF.tags}, toolGroup='advance')}">
-              </div>
-              <div
-                th:replace="~{fragments/card :: card(id='show-javascript', cardTitle=#{home.showJS.title}, cardText=#{home.showJS.desc}, cardLink='show-javascript', toolIcon='javascript', tags=#{showJS.tags}, toolGroup='advance')}">
-              </div>
-              <div
-                th:replace="~{fragments/card :: card(id='split-by-size-or-count', cardTitle=#{home.autoSizeSplitPDF.title}, cardText=#{home.autoSizeSplitPDF.desc}, cardLink='split-by-size-or-count', toolIcon='vertical_split', tags=#{autoSizeSplitPDF.tags}, toolGroup='advance')}">
-              </div>
-              <div
-                th:replace="~{fragments/card :: card(id='overlay-pdf', cardTitle=#{home.overlay-pdfs.title}, cardText=#{home.overlay-pdfs.desc}, cardLink='overlay-pdf', toolIcon='layers', tags=#{overlay-pdfs.tags}, toolGroup='advance')}">
-              </div>
-              <div
-                th:replace="~{fragments/card :: card(id='split-pdf-by-sections', cardTitle=#{home.split-by-sections.title}, cardText=#{home.split-by-sections.desc}, cardLink='split-pdf-by-sections', toolIcon='grid_on', tags=#{split-by-sections.tags}, toolGroup='advance')}">
-              </div>
-              <div
-                th:replace="~{fragments/card :: card(id='split-pdf-by-chapters', cardTitle=#{home.splitPdfByChapters.title}, cardText=#{home.splitPdfByChapters.desc}, cardLink='split-pdf-by-chapters', toolIcon='book', tags=#{splitPdfByChapters.tags}, toolGroup='advance')}">
-              </div>
->>>>>>> 2241e2c1
             </div>
           </div>
         </div>
