--- conflicted
+++ resolved
@@ -92,11 +92,7 @@
           const downloadCompleteText = /*[[#{downloadComplete}]]*/ 'Download Complete';
           window.downloadCompleteText = downloadCompleteText;
           // Create the 'show-game-btn' button
-<<<<<<< HEAD
-          var gameButton = $('<button type="button" class="btn btn-primary" id="show-game-btn" style="display:none;">' + boredWaitingText + '</button><br>');
-=======
           var gameButton = $('<button type="button" class="btn btn-primary" id="show-game-btn" style="display:none;">' + boredWaitingText + '</button>');
->>>>>>> db563c76
 
           // Insert the 'show-game-btn' just above the submit button
           submitButton.before(gameButton);
