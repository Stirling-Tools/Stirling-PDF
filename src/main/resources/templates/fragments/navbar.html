--- conflicted
+++ resolved
@@ -360,11 +360,7 @@
             <div class="dropdown-menu dropdown-menu-tp" aria-labelledby="searchDropdown">
               <div class="dropdown-menu-wrapper px-xl-2 px-2">
                 <form th:action="@{''}" class="d-flex p-2 search-form" id="searchForm">
-<<<<<<< HEAD
-                  <input class="form-control search-input" type="search" placeholder="Search" aria-label="Search" id="navbarSearchInput">
-=======
                   <input class="form-control search-input" type="search" th:placeholder="#{navbar.search}" aria-label="Search" id="navbarSearchInput">
->>>>>>> ef18b178
                 </form>
                 <!-- Search Results -->
                 <div id="searchResults" class="search-results scrollable-y dropdown-mw-20"></div>
