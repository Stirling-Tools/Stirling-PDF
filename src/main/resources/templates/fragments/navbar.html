<div th:fragment="navbar" class="mx-auto">
          <script src="js/languageSelection.js"></script>
          <script th:inline="javascript">
            const currentVersion = /*[[${@appVersion}]]*/ '';
            const noFavourites = /*[[#{noFavourites}]]*/ '';
            const updateAvailable =  /*[[#{settings.updateAvailable}]]*/ '';
          </script>
          <script th:src="@{js/githubVersion.js}"></script>
          <nav class="navbar navbar-expand-lg navbar-light bg-light">
            <div class="container ">
              <a class="navbar-brand" href="#" th:href="@{/}" style="display: flex;">
                <img class="main-icon" src="favicon.svg?v=2" alt="icon">
                <span class="icon-text" th:text="${@navBarText}"></span>
              </a>
              <button class="navbar-toggler" type="button" data-bs-toggle="collapse" data-bs-target="#navbarNav" aria-controls="navbarNav" aria-expanded="false" aria-label="Toggle navigation">
                <span class="navbar-toggler-icon"></span>
              </button>
              <div class="collapse navbar-collapse" id="navbarNav">
                <ul class="navbar-nav me-auto flex-nowrap">
                  <li class="nav-item">
                    <a class="nav-link" href="#" th:href="@{multi-tool}" th:classappend="${currentPage}=='multi-tool' ? 'active' : ''" th:title="#{home.multiTool.desc}">
                      <img class="icon" src="images/tools.svg" alt="icon">
                      <span class="icon-text" th:text="#{home.multiTool.title}"></span>
                    </a>
                  </li>
                  <li class="nav-item nav-item-separator"></li>
                  <li class="nav-item">
                    <a class="nav-link" href="#" th:href="@{pipeline}" th:classappend="${currentPage}=='pipeline' ? 'active' : ''" th:title="#{home.pipeline.desc}">
                      <img class="icon" src="images/pipeline.svg" alt="icon">
                      <span class="icon-text" th:text="#{home.pipeline.title}"></span>
                    </a>
                  </li>
                  <li class="nav-item nav-item-separator"></li>
                  <li class="nav-item dropdown" th:classappend="${currentPage}=='remove-pages' OR ${currentPage}=='merge-pdfs' OR ${currentPage}=='split-pdfs' OR ${currentPage}=='crop' OR ${currentPage}=='adjust-contrast' OR ${currentPage}=='pdf-organizer' OR ${currentPage}=='rotate-pdf' OR ${currentPage}=='multi-page-layout' OR ${currentPage}=='scale-pages' OR ${currentPage}=='auto-split-pdf' OR ${currentPage}=='extract-page' OR ${currentPage}=='pdf-to-single-page' ? 'active' : ''">
                    <a class="nav-link dropdown-toggle" id="navbarDropdown-1" href="#" role="button" data-bs-toggle="dropdown" aria-haspopup="true" aria-expanded="false">
                      <img class="icon" src="images/file-earmark-pdf.svg" alt="icon">
                      <span class="icon-text" th:text="#{navbar.pageOps}"></span>
                    </a>
                    <div class="dropdown-menu" aria-labelledby="navbarDropdown-1">
                      <!-- Existing menu items -->
                      <div th:replace="~{fragments/navbarEntry :: navbarEntry ('merge-pdfs', 'images/union.svg', 'home.merge.title', 'home.merge.desc', 'merge.tags')}"></div>
                      <div th:replace="~{fragments/navbarEntry :: navbarEntry ('split-pdfs', 'images/layout-split.svg', 'home.split.title', 'home.split.desc', 'split.tags')}"></div>
                      <div th:replace="~{fragments/navbarEntry :: navbarEntry ('pdf-organizer', 'images/sort-numeric-down.svg', 'home.pdfOrganiser.title', 'home.pdfOrganiser.desc', 'pdfOrganiser.tags')}"></div>
                      <div th:replace="~{fragments/navbarEntry :: navbarEntry ('rotate-pdf', 'images/arrow-clockwise.svg', 'home.rotate.title', 'home.rotate.desc', 'rotate.tags')}"></div>
                      <div th:replace="~{fragments/navbarEntry :: navbarEntry ('remove-pages', 'images/file-earmark-x.svg', 'home.removePages.title', 'home.removePages.desc', 'removePages.tags')}"></div>
                      <div th:replace="~{fragments/navbarEntry :: navbarEntry ('multi-page-layout', 'images/page-layout.svg', 'home.pageLayout.title', 'home.pageLayout.desc', 'pageLayout.tags')}"></div>
                      <div th:replace="~{fragments/navbarEntry :: navbarEntry ('scale-pages', 'images/scale-pages.svg', 'home.scalePages.title', 'home.scalePages.desc', 'scalePages.tags')}"></div>
                      <div th:replace="~{fragments/navbarEntry :: navbarEntry ('auto-split-pdf', 'images/layout-split.svg', 'home.autoSplitPDF.title', 'home.autoSplitPDF.desc', 'autoSplitPDF.tags')}"></div>
                      <div th:replace="~{fragments/navbarEntry :: navbarEntry ('adjust-contrast', 'images/adjust-contrast.svg', 'home.adjust-contrast.title', 'home.adjust-contrast.desc', 'adjust-contrast.tags')}"></div>
                      <div th:replace="~{fragments/navbarEntry :: navbarEntry ('crop', 'images/crop.svg', 'home.crop.title', 'home.crop.desc', 'crop.tags')}"></div>
                      <div th:replace="~{fragments/navbarEntry :: navbarEntry ('extract-page', 'images/extract.svg', 'home.extractPage.title', 'home.extractPage.desc', 'extractPage.tags')}"></div>
                      <div th:replace="~{fragments/navbarEntry :: navbarEntry ('pdf-to-single-page', 'images/single-page.svg', 'home.PdfToSinglePage.title', 'home.PdfToSinglePage.desc', 'PdfToSinglePage.tags')}"></div>
                      <div th:replace="~{fragments/navbarEntry :: navbarEntry ('split-by-size-or-count', 'images/layout-split.svg', 'home.autoSizeSplitPDF.title', 'home.autoSizeSplitPDF.desc', 'autoSizeSplitPDF.tags')}"></div>
                      <div th:replace="~{fragments/navbarEntry :: navbarEntry ('overlay-pdf', 'images/overlay.svg', 'home.overlay-pdfs.title', 'home.overlay-pdfs.desc', 'overlay-pdfs.tags')}"></div>
                      <div th:replace="~{fragments/navbarEntry :: navbarEntry ('split-pdf-by-sections', 'images/layout-split.svg', 'home.split-by-sections.title', 'home.split-by-sections.desc', 'split-by-sections.tags')}"></div>
                    </div>
                  </li>

                  <li class="nav-item nav-item-separator"></li>

                  <li class="nav-item dropdown" th:classappend="${currentPage}=='pdf-to-img' OR ${currentPage}=='img-to-pdf' OR ${currentPage}=='pdf-to-pdfa' OR ${currentPage}=='file-to-pdf' OR ${currentPage}=='xlsx-to-pdf' OR ${currentPage}=='pdf-to-word' OR ${currentPage}=='pdf-to-presentation' OR ${currentPage}=='pdf-to-text' OR ${currentPage}=='pdf-to-html' OR ${currentPage}=='pdf-to-xml' ? 'active' : ''">
                    <a class="nav-link dropdown-toggle" id="navbarDropdown-2" href="#" role="button" data-bs-toggle="dropdown" aria-haspopup="true" aria-expanded="false">
                      <img class="icon" src="images/arrow-left-right.svg" alt="icon" style="width: 16px; height: 16px; vertical-align: middle;">
                      <span class="icon-text" th:text="#{navbar.convert}"></span>
                    </a>
                    <div class="dropdown-menu" aria-labelledby="navbarDropdown-2">
                      <!-- Existing menu items -->
                      <div th:replace="~{fragments/navbarEntry :: navbarEntry ('img-to-pdf', 'images/image.svg', 'home.imageToPdf.title', 'home.imageToPdf.desc', 'imageToPdf.tags')}"></div>
                      <div th:replace="~{fragments/navbarEntry :: navbarEntry ('file-to-pdf', 'images/file.svg', 'home.fileToPDF.title', 'home.fileToPDF.desc', 'fileToPDF.tags')}"></div>
                      <div th:replace="~{fragments/navbarEntry :: navbarEntry ('html-to-pdf', 'images/html.svg', 'home.HTMLToPDF.title', 'home.HTMLToPDF.desc', 'HTMLToPDF.tags')}"></div>
                      <div th:replace="~{fragments/navbarEntry :: navbarEntry ('url-to-pdf', 'images/url.svg', 'home.URLToPDF.title', 'home.URLToPDF.desc', 'URLToPDF.tags')}"></div>
                      <div th:replace="~{fragments/navbarEntry :: navbarEntry ('markdown-to-pdf', 'images/markdown.svg', 'home.MarkdownToPDF.title', 'home.MarkdownToPDF.desc', 'MarkdownToPDF.tags')}"></div>
                      <div th:replace="~{fragments/navbarEntry :: navbarEntry ('book-to-pdf', 'images/book.svg', 'home.BookToPDF.title', 'home.BookToPDF.desc', 'BookToPDF.tags')}"></div>
                      <hr class="dropdown-divider">
                      <div th:replace="~{fragments/navbarEntry :: navbarEntry ('pdf-to-img', 'images/image.svg', 'home.pdfToImage.title', 'home.pdfToImage.desc', 'pdfToImage.tags')}"></div>
                      <div th:replace="~{fragments/navbarEntry :: navbarEntry ('pdf-to-word', 'images/file-earmark-word.svg', 'home.PDFToWord.title', 'home.PDFToWord.desc', 'PDFToWord.tags')}"></div>
                      <div th:replace="~{fragments/navbarEntry :: navbarEntry ('pdf-to-presentation', 'images/file-earmark-ppt.svg', 'home.PDFToPresentation.title', 'home.PDFToPresentation.desc', 'PDFToPresentation.tags')}"></div>
                      <div th:replace="~{fragments/navbarEntry :: navbarEntry ('pdf-to-text', 'images/filetype-txt.svg', 'home.PDFToText.title', 'home.PDFToText.desc', 'PDFToText.tags')}"></div>
                      <div th:replace="~{fragments/navbarEntry :: navbarEntry ('pdf-to-html', 'images/filetype-html.svg', 'home.PDFToHTML.title', 'home.PDFToHTML.desc', 'PDFToHTML.tags')}"></div>
                      <div th:replace="~{fragments/navbarEntry :: navbarEntry ('pdf-to-xml', 'images/filetype-xml.svg', 'home.PDFToXML.title', 'home.PDFToXML.desc', 'PDFToXML.tags')}"></div>
                      <div th:replace="~{fragments/navbarEntry :: navbarEntry ('pdf-to-pdfa', 'images/file-earmark-pdf.svg', 'home.pdfToPDFA.title', 'home.pdfToPDFA.desc', 'pdfToPDFA.tags')}"></div>
                      <div th:replace="~{fragments/navbarEntry :: navbarEntry ('pdf-to-csv', 'images/pdf-csv.svg', 'home.tableExtraxt.title', 'home.tableExtraxt.desc', 'pdfToPDFA.tags')}"></div>
                      <div th:replace="~{fragments/navbarEntry :: navbarEntry ('pdf-to-book', 'images/book.svg', 'home.PDFToBook.title', 'home.PDFToBook.desc', 'PDFToBook.tags')}"></div>
                    </div>
                  </li>

                  <li class="nav-item nav-item-separator"></li>

                  <li class="nav-item dropdown" th:classappend="${currentPage}=='add-password' OR ${currentPage}=='remove-password' OR ${currentPage}=='add-watermark' OR ${currentPage}=='cert-sign' OR ${currentPage}=='sanitize-pdf' ? 'active' : ''">
                    <a class="nav-link dropdown-toggle" id="navbarDropdown-3" href="#" role="button" data-bs-toggle="dropdown" aria-haspopup="true" aria-expanded="false">
                      <img class="icon" src="images/shield-check.svg" alt="icon" style="width: 16px; height: 16px; vertical-align: middle;"> <span class="icon-text" th:text="#{navbar.security}"></span>
                    </a>
                    <div class="dropdown-menu" aria-labelledby="navbarDropdown-3">
                      <div th:replace="~{fragments/navbarEntry :: navbarEntry ('add-password', 'images/lock.svg', 'home.addPassword.title', 'home.addPassword.desc', 'addPassword.tags')}"></div>
                      <div th:replace="~{fragments/navbarEntry :: navbarEntry ('remove-password', 'images/unlock.svg', 'home.removePassword.title', 'home.removePassword.desc', 'removePassword.tags')}"></div>
                      <div th:replace="~{fragments/navbarEntry :: navbarEntry ('change-permissions', 'images/shield-lock.svg', 'home.permissions.title', 'home.permissions.desc', 'permissions.tags')}"></div>
                      <div th:replace="~{fragments/navbarEntry :: navbarEntry ('add-watermark', 'images/droplet.svg', 'home.watermark.title', 'home.watermark.desc', 'watermark.tags')}"></div>
                      <div th:replace="~{fragments/navbarEntry :: navbarEntry ('cert-sign', 'images/award.svg', 'home.certSign.title', 'home.certSign.desc', 'certSign.tags')}"></div>
                      <div th:replace="~{fragments/navbarEntry :: navbarEntry ('sanitize-pdf', 'images/sanitize.svg', 'home.sanitizePdf.title', 'home.sanitizePdf.desc', 'sanitizePdf.tags')}"></div>
                      <div th:replace="~{fragments/navbarEntry :: navbarEntry ('auto-redact', 'images/eraser-fill.svg', 'home.autoRedact.title', 'home.autoRedact.desc', 'autoRedact.tags')}"></div>
                    </div>
                  </li>

                  <li class="nav-item nav-item-separator"></li>

                  <li class="nav-item dropdown" th:classappend="${currentPage}=='sign' OR ${currentPage}=='repair' OR ${currentPage}=='compare' OR ${currentPage}=='show-javascript' OR ${currentPage}=='flatten' OR ${currentPage}=='remove-blanks' OR ${currentPage}=='remove-annotations' OR ${currentPage}=='extract-image-scans' OR ${currentPage}=='change-metadata' OR ${currentPage}=='add-image' OR ${currentPage}=='ocr-pdf' OR ${currentPage}=='change-permissions' OR ${currentPage}=='extract-images' OR ${currentPage}=='compress-pdf' OR ${currentPage}=='add-page-numbers' OR ${currentPage}=='auto-rename' OR ${currentPage}=='get-info-on-pdf' ? 'active' : ''">
                    <a class="nav-link dropdown-toggle" id="navbarDropdown-4" href="#" role="button" data-bs-toggle="dropdown" aria-haspopup="true" aria-expanded="false">
                      <img class="icon" src="images/card-list.svg" alt="icon" style="width: 16px; height: 16px; vertical-align: middle;">
                      <span class="icon-text" th:text="#{navbar.other}"></span>
                    </a>
                    <div class="dropdown-menu" aria-labelledby="navbarDropdown-4">
                      <!--<div th:replace="~{fragments/navbarEntry :: navbarEntry ('pipeline', 'images/pipeline.svg', 'home.pipeline.title', 'home.pipeline.desc', 'pipeline.tags')}"></div> -->
                      <div th:replace="~{fragments/navbarEntry :: navbarEntry ('view-pdf', 'images/book-opened.svg', 'home.viewPdf.title', 'home.viewPdf.desc', 'viewPdf.tags')}"></div>
                      <div th:replace="~{fragments/navbarEntry :: navbarEntry ('ocr-pdf', 'images/search.svg', 'home.ocr.title', 'home.ocr.desc', 'ocr.tags')}"></div>
                      <div th:replace="~{fragments/navbarEntry :: navbarEntry ('add-image', 'images/file-earmark-richtext.svg', 'home.addImage.title', 'home.addImage.desc', 'addImage.tags')}"></div>
                      <div th:replace="~{fragments/navbarEntry :: navbarEntry ('compress-pdf', 'images/file-zip.svg', 'home.compressPdfs.title', 'home.compressPdfs.desc', 'compressPdfs.tags')}"></div>
                      <div th:replace="~{fragments/navbarEntry :: navbarEntry ('extract-images', 'images/images.svg', 'home.extractImages.title', 'home.extractImages.desc', 'extractImages.tags')}"></div>
                      <div th:replace="~{fragments/navbarEntry :: navbarEntry ('change-metadata', 'images/clipboard-data.svg', 'home.changeMetadata.title', 'home.changeMetadata.desc', 'changeMetadata.tags')}"></div>
                      <div th:replace="~{fragments/navbarEntry :: navbarEntry ('extract-image-scans', 'images/scanner.svg', 'home.ScannerImageSplit.title', 'home.ScannerImageSplit.desc', 'ScannerImageSplit.tags')}"></div>
                      <div th:replace="~{fragments/navbarEntry :: navbarEntry ('sign', 'images/sign.svg', 'home.sign.title', 'home.sign.desc', 'sign.tags')}"></div>
                      <div th:replace="~{fragments/navbarEntry :: navbarEntry ('flatten', 'images/flatten.svg', 'home.flatten.title', 'home.flatten.desc', 'flatten.tags')}"></div>
                      <div th:replace="~{fragments/navbarEntry :: navbarEntry ('repair', 'images/wrench.svg', 'home.repair.title', 'home.repair.desc', 'repair.tags')}"></div>
                      <div th:replace="~{fragments/navbarEntry :: navbarEntry ('remove-blanks', 'images/blank-file.svg', 'home.removeBlanks.title', 'home.removeBlanks.desc', 'removeBlanks.tags')}"></div>
                      <div th:replace="~{fragments/navbarEntry :: navbarEntry ('remove-annotations', 'images/no-chat.svg', 'home.removeAnnotations.title', 'home.removeAnnotations.desc', 'removeAnnotations.tags')}"></div>
                      <div th:replace="~{fragments/navbarEntry :: navbarEntry ('compare', 'images/scales.svg', 'home.compare.title', 'home.compare.desc', 'compare.tags')}"></div>
                      <div th:replace="~{fragments/navbarEntry :: navbarEntry ('add-page-numbers', 'images/add-page-numbers.svg', 'home.add-page-numbers.title', 'home.add-page-numbers.desc', 'add-page-numbers.tags')}"></div>
                      <div th:replace="~{fragments/navbarEntry :: navbarEntry ('auto-rename', 'images/fonts.svg', 'home.auto-rename.title', 'home.auto-rename.desc', 'auto-rename.tags')}"></div>
                      <div th:replace="~{fragments/navbarEntry :: navbarEntry ('get-info-on-pdf', 'images/info.svg', 'home.getPdfInfo.title', 'home.getPdfInfo.desc', 'getPdfInfo.tags')}"></div>
                      <div th:replace="~{fragments/navbarEntry :: navbarEntry ('show-javascript', 'images/js.svg', 'home.showJS.title', 'home.showJS.desc', 'showJS.tags')}"></div>
                      <div th:replace="~{fragments/navbarEntry :: navbarEntry ('stamp', 'images/stamp.svg', 'home.AddStampRequest.title', 'home.AddStampRequest.desc', 'AddStampRequest.tags')}"></div>
                    </div>
                  </li>
                </ul>
                <ul class="navbar-nav  flex-nowrap">
                  <li class="nav-item dropdown">
                    <a class="nav-link dropdown-toggle" id="navbarDropdown-5" href="#" role="button" data-bs-toggle="dropdown" aria-haspopup="true" aria-expanded="false">
                      <img class="navbar-icon" src="images/star.svg" alt="icon" width="24" height="24">
                    </a>
                    <div class="dropdown-menu" id="favoritesDropdown" aria-labelledby="navbarDropdown-5">
                      <!-- Dropdown items will be added here by JavaScript -->
                    </div>
                  </li>
                  <li class="nav-item">
                    <a class="nav-link" id="dark-mode-toggle" href="#">
                      <img class="navbar-icon" id="dark-mode-icon" src="moon.svg" alt="icon" >
                    </a>
                  </li>
                  <li class="nav-item dropdown">
                    <a class="nav-link dropdown-toggle" href="#" id="languageDropdown" role="button" data-bs-toggle="dropdown" aria-haspopup="true" aria-expanded="false">
                      <svg xmlns="http://www.w3.org/2000/svg" width="20" height="20" fill="currentColor" class="bi bi-globe2 globe-icon" viewBox="0 0 20 20">
                        <path d="M0 8a8 8 0 1 1 16 0A8 8 0 0 1 0 8zm7.5-6.923c-.67.204-1.335.82-1.887 1.855-.143.268-.276.56-.395.872.705.157 1.472.257 2.282.287V1.077zM4.249 3.539c.142-.384.304-.744.481-1.078a6.7 6.7 0 0 1 .597-.933A7.01 7.01 0 0 0 3.051 3.05c.362.184.763.349 1.198.49zM3.509 7.5c.036-1.07.188-2.087.436-3.008a9.124 9.124 0 0 1-1.565-.667A6.964 6.964 0 0 0 1.018 7.5h2.49zm1.4-2.741a12.344 12.344 0 0 0-.4 2.741H7.5V5.091c-.91-.03-1.783-.145-2.591-.332zM8.5 5.09V7.5h2.99a12.342 12.342 0 0 0-.399-2.741c-.808.187-1.681.301-2.591.332zM4.51 8.5c.035.987.176 1.914.399 2.741A13.612 13.612 0 0 1 7.5 10.91V8.5H4.51zm3.99 0v2.409c.91.03 1.783.145 2.591.332.223-.827.364-1.754.4-2.741H8.5zm-3.282 3.696c.12.312.252.604.395.872.552 1.035 1.218 1.65 1.887 1.855V11.91c-.81.03-1.577.13-2.282.287zm.11 2.276a6.696 6.696 0 0 1-.598-.933 8.853 8.853 0 0 1-.481-1.079 8.38 8.38 0 0 0-1.198.49 7.01 7.01 0 0 0 2.276 1.522zm-1.383-2.964A13.36 13.36 0 0 1 3.508 8.5h-2.49a6.963 6.963 0 0 0 1.362 3.675c.47-.258.995-.482 1.565-.667zm6.728 2.964a7.009 7.009 0 0 0 2.275-1.521 8.376 8.376 0 0 0-1.197-.49 8.853 8.853 0 0 1-.481 1.078 6.688 6.688 0 0 1-.597.933zM8.5 11.909v3.014c.67-.204 1.335-.82 1.887-1.855.143-.268.276-.56.395-.872A12.63 12.63 0 0 0 8.5 11.91zm3.555-.401c.57.185 1.095.409 1.565.667A6.963 6.963 0 0 0 14.982 8.5h-2.49a13.36 13.36 0 0 1-.437 3.008zM14.982 7.5a6.963 6.963 0 0 0-1.362-3.675c-.47.258-.995.482-1.565.667.248.92.4 1.938.437 3.008h2.49zM11.27 2.461c.177.334.339.694.482 1.078a8.368 8.368 0 0 0 1.196-.49 7.01 7.01 0 0 0-2.275-1.52c.218.283.418.597.597.932zm-.488 1.343a7.765 7.765 0 0 0-.395-.872C9.835 1.897 9.17 1.282 8.5 1.077V4.09c.81-.03 1.577-.13 2.282-.287z"/>
                      </svg>
                    </a>
                    <div class="dropdown-menu" aria-labelledby="languageDropdown">
                      <th:block th:insert="~{fragments/languages :: langs}"></th:block>
                    </div>
                  </li>
                  <li class="nav-item">
                    <!-- Settings Button -->
                    <a href="#" class="nav-link" data-bs-toggle="modal" data-bs-target="#settingsModal">
                      <img class="navbar-icon" src="images/gear.svg" alt="icon" width="24" height="24">
                    </a>
                  </li>
                  <!-- Search Button and Search Bar -->
                  <li class="nav-item position-relative">
                    <a href="#" class="nav-link" id="search-icon">
                      <img class="navbar-icon" src="images/search.svg" alt="icon" width="24" height="24">
                    </a>
                    <!-- Search Bar -->
                    <div class="collapse position-absolute" id="navbarSearch">
                      <form class="d-flex p-2 bg-white border search-form" id="searchForm">
                        <input class="form-control search-input" type="search" th:placeholder="#{home.searchBar}" aria-label="Search" id="navbarSearchInput">
                      </form>
                      <!-- Search Results -->
                      <div id="searchResults" class="border p-2 bg-white search-results"></div>
                    </div>
                  </li>
                </ul>
              </div>
            </div>
            <script src="js/favourites.js"></script>
            <script src="js/search.js"></script>
          </nav>

          <th:block th:insert="~{fragments/errorBannerPerPage.html :: errorBannerPerPage}"></th:block>
          <div class="modal fade" id="settingsModal" tabindex="-1" role="dialog" aria-labelledby="settingsModalLabel" aria-hidden="true">
            <div class="modal-dialog modal-dialog-centered" role="document">
              <div class="modal-content dark-card">
                <div class="modal-header">
                  <h5 class="modal-title" id="settingsModalLabel" th:text="#{settings.title}"></h5>
                  <button type="button" class="btn-close" data-bs-dismiss="modal" aria-label="Close"></button>
                </div>
                <div class="modal-body">
                  <div class="d-flex justify-content-between align-items-center mb-3">
                    <p class="mb-0" th:utext="#{settings.appVersion} + ' ' + ${@appVersion}"></p>
                    <a href="https://github.com/sponsors/Frooodle" class="btn btn-sm btn-outline-primary" role="button" target="_blank" th:text="#{sponsor}+' Stirling-PDF'"></a>
                    <a href="swagger-ui/index.html" class="btn btn-sm btn-outline-primary" role="button" target="_blank">API</a>
                    <a th:if="${@shouldShow}" href="https://github.com/Stirling-Tools/Stirling-PDF/releases" class="btn btn-sm btn-outline-primary" id="update-btn" th:utext="#{settings.update}" role="button" target="_blank" rel="noopener"></a>
                  </div>
                  <div class="mb-3">
                    <label for="downloadOption" th:utext="#{settings.downloadOption.title}"></label>
                    <select class="form-control" id="downloadOption">
                      <option value="sameWindow" th:utext="#{settings.downloadOption.1}"></option>
                      <option value="newWindow" th:utext="#{settings.downloadOption.2}"></option>
                      <option value="downloadFile" th:utext="#{settings.downloadOption.3}"></option>
                    </select>
                  </div>
                  <div class="mb-3">
                    <label for="zipThreshold" th:utext="#{settings.zipThreshold}"></label>
                    <input type="range" class="form-range" min="1" max="9" step="1" id="zipThreshold" value="4">
                    <span id="zipThresholdValue" class="ms-2"></span>
                  </div>
                  <div class="mb-3 form-check">
<<<<<<< HEAD
                    <input type="checkbox" class="form-check-input" id="boredWaiting" th:title="#{settings.bored.help}">
=======
                    <input type="checkbox" class="form-check-input"id="boredWaiting" th:title="#{settings.bored.help}">
>>>>>>> a5000fbb
                    <label class="form-check-label" for="boredWaiting" th:text="#{bored}"></label>
                  </div>
                  <div class="mb-3 form-check">
                    <input type="checkbox" class="form-check-input" id="cacheInputs" th:title="#{settings.cacheInputs.help}">
                    <label class="form-check-label" for="cacheInputs" th:text="#{settings.cacheInputs.name}"></label>
                  </div>
                  <a th:if="${@loginEnabled}" href="account" class="btn btn-sm btn-outline-primary" role="button" th:text="#{settings.accountSettings}" target="_blank">Account Settings</a>
                </div>
                <div class="modal-footer">
                  <a th:if="${@loginEnabled}" class="btn btn-danger" role="button" th:text="#{settings.signOut}" href="logout">Sign Out</a>
                  <button type="button" class="btn btn-secondary" data-bs-dismiss="modal" th:text="#{close}"></button>
                </div>
              </div>
            </div>
          </div>
          <script src="js/settings.js"></script>
        </div><|MERGE_RESOLUTION|>--- conflicted
+++ resolved
@@ -211,11 +211,7 @@
                     <span id="zipThresholdValue" class="ms-2"></span>
                   </div>
                   <div class="mb-3 form-check">
-<<<<<<< HEAD
-                    <input type="checkbox" class="form-check-input" id="boredWaiting" th:title="#{settings.bored.help}">
-=======
                     <input type="checkbox" class="form-check-input"id="boredWaiting" th:title="#{settings.bored.help}">
->>>>>>> a5000fbb
                     <label class="form-check-label" for="boredWaiting" th:text="#{bored}"></label>
                   </div>
                   <div class="mb-3 form-check">
