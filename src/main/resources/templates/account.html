--- conflicted
+++ resolved
@@ -41,11 +41,10 @@
               <div class="alert alert-danger" role="alert">
                 <span th:text="${error}">Error Message</span>
               </div>
-<<<<<<< HEAD
             </th:block>
             <!-- Change Username Form -->
             <h4 th:text="#{account.changeUsername}">Change Username?</h4>
-            <form id="bg-card" class="mt-4 mb-4" action="api/v1/user/change-username" method="post">
+            <form th:if="${!oAuth2Login}" id="bg-card" class="mt-4 mb-4" action="api/v1/user/change-username" method="post">
               <div class="mb-3">
                 <label for="newUsername" th:text="#{account.newUsername}">Change Username</label>
                 <input type="text" class="form-control" name="newUsername" id="newUsername"
@@ -61,48 +60,9 @@
                   Username</button>
               </div>
             </form>
-=======
-              </th:block>
-              <!-- Change Username Form -->
-              <form th:if="${!oAuth2Login}" action="api/v1/user/change-username" method="post">
-                <div class="mb-3">
-                  <label for="newUsername" th:text="#{account.changeUsername}">Change Username</label>
-                  <input type="text" class="form-control" name="newUsername" id="newUsername" th:placeholder="#{account.newUsername}">
-                </div>
-                <div class="mb-3">
-                  <label for="currentPassword" th:text="#{password}">Password</label>
-                  <input type="password" class="form-control" name="currentPassword" id="currentPassword" th:placeholder="#{password}">
-                </div>
-                <div class="mb-3">
-                  <button type="submit" class="btn btn-primary" th:text="#{account.changeUsername}">Change Username</button>
-                </div>
-              </form>
-
-              <hr> <!-- Separator Line -->
-
-              <!-- Change Password Form -->
-              <h4 th:if="${!oAuth2Login}" th:text="#{account.changePassword}">Change Password?</h4>
-              <form th:if="${!oAuth2Login}" action="api/v1/user/change-password" method="post">
-                <div class="mb-3">
-                  <label for="currentPassword" th:text="#{account.oldPassword}">Old Password</label>
-                  <input type="password" class="form-control" name="currentPassword" id="currentPasswordPassword" th:placeholder="#{account.oldPassword}">
-                </div>
-                <div class="mb-3">
-                  <label for="newPassword" th:text="#{account.newPassword}">New Password</label>
-                  <input type="password" class="form-control" name="newPassword" id="newPassword" th:placeholder="#{account.newPassword}">
-                </div>
-                <div class="mb-3">
-                  <label for="confirmNewPassword" th:text="#{account.confirmNewPassword}">Confirm New Password</label>
-                  <input type="password" class="form-control" name="confirmNewPassword" id="confirmNewPassword" th:placeholder="#{account.confirmNewPassword}">
-                </div>
-                <div class="mb-3">
-                  <button type="submit" class="btn btn-primary" th:text="#{account.changePassword}">Change Password</button>
-                </div>
-              </form>
->>>>>>> 38979dd3
 
             <!-- Change Password Form -->
-            <h4 th:text="#{account.changePassword}">Change Password?</h4>
+            <h4 th:if="${!oAuth2Login}" th:text="#{account.changePassword}">Change Password?</h4>
             <form id="bg-card" class="mt-4 mb-4" action="api/v1/user/change-password" method="post">
               <div class="mb-3">
                 <label for="currentPassword" th:text="#{account.oldPassword}">Old Password</label>
@@ -124,6 +84,7 @@
                   Password</button>
               </div>
             </form>
+
 
             <!-- API Key Form -->
             <h4 th:text="#{account.yourApiKey}">API Key</h4>
