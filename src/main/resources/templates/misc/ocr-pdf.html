<!DOCTYPE html>
<html th:lang="${#locale.language}" th:dir="#{language.direction}" th:data-language="${#locale.toString()}" xmlns:th="https://www.thymeleaf.org">
  <head>
  <th:block th:insert="~{fragments/common :: head(title=#{ocr.title}, header=#{ocr.header})}"></th:block>
    <script>
      function handleLangSelection() {
        let checkboxes = document.getElementsByName("languages");
        let selected = false;
        for (let i = 0; i < checkboxes.length; i++) {
          if (checkboxes[i].checked) {
            selected = true;
            checkboxes[i].setAttribute('required', 'false');
          }
        }
        if (selected) {
          for (let i = 0; i < checkboxes.length; i++) {
            checkboxes[i].removeAttribute('required');
          }
        }
        else {
          for (let i = 0; i < checkboxes.length; i++) {
            checkboxes[i].setAttribute('required', 'true');
          }
        }
      }
    </script>
  </head>

  <body>
    <th:block th:insert="~{fragments/common :: game}"></th:block>
    <div id="page-container">
      <div id="content-wrap">
        <th:block th:insert="~{fragments/navbar.html :: navbar}"></th:block>
        <br><br>
        <div class="container">
          <div class="row justify-content-center">
            <div class="col-md-6 bg-card">
              <div class="tool-header">
                <span class="material-symbols-rounded tool-header-icon other">quick_reference_all</span>
                <span class="tool-header-text" th:text="#{ocr.header}"></span>
              </div>
              <form th:if="${#lists.size(languages) > 0}" action="#" th:action="@{'/api/v1/misc/ocr-pdf'}" method="post" enctype="multipart/form-data" class="mb-3">
                <div th:replace="~{fragments/common :: fileSelector(name='fileInput', multipleInputsForSingleRequest=false, accept='application/pdf')}"></div>
                <div class="mb-3">
                  <label for="languages" class="form-label" th:text="#{ocr.selectText.1}"></label>
                  <hr>
                  <div id="languages">
                    <div class="form-check" th:each="language, iterStat : ${languages}">
                      <input type="checkbox" th:name="languages" th:value="${language}" required th:id="${'language-' + language}" onchange="handleLangSelection()" />
                      <label th:for="${'language-' + language}" th:text="${language}"></label>
                    </div>
                  </div>
                  <hr>
                </div>
                <div class="mb-3">
                  <label th:text="#{ocr.selectText.10}"></label>
                  <select class="form-control" name="ocrType">
                    <option value="skip-text" th:text="#{ocr.selectText.6}"></option>
                    <option value="force-ocr" th:text="#{ocr.selectText.7}"></option>
                    <option value="Normal" th:text="#{ocr.selectText.8}"></option>
                  </select>
                </div>
                <br>
                <label for="languages" class="form-label" th:text="#{ocr.selectText.9}"></label>
                <div class="mb-3">
                  <label th:text="#{ocr.selectText.12}"></label>
                  <select class="form-control" name="ocrRenderType">
                    <option value="hocr">HOCR (Latin/Roman alphabet only)</option>
                    <option value="sandwich">Sandwich</option>
                  </select>
                </div>
                <br>
                <button type="submit" id="submitBtn" class="btn btn-primary" th:text="#{ocr.submit}"></button>
              </form>
              <script>
                const languageMap = {
                  'afr': 'Afrikaans',
                  'amh': 'Amharic',
                  'ara': 'Arabic',
                  'asm': 'Assamese',
                  'aze': 'Azerbaijani',
                  'aze_cyrl': 'Azerbaijani (Cyrillic)',
                  'bel': 'Belarusian',
                  'ben': 'Bengali',
                  'bod': 'Tibetan',
                  'bos': 'Bosnian',
                  'bre': 'Breton',
                  'bul': 'Bulgarian',
                  'cat': 'Catalan',
                  'ceb': 'Cebuano',
                  'ces': 'Czech',
                  'chi_sim': 'Chinese (Simplified)',
                  'chi_sim_vert': 'Chinese (Simplified, Vertical)',
                  'chi_tra': 'Chinese (Traditional)',
                  'chi_tra_vert': 'Chinese (Traditional, Vertical)',
                  'chr': 'Cherokee',
                  'cos': 'Corsican',
                  'cym': 'Welsh',
                  'dan': 'Danish',
                  'dan_frak': 'Danish (Fraktur)',
                  'deu': 'German',
                  'deu_frak': 'German (Fraktur)',
                  'div': 'Divehi',
                  'dzo': 'Dzongkha',
                  'ell': 'Greek',
                  'eng': 'English',
                  'enm': 'English, Middle (1100-1500)',
                  'epo': 'Esperanto',
                  'equ': 'Math / equation detection module',
                  'est': 'Estonian',
                  'eus': 'Basque',
                  'fao': 'Faroese',
                  'fas': 'Persian',
                  'fil': 'Filipino',
                  'fin': 'Finnish',
                  'fra': 'French',
                  'frk': 'Frankish',
                  'frm': 'French, Middle (ca.1400-1600)',
                  'fry': 'Western Frisian',
                  'gla': 'Scottish Gaelic',
                  'gle': 'Irish',
                  'glg': 'Galician',
                  'grc': 'Ancient Greek',
                  'guj': 'Gujarati',
                  'hat': 'Haitian, Haitian Creole',
                  'heb': 'Hebrew',
                  'hin': 'Hindi',
                  'hrv': 'Croatian',
                  'hun': 'Hungarian',
                  'hye': 'Armenian',
                  'iku': 'Inuktitut',
                  'ind': 'Indonesian',
                  'isl': 'Icelandic',
                  'ita': 'Italian',
                  'ita_old': 'Italian (Old)',
                  'jav': 'Javanese',
                  'jpn': 'Japanese',
                  'jpn_vert': 'Japanese (Vertical)',
                  'kan': 'Kannada',
                  'kat': 'Georgian',
                  'kat_old': 'Georgian (Old)',
                  'kaz': 'Kazakh',
                  'khm': 'Central Khmer',
                  'kir': 'Kirghiz, Kyrgyz',
                  'kmr': 'Northern Kurdish',
                  'kor': 'Korean',
                  'kor_vert': 'Korean (Vertical)',
                  'lao': 'Lao',
                  'lat': 'Latin',
                  'lav': 'Latvian',
                  'lit': 'Lithuanian',
                  'ltz': 'Luxembourgish',
                  'mal': 'Malayalam',
                  'mar': 'Marathi',
                  'mkd': 'Macedonian',
                  'mlt': 'Maltese',
                  'mon': 'Mongolian',
                  'mri': 'Maori',
                  'msa': 'Malay',
                  'mya': 'Burmese',
                  'nep': 'Nepali',
                  'nld': 'Dutch; Flemish',
                  'nor': 'Norwegian',
                  'oci': 'Occitan (post 1500)',
                  'ori': 'Oriya',
                  'osd': 'Orientation and script detection module',
                  'pan': 'Panjabi, Punjabi',
                  'pol': 'Polish',
                  'por': 'Portuguese',
                  'pus': 'Pushto, Pashto',
                  'que': 'Quechua',
                  'ron': 'Romanian, Moldavian, Moldovan',
                  'rus': 'Russian',
                  'san': 'Sanskrit',
                  'sin': 'Sinhala, Sinhalese',
                  'slk': 'Slovak',
                  'slk_frak': 'Slovak (Fraktur)',
                  'slv': 'Slovenian',
                  'snd': 'Sindhi',
                  'spa': 'Spanish',
                  'spa_old': 'Spanish (Old)',
                  'sqi': 'Albanian',
                  'srp': 'Serbian',
                  'srp_latn': 'Serbian (Latin)',
                  'sun': 'Sundanese',
                  'swa': 'Swahili',
                  'swe': 'Swedish',
                  'syr': 'Syriac',
                  'tam': 'Tamil',
                  'tat': 'Tatar',
                  'tel': 'Telugu',
                  'tgk': 'Tajik',
                  'tgl': 'Tagalog',
                  'tha': 'Thai',
                  'tir': 'Tigrinya',
                  'ton': 'Tonga (Tonga Islands)',
                  'tur': 'Turkish',
                  'uig': 'Uighur, Uyghur',
                  'ukr': 'Ukrainian',
                  'urd': 'Urdu',
                  'uzb': 'Uzbek',
                  'uzb_cyrl': 'Uzbek (Cyrillic)',
                  'vie': 'Vietnamese',
                  'yid': 'Yiddish',
                  'yor': 'Yoruba'
                };

                // Step 2: Function to get the full language name
                function getFullLanguageName(shortCode) {
                  return languageMap[shortCode] || shortCode;
                }

                // Step 3: Apply the function to your labels
                document.addEventListener('DOMContentLoaded', () => {
                  const labels = document.querySelectorAll('#languages label');
                  labels.forEach(label => {
                    const languageCode = label.getAttribute('for').split('-')[1];
                    label.textContent = getFullLanguageName(languageCode);
                  });Please read this documen
                });Please read this documen
              </script>
<<<<<<< HEAD
              <p th:text="#{ocr.credit}"></p>
=======
              <p th:text="#{ocr.help}"></p>
              <a href="https://docs.stirlingpdf.com/Advanced%20Configuration/OCR">https://docs.stirlingpdf.com/Advanced%20Configuration/OCR</a>
>>>>>>> 737be6c4
            </div>
          </div>
        </div>
      </div>
      <th:block th:insert="~{fragments/footer.html :: footer}"></th:block>
    </div>
  </body>
</html><|MERGE_RESOLUTION|>--- conflicted
+++ resolved
@@ -219,12 +219,7 @@
                   });Please read this documen
                 });Please read this documen
               </script>
-<<<<<<< HEAD
               <p th:text="#{ocr.credit}"></p>
-=======
-              <p th:text="#{ocr.help}"></p>
-              <a href="https://docs.stirlingpdf.com/Advanced%20Configuration/OCR">https://docs.stirlingpdf.com/Advanced%20Configuration/OCR</a>
->>>>>>> 737be6c4
             </div>
           </div>
         </div>
