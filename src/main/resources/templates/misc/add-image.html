<!DOCTYPE html>
<<<<<<< HEAD
<html th:lang="${#locale.language}" th:dir="#{language.direction}" th:data-language="${#locale.toString()}" xmlns:th="https://www.thymeleaf.org">
  <head>
  <th:block th:insert="~{fragments/common :: head(title=#{addImage.title}, header=#{addImage.header})}"></th:block>
    <script th:src="@{'/js/thirdParty/interact.min.js'}"></script>
    <link rel="stylesheet" th:href="@{'/css/add-image.css'}">
  </head>

  <body>
    <div id="page-container">
      <div id="content-wrap">
        <th:block th:insert="~{fragments/navbar.html :: navbar}"></th:block>
        <br><br>
        <div class="container">
          <div class="row justify-content-center">
            <div class="col-md-6 bg-card">
              <div class="tool-header">
                <span class="material-symbols-rounded tool-header-icon other">add_photo_alternate</span>
                <span class="tool-header-text" th:text="#{addImage.header}"></span>
              </div>
              <div><p th:text="#{home.addImage.desc}"></p></div>
=======
<html th:lang="${#locale.language}" th:dir="#{language.direction}" th:data-language="${#locale.toString()}"
  xmlns:th="https://www.thymeleaf.org">
>>>>>>> 737be6c4

<head>
  <th:block th:insert="~{fragments/common :: head(title=#{addImage.title}, header=#{addImage.header})}"></th:block>
  <script th:src="@{'/js/thirdParty/interact.min.js'}"></script>
  <link rel="stylesheet" th:href="@{'/css/add-image.css'}">
</head>

<body>
  <div id="page-container">
    <div id="content-wrap">
      <th:block th:insert="~{fragments/navbar.html :: navbar}"></th:block>
      <br><br>
      <div class="container">
        <div class="row justify-content-center">
          <div class="col-md-6 bg-card">
            <div class="tool-header">
              <span class="material-symbols-rounded tool-header-icon other">add_photo_alternate</span>
              <span class="tool-header-text" th:text="#{addImage.header}"></span>
            </div>

            <!-- pdf selector -->
            <div
              th:replace="~{fragments/common :: fileSelector(name='pdf-upload', disableMultipleFiles=true, multipleInputsForSingleRequest=false, accept='application/pdf')}">
            </div>
            <script type="module" th:src="@{'/pdfjs-legacy/pdf.mjs'}"></script>
            <script type="module" th:src="@{'/js/pages/add-image.js'}"></script>
            <div class="tab-group show-on-file-selected">
              <div
                th:replace="~{fragments/common :: fileSelector(name='image-upload', disableMultipleFiles=false, multipleInputsForSingleRequest=true, accept='image/*', inputText=#{imgPrompt})}">
              </div>
            </div>

            <div class="draggable-buttons-box ignore-rtl">
              <button class="btn btn-outline-secondary"
                onclick="DraggableUtils.deleteDraggableCanvas(DraggableUtils.getLastInteracted())"
                style="color: #C02223; border-color: #C02223; background-color: rgba(255, 0, 0, 0.1);">
                <svg xmlns="http://www.w3.org/2000/svg" width="16" height="16" fill="currentColor" class="bi bi-trash"
                  viewBox="0 0 16 16">
                  <path
                    d="M5.5 5.5A.5.5 0 0 1 6 6v6a.5.5 0 0 1-1 0V6a.5.5 0 0 1 .5-.5Zm2.5 0a.5.5 0 0 1 .5.5v6a.5.5 0 0 1-1 0V6a.5.5 0 0 1 .5-.5Zm3 .5a.5.5 0 0 0-1 0v6a.5.5 0 0 0 1 0V6Z" />
                  <path
                    d="M14.5 3a1 1 0 0 1-1 1H13v9a2 2 0 0 1-2 2H5a2 2 0 0 1-2-2V4h-.5a1 1 0 0 1-1-1V2a1 1 0 0 1 1-1H6a1 1 0 0 1 1-1h2a1 1 0 0 1 1 1h3.5a1 1 0 0 1 1 1v1ZM4.118 4 4 4.059V13a1 1 0 0 0 1 1h6a1 1 0 0 0 1-1V4.059L11.882 4H4.118ZM2.5 3h11V2h-11v1Z" />
                </svg>
                <span class="btn-tooltip" th:text="#{sign.delete}"></span>
              </button>
              <button class="btn btn-outline-secondary"
                onclick="DraggableUtils.addAllPagesDraggableCanvas(DraggableUtils.getLastInteracted())">
                <span class="material-symbols-rounded">
                  content_copy
                </span>
                <span class="btn-tooltip" th:text="#{sign.addToAll}"></span>
              </button>
              <div id="rotation-controls" class="align-items-center" style="display: none;">
                <div class="input-with-icon">
                  <span class="material-symbols-rounded icon" style="margin-right: 3px;">
                    screen_rotation
                  </span>
                  <input type="number" id="rotation-input" class="form-control form-control-sm me-2" value="0" step="10"
                    style="width: 6rem" />
                </div>
              </div>
              <button id="ratioToggleBtn" class="btn btn-outline-secondary"
                onclick="DraggableUtils.toggleMaintainRatio()">
                <span class="material-symbols-rounded">
                  Aspect_Ratio
                </span>
                <span class="btn-tooltip" th:text="#{sign.maintainRatio}"></span>
              </button>
              <button class="btn btn-outline-secondary" onclick="goToFirstOrLastPage(false)" style="margin-left:auto">
                <span class="material-symbols-rounded">
                  keyboard_double_arrow_left
                </span>
                <span class="btn-tooltip" th:text="#{sign.first}"></span>
              </button>
              <button class="btn btn-outline-secondary" id="incrementPage"
                onclick="document.documentElement.getAttribute('dir')==='rtl' ? DraggableUtils.incrementPage() : DraggableUtils.decrementPage()">
                <svg xmlns="http://www.w3.org/2000/svg" width="16" height="16" fill="currentColor"
                  class="bi bi-chevron-left" viewBox="0 0 16 16">
                  <path fill-rule="evenodd"
                    d="M11.354 1.646a.5.5 0 0 1 0 .708L5.707 8l5.647 5.646a.5.5 0 0 1-.708.708l-6-6a.5.5 0 0 1 0-.708l6-6a.5.5 0 0 1 .708 0z" />
                </svg>
                <span class="btn-tooltip" th:text="#{sign.previous}"></span>
              </button>
              <button class="btn btn-outline-secondary" id="decrementPage"
                onclick="document.documentElement.getAttribute('dir')==='rtl' ? DraggableUtils.decrementPage() : DraggableUtils.incrementPage()">
                <svg xmlns="http://www.w3.org/2000/svg" width="16" height="16" fill="currentColor"
                  class="bi bi-chevron-right" viewBox="0 0 16 16">
                  <path fill-rule="evenodd"
                    d="M4.646 1.646a.5.5 0 0 1 .708 0l6 6a.5.5 0 0 1 0 .708l-6 6a.5.5 0 0 1-.708-.708L10.293 8 4.646 2.354a.5.5 0 0 1 0-.708z" />
                </svg>
                <span class="btn-tooltip" th:text="#{sign.next}"></span>
              </button>
              <button class="btn btn-outline-secondary" onclick="goToFirstOrLastPage(true)">
                <span class="material-symbols-rounded">
                  keyboard_double_arrow_right
                </span>
                <span class="btn-tooltip" th:text="#{sign.last}"></span>
              </button>
              <button id="download-pdf" class="btn btn-outline-secondary"
                style="border-color: green; color:#b2e3a8; background: rgba(24, 122, 5, 1)">
                <span class="material-symbols-rounded">
                  download
                </span>
                <span class="btn-tooltip" th:text="#{downloadPdf}"></span>
              </button>
            </div>
            <!-- draggables box -->
            <div id="box-drag-container" class="show-on-file-selected">
              <canvas id="pdf-canvas"></canvas>
              <script th:src="@{'/js/draggable-utils.js'}"></script>
            </div>
          </div>
        </div>
      </div>
    </div>
    <th:block th:insert="~{fragments/footer.html :: footer}"></th:block>
  </div>
</body>

</html><|MERGE_RESOLUTION|>--- conflicted
+++ resolved
@@ -1,29 +1,6 @@
 <!DOCTYPE html>
-<<<<<<< HEAD
-<html th:lang="${#locale.language}" th:dir="#{language.direction}" th:data-language="${#locale.toString()}" xmlns:th="https://www.thymeleaf.org">
-  <head>
-  <th:block th:insert="~{fragments/common :: head(title=#{addImage.title}, header=#{addImage.header})}"></th:block>
-    <script th:src="@{'/js/thirdParty/interact.min.js'}"></script>
-    <link rel="stylesheet" th:href="@{'/css/add-image.css'}">
-  </head>
-
-  <body>
-    <div id="page-container">
-      <div id="content-wrap">
-        <th:block th:insert="~{fragments/navbar.html :: navbar}"></th:block>
-        <br><br>
-        <div class="container">
-          <div class="row justify-content-center">
-            <div class="col-md-6 bg-card">
-              <div class="tool-header">
-                <span class="material-symbols-rounded tool-header-icon other">add_photo_alternate</span>
-                <span class="tool-header-text" th:text="#{addImage.header}"></span>
-              </div>
-              <div><p th:text="#{home.addImage.desc}"></p></div>
-=======
 <html th:lang="${#locale.language}" th:dir="#{language.direction}" th:data-language="${#locale.toString()}"
   xmlns:th="https://www.thymeleaf.org">
->>>>>>> 737be6c4
 
 <head>
   <th:block th:insert="~{fragments/common :: head(title=#{addImage.title}, header=#{addImage.header})}"></th:block>
@@ -54,6 +31,7 @@
               <div
                 th:replace="~{fragments/common :: fileSelector(name='image-upload', disableMultipleFiles=false, multipleInputsForSingleRequest=true, accept='image/*', inputText=#{imgPrompt})}">
               </div>
+              <div><p th:text="#{home.addImage.desc}"></p></div>
             </div>
 
             <div class="draggable-buttons-box ignore-rtl">
