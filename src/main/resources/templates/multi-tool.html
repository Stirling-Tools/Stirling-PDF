--- conflicted
+++ resolved
@@ -47,7 +47,6 @@
                       cut
                     </span>
                   </button>
-<<<<<<< HEAD
                   <button id="select-pages-container" class="btn btn-secondary enable-on-file"
                     th:title="#{multiTool.selectPages}" onclick="toggleSelectPageVisibility()" disabled>
                     <span id="select-pages-button" class="material-icons">
@@ -72,17 +71,13 @@
                       file_save
                     </span>
                   </button>
-                  <button id="export-button" class="btn btn-primary enable-on-file" onclick="exportPdf(false)" disabled>
-                    <span th:title="#{multiTool.downloadAll}" class="material-symbols-rounded">
-=======
                   <button class="btn btn-secondary enable-on-file" onclick="addFilesBlankAll()" disabled>
                     <span class="material-symbols-rounded">
                       insert_page_break
                     </span>
                   </button>
-                  <button id="export-button" class="btn btn-primary enable-on-file" onclick="exportPdf()" disabled>
-                    <span class="material-symbols-rounded">
->>>>>>> 7f30882e
+                  <button id="export-button" class="btn btn-primary enable-on-file" onclick="exportPdf(false)" disabled>
+                    <span th:title="#{multiTool.downloadAll}" class="material-symbols-rounded">
                       download
                     </span>
                   </button>
