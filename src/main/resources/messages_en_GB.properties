--- conflicted
+++ resolved
@@ -180,7 +180,6 @@
 removePassword.header=Remove password (Decrypt)
 removePassword.selectText.1=Select PDF to Decrypt
 removePassword.selectText.2=Password
-<<<<<<< HEAD
 removePassword.submit=Remove
 
 removeMetadata.title=Remove Metadata
@@ -190,33 +189,4 @@
 removeMetadata.selectText.3=Remove page labels
 removeMetadata.selectText.4=Remove XMP Metadata
 removeMetadata.selectText.5=Remove annotations
-removeMetadata.submit=remove data
-
-
-
-
-
-
-
-
-
-
-
-
-
-
-
-
-
-
-
-
-
-
-
-
-
-
-=======
-removePassword.submit=Remove
->>>>>>> aa9f8329
+removeMetadata.submit=remove data