###########
# Generic #
###########
# the direction that the language is written (ltr = left to right, rtl = right to left)
language.direction=ltr
addPageNumbers.fontSize=Lettertypegrootte
addPageNumbers.fontName=Lettertypenaam
pdfPrompt=Selecteer PDF('s)
multiPdfPrompt=Selecteer PDF's (2+)
multiPdfDropPrompt=Selecteer (of sleep & zet neer) alle PDF's die je nodig hebt
imgPrompt=Selecteer afbeelding(en)
genericSubmit=Indienen
processTimeWarning=Waarschuwing: Dit proces kan tot een minuut duren afhankelijk van de bestandsgrootte
pageOrderPrompt=Aangepaste pagina volgorde (Voer een komma-gescheiden lijst van paginanummers of functies in, zoals 2n+1) :
pageSelectionPrompt=Aangepaste pagina selectie (Voer een komma-gescheiden lijst van paginanummer 1,5,6 of functies zoals 2n+1 in) :
goToPage=Ga
true=Waar
false=Onwaar
unknown=Onbekend
save=Opslaan
saveToBrowser=Opslaan in browser
close=Sluiten
filesSelected=Bestanden geselecteerd
noFavourites=Geen favorieten toegevoegd
downloadComplete=Download klaar
bored=Verveeld met wachten?
alphabet=Alfabet
downloadPdf=PDF downloaden
text=Tekst
font=Lettertype
selectFillter=-- Selecteer --
pageNum=Paginanummer
sizes.small=Klein
sizes.medium=Gemiddeld
sizes.large=Groot
sizes.x-large=Extra groot
error.pdfPassword=Het PDF document is beveiligd met een wachtwoord en het wachtwoord is niet ingevoerd of is onjuist
delete=Verwijderen
username=Gebruikersnaam
password=Wachtwoord
welcome=Welkom
property=Eigenschap
black=Zwart
white=Wit
red=Rood
green=Groen
blue=Blauw
custom=Aangepast...
WorkInProgess=Werk in uitvoering. Werkt mogelijk niet of bevat fouten. Meld eventuele problemen!
poweredBy=Mogelijk gemaakt door
yes=Ja
no=Nee
changedCredsMessage=Inloggegevens gewijzigd!
notAuthenticatedMessage=Gebruiker niet ingelogd.
userNotFoundMessage=Gebruiker niet gevonden.
incorrectPasswordMessage=Huidige wachtwoord is onjuist.
usernameExistsMessage=Nieuwe gebruikersnaam bestaat al.
invalidUsernameMessage=Ongeldige gebruikersnaam, gebruikersnaam kan alleen letters, nummers en de volgende speciale tekens @._+- bevatten of moet een geldig emailadres zijn.
invalidPasswordMessage=Het wachtwoord mag geen spaties ten beginne of einde bevatten en mag niet leeg zijn.
confirmPasswordErrorMessage=Nieuw wachtwoord en bevestig wachtwoord moeten overeenkomen.
deleteCurrentUserMessage=Kan niet een momenteel ingelogde gebruiker verwijderen.
deleteUsernameExistsMessage=De gebruikersnaam bestaat niet en kan niet verwijderd worden.
downgradeCurrentUserMessage=Kan de rol van de huidige gebruiker niet downgraden
disabledCurrentUserMessage=De huidige gebruiker kan niet worden uitgeschakeld
downgradeCurrentUserLongMessage=Kan de rol van de huidige gebruiker niet downgraden. Huidige gebruiker wordt dus niet weergegeven.
userAlreadyExistsOAuthMessage=De gebruiker bestaat al als een OAuth2 gebruiker.
userAlreadyExistsWebMessage=De gebruiker bestaat al als een web gebruiker.
error=Fout
oops=Oeps!
help=Hulp
goHomepage=Ga naar de startpagina
joinDiscord=Word lid van onze Discord server
seeDockerHub=Zie Docker Hub
visitGithub=Ga naar de Github Repository
donate=Doneer
color=Kleur
sponsor=Sponsor
info=Informatie
pro=Pro
page=Pagina
pages=Pagen
loading=Laden...
addToDoc=Toevoegen aan document

legal.privacy=Privacybeleid
legal.terms=Voorwaarden van gebruik
legal.accessibility=Toegankelijkheid
legal.cookie=Cookiesbeleid
legal.impressum=Imprint

###############
#   Pipeline  #
###############
pipeline.header=Pijplijn menu (Beta)
pipeline.uploadButton=Aangepast uploaden
pipeline.configureButton=Configureren
pipeline.defaultOption=Aangepast
pipeline.submitButton=Opslaan
pipeline.help=Pijplijn help
pipeline.scanHelp=Map scannen help
pipeline.deletePrompt=Weet je zeker dat je deze pijplijn wil verwijderen?

######################
#  Pipeline Options  #
######################
pipelineOptions.header=Pijplijn configuratie
pipelineOptions.pipelineNameLabel=Pijplijn naam
pipelineOptions.saveSettings=Instellingen voor bewerking opslaan
pipelineOptions.pipelineNamePrompt=Voer hier de naam van de pijplijn in
pipelineOptions.selectOperation=Selecteer bewerking
pipelineOptions.addOperationButton=Bewerking toevoegen
pipelineOptions.pipelineHeader=Pijplijn:
pipelineOptions.saveButton=Downloaden
pipelineOptions.validateButton=Valideren

########################
#  ENTERPRISE EDITION  #
########################
enterpriseEdition.button=Upgrade to Pro
enterpriseEdition.warning=This feature is only available to Pro users.
enterpriseEdition.yamlAdvert=Stirling PDF Pro supports YAML configuration files and other SSO features.
enterpriseEdition.ssoAdvert=Looking for more user management features? Check out Stirling PDF Pro


#################
#  Analytics    #
#################
analytics.title=Do you want make Stirling PDF better?
analytics.paragraph1=Stirling PDF has opt in analytics to help us improve the product. We do not track any personal information or file contents.
analytics.paragraph2=Please consider enabling analytics to help Stirling-PDF grow and to allow us to understand our users better.
analytics.enable=Enable analytics
analytics.disable=Disable analytics
analytics.settings=You can change the settings for analytics in the config/settings.yml file

#############
#  NAVBAR   #
#############
navbar.favorite=Favorieten
navbar.darkmode=Donkere modus
navbar.language=Talen
navbar.settings=Instellingen
navbar.allTools=Tools
navbar.multiTool=Multitools
navbar.sections.organize=Organizeren
navbar.sections.convertTo=Converteren naar PDF
navbar.sections.convertFrom=Converteren van PDF
navbar.sections.security=Ondertekenen & beveiliging
navbar.sections.advance=Geavanceerd
navbar.sections.edit=Bekijken & wijzigen
navbar.sections.popular=Popular

#############
#  SETTINGS #
#############
settings.title=Instellingen
settings.update=Update beschikbaar
settings.updateAvailable={0} is de huidig geïnstalleerde versie. Een nieuwe versie ({1}) is beschikbaar.
settings.appVersion=App versie:
settings.downloadOption.title=Kies download optie (Voor enkelvoudige bestanddownloads zonder zip):
settings.downloadOption.1=Open in hetzelfde venster
settings.downloadOption.2=Open in nieuw venster
settings.downloadOption.3=Download bestand
settings.zipThreshold=Bestanden zippen wanneer het aantal gedownloade bestanden meer is dan
settings.signOut=Uitloggen
settings.accountSettings=Account instellingen
settings.bored.help=Schakelt geheim spelletje in
settings.cacheInputs.name=Sla invoer in formulieren op
settings.cacheInputs.help=Schakel in om eerdere invoeren op te slaan voor toekomstige uitvoeren

changeCreds.title=Inloggegevens wijzigen
changeCreds.header=Werk je accountgegevens bij
changeCreds.changePassword=Je gebruikt de standaard inloggegevens. Voer alstublieft een nieuw wachtwoord in
changeCreds.newUsername=Nieuwe gebruikersnaam
changeCreds.oldPassword=Huidige wachtwoord
changeCreds.newPassword=Nieuw wachtwoord
changeCreds.confirmNewPassword=Bevestig nieuw wachtwoord
changeCreds.submit=Wijzigingen opslaan



account.title=Account instellingen
account.accountSettings=Account instellingen
account.adminSettings=Beheerdersinstellingen - Gebruikers bekijken en toevoegen
account.userControlSettings=Gebruikerscontrole instellingen
account.changeUsername=Wijzig gebruikersnaam
account.newUsername=Nieuwe gebruikersnaam
account.password=Bevestigingswachtwoord
account.oldPassword=Oud wachtwoord
account.newPassword=Nieuw wachtwoord
account.changePassword=Wijzig wachtwoord
account.confirmNewPassword=Bevestig nieuw wachtwoord
account.signOut=Uitloggen
account.yourApiKey=Jouw API sleutel
account.syncTitle=Synchroniseer browserinstellingen met account
account.settingsCompare=Instellingen vergelijking:
account.property=Eigenschap
account.webBrowserSettings=Webbrowser instelling
account.syncToBrowser=Synchroniseer account -> browser
account.syncToAccount=Synchroniseer account <- browser


adminUserSettings.title=Gebruikersbeheer
adminUserSettings.header=Beheer gebruikers
adminUserSettings.admin=Beheerder
adminUserSettings.user=Gebruiker
adminUserSettings.addUser=Voeg nieuwe gebruiker toe
adminUserSettings.deleteUser=Verwijder gebruiker
adminUserSettings.confirmDeleteUser=Moet deze gebruiker verwijderd worden?
adminUserSettings.confirmChangeUserStatus=Should the user be disabled/enabled?
adminUserSettings.usernameInfo=Gebruikersnaam kan alleen letters, nummers en de volgende speciale tekens @._+- bevatten of moet een geldig emailadres zijn.
adminUserSettings.roles=Rollen
adminUserSettings.role=Rol
adminUserSettings.actions=Acties
adminUserSettings.apiUser=Beperkte API gebruiker
adminUserSettings.extraApiUser=Extra beperkte API gebruiker
adminUserSettings.webOnlyUser=Alleen web gebruiker
adminUserSettings.demoUser=Demogebruiker (geen aangepaste instellingen)
adminUserSettings.internalApiUser=Interne API gebruiker
adminUserSettings.forceChange=Forceer gebruiker om gebruikersnaam/wachtwoord te wijzigen bij inloggen
adminUserSettings.submit=Gebruiker opslaan
adminUserSettings.changeUserRole=De rol van de gebruiker wijzigen
adminUserSettings.authenticated=Geauthenticeerd
adminUserSettings.editOwnProfil=Edit own profile
adminUserSettings.enabledUser=enabled user
adminUserSettings.disabledUser=disabled user
adminUserSettings.activeUsers=Active Users:
adminUserSettings.disabledUsers=Disabled Users:
adminUserSettings.totalUsers=Total Users:
adminUserSettings.lastRequest=Laatste aanvraag


database.title=Database Importeer/Exporteer
database.header=Database Importeer/Exporteer
database.fileName=Bestandsnaam
database.creationDate=Creatiedatum
database.fileSize=Bestandsgrootte
database.deleteBackupFile=Backupbestand verwijderen
database.importBackupFile=Backupbestand importeren
database.downloadBackupFile=Backupbestand downloaden
database.info_1=Bij het importeren van gegevens is het cruciaal om de juiste structuur te zorgen voor. Als je niet zeker bent van wat je doet, raadpleeg dan advies en ondersteuning bij een professionele. Een fout in de structuur kan leiden tot toepassingsfouten, waarmee wellicht zelfs de volledige uitvoerbaarheid van de toepassing belemmerd wordt.
database.info_2=De bestandsnaam maakt geen verschil bij het uploaden. Hij zal later worden herbewoond om de indeling backup_user_yyyyMMddHHmm.sql te volgen, waardoor een consistente bestandsnaamconventie waarborgd wordt.
database.submit=Backup importeren
database.importIntoDatabaseSuccessed=Importeer naar database succesvol
database.fileNotFound=File not Found
database.fileNullOrEmpty=Bestand mag niet null of leeg zijn
database.failedImportFile=Failed Import File

<<<<<<< HEAD
session.expired=Je sessie is verlopen. Voer de pagina opnieuw in en probeer het opnieuw.
=======
session.expired=Your session has expired. Please refresh the page and try again.
session.refreshPage=Refresh Page
>>>>>>> dcb69ad6

#############
# HOME-PAGE #
#############
home.desc=Jouw lokaal gehoste one-stop-shop voor al je PDF-behoeften.
home.searchBar=Zoek naar functies...


home.viewPdf.title=PDF bekijken
home.viewPdf.desc=Bekijk, annoteer, voeg tekst of afbeeldingen toe
viewPdf.tags=bekijken,lezen,annoteren,tekst,afbeelding

home.multiTool.title=PDF multitool
home.multiTool.desc=Pagina's samenvoegen, draaien, herschikken en verwijderen
multiTool.tags=Multitool,meerdere bewerkingen,UI,klik sleep,voorkant,clientzijde,interactief,beweegbaar,verplaats

home.merge.title=Samenvoegen
home.merge.desc=Voeg eenvoudig meerdere PDF's samen tot één.
merge.tags=samenvoegen,pagina bewerkingen,serverzijde

home.split.title=Splitsen
home.split.desc=Splits PDF's in meerdere documenten
split.tags=Pagina bewerkingen,verdelen,meerdere pagina's,knippen,serverzijde

home.rotate.title=Roteren
home.rotate.desc=Roteer eenvoudig je PDF's.
rotate.tags=serverzijde


home.imageToPdf.title=Afbeelding naar PDF
home.imageToPdf.desc=Converteer een afbeelding (PNG, JPEG, GIF) naar PDF.
imageToPdf.tags=conversie,img,jpg,foto

home.pdfToImage.title=PDF naar Afbeelding
home.pdfToImage.desc=Converteer een PDF naar een afbeelding. (PNG, JPEG, GIF)
pdfToImage.tags=conversie,img,jpg,foto

home.pdfOrganiser.title=Organiseren
home.pdfOrganiser.desc=Verwijder/herschik pagina's in een volgorde naar keus
pdfOrganiser.tags=duplex,even oneven,sorteren,verplaatsen


home.addImage.title=Afbeelding toevoegen
home.addImage.desc=Voegt een afbeelding toe op een specifieke locatie in de PDF
addImage.tags=img,jpg,foto

home.watermark.title=Watermerk toevoegen
home.watermark.desc=Voeg een aangepast watermerk toe aan je PDF-document.
watermark.tags=Tekst,herhalend,label,eigen,copyright,handelsmerk,img,jpg,foto

home.permissions.title=Permissies wijzigen
home.permissions.desc=Wijzig de permissies van je PDF-document
permissions.tags=lezen,schrijven,bewerken,printen


home.removePages.title=Verwijderen
home.removePages.desc=Verwijder ongewenste pagina's uit je PDF-document.
removePages.tags=Pagina's verwijderen

home.addPassword.title=Wachtwoord toevoegen
home.addPassword.desc=Versleutel je PDF-document met een wachtwoord.
addPassword.tags=veilig,beveiliging

home.removePassword.title=Wachtwoord verwijderen
home.removePassword.desc=Verwijder wachtwoordbeveiliging van je PDF-document.
removePassword.tags=veilig,ontsleutelen,beveiliging,wachtwoord verwijderen

home.compressPdfs.title=Comprimeren
home.compressPdfs.desc=Comprimeer PDF's om hun bestandsgrootte te verkleinen.
compressPdfs.tags=comprimeren,klein


home.changeMetadata.title=Metadata wijzigen
home.changeMetadata.desc=Wijzig/verwijder/voeg metadata toe van een PDF-document
changeMetadata.tags=Titel,auteur,datum,creatie,tijd,uitgever,producent,statistieken

home.fileToPDF.title=Bestand naar PDF converteren
home.fileToPDF.desc=Converteer bijna ieder bestand naar PDF (DOCX, PNG, XLS, PPT, TXT en meer)
fileToPDF.tags=transformatie,formaat,document,foto,slide,tekst,conversie,kantoor,docs,word,excel,powerpoint

home.ocr.title=OCR / Scans opruimen
home.ocr.desc=Ruim scans op, detecteert tekst van afbeeldingen in een PDF en voegt deze opnieuw toe als tekst.
ocr.tags=herkenning,tekst,afbeelding,scan,lezen,identificeren,detectie,bewerkbaar


home.extractImages.title=Afbeeldingen extraheren
home.extractImages.desc=Extraheert alle afbeeldingen uit een PDF en slaat ze op in een zip
extractImages.tags=foto,opslaan,archief,zip,vastleggen,plukken

home.pdfToPDFA.title=PDF naar PDF/A
home.pdfToPDFA.desc=Converteer PDF naar PDF/A voor langdurige opslag
pdfToPDFA.tags=archief,langdurig,standaard,conversie,opslag,bewaring

home.PDFToWord.title=PDF naar Word
home.PDFToWord.desc=Converteer PDF naar Word-formaten (DOC, DOCX en ODT)
PDFToWord.tags=doc,docx,odt,word,transformatie,formaat,conversie,kantoor,microsoft,docfile

home.PDFToPresentation.title=PDF naar Presentatie
home.PDFToPresentation.desc=Converteer PDF naar Presentatie formaten (PPT, PPTX en ODP)
PDFToPresentation.tags=slides,show,kantoor,microsoft

home.PDFToText.title=PDF naar RTF (Tekst)
home.PDFToText.desc=Converteer PDF naar Tekst of RTF formaat
PDFToText.tags=rijkformaat

home.PDFToHTML.title=PDF naar HTML
home.PDFToHTML.desc=Converteer PDF naar HTML formaat
PDFToHTML.tags=webinhoud,browser vriendelijk


home.PDFToXML.title=PDF naar XML
home.PDFToXML.desc=Converteer PDF naar XML formaat
PDFToXML.tags=data-extractie,gestructureerd,code

home.ScannerImageSplit.title=Detecteer/Split gescande foto's
home.ScannerImageSplit.desc=Splits meerdere foto's van binnen een foto/PDF
ScannerImageSplit.tags=scheiden,auto-detecteren,scans,meer-foto,organiseren

home.sign.title=Ondertekenen
home.sign.desc=Voegt handtekening toe aan PDF via tekenen, tekst of afbeelding
sign.tags=autoriseren,initialen,getekende-handtekening,tekst-handtekening,afbeelding-handtekening

home.flatten.title=Platdrukken
home.flatten.desc=Verwijder alle interactieve elementen en formulieren uit een PDF
flatten.tags=statisch,deactiveren,niet-interactief,stroomlijnen

home.repair.title=Repareren
home.repair.desc=Probeert een corrupt/beschadigd PDF te herstellen
repair.tags=repareren,herstellen,correctie,terughalen

home.removeBlanks.title=Verwijder lege pagina's
home.removeBlanks.desc=Detecteert en verwijdert lege pagina's uit een document
removeBlanks.tags=opruimen,stroomlijnen,geen-inhoud,organiseren

home.removeAnnotations.title=Annotaties verwijderen
home.removeAnnotations.desc=Verwijdert alle opmerkingen/annotaties uit een PDF
removeAnnotations.tags=opmerkingen,highlight,notities,opmaak,verwijderen

home.compare.title=Vergelijken
home.compare.desc=Vergelijkt en toont de verschillen tussen twee PDF-documenten
compare.tags=onderscheiden,contrasteren,veranderingen,analyse

home.certSign.title=Ondertekenen met certificaat
home.certSign.desc=Ondertekent een PDF met een certificaat/sleutel (PEM/P12)
certSign.tags=authenticeren,PEM,P12,officieel,versleutelen

home.removeCertSign.title=Verwijder certificaat
home.removeCertSign.desc=Verwijder certificaat van PDF
removeCertSign.tags=authenticeren,PEM,P12,officieel,ontsleutelen

home.pageLayout.title=Multi-pagina indeling
home.pageLayout.desc=Voeg meerdere pagina's van een PDF-document samen op één pagina
pageLayout.tags=samenvoegen,composiet,enkel-zicht,organiseren

home.scalePages.title=Aanpassen paginaformaat/schaal
home.scalePages.desc=Wijzig de grootte/schaal van een pagina en/of de inhoud ervan.
scalePages.tags=resize,aanpassen,dimensie,aanpassen

home.pipeline.title=Pijplijn
home.pipeline.desc=Voer meerdere acties uit op PDF's door pipelinescripts te definiëren
pipeline.tags=automatiseren,volgorde,gescrript,batch-verwerking

home.add-page-numbers.title=Paginanummers toevoegen
home.add-page-numbers.desc=Voeg paginanummers toe binnen het volledige document op een vastgestelde locatie
add-page-numbers.tags=pagineren,labelen,organiseren,indexeren

home.auto-rename.title=Automatisch hernoemen PDF-bestand
home.auto-rename.desc=Hernoemt automatisch een PDF-bestand op basis van de gedetecteerde header
auto-rename.tags=auto-detecteren,op-header-gebaseerd,organiseren,herlabelen

home.adjust-contrast.title=Kleuren/contrast aanpassen
home.adjust-contrast.desc=Pas contrast, verzadiging en helderheid van een PDF aan
adjust-contrast.tags=kleur-correctie,afstemmen,aanpassen,verbeteren

home.crop.title=PDF bijsnijden
home.crop.desc=Snijd een PDF bij om de grootte te verkleinen (behoudt tekst!)
crop.tags=trimmen,verkleinen,bewerken,vorm

home.autoSplitPDF.title=Automatisch splitsen pagina's
home.autoSplitPDF.desc=Automatisch splitsen van gescande PDF met fysieke gescande paginasplitter QR-code
autoSplitPDF.tags=QR-gebaseerd,scheiden,scan-segment,organiseren

home.sanitizePdf.title=Opschonen
home.sanitizePdf.desc=Verwijder scripts en andere elementen uit PDF-bestanden
sanitizePdf.tags=schoonmaken,veilig,veilig,bedreigingen verwijderen

home.URLToPDF.title=URL/website naar PDF
home.URLToPDF.desc=Zet http(s)URL om naar PDF
URLToPDF.tags=web-capture,pagina opslaan,web-naar-doc,archief

home.HTMLToPDF.title=HTML naar PDF
home.HTMLToPDF.desc=Zet HTML-bestand of zip om naar PDF
HTMLToPDF.tags=markup,web-inhoud,transformatie,omzetten


home.MarkdownToPDF.title=Markdown naar PDF
home.MarkdownToPDF.desc=Zet Markdown-bestand om naar PDF
MarkdownToPDF.tags=markup,web-inhoud,transformatie,omzetten


home.getPdfInfo.title=Haal ALLE informatie op over PDF
home.getPdfInfo.desc=Haalt alle mogelijke informatie op van PDF's
getPdfInfo.tags=informatie,data,statistieken


home.extractPage.title=Pagina('s) extraheren
home.extractPage.desc=Extraheert geselecteerde pagina's uit PDF
extractPage.tags=extraheren


home.PdfToSinglePage.title=PDF naar één grote pagina
home.PdfToSinglePage.desc=Voegt alle PDF-pagina's samen tot één grote pagina
PdfToSinglePage.tags=één pagina


home.showJS.title=Toon Javascript
home.showJS.desc=Zoekt en toont ieder script dat in een PDF is geïnjecteerd
showJS.tags=JS

home.autoRedact.title=Automatisch censureren
home.autoRedact.desc=Automatisch censureren (onherkenbaar maken) van tekst in een PDF op basis van ingevoerde tekst
autoRedact.tags=Verzwakken, Verbergen, Uitroepen, Gekleurd, Verborgen

home.tableExtraxt.title=PDF naar CSV
home.tableExtraxt.desc=Haalt tabellen uit een PDF en converteert ze naar CSV
tableExtraxt.tags=CSV,tabel extractie,extractie,converteren


home.autoSizeSplitPDF.title=Automatisch splitsen op grootte/aantal
home.autoSizeSplitPDF.desc=Splits een enkele PDF in meerdere documenten op basis van grootte, aantal pagina's of aantal documenten
autoSizeSplitPDF.tags=pdf,splitsen,document,organiseren


home.overlay-pdfs.title=PDF's overlappen
home.overlay-pdfs.desc=Plaatst PDF's over een andere PDF heen
overlay-pdfs.tags=Overlappen

home.split-by-sections.title=PDF in secties splitsen
home.split-by-sections.desc=Verdeel elke pagina van een PDF in kleinere horizontale en verticale secties
split-by-sections.tags=Sectie splitsen, Verdelen, Aanpassen

home.AddStampRequest.title=Stempel toevoegen aan PDF
home.AddStampRequest.desc=Voeg tekst of afbeeldingsstempels toe op vaste locaties
AddStampRequest.tags=Stempel, Afbeelding toevoegen, afbeelding centreren, watermerk, PDF, Insluiten, Aanpassen


home.PDFToBook.title=PDF naar Boek
home.PDFToBook.desc=Converteert PDF naar boek-/stripformaat met gebruik van Calibre
PDFToBook.tags=Boek,Strip,Comic,Calibre,Converteren,manga,amazon,kindle

home.BookToPDF.title=Boek naar PDF
home.BookToPDF.desc=Converteert boek-/stripformaat naar PDF met gebruik van Calibre
BookToPDF.tags=Boek,Strip,Comic,Calibre,Converteren,manga,amazon,kindle

home.removeImagePdf.title=Afbeelding verwijderen
home.removeImagePdf.desc=Afbeeldingen uit PDF verwijderen om het bestandsgrootte te verminderen
removeImagePdf.tags=Afbeelding verwijderen, Paginabewerkingen, Achterkant, Serverkant


home.splitPdfByChapters.title=PDF op hoofdstukken splitsen
home.splitPdfByChapters.desc=Splits een PDF op basis van zijn hoofdstukstructuur in meerdere bestanden.
splitPdfByChapters.tags=splitsen, hoofdstukken, bookmarks, organiseren

#replace-invert-color
replace-color.title=Replace-Invert-Color
replace-color.header=Kleur-instellingen voor PDF's
home.replaceColorPdf.title=Replace and Invert Color
home.replaceColorPdf.desc=Vervang de kleur van tekst en achtergrond in een PDF en omverkeer de volledige kleur van het document om bestandsgrootte te verkleinen.
replaceColorPdf.tags=Kleur vervangen, pagina-acties, achterkant, serverzijde
replace-color.selectText.1=Vervang of invertere kleure opties
replace-color.selectText.2=Standaard (hoog contrast kleuren)
replace-color.selectText.3=Aangepast (aangepaste kleuren)
replace-color.selectText.4=Volledig inverteren (alle kleuren omverkeren)
replace-color.selectText.5=Opties voor hoog contrast
replace-color.selectText.6=wit tekst op een zwart grondvlak
replace-color.selectText.7=zwarte tekst op wit grondvlak
replace-color.selectText.8=gele tekst op een zwart grondvlak
replace-color.selectText.9=groene tekst op een zwart grondvlak
replace-color.selectText.10=Kies de tekstkleur
replace-color.selectText.11=Kies het achtergrondkleur
replace-color.submit=Vervang



###########################
#                         #
#       WEB PAGES         #
#                         #
###########################
#login
login.title=Inloggen
login.header=Inloggen
login.signin=Inloggen
login.rememberme=Onthoud mij
login.invalid=Ongeldige gebruikersnaam of wachtwoord.
login.locked=Je account is geblokkeerd.
login.signinTitle=Gelieve in te loggen
login.ssoSignIn=Inloggen via Single Sign-on
login.oauth2AutoCreateDisabled=OAUTH2 Automatisch aanmaken gebruiker uitgeschakeld
login.oauth2AdminBlockedUser=Registratie of inloggen van niet-registreerde gebruikers is helaas momenteel geblokkeerd. Neem contact op met de beheerder.
login.oauth2RequestNotFound=Autorisatieverzoek niet gevonden
login.oauth2InvalidUserInfoResponse=Ongeldige reactie op gebruikersinfo
login.oauth2invalidRequest=Ongeldig verzoek
login.oauth2AccessDenied=Toegang geweigerd
login.oauth2InvalidTokenResponse=Ongeldige tokenreactie
login.oauth2InvalidIdToken=Ongeldige ID token
login.userIsDisabled=De gebruiker is gedesactiveerd, inloggen is momenteel geblokkeerd voor deze gebruikersnaam. Neem contact op met de beheerder.
login.alreadyLoggedIn=U zit reeds ingelogd bij
login.alreadyLoggedIn2=apparaten. U moet u a.u.b. uitloggen van de apparaten en opnieuw proberen.
login.toManySessions=U heeft te veel actieve sessies

#auto-redact
autoRedact.title=Automatisch censureren
autoRedact.header=Automatisch censureren
autoRedact.colorLabel=Kleur
autoRedact.textsToRedactLabel=Tekst om te censureren (gescheiden door regels)
autoRedact.textsToRedactPlaceholder=bijv.\Vertrouwelijk \nTopgeheim
autoRedact.useRegexLabel=Gebruik regex
autoRedact.wholeWordSearchLabel=Zoeken op hele woorden
autoRedact.customPaddingLabel=Aangepaste extra ruimtevulling
autoRedact.convertPDFToImageLabel=Converteer PDF naar PDF-afbeelding (wordt gebruikt om tekst achter het vak te verwijderen)
autoRedact.submitButton=Indienen


#showJS
showJS.title=Toon Javascript
showJS.header=Toon Javascript
showJS.downloadJS=Javascript downloaden
showJS.submit=Toon


#pdfToSinglePage
pdfToSinglePage.title=PDF naar enkele pagina
pdfToSinglePage.header=PDF naar enkele pagina
pdfToSinglePage.submit=Converteren naar enkele pagina


#pageExtracter
pageExtracter.title=Pagina's extraheren
pageExtracter.header=Pagina's extraheren
pageExtracter.submit=Extraheren
pageExtracter.placeholder=(bijv. 1,2,8 of 4,7,12-16 of 2n-1)


#getPdfInfo
getPdfInfo.title=Informatie over PDF ophalen
getPdfInfo.header=Informatie over PDF ophalen
getPdfInfo.submit=Haal informatie op
getPdfInfo.downloadJson=JSON downloaden


#markdown-to-pdf
MarkdownToPDF.title=Markdown naar PDF
MarkdownToPDF.header=Markdown naar PDF
MarkdownToPDF.submit=Converteren
MarkdownToPDF.help=In ontwikkeling
MarkdownToPDF.credit=Gebruikt WeasyPrint



#url-to-pdf
URLToPDF.title=URL naar PDF
URLToPDF.header=URL naar PDF
URLToPDF.submit=Converteren
URLToPDF.credit=Gebruikt WeasyPrint


#html-to-pdf
HTMLToPDF.title=HTML naar PDF
HTMLToPDF.header=HTML naar PDF
HTMLToPDF.help=Accepteert HTML-bestanden en ZIP's die html/css/afbeeldingen etc. bevatten
HTMLToPDF.submit=Converteren
HTMLToPDF.credit=Gebruikt WeasyPrint
HTMLToPDF.zoom=Zoomniveau voor weergave van de website.
HTMLToPDF.pageWidth=Breedte van de pagina in centimeters. (leeg voor standaard)
HTMLToPDF.pageHeight=Hoogte van de pagina in centimeters. (leeg voor standaard)
HTMLToPDF.marginTop=Marge bovenaan de pagina in millimeters. (leeg voor standaard)
HTMLToPDF.marginBottom=Marge onderaan de pagina in millimeters. (leeg voor standaard)
HTMLToPDF.marginLeft=Marge links van de pagina in millimeters. (leeg voor standaard)
HTMLToPDF.marginRight=Marge rechts van de pagina in millimeters. (leeg voor standaard)
HTMLToPDF.printBackground=De achtergrond van websites weergeven.
HTMLToPDF.defaultHeader=Standaard koptekst weergeven (naam en paginanummer)
HTMLToPDF.cssMediaType=Wijzig het CSS-mediatype van de pagina.
HTMLToPDF.none=Geen
HTMLToPDF.print=Printen
HTMLToPDF.screen=Scherm


#AddStampRequest
AddStampRequest.header=Stempel PDF
AddStampRequest.title=Stempel PDF
AddStampRequest.stampType=Soort stempel
AddStampRequest.stampText=Stempel tekst
AddStampRequest.stampImage=Stempel afbeelding
AddStampRequest.alphabet=Alfabet
AddStampRequest.fontSize=Tekst/afbeelding grootte
AddStampRequest.rotation=Rotatie
AddStampRequest.opacity=Transparantie
AddStampRequest.position=Positie
AddStampRequest.overrideX=X coördinaat overschrijven
AddStampRequest.overrideY=Y coördinaat overschrijven
AddStampRequest.customMargin=Aangepaste marge
AddStampRequest.customColor=Aangepaste tekstkleur
AddStampRequest.submit=Indienen


#sanitizePDF
sanitizePDF.title=PDF opschonen
sanitizePDF.header=Een PDF-bestand opschonen
sanitizePDF.selectText.1=Verwijder Javascript-acties
sanitizePDF.selectText.2=Verwijder ingebedde bestanden
sanitizePDF.selectText.3=Verwijder metadata
sanitizePDF.selectText.4=Verwijder links
sanitizePDF.selectText.5=Verwijder lettertypen
sanitizePDF.submit=PDF opschonen


#addPageNumbers
addPageNumbers.title=Paginanummers toevoegen
addPageNumbers.header=Paginanummers toevoegen
addPageNumbers.selectText.1=Selecteer PDF-bestand:
addPageNumbers.selectText.2=Margegrootte
addPageNumbers.selectText.3=Positie
addPageNumbers.selectText.4=Startnummer
addPageNumbers.selectText.5=Pagina's om te nummeren
addPageNumbers.selectText.6=Aangepaste tekst
addPageNumbers.customTextDesc=Aangepaste tekst
addPageNumbers.numberPagesDesc=Welke pagina's genummerd moeten worden, standaard 'all', accepteert ook 1-5 of 2,5,9 etc
addPageNumbers.customNumberDesc=Standaard {n}, accepteert ook 'Pagina {n} van {total}', 'Tekst-{n}', '{filename}-{n}
addPageNumbers.submit=Paginanummers toevoegen


#auto-rename
auto-rename.title=Automatisch hernoemen
auto-rename.header=PDF automatisch hernoemen
auto-rename.submit=Automatisch hernoemen


#adjustContrast
adjustContrast.title=Contrast aanpassen
adjustContrast.header=Contrast aanpassen
adjustContrast.contrast=Kehrbrechting:
adjustContrast.brightness=Helderheid:
adjustContrast.saturation=Verzadiging:
adjustContrast.download=Downloaden


#crop
crop.title=Bijwerken
crop.header=PDF bijsnijden
crop.submit=Indienen


#autoSplitPDF
autoSplitPDF.title=PDF automatisch splitsen
autoSplitPDF.header=PDF automatisch splitsen
autoSplitPDF.description=Print, Voeg in, Scan, upload, en laat ons je documenten automatisch scheiden. Geen handmatig sorteerwerk nodig.
autoSplitPDF.selectText.1=Print enkele scheidingsbladen van hieronder (Zwart-wit is prima).
autoSplitPDF.selectText.2=Scan al je documenten tegelijk door het scheidingsblad ertussen te plaatsen.
autoSplitPDF.selectText.3=Upload het enkele grote gescande PDF-bestand en laat Stirling PDF de rest afhandelen.
autoSplitPDF.selectText.4=Scheidingspagina's worden automatisch gedetecteerd en verwijderd, wat een net einddocument garandeert.
autoSplitPDF.formPrompt=Dien PDF in met Stirling-PDF Pagina-scheiders:
autoSplitPDF.duplexMode=Duplex Modus (voor- en achterkant scannen)
autoSplitPDF.dividerDownload1=Download 'Auto Splitter Divider (minimal).pdf'
autoSplitPDF.dividerDownload2=Download 'Auto Splitter Divider (with instructions).pdf'
autoSplitPDF.submit=Indienen


#pipeline
pipeline.title=Pijplijn


#pageLayout
pageLayout.title=Meerdere pagina indeling
pageLayout.header=Meerdere pagina indeling
pageLayout.pagesPerSheet=Pagina's per vel:
pageLayout.addBorder=Randen toevoegen
pageLayout.submit=Indienen


#scalePages
scalePages.title=Pagina-schaal aanpassen
scalePages.header=Pagina-schaal aanpassen
scalePages.pageSize=Grootte van een pagina van het document.
scalePages.keepPageSize=Oorspronkelijke grootte behouden
scalePages.scaleFactor=Zoomniveau (uitsnede) van een pagina.
scalePages.submit=Indienen


#certSign
certSign.title=Certificaat ondertekening
certSign.header=Onderteken een PDF met je certificaat (in ontwikkeling)
certSign.selectPDF=Selecteer een PDF-bestand voor ondertekening:
certSign.jksNote=Let op: als het certificaattype hieronder niet staat, converteer het dan naar een Java Keystore (.jks) bestand met de keytool command line tool. Kies vervolgens de .jks bestandsoptie.
certSign.selectKey=Selecteer je privésleutelbestand (PKCS#8 formaat, kan .pem of .der zijn):
certSign.selectCert=Selecteer je certificaatbestand (X.509 formaat, kan .pem of .der zijn):
certSign.selectP12=Selecteer je PKCS#12 Sleutelopslagbestand (.p12 of .pfx) (Optioneel, indien verstrekt, moet het je privésleutel en certificaat bevatten):
certSign.selectJKS=Selecteer je Java Keystore bestand (.jks of .keystore):
certSign.certType=Certificaattype
certSign.password=Voer je sleutelopslag of privésleutel wachtwoord in (indien van toepassing):
certSign.showSig=Toon handtekening
certSign.reason=Reden
certSign.location=Locatie
certSign.name=Naam
certSign.showLogo=Logotype tonen
certSign.submit=PDF ondertekenen


#removeCertSign
removeCertSign.title=Verwijder certificaat
removeCertSign.header=Verwijder het digitale certificaat van de PDF
removeCertSign.selectPDF=Selecteer een PDF bestand:
removeCertSign.submit=Verwijder certificaat


#removeBlanks
removeBlanks.title=Verwijder blanco's
removeBlanks.header=Verwijder lege pagina's
removeBlanks.threshold=Pixel witheid drempel:
removeBlanks.thresholdDesc=Drempel voor het bepalen hoe wit een witte pixel moet zijn om als 'Wit' te worden geclassificeerd. 0 = Zwart, 255 zuiver wit.
removeBlanks.whitePercent=Wit percentage (%):
removeBlanks.whitePercentDesc=Percentage van de pagina dat 'witte' pixels moet zijn om verwijderd te worden
removeBlanks.submit=Blanco's verwijderen


#removeAnnotations
removeAnnotations.title=Verwijder annotaties
removeAnnotations.header=Verwijder annotaties
removeAnnotations.submit=Verwijderen


#compare
compare.title=Vergelijken
compare.header=PDF's vergelijken
compare.highlightColor.1=Hervormingskleur 1:
compare.highlightColor.2=Hervormingskleur 2:
compare.document.1=Document 1
compare.document.2=Document 2
compare.submit=Vergelijken
compare.complex.message=Eén of beide van de bijgewerkte documenten zijn grote bestanden, het vergelijken kan mogelijk minder nauwkeurig zijn.
compare.large.file.message=Eén of beiden van de bijgewerkte documenten zijn te groot om verwerkt te worden.
compare.no.text.message=Een of beide geselecteerde PDF-bestanden bevatten geen tekstinhoud. Kies a.u.b. PDF-bestanden met tekst voor vergelijking.

#BookToPDF
BookToPDF.title=Boeken en strips naar PDF
BookToPDF.header=Boek naar PDF
BookToPDF.credit=Gebruikt Calibre
BookToPDF.submit=Converteer

#PDFToBook
PDFToBook.title=PDF naar boek
PDFToBook.header=PDF naar boek
PDFToBook.selectText.1=Formaat
PDFToBook.credit=Gebruikt Calibre
PDFToBook.submit=Converteer

#sign
sign.title=Ondertekenen
sign.header=PDF's ondertekenen
sign.upload=Upload afbeelding
sign.draw=Handtekening tekenen
sign.text=Tekstinvoer
sign.clear=Wissen
sign.add=Toevoegen
sign.saved=Gesleutelde handtekeningen opgeslagen
sign.save=Opslaan Signatuur
sign.personalSigs=Persoonlijke Signatuuren
sign.sharedSigs=Gedeelde Signatuuren
sign.noSavedSigs=Geen opgeslagen signatuuren gevonden


#repair
repair.title=Repareren
repair.header=PDF's repareren
repair.submit=Repareren


#flatten
flatten.title=Afvlakken
flatten.header=PDF's afvlakken
flatten.flattenOnlyForms=Alleen formulieren afvlakken
flatten.submit=Afvlakken


#ScannerImageSplit
ScannerImageSplit.selectText.1=Hoek drempel:
ScannerImageSplit.selectText.2=Stelt de minimale absolute hoek in die nodig is om de afbeelding te roteren (standaard: 10).
ScannerImageSplit.selectText.3=Tolerantie:
ScannerImageSplit.selectText.4=Bepaalt het bereik van kleurvariatie rond de geschatte achtergrondkleur (standaard: 30).
ScannerImageSplit.selectText.5=Minimum oppervlakte:
ScannerImageSplit.selectText.6=Stelt de minimale oppervlakte drempel in voor een foto (standaard: 10000).
ScannerImageSplit.selectText.7=Minimum contour oppervlakte:
ScannerImageSplit.selectText.8=Stelt de minimale contour oppervlakte drempel in voor een foto
ScannerImageSplit.selectText.9=Randgrootte:
ScannerImageSplit.selectText.10=Stelt de grootte van de toegevoegde en verwijderde rand in om witte randen in de uitvoer te voorkomen (standaard: 1).
ScannerImageSplit.info=Python is niet geïnstalleerd. Het wordt vereist om te worden uitgevoerd.


#OCR
ocr.title=OCR / Scan opruimen
ocr.header=Scans opruimen / OCR (Optical Character Recognition)
ocr.selectText.1=Selecteer talen die binnen de PDF gedetecteerd moeten worden (De vermelde zijn de momenteel gedetecteerde):
ocr.selectText.2=Produceer tekstbestand met OCR-tekst naast de OCR'd PDF
ocr.selectText.3=Corrigeer pagina's die onder een scheve hoek zijn gescand door ze terug te draaien
ocr.selectText.4=Maak de pagina schoon, zodat het minder waarschijnlijk is dat OCR tekst in achtergrondruis vindt. (Geen uitvoerverandering)
ocr.selectText.5=Maak de pagina schoon zodat OCR waarschijnlijk geen tekst in achtergrondruis vindt, behoudt opruiming in uitvoer.
ocr.selectText.6=Negeert pagina's met interactieve tekst, OCR's alleen pagina's die afbeeldingen zijn
ocr.selectText.7=Forceer OCR, zal elke pagina OCR'en en alle originele tekstelementen verwijderen
ocr.selectText.8=Normaal (Zal een fout geven als de PDF tekst bevat)
ocr.selectText.9=Aanvullende instellingen
ocr.selectText.10=OCR-modus
ocr.selectText.11=Verwijder afbeeldingen na OCR (Verwijdert ALLE afbeeldingen, alleen nuttig als onderdeel van conversiestap)
ocr.selectText.12=Weergave Type (Geavanceerd)
ocr.help=Lees deze documentatie over hoe dit te gebruiken voor andere talen en/of gebruik buiten docker
ocr.credit=Deze dienst maakt gebruik van OCRmyPDF en Tesseract voor OCR.
ocr.submit=Verwerk PDF met OCR


#extractImages
extractImages.title=Afbeeldingen extraheren
extractImages.header=Afbeeldingen extraheren
extractImages.selectText=Selecteer het beeldformaat voor geëxtraheerde afbeeldingen
extractImages.allowDuplicates=Dubbele afbeeldingen opslaan
extractImages.submit=Extraheer


#File to PDF
fileToPDF.title=Bestand naar PDF
fileToPDF.header=Zet elk bestand om naar PDF
fileToPDF.credit=Deze service gebruikt LibreOffice en Unoconv voor bestandsconversie.
fileToPDF.supportedFileTypesInfo=Gestandaardiseerde Bestandstypen
fileToPDF.supportedFileTypes=Ondersteunde bestandstypen zijn hieronder opgenomen, maar raadpleeg voor een volledige lijst met ondersteunde formaten de LibreOffice-documentatie
fileToPDF.submit=Omzetten naar PDF


#compress
compress.title=Comprimeren
compress.header=PDF comprimeren
compress.credit=Deze functie gebruikt Ghostscript voor PDF Compressie/Optimalisatie.
compress.selectText.1=Handmatige modus - Van 1 tot 4
compress.selectText.2=Optimalisatieniveau:
compress.selectText.3=4 (Verschrikkelijk voor tekstafbeeldingen)
compress.selectText.4=Automatische modus - Past kwaliteit automatisch aan om PDF naar exacte grootte te krijgen
compress.selectText.5=Verwachte PDF-grootte (bijv. 25MB, 10.8MB, 25KB)
compress.submit=Comprimeren


#Add image
addImage.title=Afbeelding toevoegen
addImage.header=Afbeelding aan PDF toevoegen
addImage.everyPage=Elke pagina?
addImage.upload=Afbeelding toevoegen
addImage.submit=Afbeelding toevoegen


#merge
merge.title=Samenvoegen
merge.header=Meerdere PDF's samenvoegen (2+)
merge.sortByName=Sorteer op naam
merge.sortByDate=Sorteer op datum
merge.removeCertSign=Verwijder digitale handtekening in het samengevoegde bestand?
merge.submit=Samenvoegen


#pdfOrganiser
pdfOrganiser.title=Pagina organisator
pdfOrganiser.header=PDF pagina organisator
pdfOrganiser.submit=Pagina's herschikken
pdfOrganiser.mode=Modus
pdfOrganiser.mode.1=Aangepaste paginavolgorde
pdfOrganiser.mode.2=Omgekeerde volgorde
pdfOrganiser.mode.3=Duplex sorteren
pdfOrganiser.mode.4=Boekje sorteren
pdfOrganiser.mode.5=Zijsteek boekje sorteren
pdfOrganiser.mode.6=Oneven-even splitsen
pdfOrganiser.mode.7=Eerste verwijderen
pdfOrganiser.mode.8=Laatste verwijderen
pdfOrganiser.mode.9=Eerste en laaste verwijderen
pdfOrganiser.mode.10=Oneven-even samenvoeken
pdfOrganiser.placeholder=(bijv. 1,3,2 of 4-8,2,10-12 of 2n-1)


#multiTool
multiTool.title=PDF Multitool
multiTool.header=PDF Multitool
multiTool.uploadPrompts=Bestandsnaam

#view pdf
viewPdf.title=PDF bekijken
viewPdf.header=PDF bekijken

#pageRemover
pageRemover.title=Pagina verwijderaar
pageRemover.header=PDF pagina verwijderaar
pageRemover.pagesToDelete=Te verwijderen pagina's (Voer een door komma's gescheiden lijst met paginanummers in):
pageRemover.submit=Pagina's verwijderen
pageRemover.placeholder=(bijv. 1,2,6 of 1-10,15-30)


#rotate
rotate.title=PDF roteren
rotate.header=PDF roteren
rotate.selectAngle=Selecteer rotatiehoek (in veelvouden van 90 graden):
rotate.submit=Roteren


#split-pdfs
split.title=PDF splitsen
split.header=PDF splitsen
split.desc.1=De nummers die je kiest zijn de paginanummers waarop je een splitsing wilt uitvoeren
split.desc.2=Als zodanig selecteren van 1,3,7-9 zou een 10 pagina's tellend document splitsen in 6 aparte PDF's met:
split.desc.3=Document #1: Pagina 1
split.desc.4=Document #2: Pagina 2 en 3
split.desc.5=Document #3: Pagina 4, 5, 6 en 7
split.desc.6=Document #4: Pagina 8
split.desc.7=Document #5: Pagina 9
split.desc.8=Document #6: Pagina 10
split.splitPages=Voer pagina's in om op te splitsen:
split.submit=Splitsen


#merge
imageToPDF.title=Afbeelding naar PDF
imageToPDF.header=Afbeelding naar PDF
imageToPDF.submit=Omzetten
imageToPDF.selectLabel=Opties voor afbeelding passend maken
imageToPDF.fillPage=Pagina vullen
imageToPDF.fitDocumentToImage=Pagina passend maken voor afbeelding
imageToPDF.maintainAspectRatio=Beeldverhoudingen behouden
imageToPDF.selectText.2=PDF automatisch draaien
imageToPDF.selectText.3=Meervoudige bestandslogica (Alleen ingeschakeld bij werken met meerdere afbeeldingen)
imageToPDF.selectText.4=Voeg samen in één PDF
imageToPDF.selectText.5=Zet om naar afzonderlijke PDF's


#pdfToImage
pdfToImage.title=PDF naar afbeelding
pdfToImage.header=PDF naar afbeelding
pdfToImage.selectText=Afbeeldingsformaat
pdfToImage.singleOrMultiple=Resultaattype van pagina naar afbeelding
pdfToImage.single=Eén grote afbeelding die alle pagina's combineert
pdfToImage.multi=Meerdere afbeeldingen, één afbeelding per pagina
pdfToImage.colorType=Kleurtype
pdfToImage.color=Kleur
pdfToImage.grey=Grijstinten
pdfToImage.blackwhite=Zwart en wit (kan data verliezen!)
pdfToImage.submit=Omzetten
pdfToImage.info=Python is niet geïnstalleerd. Vereist voor WebP-conversie.


#addPassword
addPassword.title=Wachtwoord toevoegen
addPassword.header=Wachtwoord toevoegen (Versleutelen)
addPassword.selectText.1=Selecteer PDF om te versleutelen
addPassword.selectText.2=Gebruikerswachtwoord
addPassword.selectText.3=Versleutelingssleutellengte
addPassword.selectText.4=Hogere waarden zijn sterker, maar lagere waarden hebben een betere compatibiliteit.
addPassword.selectText.5=In te stellen rechten (Aanbevolen om te gebruiken samen met eigenaarswachtwoord)
addPassword.selectText.6=Voorkomen van documentassemblage
addPassword.selectText.7=Voorkomen van inhoudsextractie
addPassword.selectText.8=Voorkomen van extractie voor toegankelijkheid
addPassword.selectText.9=Voorkomen van invullen van formulier
addPassword.selectText.10=Voorkomen van wijziging
addPassword.selectText.11=Voorkomen van annotatiewijziging
addPassword.selectText.12=Voorkomen van afdrukken
addPassword.selectText.13=Voorkomen van afdrukken in verschillende formaten
addPassword.selectText.14=Eigenaarswachtwoord
addPassword.selectText.15=Beperkt wat gedaan kan worden met het document nadat het is geopend (Niet ondersteund door alle lezers)
addPassword.selectText.16=Beperkt het openen van het document zelf
addPassword.submit=Versleutelen


#watermark
watermark.title=Watermerk toevoegen
watermark.header=Watermerk toevoegen
watermark.selectText.1=Selecteer PDF om watermerk toe te voegen:
watermark.selectText.2=Watermerk tekst:
watermark.selectText.3=Tekengrootte:
watermark.selectText.4=Rotatie (0-360):
watermark.selectText.5=breedteSpacer (Ruimte tussen elk watermerk horizontaal):
watermark.selectText.6=hoogteSpacer (Ruimte tussen elk watermerk verticaal):
watermark.selectText.7=Transparantie (0% - 100%):
watermark.selectText.8=Type watermerk:
watermark.selectText.9=Watermerk afbeelding:
watermark.selectText.10=PDF omzetten naar PDF-Afbeelding
watermark.submit=Watermerk toevoegen
watermark.type.1=Tekst
watermark.type.2=Afbeelding


#Change permissions
permissions.title=Rechten wijzigen
permissions.header=Rechten wijzigen
permissions.warning=Let op: om deze rechten onveranderlijk te maken, wordt aanbevolen om ze met een wachtwoord in te stellen via de add-password pagina.
permissions.selectText.1=Selecteer PDF om rechten te wijzigen
permissions.selectText.2=In te stellen rechten
permissions.selectText.3=Voorkom samenvoegen van document
permissions.selectText.4=Voorkom inhoudsextractie
permissions.selectText.5=Voorkom extractie voor toegankelijkheid
permissions.selectText.6=Voorkom invullen van formulier
permissions.selectText.7=Voorkom wijziging
permissions.selectText.8=Voorkom annotatie wijziging
permissions.selectText.9=Voorkom afdrukken
permissions.selectText.10=Voorkom afdrukken in verschillende formaten
permissions.submit=Wijzigen


#remove password
removePassword.title=Wachtwoord verwijderen
removePassword.header=Wachtwoord verwijderen (Decrypteren)
removePassword.selectText.1=Selecteer PDF om te decrypteren
removePassword.selectText.2=Wachtwoord
removePassword.submit=Verwijderen


#changeMetadata
changeMetadata.title=Titel:
changeMetadata.header=Metadata wijzigen
changeMetadata.selectText.1=Pas de variabelen aan die je wilt wijzigen
changeMetadata.selectText.2=Verwijder alle metadata
changeMetadata.selectText.3=Toon aangepaste metadata:
changeMetadata.author=Auteur:
changeMetadata.creationDate=Aanmaakdatum (yyyy/MM/dd HH:mm:ss):
changeMetadata.creator=Maker:
changeMetadata.keywords=Trefwoorden:
changeMetadata.modDate=Wijzigingsdatum (yyyy/MM/dd HH:mm:ss):
changeMetadata.producer=Producent:
changeMetadata.subject=Onderwerp:
changeMetadata.trapped=Vastgezet:
changeMetadata.selectText.4=Overige metadata:
changeMetadata.selectText.5=Voeg aangepaste metadata-invoer toe
changeMetadata.submit=Wijzigen


#pdfToPDFA
pdfToPDFA.title=PDF naar PDF/A
pdfToPDFA.header=PDF naar PDF/A
pdfToPDFA.credit=Deze service gebruikt ghostscript voor PDF/A-conversie
pdfToPDFA.submit=Converteren
pdfToPDFA.tip=Werkt momenteel niet voor meerdere inputs tegelijkertijd.
pdfToPDFA.outputFormat=Uitvoerindeling
pdfToPDFA.pdfWithDigitalSignature=Dit PDF bestand bevat een digitale handtekening. Deze wordt in de volgende stap verwijderd.


#PDFToWord
PDFToWord.title=PDF naar Word
PDFToWord.header=PDF naar Word
PDFToWord.selectText.1=Uitvoerbestandsformaat
PDFToWord.credit=Deze service gebruikt LibreOffice voor bestandsconversie.
PDFToWord.submit=Converteren


#PDFToPresentation
PDFToPresentation.title=PDF naar Presentatie
PDFToPresentation.header=PDF naar Presentatie
PDFToPresentation.selectText.1=Uitvoerbestandsformaat
PDFToPresentation.credit=Deze service gebruikt LibreOffice voor bestandsconversie.
PDFToPresentation.submit=Converteren


#PDFToText
PDFToText.title=PDF naar RTF (Tekst)
PDFToText.header=PDF naar RTF (Tekst)
PDFToText.selectText.1=Uitvoerbestandsformaat
PDFToText.credit=Deze service gebruikt LibreOffice voor bestandsconversie.
PDFToText.submit=Converteren


#PDFToHTML
PDFToHTML.title=PDF naar HTML
PDFToHTML.header=PDF naar HTML
PDFToHTML.credit=Deze service gebruikt pdftohtml voor bestandsconversie.
PDFToHTML.submit=Converteren


#PDFToXML
PDFToXML.title=PDF naar XML
PDFToXML.header=PDF naar XML
PDFToXML.credit=Deze service gebruikt LibreOffice voor bestandsconversie.
PDFToXML.submit=Converteren

#PDFToCSV
PDFToCSV.title=PDF naar CSV
PDFToCSV.header=PDF naar CSV
PDFToCSV.prompt=Kies pagina om tabel te extraheren
PDFToCSV.submit=Extraheren

#split-by-size-or-count
split-by-size-or-count.title=PDF splitsen op grootte of aantal
split-by-size-or-count.header=PDF splitsen op grootte of aantal
split-by-size-or-count.type.label=Selecteer splits type
split-by-size-or-count.type.size=Op grootte
split-by-size-or-count.type.pageCount=Op pagina aantal
split-by-size-or-count.type.docCount=Op document aantal
split-by-size-or-count.value.label=Voer waarde in
split-by-size-or-count.value.placeholder=Voer grootte (bijv., 2MB of 3KB) of aantal (bijv., 5)
split-by-size-or-count.submit=Indienen


#overlay-pdfs
overlay-pdfs.header=PDF bestanden overlappen
overlay-pdfs.baseFile.label=Selecteer basis PDF-bestand
overlay-pdfs.overlayFiles.label=Selecteer overlappende PDF-bestanden
overlay-pdfs.mode.label=Selecteer overlappingsmodus
overlay-pdfs.mode.sequential=Sequentieel overlappen
overlay-pdfs.mode.interleaved=Geïnterlinieerd overlappen
overlay-pdfs.mode.fixedRepeat=Overlappen met vaste herhaling
overlay-pdfs.counts.label=Aantal keren overlappen (voor vaste herhalings modus)
overlay-pdfs.counts.placeholder=Voer door komma's gescheiden aantallen in (bijv., 2,3,1)
overlay-pdfs.position.label=Selecteer overlappingspositie
overlay-pdfs.position.foreground=Voorgrond
overlay-pdfs.position.background=Achtergrond
overlay-pdfs.submit=Indienen


#split-by-sections
split-by-sections.title=PDF in secties splitsen
split-by-sections.header=PDF in secties splitsen
split-by-sections.horizontal.label=Horizontale secties
split-by-sections.vertical.label=Verticale secties
split-by-sections.horizontal.placeholder=Voer het aantal horizontale secties in
split-by-sections.vertical.placeholder=Voer het aantal verticale secties in
split-by-sections.submit=PDF splitsen
split-by-sections.merge=Samenvoegen in één PDF


#printFile
printFile.title=Print bestand
printFile.header=Print bestand naar printer
printFile.selectText.1=Selecteer bestand om te printen
printFile.selectText.2=Voer printernaam in
printFile.submit=Druk af


#licenses
licenses.nav=Licenties
licenses.title=Licenties van derden
licenses.header=Licenties van derden
licenses.module=Module
licenses.version=Versie
licenses.license=Licentie

#survey
survey.nav=Enquête
survey.title=Stirling-PDF Enquête
survey.description=Stirling-PDF heeft geen tracking, dus we willen van onze gebruikers horen om Stirling-PDF te verbeteren.
survey.changes=Stirling-PDF is sinds de laatste enquête veranderd! Zie hier onze blogpost voor meer informatie:
survey.changes2=Met deze veranderingen krijgen we betaalde bedrijfsondersteuning en financiering
survey.please=Overweeg alstublieft om onze enquête in te vullen!
survey.disabled=(Enquête popup wordt in een toekomstige update weggehaald, maar is beschikbaar aan de onderkant van de pagina.)
survey.button=Vul enquête in.
survey.dontShowAgain=Niet weer tonen


#error
error.sorry=Excuses voor het probleem!
error.needHelp=Hulp nodig / probleem gevonden?
error.contactTip=Als je nog steeds problemen hebt, schroom niet om contact met ons op te nemen voor hulp. Je kan een ticket op onze Github pagina indienen of ons via Discord bereiken:
error.404.head=404 - Pagina niet gevonden | Oeps, we struikelden over de code!
error.404.1=We kunnen de pagina die je zoek niet vinden.
error.404.2=Er ging iets mis.
error.github=Dien een ticket op Github in.
error.showStack=Geeft tracering weer
error.copyStack=Kopieer tracering
error.githubSubmit=GitHub - Dien een ticket in
error.discordSubmit=Discord - Maak een support post


#remove-image
removeImage.title=Afbeelding verwijderen
removeImage.header=Afbeelding verwijderen
removeImage.removeImage=Afbeelding verwijderen
removeImage.submit=Verwijder afbeelding


splitByChapters.title=PDF splits op hoofdstukken
splitByChapters.header=PDF splitsen per hoofdstuk
splitByChapters.bookmarkLevel=Boekmarkeer niveau
splitByChapters.includeMetadata=Metadata inclusief
splitByChapters.allowDuplicates=Dubbele items toestaan
splitByChapters.desc.1=Dit hulpmiddel splits een PDF-bestand op in meerdere PDF's gebaseerd op zijn hoofdstukstructuur.
splitByChapters.desc.2=Boekmarkeer niveau: Kies het boekmarkeer niveau om te gebruiken voor delen (0 voor topniveau, 1 voor tweedelvou, etc.).
splitByChapters.desc.3=Metadata inclusief: Als gecijfeld, de originele PDF's metadata wordt ingevoegd in elk gesplitst PDF-bestand.
splitByChapters.desc.4=Dubbele items toestaan: Als gecijfeld, zorgen multiple boekmarkeersymboolen op dezelfde pagina voor het maken van aparte PDF-bestanden.
splitByChapters.submit=PDF splitsen<|MERGE_RESOLUTION|>--- conflicted
+++ resolved
@@ -245,12 +245,8 @@
 database.fileNullOrEmpty=Bestand mag niet null of leeg zijn
 database.failedImportFile=Failed Import File
 
-<<<<<<< HEAD
 session.expired=Je sessie is verlopen. Voer de pagina opnieuw in en probeer het opnieuw.
-=======
-session.expired=Your session has expired. Please refresh the page and try again.
 session.refreshPage=Refresh Page
->>>>>>> dcb69ad6
 
 #############
 # HOME-PAGE #
