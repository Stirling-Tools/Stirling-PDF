--- conflicted
+++ resolved
@@ -127,7 +127,6 @@
   border-radius: 100px;
 }
 
-<<<<<<< HEAD
 
 .pdf-actions_checkbox {
   position: absolute;
@@ -143,7 +142,7 @@
 
 .hidden {
   display: none;
-=======
+}
 .pdf-actions_insert-file-blank-button {
   position: absolute;
   top: 75%;
@@ -151,5 +150,4 @@
   translate: 0% -50%;
   aspect-ratio: 1;
   border-radius: 100px;
->>>>>>> 7f30882e
 }