.pdf-actions_button-container {
  z-index: 2;
  display: flex;
  opacity: 0;
  transition: opacity 0.1s linear;
}

.pdf-actions_container:hover .pdf-actions_button-container {
  opacity: 1;
}

.pdf-actions_button-container>* {
  padding: 0.25rem 0.5rem;
  display: block;
}

.pdf-actions_button-container>*:focus {
  box-shadow: none !important;
}

.pdf-actions_button-container .btn {
  border-radius: 12px;
}

.pdf-actions_button-container> :first-child,
.pdf-actions_container:first-child>.pdf-actions_button-container> :first-child+* {
  border-radius: 12px 0px 0px 12px;
}

.pdf-actions_container svg {
  width: 16px;
  height: 16px;
}

.pdf-actions_container:nth-child(1) .pdf-actions_move-left-button {
  display: none;
}

.pdf-actions_container:last-child .pdf-actions_move-right-button {
  display: none;
}

/* "insert pdf" buttons that appear on the right when hover */
.pdf-actions_insert-file-button-container {
  translate: 0 -50%;
  width: 80px;
  height: 100%;

  z-index: 1;
  opacity: 0;
  transition: opacity 0.2s;
}

.pdf-actions_insert-file-button-container button .material-symbols-rounded {
  vertical-align: top;
}

.pdf-actions_insert-file-button-container.left button,
.pdf-actions_insert-file-button-container.right button {
  padding: 0.45rem;
}

.pdf-actions_button-container button .material-symbols-rounded {
  font-size: 1.25rem;
  vertical-align: sub;
}

.pdf-actions_insert-file-button {
  padding: 0;
  vertical-align: sub;
}

.pdf-actions_insert-file-button-container.left {
  left: -20px;
}

.pdf-actions_insert-file-button-container.right {
  right: -20px;
}

html[dir="ltr"] .pdf-actions_insert-file-button-container.right {
  display: none;
}

html[dir="rtl"] .pdf-actions_insert-file-button-container.left {
  display: none;
}

.pdf-actions_insert-file-button-container.left .pdf-actions_insert-file-button {
  left: 0;
  translate: 0 -50%;
}

.pdf-actions_insert-file-button-container.right .pdf-actions_insert-file-button {
  right: 0;
  translate: 0 -50%;
}

html[dir="ltr"] .pdf-actions_container:last-child>.pdf-actions_insert-file-button-container.right {
  display: block;
}

html[dir="rtl"] .pdf-actions_container:last-child>.pdf-actions_insert-file-button-container.left {
  display: block;
}

.pdf-actions_insert-file-button-container:hover {
  opacity: 1;
  transition: opacity 0.05s;
}

.pdf-actions_insert-file-button {
  position: absolute;
  top: 50%;
  right: 50%;
  translate: 50% -50%;
  aspect-ratio: 1;
  border-radius: 100px;
}

.pdf-actions_split-file-button {
  position: absolute;
  top: 25%;
  right: 50%;
  translate: 0 -50%;
  aspect-ratio: 1;
  border-radius: 100px;
}


.pdf-actions_checkbox {
  position: absolute;
  top: 5px;
<<<<<<< HEAD
  left: 0px;
=======
  right: 3px;
>>>>>>> ef18b178
  color: var(--md-sys-color-on-surface);
  background-color: var(--md-sys-color-surface-5);
  padding: 6px 8px;
  border-radius: 8px;
  font-size: 16px;
  z-index: 2;
}

.hidden {
  display: none;
<<<<<<< HEAD
=======
}
.pdf-actions_insert-file-blank-button {
  position: absolute;
  top: 75%;
  right: 50%;
  translate: 0% -50%;
  aspect-ratio: 1;
  border-radius: 100px;
>>>>>>> ef18b178
}<|MERGE_RESOLUTION|>--- conflicted
+++ resolved
@@ -131,11 +131,7 @@
 .pdf-actions_checkbox {
   position: absolute;
   top: 5px;
-<<<<<<< HEAD
-  left: 0px;
-=======
   right: 3px;
->>>>>>> ef18b178
   color: var(--md-sys-color-on-surface);
   background-color: var(--md-sys-color-surface-5);
   padding: 6px 8px;
@@ -146,8 +142,6 @@
 
 .hidden {
   display: none;
-<<<<<<< HEAD
-=======
 }
 .pdf-actions_insert-file-blank-button {
   position: absolute;
@@ -156,5 +150,4 @@
   translate: 0% -50%;
   aspect-ratio: 1;
   border-radius: 100px;
->>>>>>> ef18b178
 }