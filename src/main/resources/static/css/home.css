#searchBar {
  color: var(--md-sys-color-on-surface);
  background-color: var(--md-sys-color-surface-container-low);
  width: 100%;
  font-size: 16px;
  margin-bottom: 2rem;
  padding: 0.75rem 3.5rem;
  border: 0.1rem solid var(--md-sys-color-outline-variant);
  border-radius: 3rem;
  outline-color: var(--md-sys-color-outline-variant);
}

.search-icon {
  position: absolute;
  margin: 0.75rem 1rem;
  border: 0.1rem solid transparent;
}

.features-container {
  display: grid;
  grid-template-columns: repeat(auto-fill, minmax(15rem, 3fr));
  gap: 25px 30px;
}

.feature-card {
  border: 2px solid var(--md-sys-color-surface-5);
  border-radius: 2rem;
  padding: 1.25rem;
  display: flex;
  flex-direction: column;
  align-items: flex-start;
  background: var(--md-sys-color-surface-5);
  transition:
    transform 0.3s,
    border 0.3s;
  transform-origin: center center;
  outline: 0px solid transparent;
}

.feature-card a {
  text-decoration: none;
  color: var(--md-sys-color-on-surface);
  display: flex;
  flex-direction: column;
  width: 100%;
  height: 100%;
}

.feature-card .card-text {
  flex: 1;
  margin-left: 3.5rem;
}

.feature-card:hover {
  cursor: pointer;
  transform: scale(1.1);
  box-shadow: var(--md-sys-elevation-3);
}

.card-title.text-primary {
  color: #000;
}

.home-card-icon {
  width: 3rem;
  height: 3rem;
  transform: translateY(-5px);
}

.favorite-icon {
  display: none;
  position: absolute;
  top: 10px;
  right: 10px;
  color: var(--md-sys-color-secondary);
}

/* Only show the favorite icons when the parent card is being hovered over */
.feature-card:hover .favorite-icon {
  display: block;
}

.favorite-icon img {
  filter: brightness(0) invert(var(--md-theme-filter-color));
}

.jumbotron {
<<<<<<< HEAD
  padding: 3rem 3rem;
  /* Reduce vertical padding */
=======
  padding: 3rem 3rem; /* Reduce vertical padding */
}

.lookatme {
  opacity: 1;
  position: relative;
  display: inline-block;
}

.lookatme::after {
  color: #e33100;
  text-shadow: 0 0 5px #e33100;
  /* in the html, the data-lookatme-text attribute must */
  /* contain the same text as the .lookatme element */
  content: attr(data-lookatme-text);
  padding: inherit;
  position: absolute;
  inset: 0 0 0 0;
  z-index: 1;
  /* 20 steps / 2 seconds = 10fps */
  -webkit-animation: 2s infinite Pulse steps(20);
  animation: 2s infinite Pulse steps(20);
}

@keyframes Pulse {
  from {
    opacity: 0;
  }

  50% {
    opacity: 1;
  }

  to {
    opacity: 0;
  }
>>>>>>> 38979dd3
}<|MERGE_RESOLUTION|>--- conflicted
+++ resolved
@@ -85,12 +85,12 @@
 }
 
 .jumbotron {
-<<<<<<< HEAD
   padding: 3rem 3rem;
   /* Reduce vertical padding */
-=======
-  padding: 3rem 3rem; /* Reduce vertical padding */
 }
+
+
+
 
 .lookatme {
   opacity: 1;
@@ -125,5 +125,4 @@
   to {
     opacity: 0;
   }
->>>>>>> 38979dd3
-}+}
