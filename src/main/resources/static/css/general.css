#page-container {
  min-height: 100vh;
  display: flex;
  flex-direction: column;
}

#content-wrap {
  flex: 1;
}

#footer {
  bottom: 0;
  width: 100%;
}
.navbar {
  height: auto; /* Adjusts height automatically based on content */
  white-space: nowrap; /* Prevents wrapping of navbar contents */
}
/* TODO enable later
.navbar .container {


    max-width: 100%;  //Allows the container to expand up to full width
    margin-left: auto;
    margin-right: auto;
}*/

html[dir="ltr"] * {
  direction: ltr;
}
html[dir="rtl"] * {
  direction: rtl;
  text-align: right;
}
.ignore-rtl {
  direction: ltr !important;
  text-align: left !important;
}

.align-top {
  position: absolute;
  top: 0;
}
.align-center-right {
  position: absolute;
  right: 0;
  top: 50%;
}

.align-center-left {
  position: absolute;
  left: 0;
  top: 50%;
}

.align-bottom {
  position: absolute;
  bottom: 0;
}

.btn-group > label:first-of-type {
  border-top-left-radius: 0.25rem !important;
  border-bottom-left-radius: 0.25rem !important;
}

html[dir="rtl"] input.form-check-input {
  position: relative;
  margin-left: 0px;
}
html[dir="rtl"] label.form-check-label {
  display: inline;
}

.margin-auto-parent {
  width: 100%;
  display: flex;
}
.margin-center {
  margin: 0 auto;
}
#pdf-canvas {
  box-shadow: 0px 0px 8px rgba(0, 0, 0, 0.384);
  width: 100%;
}
.fixed-shadow-canvas {
  box-shadow: 0px 0px 8px rgba(0, 0, 0, 0.384);
  width: 100%;
}
.shadow-canvas {
  box-shadow: 0px 0px 8px rgba(0, 0, 0, 0.384);
}
.hidden {
  display: none;
}

input:-webkit-autofill,
input:-webkit-autofill:focus {
    transition: background-color 600000s 0s, color 600000s 0s;
}
input[data-autocompleted] {
    background-color: transparent !important;
}
.btn-tooltip {
  position: absolute;
  display: none;
  bottom: 3.2rem;
  white-space: nowrap;
  flex-wrap: nowrap;
  width: fit-content;
  padding: 7px;
  background-color: rgba(0, 29, 41, 0.9);
  border-radius: 3px;
  font-size: 12px;
  color: whitesmoke;
  animation: fadeup 0.15s linear;
}

@keyframes fadeup {
  0% {
    transform: translateY(10px);
    opacity: 0;
  }
  100% {
    transform: translateY(0);
    opacity: 1;
  }
}
.btn:hover .btn-tooltip {
  display: block;
<<<<<<< HEAD
  }

  .nav-tooltip {
    position: absolute;
    display: none;
    bottom: 3.2rem;
    white-space: nowrap;
    flex-wrap: nowrap;
    padding: 7px;
    background-color: rgb(0, 29, 41);
    border-radius: 3px;
    font-size: 12px;
    color: whitesmoke;
    animation: fadeup 0.15s linear;
    z-index: 20;
    width:15rem;
    text-wrap: auto;
  }
  .dropdown-item:hover .nav-tooltip {
    display: block;
    }
=======
}
.btn-primary:hover .btn-tooltip {
    display: block;
}
.btn-success:hover .btn-tooltip {
    display: block;
}
.btn-secondary:hover .btn-tooltip {
    display: block;
}
.btn-toolbarButton:hover .btn-tooltip {
    display: block;
}
.toolbarButton:hover .btn-tooltip {
  display: block;
}
>>>>>>> 2241e2c1
<|MERGE_RESOLUTION|>--- conflicted
+++ resolved
@@ -127,30 +127,7 @@
 }
 .btn:hover .btn-tooltip {
   display: block;
-<<<<<<< HEAD
   }
-
-  .nav-tooltip {
-    position: absolute;
-    display: none;
-    bottom: 3.2rem;
-    white-space: nowrap;
-    flex-wrap: nowrap;
-    padding: 7px;
-    background-color: rgb(0, 29, 41);
-    border-radius: 3px;
-    font-size: 12px;
-    color: whitesmoke;
-    animation: fadeup 0.15s linear;
-    z-index: 20;
-    width:15rem;
-    text-wrap: auto;
-  }
-  .dropdown-item:hover .nav-tooltip {
-    display: block;
-    }
-=======
-}
 .btn-primary:hover .btn-tooltip {
     display: block;
 }
@@ -166,4 +143,22 @@
 .toolbarButton:hover .btn-tooltip {
   display: block;
 }
->>>>>>> 2241e2c1
+.nav-tooltip {
+  position: absolute;
+  display: none;
+  bottom: 3.2rem;
+  white-space: nowrap;
+  flex-wrap: nowrap;
+  padding: 7px;
+  background-color: rgb(0, 29, 41);
+  border-radius: 3px;
+  font-size: 12px;
+  color: whitesmoke;
+  animation: fadeup 0.15s linear;
+  z-index: 20;
+  width:15rem;
+  text-wrap: auto;
+}
+.dropdown-item:hover .nav-tooltip {
+  display: block;
+  }