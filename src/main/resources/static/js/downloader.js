--- conflicted
+++ resolved
@@ -75,13 +75,6 @@
           // Check if any PDF files are encrypted and handle decryption if necessary
           const decryptedFiles = await checkAndDecryptFiles(url, files);
           files = decryptedFiles;
-<<<<<<< HEAD
-          // Append decrypted files to formData
-          decryptedFiles.forEach((file, index) => {
-            formData.set(`fileInput`, file);
-          });
-=======
->>>>>>> c0ef624a
         }
 
         submitButton.textContent = 'Processing...';
