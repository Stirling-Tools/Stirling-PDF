(function() {

  const { pdfPasswordPrompt, multipleInputsForSingleRequest, disableMultipleFiles, remoteCall, sessionExpired, refreshPage, error } = window.stirlingPDF;

  function showErrorBanner(message, stackTrace) {
    const errorContainer = document.getElementById("errorContainer");
    errorContainer.style.display = "block"; // Display the banner
    errorContainer.querySelector(".alert-heading").textContent = error;
    errorContainer.querySelector("p").textContent = message;
    document.querySelector("#traceContent").textContent = stackTrace;
  }

  function showSessionExpiredPrompt() {
    const errorContainer = document.getElementById("errorContainer");
    errorContainer.style.display = "block";
    errorContainer.querySelector(".alert-heading").textContent = sessionExpired;
    errorContainer.querySelector("p").textContent = sessionExpired;
    document.querySelector("#traceContent").textContent = "";

    // Optional: Add a refresh button
    const refreshButton = document.createElement("button");
    refreshButton.textContent = refreshPage;
    refreshButton.className = "btn btn-primary mt-3";
    refreshButton.onclick = () => location.reload();
    errorContainer.appendChild(refreshButton);
  }

  let firstErrorOccurred = false;

  $(document).ready(function () {
    $("form").submit(async function (event) {
      event.preventDefault();
      firstErrorOccurred = false;
      const url = this.action;
      const files = $("#fileInput-input")[0].files;
      const formData = new FormData(this);
      const submitButton = document.getElementById("submitBtn");
      const showGameBtn = document.getElementById("show-game-btn");
      const originalButtonText = submitButton.textContent;
      var boredWaiting = localStorage.getItem("boredWaiting") || "disabled";

      showGameBtn.style.display = "none";

      // Remove empty file entries
      for (let [key, value] of formData.entries()) {
        if (value instanceof File && !value.name) {
          formData.delete(key);
        }
      }
      const override = $("#override").val() || "";
      console.log(override);

      // Set a timeout to show the game button if operation takes more than 5 seconds
      const timeoutId = setTimeout(() => {
        if (boredWaiting === "enabled" && showGameBtn) {
          showGameBtn.style.display = "block";
          showGameBtn.parentNode.insertBefore(document.createElement('br'), showGameBtn.nextSibling);
        }
      }, 5000);

      try {
        submitButton.textContent = "Processing...";
        submitButton.disabled = true;

        if (remoteCall === true) {
          if (override === "multi" || (!multipleInputsForSingleRequest && files.length > 1 && override !== "single")) {
            await submitMultiPdfForm(url, files);
          } else {
            await handleSingleDownload(url, formData);
          }
        }

<<<<<<< HEAD
=======
        clearFileInput();
>>>>>>> df1c5476
        clearTimeout(timeoutId);
        showGameBtn.style.display = "none";
        showGameBtn.style.marginTop = "";
        submitButton.textContent = originalButtonText;
        submitButton.disabled = false;

        // After process finishes, check for boredWaiting and gameDialog open status
        const gameDialog = document.getElementById('game-container-wrapper');
        if (boredWaiting === "enabled" && gameDialog && gameDialog.open) {
          // Display a green banner at the bottom of the screen saying "Download complete"
          let downloadCompleteText = "Download Complete";
          if(window.downloadCompleteText){
            downloadCompleteText = window.downloadCompleteText;
          }
          $("body").append('<div id="download-complete-banner" style="position:fixed;bottom:0;left:0;width:100%;background-color:green;color:white;text-align:center;padding:10px;font-size:16px;z-index:1000;">'+ downloadCompleteText + '</div>');
          setTimeout(function() {
            $("#download-complete-banner").fadeOut("slow", function() {
              $(this).remove(); // Remove the banner after fading out
            });
          }, 5000); // Banner will fade out after 5 seconds
        }

      } catch (error) {
        clearFileInput();
        clearTimeout(timeoutId);
        showGameBtn.style.display = "none";
        submitButton.textContent = originalButtonText;
        submitButton.disabled = false;
        handleDownloadError(error);
        console.error(error);
      }
    });
  });

  async function getPDFPageCount(file) {
    try {
      const arrayBuffer = await file.arrayBuffer();
      pdfjsLib.GlobalWorkerOptions.workerSrc = '/pdfjs-legacy/pdf.worker.mjs'
      const pdf = await pdfjsLib.getDocument({ data: arrayBuffer }).promise;
      return pdf.numPages;
    } catch (error) {
      console.error('Error getting PDF page count:', error);
      return null;
    }
  }
  
  async function handleSingleDownload(url, formData, isMulti = false, isZip = false) {
    const startTime = performance.now();
    const file = formData.get('fileInput');
    let success = false;
    let errorMessage = null;
    
    try {
      const response = await fetch(url, { method: "POST", body: formData });
      const contentType = response.headers.get("content-type");

      if (!response.ok) {
        errorMessage = response.status;
        if (response.status === 401) {
          showSessionExpiredPrompt();
          return;
        }
        if (contentType && contentType.includes("application/json")) {
          console.error("Throwing error banner, response was not okay");
          return handleJsonResponse(response);
        }
        throw new Error(`HTTP error! status: ${response.status}`);
      }

      const contentDisposition = response.headers.get("Content-Disposition");
      let filename = getFilenameFromContentDisposition(contentDisposition);

      const blob = await response.blob();
      success = true;
      
      if (contentType.includes("application/pdf") || contentType.includes("image/")) {
        clearFileInput();
        return handleResponse(blob, filename, !isMulti, isZip);
      } else {
        clearFileInput();
        return handleResponse(blob, filename, false, isZip);
      }

    } catch (error) {
      success = false;
      errorMessage = error.message;
      clearFileInput();
      console.error("Error in handleSingleDownload:", error);
      throw error;
    } finally {
      const processingTime = performance.now() - startTime;
      
      // Capture analytics
      const pageCount = file && file.type === 'application/pdf' ? await getPDFPageCount(file) : null;
      
      posthog.capture('file_processing', {
        success: success,
        file_type: file ? file.type || 'unknown' : 'unknown',
        file_size: file ? file.size : 0,
        processing_time: processingTime,
        error_message: errorMessage,
        pdf_pages: pageCount
      });
    }
  }

   function getFilenameFromContentDisposition(contentDisposition) {
    let filename;

    if (contentDisposition && contentDisposition.indexOf("attachment") !== -1) {
      filename = decodeURIComponent(contentDisposition.split("filename=")[1].replace(/"/g, "")).trim();
    } else {
      // If the Content-Disposition header is not present or does not contain the filename, use a default filename
      filename = "download";
    }

    return filename;
  }
  
  async function handleJsonResponse(response) {
    const json = await response.json();
    const errorMessage = JSON.stringify(json, null, 2);
    if (
      errorMessage.toLowerCase().includes("the password is incorrect") ||
      errorMessage.toLowerCase().includes("Password is not provided") ||
      errorMessage.toLowerCase().includes("PDF contains an encryption dictionary")
    ) {
      if (!firstErrorOccurred) {
        firstErrorOccurred = true;
        alert(pdfPasswordPrompt);
      }
    } else {
      showErrorBanner(json.error + ":" + json.message, json.trace);
    }
  }

  async function handleResponse(blob, filename, considerViewOptions = false, isZip = false) {
    if (!blob) return;
    const downloadOption = localStorage.getItem("downloadOption");
    if (considerViewOptions) {
      if (downloadOption === "sameWindow") {
        const url = URL.createObjectURL(blob);
        window.location.href = url;
        return;
      } else if (downloadOption === "newWindow") {
        const url = URL.createObjectURL(blob);
        window.open(url, "_blank");
        return;
      }
    }
    if (!isZip) {
      downloadFile(blob, filename);
    }
    return { filename, blob };
  }

  function handleDownloadError(error) {
    const errorMessage = error.message;
    showErrorBanner(errorMessage);
  }

  let urls = []; // An array to hold all the URLs

  function downloadFile(blob, filename) {
    if (!(blob instanceof Blob)) {
      console.error("Invalid blob passed to downloadFile function");
      return;
    }
    const url = URL.createObjectURL(blob);
    const a = document.createElement("a");
    a.href = url;
    a.download = filename;
    a.click();
    urls.push(url); // Store the URL so it doesn't get garbage collected too soon

    return { filename, blob };
  }

  async function submitMultiPdfForm(url, files) {
    const zipThreshold = parseInt(localStorage.getItem("zipThreshold"), 10) || 4;
    const zipFiles = files.length > zipThreshold;
    let jszip = null;
    // Add Space below Progress Bar before Showing
    $('.progressBarContainer').after($('<br>'));
    $(".progressBarContainer").show();
    // Initialize the progress bar

    let progressBar = $(".progressBar");
    progressBar.css("width", "0%");
    progressBar.attr("aria-valuenow", 0);
    progressBar.attr("aria-valuemax", files.length);

    if (zipFiles) {
      jszip = new JSZip();
    }

    // Get the form with the method attribute set to POST
    let postForm = document.querySelector('form[method="POST"]');

    // Get existing form data
    let formData;
    if (postForm) {
      formData = new FormData($(postForm)[0]); // Convert the form to a jQuery object and get the raw DOM element
    } else {
      console.log("No form with POST method found.");
    }
    //Remove file to reuse parameters for other runs
    formData.delete("fileInput");
    // Remove empty file entries
    for (let [key, value] of formData.entries()) {
      if (value instanceof File && !value.name) {
        formData.delete(key);
      }
    }
    const CONCURRENCY_LIMIT = 8;
    const chunks = [];
    for (let i = 0; i < Array.from(files).length; i += CONCURRENCY_LIMIT) {
      chunks.push(Array.from(files).slice(i, i + CONCURRENCY_LIMIT));
    }

    for (const chunk of chunks) {
      const promises = chunk.map(async (file) => {
        let fileFormData = new FormData();
        fileFormData.append("fileInput", file);
        console.log(fileFormData);
        // Add other form data
        for (let pair of formData.entries()) {
          fileFormData.append(pair[0], pair[1]);
          console.log(pair[0] + ", " + pair[1]);
        }

        try {
          const downloadDetails = await handleSingleDownload(url, fileFormData, true, zipFiles);
          console.log(downloadDetails);
          if (zipFiles) {
            jszip.file(downloadDetails.filename, downloadDetails.blob);
          } else {
            //downloadFile(downloadDetails.blob, downloadDetails.filename);
          }
          updateProgressBar(progressBar, Array.from(files).length);
        } catch (error) {
          handleDownloadError(error);
          console.error(error);
        }
      });
      await Promise.all(promises);
    }

    if (zipFiles) {
      try {
        const content = await jszip.generateAsync({ type: "blob" });
        downloadFile(content, "files.zip");
      } catch (error) {
        console.error("Error generating ZIP file: " + error);
      }
    }
    progressBar.css("width", "100%");
    progressBar.attr("aria-valuenow", Array.from(files).length);
  }

  function updateProgressBar(progressBar, files) {
    let progress = (progressBar.attr("aria-valuenow") / files.length) * 100 + 100 / files.length;
    progressBar.css("width", progress + "%");
    progressBar.attr("aria-valuenow", parseInt(progressBar.attr("aria-valuenow")) + 1);
  }
  window.addEventListener("unload", () => {
    for (const url of urls) {
      URL.revokeObjectURL(url);
    }
  });

  // Clear file input after job
  function clearFileInput(){
    let pathname = document.location.pathname;
    if(pathname != "/merge-pdfs"){
      let formElement = document.querySelector("#fileInput-input");
      formElement.value = '';
      let editSectionElement = document.querySelector("#editSection");
      if(editSectionElement){
        editSectionElement.style.display = "none";
      }
      let cropPdfCanvas = document.querySelector("#cropPdfCanvas");
      let overlayCanvas = document.querySelector("#overlayCanvas");
      if(cropPdfCanvas && overlayCanvas){
        cropPdfCanvas.width = 0;
        cropPdfCanvas.height = 0;

        overlayCanvas.width = 0;
        overlayCanvas.height = 0;
      }
    } else{
      console.log("Disabled for 'Merge'");
    }
  }
})();<|MERGE_RESOLUTION|>--- conflicted
+++ resolved
@@ -70,10 +70,8 @@
           }
         }
 
-<<<<<<< HEAD
-=======
+
         clearFileInput();
->>>>>>> df1c5476
         clearTimeout(timeoutId);
         showGameBtn.style.display = "none";
         showGameBtn.style.marginTop = "";
