(function() {

  const { pdfPasswordPrompt, multipleInputsForSingleRequest, disableMultipleFiles, remoteCall, sessionExpired, refreshPage, error } = window.stirlingPDF;

  function showErrorBanner(message, stackTrace) {
    const errorContainer = document.getElementById("errorContainer");
    errorContainer.style.display = "block"; // Display the banner
    errorContainer.querySelector(".alert-heading").textContent = error;
    errorContainer.querySelector("p").textContent = message;
    document.querySelector("#traceContent").textContent = stackTrace;
  }

  function showSessionExpiredPrompt() {
    const errorContainer = document.getElementById("errorContainer");
    errorContainer.style.display = "block";
    errorContainer.querySelector(".alert-heading").textContent = sessionExpired;
    errorContainer.querySelector("p").textContent = sessionExpired;
    document.querySelector("#traceContent").textContent = "";

    // Optional: Add a refresh button
    const refreshButton = document.createElement("button");
    refreshButton.textContent = refreshPage;
    refreshButton.className = "btn btn-primary mt-3";
    refreshButton.onclick = () => location.reload();
    errorContainer.appendChild(refreshButton);
  }

  let firstErrorOccurred = false;

  $(document).ready(function () {
    $("form").submit(async function (event) {
      event.preventDefault();
      firstErrorOccurred = false;
      const url = this.action;
      const files = $("#fileInput-input")[0].files;
      const formData = new FormData(this);

      // Remove empty file entries
      for (let [key, value] of formData.entries()) {
        if (value instanceof File && !value.name) {
          formData.delete(key);
        }
      }
      const override = $("#override").val() || "";
      const originalButtonText = $("#submitBtn").text();
      $("#submitBtn").text("Processing...");
      console.log(override);

      // Set a timeout to show the game button if operation takes more than 5 seconds
      const timeoutId = setTimeout(() => {
        var boredWaiting = localStorage.getItem("boredWaiting") || "disabled";
        const showGameBtn = document.getElementById("show-game-btn");
        if (boredWaiting === "enabled" && showGameBtn) {
          showGameBtn.style.display = "block";
          showGameBtn.parentNode.insertBefore(document.createElement('br'), showGameBtn.nextSibling);
        }
      }, 5000);

      try {
        if (remoteCall === true) {
          if (override === "multi" || (!multipleInputsForSingleRequest && files.length > 1 && override !== "single")) {
            await submitMultiPdfForm(url, files);
          } else {
            await handleSingleDownload(url, formData);
          }
        }

        clearFileInput();
        clearTimeout(timeoutId);
        $("#submitBtn").text(originalButtonText);

        // After process finishes, check for boredWaiting and gameDialog open status
        const boredWaiting = localStorage.getItem("boredWaiting") || "disabled";
        const gameDialog = document.getElementById('game-container-wrapper');
        if (boredWaiting === "enabled" && gameDialog && gameDialog.open) {
          // Display a green banner at the bottom of the screen saying "Download complete"
          let downloadCompleteText = "Download Complete";
          if(window.downloadCompleteText){
            downloadCompleteText = window.downloadCompleteText;
          }
          $("body").append('<div id="download-complete-banner" style="position:fixed;bottom:0;left:0;width:100%;background-color:green;color:white;text-align:center;padding:10px;font-size:16px;z-index:1000;">'+ downloadCompleteText + '</div>');
          setTimeout(function() {
            $("#download-complete-banner").fadeOut("slow", function() {
              $(this).remove(); // Remove the banner after fading out
            });
          }, 5000); // Banner will fade out after 5 seconds
        }

      } catch (error) {
        clearFileInput();
        clearTimeout(timeoutId);
        handleDownloadError(error);
        $("#submitBtn").text(originalButtonText);
        console.error(error);
      }
    });
  });

  function getPDFPageCount(file) {
    try {
      if (file.type !== 'application/pdf') {
        return null;
      }

      // Create a URL for the file
      const url = URL.createObjectURL(file);

      try {
        // Ensure the worker is properly set
        if (!pdfjsLib.GlobalWorkerOptions.workerSrc) {
          pdfjsLib.GlobalWorkerOptions.workerSrc = './pdfjs-legacy/pdf.worker.mjs';
        }

        // Load the PDF document
        const loadingTask = pdfjsLib.getDocument(url);
        const pdf = await loadingTask.promise;
      
        // Get the page count
        const pageCount = pdf.numPages;
        return pageCount;
      } finally {
        // Clean up the URL
        URL.revokeObjectURL(url);
      }
    } catch (error) {
      console.error('Error counting PDF pages:', error);
      return null;
    }
  }

  function trackFileProcessing(file, startTime, success, errorMessage = null) {
    const endTime = performance.now();
    const processingTime = endTime - startTime;

    posthog.capture('file_processing', {
      success: success,
      file_type: file.type || 'unknown',
      file_size: file.size,
      processing_time: processingTime,
      error_message: errorMessage,
      pdf_pages: file.type === 'application/pdf' ? getPDFPageCount(file) : null
    });
  }
  
  async function handleSingleDownload(url, formData, isMulti = false, isZip = false) {
    const startTime = performance.now();
    const file = formData.get('fileInput');

    try {
      const response = await fetch(url, { method: "POST", body: formData });
      const contentType = response.headers.get("content-type");

      if (!response.ok) {
        if (response.status === 401) {
          showSessionExpiredPrompt();
          trackFileProcessing(file, startTime, false, 'unauthorized');
          return;
        }
        if (contentType && contentType.includes("application/json")) {
          console.error("Throwing error banner, response was not okay");
          const jsonResponse = await handleJsonResponse(response);
          trackFileProcessing(file, startTime, false, jsonResponse?.error || 'unknown_error');
          return jsonResponse;
        }
        throw new Error(`HTTP error! status: ${response.status}`);
      }

      const contentDisposition = response.headers.get("Content-Disposition");
      let filename = getFilenameFromContentDisposition(contentDisposition);

      const blob = await response.blob();
<<<<<<< HEAD
      const result = await handleResponse(blob, filename, !isMulti, isZip);
      
      // Track successful processing
      trackFileProcessing(file, startTime, true, null);
      
      return result;
=======
      if (contentType.includes("application/pdf") || contentType.includes("image/")) {
        clearFileInput();
        return handleResponse(blob, filename, !isMulti, isZip);
      } else {
        clearFileInput();
        return handleResponse(blob, filename, false, isZip);
      }

>>>>>>> 1833d7cd
    } catch (error) {
      clearFileInput();
      console.error("Error in handleSingleDownload:", error);
      trackFileProcessing(file, startTime, false, error.message);
      throw error;
    }
  }

  function getFilenameFromContentDisposition(contentDisposition) {
    let filename;

    if (contentDisposition && contentDisposition.indexOf("attachment") !== -1) {
      filename = decodeURIComponent(contentDisposition.split("filename=")[1].replace(/"/g, "")).trim();
    } else {
      // If the Content-Disposition header is not present or does not contain the filename, use a default filename
      filename = "download";
    }

    return filename;
  }

  async function handleJsonResponse(response) {
    const json = await response.json();
    const errorMessage = JSON.stringify(json, null, 2);
    if (
      errorMessage.toLowerCase().includes("the password is incorrect") ||
      errorMessage.toLowerCase().includes("Password is not provided") ||
      errorMessage.toLowerCase().includes("PDF contains an encryption dictionary")
    ) {
      if (!firstErrorOccurred) {
        firstErrorOccurred = true;
        alert(pdfPasswordPrompt);
      }
    } else {
      showErrorBanner(json.error + ":" + json.message, json.trace);
    }
  }

  async function handleResponse(blob, filename, considerViewOptions = false, isZip = false) {
    if (!blob) return;
    const downloadOption = localStorage.getItem("downloadOption");
    if (considerViewOptions) {
      if (downloadOption === "sameWindow") {
        const url = URL.createObjectURL(blob);
return { filename, blob, url };
      } else if (downloadOption === "newWindow") {
        const url = URL.createObjectURL(blob);
        window.open(url, "_blank");
        return;
      }
    }
    if (!isZip) {
      downloadFile(blob, filename);
    }
    return { filename, blob };
  }

  function handleDownloadError(error) {
    const errorMessage = error.message;
    showErrorBanner(errorMessage);
  }

  let urls = []; // An array to hold all the URLs

  function downloadFile(blob, filename) {
    if (!(blob instanceof Blob)) {
      console.error("Invalid blob passed to downloadFile function");
      return;
    }
    const url = URL.createObjectURL(blob);
    const a = document.createElement("a");
    a.href = url;
    a.download = filename;
    a.click();
    urls.push(url); // Store the URL so it doesn't get garbage collected too soon

    return { filename, blob };
  }

  async function submitMultiPdfForm(url, files) {
    const zipThreshold = parseInt(localStorage.getItem("zipThreshold"), 10) || 4;
    const zipFiles = files.length > zipThreshold;
    let jszip = null;
    // Add Space below Progress Bar before Showing
    $('.progressBarContainer').after($('<br>'));
    $(".progressBarContainer").show();
    // Initialize the progress bar

    let progressBar = $(".progressBar");
    progressBar.css("width", "0%");
    progressBar.attr("aria-valuenow", 0);
    progressBar.attr("aria-valuemax", files.length);

    if (zipFiles) {
      jszip = new JSZip();
    }

    // Get the form with the method attribute set to POST
    let postForm = document.querySelector('form[method="POST"]');

    // Get existing form data
    let formData;
    if (postForm) {
      formData = new FormData($(postForm)[0]); // Convert the form to a jQuery object and get the raw DOM element
    } else {
      console.log("No form with POST method found.");
    }
    //Remove file to reuse parameters for other runs
    formData.delete("fileInput");
    // Remove empty file entries
    for (let [key, value] of formData.entries()) {
      if (value instanceof File && !value.name) {
        formData.delete(key);
      }
    }
    const CONCURRENCY_LIMIT = 8;
    const chunks = [];
    for (let i = 0; i < Array.from(files).length; i += CONCURRENCY_LIMIT) {
      chunks.push(Array.from(files).slice(i, i + CONCURRENCY_LIMIT));
    }

    for (const chunk of chunks) {
      const promises = chunk.map(async (file) => {
        let fileFormData = new FormData();
        fileFormData.append("fileInput", file);
        console.log(fileFormData);
        // Add other form data
        for (let pair of formData.entries()) {
          fileFormData.append(pair[0], pair[1]);
          console.log(pair[0] + ", " + pair[1]);
        }

        try {
          const downloadDetails = await handleSingleDownload(url, fileFormData, true, zipFiles);
          console.log(downloadDetails);
          if (zipFiles) {
            jszip.file(downloadDetails.filename, downloadDetails.blob);
          } else {
            //downloadFile(downloadDetails.blob, downloadDetails.filename);
          }
          updateProgressBar(progressBar, Array.from(files).length);
        } catch (error) {
          handleDownloadError(error);
          console.error(error);
        }
      });
      await Promise.all(promises);
    }

    if (zipFiles) {
      try {
        const content = await jszip.generateAsync({ type: "blob" });
        downloadFile(content, "files.zip");
      } catch (error) {
        console.error("Error generating ZIP file: " + error);
      }
    }
    progressBar.css("width", "100%");
    progressBar.attr("aria-valuenow", Array.from(files).length);
  }

  function updateProgressBar(progressBar, files) {
    let progress = (progressBar.attr("aria-valuenow") / files.length) * 100 + 100 / files.length;
    progressBar.css("width", progress + "%");
    progressBar.attr("aria-valuenow", parseInt(progressBar.attr("aria-valuenow")) + 1);
  }
  window.addEventListener("unload", () => {
    for (const url of urls) {
      URL.revokeObjectURL(url);
    }
  });

  // Clear file input after job
  function clearFileInput(){
    let pathname = document.location.pathname;
    if(pathname != "/merge-pdfs"){
      let formElement = document.querySelector("#fileInput-input");
      formElement.value = '';
      let editSectionElement = document.querySelector("#editSection");
      if(editSectionElement){
        editSectionElement.style.display = "none";
      }
      let cropPdfCanvas = document.querySelector("#crop-pdf-canvas");
      let overlayCanvas = document.querySelector("#overlayCanvas");
      if(cropPdfCanvas && overlayCanvas){
        cropPdfCanvas.width = 0;
        cropPdfCanvas.heigth = 0;

        overlayCanvas.width = 0;
        overlayCanvas.heigth = 0;
      }
    } else{
      console.log("Disabled for 'Merge'");
    }
  }
})();<|MERGE_RESOLUTION|>--- conflicted
+++ resolved
@@ -169,14 +169,8 @@
       let filename = getFilenameFromContentDisposition(contentDisposition);
 
       const blob = await response.blob();
-<<<<<<< HEAD
-      const result = await handleResponse(blob, filename, !isMulti, isZip);
-      
-      // Track successful processing
       trackFileProcessing(file, startTime, true, null);
       
-      return result;
-=======
       if (contentType.includes("application/pdf") || contentType.includes("image/")) {
         clearFileInput();
         return handleResponse(blob, filename, !isMulti, isZip);
@@ -185,7 +179,7 @@
         return handleResponse(blob, filename, false, isZip);
       }
 
->>>>>>> 1833d7cd
+
     } catch (error) {
       clearFileInput();
       console.error("Error in handleSingleDownload:", error);
