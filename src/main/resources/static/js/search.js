// Toggle search bar when the search icon is clicked
<<<<<<< HEAD
=======
document.querySelector("#search-icon").addEventListener("click", function (e) {
  e.preventDefault();
  var searchBar = document.querySelector("#navbarSearch");
  searchBar.classList.toggle("show");
});
>>>>>>> 23b662e5

window.onload = function () {
  var items = document.querySelectorAll(".dropdown-item, .nav-link");
  var dummyContainer = document.createElement("div");
  dummyContainer.style.position = "absolute";
  dummyContainer.style.visibility = "hidden";
  dummyContainer.style.whiteSpace = "nowrap"; // Ensure we measure full width
  document.body.appendChild(dummyContainer);

  var maxWidth = 0;

  items.forEach(function (item) {
    var clone = item.cloneNode(true);
    dummyContainer.appendChild(clone);
    var width = clone.offsetWidth;
    if (width > maxWidth) {
      maxWidth = width;
    }
    dummyContainer.removeChild(clone);
  });

  document.body.removeChild(dummyContainer);

  // Store max width for later use
  window.navItemMaxWidth = maxWidth;
};

// Show search results as user types in search box
document.querySelector("#navbarSearchInput").addEventListener("input", function (e) {
  var searchText = e.target.value.trim().toLowerCase(); // Trim whitespace and convert to lowercase
  var items = document.querySelectorAll(".dropdown-item, .nav-link");
  var resultsBox = document.querySelector("#searchResults");

  // Clear any previous results
  resultsBox.innerHTML = "";

<<<<<<< HEAD
  items.forEach(function (item) {
    var titleElement = item.querySelector(".icon-text");
    var iconElement = item.querySelector(".material-symbols-rounded, .icon");
    var itemHref = item.getAttribute("href");
    var tags = item.getAttribute("data-bs-tags") || ""; // If no tags, default to empty string
=======
  // Check if search text is not empty
  if (searchText !== "") {
    items.forEach(function (item) {
      var titleElement = item.querySelector(".icon-text");
      var iconElement = item.querySelector(".icon");
      var itemHref = item.getAttribute("href");
      var tags = item.getAttribute("data-bs-tags") || ""; // If no tags, default to empty string
>>>>>>> 23b662e5

      if (titleElement && iconElement && itemHref !== "#") {
        var title = titleElement.innerText;
        if (
          (title.toLowerCase().indexOf(searchText) !== -1 || tags.toLowerCase().indexOf(searchText) !== -1) &&
          !resultsBox.querySelector(`a[href="${itemHref}"]`)
        ) {
          var result = document.createElement("a");
          result.href = itemHref;
          result.classList.add("dropdown-item");

<<<<<<< HEAD
        var resultIcon = document.createElement("span");
        resultIcon.classList.add("material-symbols-rounded");
        resultIcon.textContent = iconElement.textContent;
        result.appendChild(resultIcon);
=======
          var resultIcon = document.createElement("img");
          resultIcon.src = iconElement.src;
          resultIcon.alt = "icon";
          resultIcon.classList.add("icon");
          result.appendChild(resultIcon);
>>>>>>> 23b662e5

          var resultText = document.createElement("span");
          resultText.textContent = title;
          resultText.classList.add("icon-text");
          result.appendChild(resultText);

          resultsBox.appendChild(result);
        }
      }
    });
  }

  // Set the width of the search results box to the maximum width
  resultsBox.style.width = window.navItemMaxWidth + "px";
});
<|MERGE_RESOLUTION|>--- conflicted
+++ resolved
@@ -1,12 +1,3 @@
-// Toggle search bar when the search icon is clicked
-<<<<<<< HEAD
-=======
-document.querySelector("#search-icon").addEventListener("click", function (e) {
-  e.preventDefault();
-  var searchBar = document.querySelector("#navbarSearch");
-  searchBar.classList.toggle("show");
-});
->>>>>>> 23b662e5
 
 window.onload = function () {
   var items = document.querySelectorAll(".dropdown-item, .nav-link");
@@ -42,23 +33,14 @@
 
   // Clear any previous results
   resultsBox.innerHTML = "";
-
-<<<<<<< HEAD
+  if (searchText !== "") {
   items.forEach(function (item) {
     var titleElement = item.querySelector(".icon-text");
     var iconElement = item.querySelector(".material-symbols-rounded, .icon");
     var itemHref = item.getAttribute("href");
     var tags = item.getAttribute("data-bs-tags") || ""; // If no tags, default to empty string
-=======
-  // Check if search text is not empty
-  if (searchText !== "") {
-    items.forEach(function (item) {
-      var titleElement = item.querySelector(".icon-text");
-      var iconElement = item.querySelector(".icon");
-      var itemHref = item.getAttribute("href");
-      var tags = item.getAttribute("data-bs-tags") || ""; // If no tags, default to empty string
->>>>>>> 23b662e5
 
+	
       if (titleElement && iconElement && itemHref !== "#") {
         var title = titleElement.innerText;
         if (
@@ -69,18 +51,10 @@
           result.href = itemHref;
           result.classList.add("dropdown-item");
 
-<<<<<<< HEAD
         var resultIcon = document.createElement("span");
         resultIcon.classList.add("material-symbols-rounded");
         resultIcon.textContent = iconElement.textContent;
         result.appendChild(resultIcon);
-=======
-          var resultIcon = document.createElement("img");
-          resultIcon.src = iconElement.src;
-          resultIcon.alt = "icon";
-          resultIcon.classList.add("icon");
-          result.appendChild(resultIcon);
->>>>>>> 23b662e5
 
           var resultText = document.createElement("span");
           resultText.textContent = title;
