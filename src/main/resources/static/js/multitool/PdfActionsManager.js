--- conflicted
+++ resolved
@@ -140,24 +140,16 @@
 
     div.appendChild(buttonContainer);
 
-<<<<<<< HEAD
-=======
     //enerate checkbox to select individual pages
->>>>>>> ef18b178
     const selectCheckbox = document.createElement("input");
     selectCheckbox.type = "checkbox";
     selectCheckbox.classList.add("pdf-actions_checkbox", "form-check-input");
     selectCheckbox.id = `selectPageCheckbox`;
     selectCheckbox.checked = window.selectAll;
-<<<<<<< HEAD
+
     div.appendChild(selectCheckbox);
 
-=======
-
-    div.appendChild(selectCheckbox);
-
     //only show whenpage select mode is active
->>>>>>> ef18b178
     if (!window.selectPage) {
       selectCheckbox.classList.add("hidden");
     } else {
@@ -166,27 +158,16 @@
 
     selectCheckbox.onchange = () => {
       const pageNumber = Array.from(div.parentNode.children).indexOf(div) + 1;
-<<<<<<< HEAD
-      if (window.selectAll) {
-        selectCheckbox.checked = true;
-      }
-      if (selectCheckbox.checked) {
-        window.selectedPages.push(pageNumber);
-      } else {
-=======
       if (selectCheckbox.checked) {
         //adds to array of selected pages
         window.selectedPages.push(pageNumber);
       } else {
         //remove page from selected pages array
->>>>>>> ef18b178
         const index = window.selectedPages.indexOf(pageNumber);
         if (index !== -1) {
           window.selectedPages.splice(index, 1);
         }
       }
-<<<<<<< HEAD
-=======
 
       if (window.selectedPages.length > 0 && !window.selectPage) {
         window.toggleSelectPageVisibility();
@@ -195,7 +176,6 @@
         window.toggleSelectPageVisibility();
       }
 
->>>>>>> ef18b178
       window.updateSelectedPagesDisplay();
     };
 
@@ -277,10 +257,6 @@
       window.updateSelectedPagesDisplay();
     });
 
-    document.addEventListener("selectedPagesUpdated", () => {
-      window.updateSelectedPagesDisplay();
-    });
-
     return div;
   }
 
