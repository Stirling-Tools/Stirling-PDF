class PdfActionsManager {
  pageDirection;
  pagesContainer;

  constructor(id) {
    this.pagesContainer = document.getElementById(id);
    this.pageDirection = document.documentElement.getAttribute("dir");

    var styleElement = document.createElement("link");
    styleElement.rel = "stylesheet";
    styleElement.href = "css/pdfActions.css";

    document.head.appendChild(styleElement);
  }

  getPageContainer(element) {
    var container = element;
    while (!container.classList.contains("page-container")) {
      container = container.parentNode;
    }
    return container;
  }

  moveUpButtonCallback(e) {
    var imgContainer = this.getPageContainer(e.target);

    const sibling = imgContainer.previousSibling;
    if (sibling) {
      this.movePageTo(imgContainer, sibling, true);
    }
  }

  moveDownButtonCallback(e) {
    var imgContainer = this.getPageContainer(e.target);
    const sibling = imgContainer.nextSibling;
    if (sibling) {
      this.movePageTo(imgContainer, sibling.nextSibling, true);
    }
  }

  rotateCCWButtonCallback(e) {
    var imgContainer = this.getPageContainer(e.target);
    const img = imgContainer.querySelector("img");

    this.rotateElement(img, -90);
  }

  rotateCWButtonCallback(e) {
    var imgContainer = this.getPageContainer(e.target);
    const img = imgContainer.querySelector("img");

    this.rotateElement(img, 90);
  }

  deletePageButtonCallback(e) {
    var imgContainer = this.getPageContainer(e.target);
    this.pagesContainer.removeChild(imgContainer);
    if (this.pagesContainer.childElementCount === 0) {
      const filenameInput = document.getElementById("filename-input");
      const filenameParagraph = document.getElementById("filename");
      const downloadBtn = document.getElementById("export-button");

      filenameInput.disabled = true;
      filenameInput.value = "";
      filenameParagraph.innerText = "";

      downloadBtn.disabled = true;
    }
  }

  insertFileButtonCallback(e) {
    var imgContainer = this.getPageContainer(e.target);
    this.addFiles(imgContainer);
  }

<<<<<<< HEAD
  splitFileButtonCallback(e) {
    var imgContainer = this.getPageContainer(e.target);
    imgContainer.classList.toggle("split-before");
  }

  setActions({ movePageTo, addPdfs, rotateElement }) {
=======
  setActions({ movePageTo, addFiles, rotateElement }) {
>>>>>>> 7ccb4d59
    this.movePageTo = movePageTo;
    this.addFiles = addFiles;
    this.rotateElement = rotateElement;

    this.moveUpButtonCallback = this.moveUpButtonCallback.bind(this);
    this.moveDownButtonCallback = this.moveDownButtonCallback.bind(this);
    this.rotateCCWButtonCallback = this.rotateCCWButtonCallback.bind(this);
    this.rotateCWButtonCallback = this.rotateCWButtonCallback.bind(this);
    this.deletePageButtonCallback = this.deletePageButtonCallback.bind(this);
    this.insertFileButtonCallback = this.insertFileButtonCallback.bind(this);
    this.splitFileButtonCallback = this.splitFileButtonCallback.bind(this);
  }

  adapt(div) {
    div.classList.add("pdf-actions_container");
    const leftDirection = this.pageDirection === "rtl" ? "right" : "left";
    const rightDirection = this.pageDirection === "rtl" ? "left" : "right";
    const buttonContainer = document.createElement("div");

    buttonContainer.classList.add("btn-group", "pdf-actions_button-container", "hide-on-drag");

    const moveUp = document.createElement("button");
    moveUp.classList.add("pdf-actions_move-left-button", "btn", "btn-secondary");
    moveUp.innerHTML = `<span class="material-symbols-rounded">arrow_${leftDirection}_alt</span>`;
    moveUp.onclick = this.moveUpButtonCallback;
    buttonContainer.appendChild(moveUp);

    const moveDown = document.createElement("button");
    moveDown.classList.add("pdf-actions_move-right-button", "btn", "btn-secondary");
    moveDown.innerHTML = `<span class="material-symbols-rounded">arrow_${rightDirection}_alt</span>`;
    moveDown.onclick = this.moveDownButtonCallback;
    buttonContainer.appendChild(moveDown);

    const rotateCCW = document.createElement("button");
    rotateCCW.classList.add("btn", "btn-secondary");
    rotateCCW.innerHTML = `<span class="material-symbols-rounded">rotate_left</span>`;
    rotateCCW.onclick = this.rotateCCWButtonCallback;
    buttonContainer.appendChild(rotateCCW);

    const rotateCW = document.createElement("button");
    rotateCW.classList.add("btn", "btn-secondary");
    rotateCW.innerHTML = `<span class="material-symbols-rounded">rotate_right</span>`;
    rotateCW.onclick = this.rotateCWButtonCallback;
    buttonContainer.appendChild(rotateCW);

    const deletePage = document.createElement("button");
    deletePage.classList.add("btn", "btn-danger");
    deletePage.innerHTML = `<span class="material-symbols-rounded">delete</span>`;
    deletePage.onclick = this.deletePageButtonCallback;
    buttonContainer.appendChild(deletePage);

    div.appendChild(buttonContainer);

    const insertFileButtonContainer = document.createElement("div");

    insertFileButtonContainer.classList.add(
      "pdf-actions_insert-file-button-container",
      leftDirection,
      `align-center-${leftDirection}`,
    );

    const insertFileButton = document.createElement("button");
    insertFileButton.classList.add("btn", "btn-primary", "pdf-actions_insert-file-button");
    insertFileButton.innerHTML = `<span class="material-symbols-rounded">add</span>`;
    insertFileButton.onclick = this.insertFileButtonCallback;
    insertFileButtonContainer.appendChild(insertFileButton);

    const splitFileButton = document.createElement("button");
    splitFileButton.classList.add("btn", "btn-primary", "pdf-actions_split-file-button");
    splitFileButton.innerHTML = `<span class="material-symbols-rounded">cut</span>`;
    splitFileButton.onclick = this.splitFileButtonCallback;
    insertFileButtonContainer.appendChild(splitFileButton);

    div.appendChild(insertFileButtonContainer);

    // add this button to every element, but only show it on the last one :D
    const insertFileButtonRightContainer = document.createElement("div");
    insertFileButtonRightContainer.classList.add(
      "pdf-actions_insert-file-button-container",
      rightDirection,
      `align-center-${rightDirection}`,
    );

    const insertFileButtonRight = document.createElement("button");
    insertFileButtonRight.classList.add("btn", "btn-primary", "pdf-actions_insert-file-button");
    insertFileButtonRight.innerHTML = `<span class="material-symbols-rounded">add</span>`;
    insertFileButtonRight.onclick = () => addFiles();
    insertFileButtonRightContainer.appendChild(insertFileButtonRight);

    div.appendChild(insertFileButtonRightContainer);

    const adaptPageNumber = (pageNumber, div) => {
      const pageNumberElement = document.createElement("span");
      pageNumberElement.classList.add("page-number");
      pageNumberElement.textContent = pageNumber;

      div.insertBefore(pageNumberElement, div.firstChild);
    };

    div.addEventListener("mouseenter", () => {
      const pageNumber = Array.from(div.parentNode.children).indexOf(div) + 1;
      adaptPageNumber(pageNumber, div);
    });

    div.addEventListener("mouseleave", () => {
      const pageNumberElement = div.querySelector(".page-number");
      if (pageNumberElement) {
        div.removeChild(pageNumberElement);
      }
    });

    return div;
  }
}

export default PdfActionsManager;<|MERGE_RESOLUTION|>--- conflicted
+++ resolved
@@ -73,16 +73,12 @@
     this.addFiles(imgContainer);
   }
 
-<<<<<<< HEAD
   splitFileButtonCallback(e) {
     var imgContainer = this.getPageContainer(e.target);
     imgContainer.classList.toggle("split-before");
   }
 
   setActions({ movePageTo, addPdfs, rotateElement }) {
-=======
-  setActions({ movePageTo, addFiles, rotateElement }) {
->>>>>>> 7ccb4d59
     this.movePageTo = movePageTo;
     this.addFiles = addFiles;
     this.rotateElement = rotateElement;
