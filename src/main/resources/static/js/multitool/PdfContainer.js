class PdfContainer {
  fileName;
  pagesContainer;
  pagesContainerWrapper;
  pdfAdapters;
  downloadLink;

  constructor(id, wrapperId, pdfAdapters) {
    this.pagesContainer = document.getElementById(id);
    this.pagesContainerWrapper = document.getElementById(wrapperId);
    this.downloadLink = null;
    this.movePageTo = this.movePageTo.bind(this);
    this.addFiles = this.addFiles.bind(this);
    this.addFilesFromFiles = this.addFilesFromFiles.bind(this);
    this.rotateElement = this.rotateElement.bind(this);
    this.rotateAll = this.rotateAll.bind(this);
    this.exportPdf = this.exportPdf.bind(this);
    this.updateFilename = this.updateFilename.bind(this);
    this.setDownloadAttribute = this.setDownloadAttribute.bind(this);
    this.preventIllegalChars = this.preventIllegalChars.bind(this);
    this.addImageFile = this.addImageFile.bind(this);
    this.nameAndArchiveFiles = this.nameAndArchiveFiles.bind(this);
    this.splitPDF = this.splitPDF.bind(this);
    this.splitAll = this.splitAll.bind(this);
<<<<<<< HEAD
    this.deleteSelected = this.deleteSelected.bind(this);
    this.toggleSelectAll = this.toggleSelectAll.bind(this);
    this.updateSelectedPagesDisplay = this.updateSelectedPagesDisplay.bind(this);
    this.toggleSelectPageVisibility = this.toggleSelectPageVisibility.bind(this);
    this.updatePagesFromCSV = this.updatePagesFromCSV.bind(this);
=======
    this.addFilesBlankAll = this.addFilesBlankAll.bind(this)
>>>>>>> 7f30882e

    this.pdfAdapters = pdfAdapters;

    this.pdfAdapters.forEach((adapter) => {
      adapter.setActions({
        movePageTo: this.movePageTo,
        addFiles: this.addFiles,
        rotateElement: this.rotateElement,
        updateFilename: this.updateFilename,
        deleteSelected: this.deleteSelected,
      });
    });

    window.addFiles = this.addFiles;
    window.exportPdf = this.exportPdf;
    window.rotateAll = this.rotateAll;
    window.splitAll = this.splitAll;
<<<<<<< HEAD
    window.deleteSelected = this.deleteSelected;
    window.toggleSelectAll = this.toggleSelectAll;
    window.updateSelectedPagesDisplay = this.updateSelectedPagesDisplay;
    window.toggleSelectPageVisibility = this.toggleSelectPageVisibility;
    window.updatePagesFromCSV = this.updatePagesFromCSV;
    window.updateSelectedPagesDisplay = this.updateSelectedPagesDisplay;
    window.updatePageNumbersAndCheckboxes = this.updatePageNumbersAndCheckboxes;
=======
    window.addFilesBlankAll = this.addFilesBlankAll
>>>>>>> 7f30882e

    const filenameInput = document.getElementById("filename-input");
    const downloadBtn = document.getElementById("export-button");

    filenameInput.onkeyup = this.updateFilename;
    filenameInput.onkeydown = this.preventIllegalChars;
    filenameInput.disabled = false;
    filenameInput.innerText = "";
    downloadBtn.disabled = true;
  }

  movePageTo(startElement, endElement, scrollTo = false) {
    const childArray = Array.from(this.pagesContainer.childNodes);
    const startIndex = childArray.indexOf(startElement);
    const endIndex = childArray.indexOf(endElement);

    // Check & remove page number elements here too if they exist because Firefox doesn't fire the relevant event on page move.
    const pageNumberElement = startElement.querySelector(".page-number");
    if (pageNumberElement) {
      startElement.removeChild(pageNumberElement);
    }

    this.pagesContainer.removeChild(startElement);
    if (!endElement) {
      this.pagesContainer.append(startElement);
    } else {
      this.pagesContainer.insertBefore(startElement, endElement);
    }

    if (scrollTo) {
      const { width } = startElement.getBoundingClientRect();
      const vector = endIndex !== -1 && startIndex > endIndex ? 0 - width : width;

      this.pagesContainerWrapper.scroll({
        left: this.pagesContainerWrapper.scrollLeft + vector,
      });
    }
  }

  addFiles(nextSiblingElement, blank = false) {
    if (blank) {

<<<<<<< HEAD
      this.addFilesFromFiles(files, nextSiblingElement);
      this.updateFilename(files ? files[0].name : "");

      const selectAll = document.getElementById("select-pages-container");
      selectAll.classList.toggle("hidden", false);

    };
    input.click();
=======
      this.addFilesBlank(nextSiblingElement);

    } else {
      var input = document.createElement("input");
      input.type = "file";
      input.multiple = true;
      input.setAttribute("accept", "application/pdf,image/*");
      input.onchange = async (e) => {
        const files = e.target.files;

        this.addFilesFromFiles(files, nextSiblingElement);
        this.updateFilename(files ? files[0].name : "");
      };

      input.click();
    }
>>>>>>> 7f30882e
  }

  async addFilesFromFiles(files, nextSiblingElement) {
    this.fileName = files[0].name;
    for (var i = 0; i < files.length; i++) {
      const file = files[i];
      if (file.type === "application/pdf") {
        await this.addPdfFile(file, nextSiblingElement);
      } else if (file.type.startsWith("image/")) {
        await this.addImageFile(file, nextSiblingElement);
      }
    }

    document.querySelectorAll(".enable-on-file").forEach((element) => {
      element.disabled = false;
    });
  }

  async addFilesBlank(nextSiblingElement) {
    const pdfContent = `
      %PDF-1.4
      1 0 obj
      << /Type /Catalog /Pages 2 0 R >>
      endobj
      2 0 obj
      << /Type /Pages /Kids [3 0 R] /Count 1 >>
      endobj
      3 0 obj
      << /Type /Page /Parent 2 0 R /MediaBox [0 0 595 842] /Contents 5 0 R >>
      endobj
      5 0 obj
      << /Length 44 >>
      stream
      0 0 0 595 0 842 re
      W
      n
      endstream
      endobj
      xref
      0 6
      0000000000 65535 f
      0000000010 00000 n
      0000000071 00000 n
      0000000121 00000 n
      0000000205 00000 n
      0000000400 00000 n
      trailer
      << /Size 6 /Root 1 0 R >>
      startxref
      278
      %%EOF
    `;
    const blob = new Blob([pdfContent], { type: 'application/pdf' });
    const url = URL.createObjectURL(blob);
    const file = new File([blob], "blank_page.pdf", { type: "application/pdf" });
    await this.addPdfFile(file, nextSiblingElement);
  }


  rotateElement(element, deg) {
    var lastTransform = element.style.rotate;
    if (!lastTransform) {
      lastTransform = "0";
    }
    const lastAngle = parseInt(lastTransform.replace(/[^\d-]/g, ""));
    const newAngle = lastAngle + deg;

    element.style.rotate = newAngle + "deg";

  }

  async addPdfFile(file, nextSiblingElement) {
    const { renderer, pdfDocument } = await this.loadFile(file);

    for (var i = 0; i < renderer.pageCount; i++) {
      const div = document.createElement("div");

      div.classList.add("page-container");

      var img = document.createElement("img");
      img.classList.add("page-image");
      const imageSrc = await renderer.renderPage(i);
      img.src = imageSrc;
      img.pageIdx = i;
      img.rend = renderer;
      img.doc = pdfDocument;
      div.appendChild(img);

      this.pdfAdapters.forEach((adapter) => {
        adapter.adapt?.(div);
      });
      if (nextSiblingElement) {
        this.pagesContainer.insertBefore(div, nextSiblingElement);
      } else {
        this.pagesContainer.appendChild(div);
      }
    }
  }

  async addImageFile(file, nextSiblingElement) {
    const div = document.createElement("div");
    div.classList.add("page-container");

    var img = document.createElement("img");
    img.classList.add("page-image");
    img.src = URL.createObjectURL(file);
    div.appendChild(img);

    this.pdfAdapters.forEach((adapter) => {
      adapter.adapt?.(div);
    });
    if (nextSiblingElement) {
      this.pagesContainer.insertBefore(div, nextSiblingElement);
    } else {
      this.pagesContainer.appendChild(div);
    }
  }

  async loadFile(file) {
    var objectUrl = URL.createObjectURL(file);
    var pdfDocument = await this.toPdfLib(objectUrl);
    var renderer = await this.toRenderer(objectUrl);
    return { renderer, pdfDocument };
  }

  async toRenderer(objectUrl) {
    pdfjsLib.GlobalWorkerOptions.workerSrc = "./pdfjs-legacy/pdf.worker.mjs";
    const pdf = await pdfjsLib.getDocument(objectUrl).promise;
    return {
      document: pdf,
      pageCount: pdf.numPages,
      renderPage: async function (pageIdx) {
        const page = await this.document.getPage(pageIdx + 1);

        const canvas = document.createElement("canvas");

        // set the canvas size to the size of the page
        if (page.rotate == 90 || page.rotate == 270) {
          canvas.width = page.view[3];
          canvas.height = page.view[2];
        } else {
          canvas.width = page.view[2];
          canvas.height = page.view[3];
        }

        // render the page onto the canvas
        var renderContext = {
          canvasContext: canvas.getContext("2d"),
          viewport: page.getViewport({ scale: 1 }),
        };

        await page.render(renderContext).promise;
        return canvas.toDataURL();
      },
    };
  }

  async toPdfLib(objectUrl) {
    const existingPdfBytes = await fetch(objectUrl).then((res) => res.arrayBuffer());
    const pdfDoc = await PDFLib.PDFDocument.load(existingPdfBytes, {
      ignoreEncryption: true,
    });
    return pdfDoc;
  }

  rotateAll(deg) {
    for (let i = 0; i < this.pagesContainer.childNodes.length; i++) {
      const child = this.pagesContainer.children[i];
      if (!child) continue;

      const pageIndex = i + 1;
      //if in page select mode is active rotate only selected pages
      if (window.selectPage && !window.selectedPages.includes(pageIndex)) continue;

      const img = child.querySelector("img");
      if (!img) continue;

      this.rotateElement(img, deg);
    }
  }

<<<<<<< HEAD
  deleteSelected() {
    window.selectedPages.sort((a, b) => a - b);
    let deletions = 0;

    window.selectedPages.forEach((pageIndex) => {
      const adjustedIndex = pageIndex - 1 - deletions;
      const child = this.pagesContainer.children[adjustedIndex];
      if (child) {
        this.pagesContainer.removeChild(child);
        deletions++;
      }
    });

    if (this.pagesContainer.childElementCount === 0) {
      const filenameInput = document.getElementById("filename-input");
      const filenameParagraph = document.getElementById("filename");
      const downloadBtn = document.getElementById("export-button");

      if (filenameInput)
        filenameInput.disabled = true;
      filenameInput.value = "";
      if (filenameParagraph)
        filenameParagraph.innerText = "";

      downloadBtn.disabled = true;
    }

    window.selectedPages = [];
    this.updatePageNumbersAndCheckboxes();
    document.dispatchEvent(new Event("selectedPagesUpdated"));
  }

  toggleSelectAll() {
    const checkboxes = document.querySelectorAll(".pdf-actions_checkbox");
    window.selectAll = !window.selectAll;
    const selectIcon = document.getElementById("select-icon");
    const deselectIcon = document.getElementById("deselect-icon");

    if (selectIcon.style.display === "none") {
      selectIcon.style.display = "inline";
      deselectIcon.style.display = "none";
    } else {
      selectIcon.style.display = "none";
      deselectIcon.style.display = "inline";
    }
    checkboxes.forEach((checkbox) => {

      checkbox.checked = window.selectAll;

      const pageNumber = Array.from(checkbox.parentNode.parentNode.children).indexOf(checkbox.parentNode) + 1;

      if (checkbox.checked) {
        if (!window.selectedPages.includes(pageNumber)) {
          window.selectedPages.push(pageNumber);
        }
      } else {
        const index = window.selectedPages.indexOf(pageNumber);
        if (index !== -1) {
          window.selectedPages.splice(index, 1);
        }
      }
    });

    this.updateSelectedPagesDisplay();
  }

  parseCSVInput(csvInput, maxPageIndex) {
    const pages = new Set();

    csvInput.split(",").forEach((item) => {
      const range = item.split("-").map((p) => parseInt(p.trim()));
      if (range.length === 2) {
        const [start, end] = range;
        for (let i = start; i <= end && i <= maxPageIndex; i++) {
          if (i > 0) { // Ensure the page number is greater than 0
            pages.add(i);
          }
        }
      } else if (range.length === 1 && Number.isInteger(range[0])) {
        const page = range[0];
        if (page > 0 && page <= maxPageIndex) { // Ensure page is within valid range
          pages.add(page);
        }
      }
    });

    return Array.from(pages).sort((a, b) => a - b);
  }

  updatePagesFromCSV() {
    const csvInput = document.getElementById("csv-input").value;

    const allPages = this.pagesContainer.querySelectorAll(".page-container");
    const maxPageIndex = allPages.length;

    window.selectedPages = this.parseCSVInput(csvInput, maxPageIndex);

    this.updateSelectedPagesDisplay();

    const allCheckboxes = document.querySelectorAll(".pdf-actions_checkbox");
    allCheckboxes.forEach((checkbox) => {
      const page = parseInt(checkbox.getAttribute("data-page-number"));
      checkbox.checked = window.selectedPages.includes(page);
    });
  }

  formatSelectedPages(pages) {
    if (pages.length === 0) return "";

    pages.sort((a, b) => a - b); // Sort the page numbers in ascending order
    const ranges = [];
    let start = pages[0];
    let end = start;

    for (let i = 1; i < pages.length; i++) {
      if (pages[i] === end + 1) {
        // Consecutive page, update end
        end = pages[i];
      } else {
        // Non-consecutive page, finalize current range
        ranges.push(start === end ? `${start}` : `${start}-${end}`);
        start = pages[i];
        end = start;
      }
    }
    // Add the last range
    ranges.push(start === end ? `${start}` : `${start}-${end}`);

    return ranges.join(", ");
  }

  updateSelectedPagesDisplay() {
    const selectedPagesList = document.getElementById("selected-pages-list");
    const selectedPagesInput = document.getElementById("csv-input");
    selectedPagesList.innerHTML = ""; // Clear the list

    window.selectedPages.forEach((page) => {
      const pageItem = document.createElement("div");
      pageItem.className = "page-item";

      const pageNumber = document.createElement("span");
      const pagelabel = /*[[#{multiTool.page}]]*/ 'Page';
      pageNumber.className = "selected-page-number";
      pageNumber.innerText = `${pagelabel} ${page}`;
      pageItem.appendChild(pageNumber);

      const removeBtn = document.createElement("span");
      removeBtn.className = "remove-btn";
      removeBtn.innerHTML = "✕";

      // Remove page from selected pages list and update display and checkbox
      removeBtn.onclick = () => {
        window.selectedPages = window.selectedPages.filter((p) => p !== page);
        this.updateSelectedPagesDisplay();

        const checkbox = document.getElementById(`selectPageCheckbox-${page}`);
        if (checkbox) {
          checkbox.checked = false;
        }
      };

      pageItem.appendChild(removeBtn);
      selectedPagesList.appendChild(pageItem);
    });

    // Update the input field with the formatted page list
    selectedPagesInput.value = this.formatSelectedPages(window.selectedPages);
  }

  parsePageRanges(ranges) {
    const pages = new Set();

    ranges.split(',').forEach(range => {
      const [start, end] = range.split('-').map(Number);
      if (end) {
        for (let i = start; i <= end; i++) {
          pages.add(i);
        }
      } else {
        pages.add(start);
      }
    });

    return Array.from(pages).sort((a, b) => a - b);
=======

  addFilesBlankAll() {
    const allPages = this.pagesContainer.querySelectorAll(".page-container");
    allPages.forEach((page, index) => {
      if (index !== 0) {
        this.addFiles(page, true)
      }
    });
>>>>>>> 7f30882e
  }


  splitAll() {
    const allPages = this.pagesContainer.querySelectorAll(".page-container");

    if (!window.selectPage) {
      const hasSplit = this.pagesContainer.querySelectorAll(".split-before").length > 0;
      if (hasSplit) {
        allPages.forEach(page => {
          page.classList.remove("split-before");
        });
      } else {
        allPages.forEach(page => {
          page.classList.add("split-before");
        });
      }
      return;
    }

    allPages.forEach((page, index) => {
      const pageIndex = index;
      if (window.selectPage && !window.selectedPages.includes(pageIndex)) return;

      if (page.classList.contains("split-before")) {
        page.classList.remove("split-before");
      } else {
        page.classList.add("split-before");
      }
    });
  }


  async splitPDF(baseDocBytes, splitters) {
    const baseDocument = await PDFLib.PDFDocument.load(baseDocBytes);
    const pageNum = baseDocument.getPages().length;

    splitters.sort((a, b) => a - b);; // We'll sort the separator indexes just in case querySelectorAll does something funny.
    splitters.push(pageNum); // We'll also add a faux separator at the end in order to get the pages after the last separator.

    const splitDocuments = [];
    for (const splitterPosition of splitters) {
      const subDocument = await PDFLib.PDFDocument.create();

      const splitterIndex = splitters.indexOf(splitterPosition);

      let firstPage = splitterIndex === 0 ? 0 : splitters[splitterIndex - 1];

      const pageIndices = Array.from({ length: splitterPosition - firstPage }, (value, key) => firstPage + key);

      const copiedPages = await subDocument.copyPages(baseDocument, pageIndices);

      copiedPages.forEach(copiedPage => {
        subDocument.addPage(copiedPage);
      });

      const subDocumentBytes = await subDocument.save();

      splitDocuments.push(subDocumentBytes);
    };

    return splitDocuments;
  }

  async nameAndArchiveFiles(pdfBytesArray, baseNameString) {
    const zip = new JSZip();

    for (let i = 0; i < pdfBytesArray.length; i++) {
      const documentBlob = new Blob([pdfBytesArray[i]], { type: "application/pdf" });
      zip.file(baseNameString + "-" + (i + 1) + ".pdf", documentBlob);
    }

    return zip;
  }

  async exportPdf(selected) {
    const pdfDoc = await PDFLib.PDFDocument.create();
    const pageContainers = this.pagesContainer.querySelectorAll(".page-container"); // Select all .page-container elements
    for (var i = 0; i < pageContainers.length; i++) {
      if (!selected || window.selectedPages.includes(i + 1)) {
        const img = pageContainers[i].querySelector("img"); // Find the img element within each .page-container
        if (!img) continue;
        let page;
        if (img.doc) {
          const pages = await pdfDoc.copyPages(img.doc, [img.pageIdx]);
          page = pages[0];
          pdfDoc.addPage(page);
        } else {
          page = pdfDoc.addPage([img.naturalWidth, img.naturalHeight]);
          const imageBytes = await fetch(img.src).then((res) => res.arrayBuffer());
          const uint8Array = new Uint8Array(imageBytes);
          const imageType = detectImageType(uint8Array);

          let image;
          switch (imageType) {
            case 'PNG':
              image = await pdfDoc.embedPng(imageBytes);
              break;
            case 'JPEG':
              image = await pdfDoc.embedJpg(imageBytes);
              break;
            case 'TIFF':
              image = await pdfDoc.embedTiff(imageBytes);
              break;
            case 'GIF':
              console.warn(`Unsupported image type: ${imageType}`);
              continue; // Skip this image
            default:
              console.warn(`Unsupported image type: ${imageType}`);
              continue; // Skip this image
          }
          page.drawImage(image, {
            x: 0,
            y: 0,
            width: img.naturalWidth,
            height: img.naturalHeight,
          });
        }
        const rotation = img.style.rotate;
        if (rotation) {
          const rotationAngle = parseInt(rotation.replace(/[^\d-]/g, ""));
          page.setRotation(PDFLib.degrees(page.getRotation().angle + rotationAngle));
        }
      }
    }
    pdfDoc.setCreator(stirlingPDFLabel);
    pdfDoc.setProducer(stirlingPDFLabel);

    const pdfBytes = await pdfDoc.save();
    const pdfBlob = new Blob([pdfBytes], { type: "application/pdf" });

    const filenameInput = document.getElementById("filename-input");

    let inputArr = filenameInput.value.split(".");

    if (inputArr !== null && inputArr !== undefined && inputArr.length > 0) {
      inputArr = inputArr.filter((n) => n); // remove all empty strings, nulls or undefined

      if (inputArr.length > 1) {
        inputArr.pop(); // remove right part after last dot
      }

      filenameInput.value = inputArr.join("");
      this.fileName = filenameInput.value;
    }

    const separators = this.pagesContainer.querySelectorAll(".split-before");
    if (separators.length !== 0) { // Split the pdf if there are separators.
      const baseName = this.fileName ? this.fileName : "managed";

      const pagesArray = Array.from(this.pagesContainer.children);
      const splitters = [];
      separators.forEach(page => {
        const pageIndex = pagesArray.indexOf(page);
        if (pageIndex !== 0) {
          splitters.push(pageIndex);
        }
      });

      const splitDocuments = await this.splitPDF(pdfBytes, splitters);
      const archivedDocuments = await this.nameAndArchiveFiles(splitDocuments, baseName);

      const self = this;
      archivedDocuments.generateAsync({ type: "base64" }).then(function (base64) {
        const url = "data:application/zip;base64," + base64;
        self.downloadLink = document.createElement("a");
        self.downloadLink.href = url;
        self.downloadLink.setAttribute("download", baseName + ".zip");
        self.downloadLink.setAttribute("target", "_blank");
        self.downloadLink.click();
      });

    } else { // Continue normally if there are no separators

      const url = URL.createObjectURL(pdfBlob);
      const downloadOption = localStorage.getItem("downloadOption");

      if (!filenameInput.value.includes(".pdf")) {
        filenameInput.value = filenameInput.value + ".pdf";
        this.fileName = filenameInput.value;
      }

      if (downloadOption === "sameWindow") {
        // Open the file in the same window
        window.location.href = url;
      } else if (downloadOption === "newWindow") {
        // Open the file in a new window
        window.open(url, "_blank");
      } else {
        // Download the file
        this.downloadLink = document.createElement("a");
        this.downloadLink.id = "download-link";
        this.downloadLink.href = url;
        // downloadLink.download = this.fileName ? this.fileName : 'managed.pdf';
        // downloadLink.download = this.fileName;
        this.downloadLink.setAttribute("download", this.fileName ? this.fileName : "managed.pdf");
        this.downloadLink.setAttribute("target", "_blank");
        this.downloadLink.onclick = this.setDownloadAttribute;
        this.downloadLink.click();
      }
    }
  }


  setDownloadAttribute() {
    this.downloadLink.setAttribute("download", this.fileName ? this.fileName : "managed.pdf");
  }

  updateFilename(fileName = "") {
    const filenameInput = document.getElementById("filename-input");
    const pagesContainer = document.getElementById("pages-container");
    const downloadBtn = document.getElementById("export-button");

    downloadBtn.disabled = pagesContainer.childElementCount === 0;

    if (!this.fileName) {
      this.fileName = fileName;
    }

    if (!filenameInput.value) {
      filenameInput.value = this.fileName;
    }
  }

  preventIllegalChars(e) {
    // const filenameInput = document.getElementById('filename-input');
    //
    // filenameInput.value = filenameInput.value.replace('.pdf', '');
    //
    // // prevent .
    // if (filenameInput.value.includes('.')) {
    //     filenameInput.value.replace('.','');
    // }
  }


  toggleSelectPageVisibility() {
    window.selectPage = !window.selectPage;
    const checkboxes = document.querySelectorAll(".pdf-actions_checkbox");
    checkboxes.forEach(checkbox => {
      checkbox.classList.toggle("hidden", !window.selectPage);
    });
    const deleteButton = document.getElementById("delete-button");
    deleteButton.classList.toggle("hidden", !window.selectPage);
    const selectedPages = document.getElementById("selected-pages-display");
    selectedPages.classList.toggle("hidden", !window.selectPage);
    const selectAll = document.getElementById("select-All-Container");
    selectedPages.classList.toggle("hidden", !window.selectPage);
    const exportSelected = document.getElementById("export-selected-button");
    exportSelected.classList.toggle("hidden", !window.selectPage);
    const selectPagesButton = document.getElementById("select-pages-button");
    selectPagesButton.style.opacity = window.selectPage ? "1" : "0.5";

    if (window.selectPage) {
      this.updatePageNumbersAndCheckboxes();
    }
  }


  updatePageNumbersAndCheckboxes() {
    const pageDivs = document.querySelectorAll(".pdf-actions_container");

    pageDivs.forEach((div, index) => {
      const pageNumber = index + 1;
      const checkbox = div.querySelector(".pdf-actions_checkbox");
      checkbox.id = `selectPageCheckbox-${pageNumber}`;
      checkbox.setAttribute("data-page-number", pageNumber);
      checkbox.checked = window.selectedPages.includes(pageNumber);
    });
  }
}

function detectImageType(uint8Array) {
  // Check for PNG signature
  if (uint8Array[0] === 137 && uint8Array[1] === 80 && uint8Array[2] === 78 && uint8Array[3] === 71) {
    return 'PNG';
  }

  // Check for JPEG signature
  if (uint8Array[0] === 255 && uint8Array[1] === 216 && uint8Array[2] === 255) {
    return 'JPEG';
  }

  // Check for TIFF signature (little-endian and big-endian)
  if ((uint8Array[0] === 73 && uint8Array[1] === 73 && uint8Array[2] === 42 && uint8Array[3] === 0) ||
    (uint8Array[0] === 77 && uint8Array[1] === 77 && uint8Array[2] === 0 && uint8Array[3] === 42)) {
    return 'TIFF';
  }

  // Check for GIF signature
  if (uint8Array[0] === 71 && uint8Array[1] === 73 && uint8Array[2] === 70) {
    return 'GIF';
  }

  return 'UNKNOWN';
}



export default PdfContainer;<|MERGE_RESOLUTION|>--- conflicted
+++ resolved
@@ -22,15 +22,12 @@
     this.nameAndArchiveFiles = this.nameAndArchiveFiles.bind(this);
     this.splitPDF = this.splitPDF.bind(this);
     this.splitAll = this.splitAll.bind(this);
-<<<<<<< HEAD
     this.deleteSelected = this.deleteSelected.bind(this);
     this.toggleSelectAll = this.toggleSelectAll.bind(this);
     this.updateSelectedPagesDisplay = this.updateSelectedPagesDisplay.bind(this);
     this.toggleSelectPageVisibility = this.toggleSelectPageVisibility.bind(this);
     this.updatePagesFromCSV = this.updatePagesFromCSV.bind(this);
-=======
     this.addFilesBlankAll = this.addFilesBlankAll.bind(this)
->>>>>>> 7f30882e
 
     this.pdfAdapters = pdfAdapters;
 
@@ -48,7 +45,6 @@
     window.exportPdf = this.exportPdf;
     window.rotateAll = this.rotateAll;
     window.splitAll = this.splitAll;
-<<<<<<< HEAD
     window.deleteSelected = this.deleteSelected;
     window.toggleSelectAll = this.toggleSelectAll;
     window.updateSelectedPagesDisplay = this.updateSelectedPagesDisplay;
@@ -56,9 +52,7 @@
     window.updatePagesFromCSV = this.updatePagesFromCSV;
     window.updateSelectedPagesDisplay = this.updateSelectedPagesDisplay;
     window.updatePageNumbersAndCheckboxes = this.updatePageNumbersAndCheckboxes;
-=======
     window.addFilesBlankAll = this.addFilesBlankAll
->>>>>>> 7f30882e
 
     const filenameInput = document.getElementById("filename-input");
     const downloadBtn = document.getElementById("export-button");
@@ -101,16 +95,6 @@
   addFiles(nextSiblingElement, blank = false) {
     if (blank) {
 
-<<<<<<< HEAD
-      this.addFilesFromFiles(files, nextSiblingElement);
-      this.updateFilename(files ? files[0].name : "");
-
-      const selectAll = document.getElementById("select-pages-container");
-      selectAll.classList.toggle("hidden", false);
-
-    };
-    input.click();
-=======
       this.addFilesBlank(nextSiblingElement);
 
     } else {
@@ -123,11 +107,12 @@
 
         this.addFilesFromFiles(files, nextSiblingElement);
         this.updateFilename(files ? files[0].name : "");
+        const selectAll = document.getElementById("select-pages-container");
+        selectAll.classList.toggle("hidden", false);
       };
 
       input.click();
     }
->>>>>>> 7f30882e
   }
 
   async addFilesFromFiles(files, nextSiblingElement) {
@@ -309,7 +294,6 @@
     }
   }
 
-<<<<<<< HEAD
   deleteSelected() {
     window.selectedPages.sort((a, b) => a - b);
     let deletions = 0;
@@ -494,7 +478,7 @@
     });
 
     return Array.from(pages).sort((a, b) => a - b);
-=======
+  }
 
   addFilesBlankAll() {
     const allPages = this.pagesContainer.querySelectorAll(".page-container");
@@ -503,9 +487,7 @@
         this.addFiles(page, true)
       }
     });
->>>>>>> 7f30882e
-  }
-
+  }
 
   splitAll() {
     const allPages = this.pagesContainer.querySelectorAll(".page-container");
