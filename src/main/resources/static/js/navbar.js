--- conflicted
+++ resolved
@@ -48,11 +48,7 @@
   tooltipElements.forEach((element) => {
     const tooltipText = element.getAttribute('title');
     element.removeAttribute('title');
-<<<<<<< HEAD
-    element.setAttribute('data-title, tooltipText');
-=======
     element.setAttribute('data-title', 'tooltipText');
->>>>>>> b37457b4
     const customTooltip = document.createElement('div');
     customTooltip.className = 'btn-tooltip';
     customTooltip.textContent = tooltipText;
