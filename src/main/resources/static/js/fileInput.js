document.addEventListener("DOMContentLoaded", function () {
  document.querySelectorAll(".custom-file-chooser").forEach(setupFileInput);
});

function setupFileInput(chooser) {
  const elementId = chooser.getAttribute("data-bs-element-id");
  const filesSelected = chooser.getAttribute("data-bs-files-selected");
  const pdfPrompt = chooser.getAttribute("data-bs-pdf-prompt");

  let allFiles = [];
  let overlay;
  let dragCounter = 0;

  const dragenterListener = function () {
    dragCounter++;
    if (!overlay) {
      overlay = document.createElement("div");
      overlay.style.position = "fixed";
      overlay.style.top = 0;
      overlay.style.left = 0;
      overlay.style.width = "100%";
      overlay.style.height = "100%";
      overlay.style.background = "rgba(0, 0, 0, 0.5)";
      overlay.style.color = "#fff";
      overlay.style.zIndex = "1000";
      overlay.style.display = "flex";
      overlay.style.alignItems = "center";
      overlay.style.justifyContent = "center";
      overlay.style.pointerEvents = "none";
      overlay.innerHTML = "<p>Drop files anywhere to upload</p>";
      document.getElementById("content-wrap").appendChild(overlay);
    }
  };

  const dragleaveListener = function () {
    dragCounter--;
    if (dragCounter === 0) {
      if (overlay) {
        overlay.remove();
        overlay = null;
      }
    }
  };

  const dropListener = function (e) {
    e.preventDefault();
    const dt = e.dataTransfer;
    const files = dt.files;

    for (let i = 0; i < files.length; i++) {
      allFiles.push(files[i]);
    }

    const dataTransfer = new DataTransfer();
    allFiles.forEach((file) => dataTransfer.items.add(file));

    const fileInput = document.getElementById(elementId);
    fileInput.files = dataTransfer.files;

    if (overlay) {
      overlay.remove();
      overlay = null;
    }

    dragCounter = 0;

    fileInput.dispatchEvent(new CustomEvent("change", { bubbles: true, detail: {source: 'drag-drop'} }));
  };

  ["dragenter", "dragover", "dragleave", "drop"].forEach((eventName) => {
    document.body.addEventListener(eventName, preventDefaults, false);
  });

  function preventDefaults(e) {
    e.preventDefault();
    e.stopPropagation();
  }

  document.body.addEventListener("dragenter", dragenterListener);
  document.body.addEventListener("dragleave", dragleaveListener);
  document.body.addEventListener("drop", dropListener);

  $("#" + elementId).on("change", function (e) {
    let element = e.target;
    const isDragAndDrop = e.detail?.source == 'drag-drop';
    
    if (element instanceof HTMLInputElement && element.hasAttribute("multiple")) {
<<<<<<< HEAD
        allFiles = isDragAndDrop ? allFiles : [...allFiles, ...element.files];
    } else {
        allFiles = isDragAndDrop ? allFiles : [element.files[0]];
    }
=======
      allFiles = isDragAndDrop ? allFiles : [... allFiles, ... element.files];
  } else {
    allFiles = Array.from(isDragAndDrop ? allFiles : [element.files[0]]);
  }
>>>>>>> 99d481d6

    if (!isDragAndDrop) {
        let dataTransfer = new DataTransfer();
        allFiles.forEach(file => dataTransfer.items.add(file));
        element.files = dataTransfer.files;
    }

    handleFileInputChange(this);
    this.dispatchEvent(new CustomEvent("file-input-change", { bubbles: true }));
});

  function handleFileInputChange(inputElement) {
    const files = allFiles;
    const fileNames = files.map((f) => f.name);
    const selectedFilesContainer = $(inputElement).siblings(".selected-files");
    selectedFilesContainer.empty();
    fileNames.forEach((fileName) => {
      selectedFilesContainer.append("<div>" + fileName + "</div>");
    });
    if (fileNames.length === 1) {
      $(inputElement).siblings(".custom-file-label").addClass("selected").html(fileNames[0]);
    } else if (fileNames.length > 1) {
      $(inputElement)
        .siblings(".custom-file-label")
        .addClass("selected")
        .html(fileNames.length + " " + filesSelected);
    } else {
      $(inputElement).siblings(".custom-file-label").addClass("selected").html(pdfPrompt);
    }
  }
  //Listen for event of file being removed and the filter it out of the allFiles array
  document.addEventListener("fileRemoved", function (e) {
    const fileName = e.detail;
    allFiles = allFiles.filter(file => file.name !== fileName);
  });
}<|MERGE_RESOLUTION|>--- conflicted
+++ resolved
@@ -85,17 +85,10 @@
     const isDragAndDrop = e.detail?.source == 'drag-drop';
     
     if (element instanceof HTMLInputElement && element.hasAttribute("multiple")) {
-<<<<<<< HEAD
-        allFiles = isDragAndDrop ? allFiles : [...allFiles, ...element.files];
+      allFiles = isDragAndDrop ? allFiles : [... allFiles, ... element.files];
     } else {
-        allFiles = isDragAndDrop ? allFiles : [element.files[0]];
+      allFiles = Array.from(isDragAndDrop ? allFiles : [element.files[0]]);
     }
-=======
-      allFiles = isDragAndDrop ? allFiles : [... allFiles, ... element.files];
-  } else {
-    allFiles = Array.from(isDragAndDrop ? allFiles : [element.files[0]]);
-  }
->>>>>>> 99d481d6
 
     if (!isDragAndDrop) {
         let dataTransfer = new DataTransfer();
