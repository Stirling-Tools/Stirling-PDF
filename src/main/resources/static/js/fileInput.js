--- conflicted
+++ resolved
@@ -144,17 +144,10 @@
 	const originalText = inputContainer.querySelector('#fileInputText').innerHTML;
 
 	inputContainer.querySelector('#fileInputText').innerHTML = window.fileInput.loading;
-<<<<<<< HEAD
-    
+
     async function checkZipFile() {
       const hasZipFiles = allFiles.some(file => zipTypes.includes(file.type));
-      
-=======
-
-    async function checkZipFile() {
-      const hasZipFiles = allFiles.some(file => zipTypes.includes(file.type));
-
->>>>>>> 86becc61
+
       // Only change to extractPDF message if we actually have zip files
       if (hasZipFiles) {
         inputContainer.querySelector('#fileInputText').innerHTML = window.fileInput.extractPDF;
@@ -174,15 +167,9 @@
 
       await Promise.all(promises);
     }
-<<<<<<< HEAD
-    
+
     const decryptFile = new DecryptFile();
 
-=======
-
-    const decryptFile = new DecryptFile();
-
->>>>>>> 86becc61
     await checkZipFile();
 
     allFiles = await Promise.all(
@@ -250,19 +237,11 @@
 		      if (content.size > 0) {
 		        const extension = zipEntry.name.split('.').pop().toLowerCase();
 		        const mimeType = mimeTypes[extension] || 'application/octet-stream';
-<<<<<<< HEAD
-		
-		        // Check if we're accepting ONLY ZIP files (in which case extract everything)
-		        // or if the file type matches the accepted type
-		        if (zipTypes.includes(acceptedFileType) || 
-		            acceptedFileType === '*/*' || 
-=======
 
 		        // Check if we're accepting ONLY ZIP files (in which case extract everything)
 		        // or if the file type matches the accepted type
 		        if (zipTypes.includes(acceptedFileType) ||
 		            acceptedFileType === '*/*' ||
->>>>>>> 86becc61
 		            (mimeType && (mimeType.startsWith(acceptedFileType.split('/')[0]) || acceptedFileType === mimeType))) {
 		          var file = new File([content], zipEntry.name, { type: mimeType });
 		          file.uniqueId = UUID.uuidv4();
@@ -272,11 +251,7 @@
 		        }
 		      }
 		    });
-<<<<<<< HEAD
-  
-=======
-
->>>>>>> 86becc61
+
           extractionPromises.push(promise);
         });
 
