--- conflicted
+++ resolved
@@ -37,11 +37,7 @@
   const showUploads = chooser.getAttribute('data-bs-show-uploads') === "true";
 
   let inputContainer = document.getElementById(inputContainerId);
-<<<<<<< HEAD
   let fileInput = document.getElementById(elementId);
-=======
-  const input = document.getElementById(elementId);
->>>>>>> 86becc61
 
   if (inputContainer.id === 'pdf-upload-input-container') {
     inputContainer.querySelector('#dragAndDrop').innerHTML = window.fileInput.dragAndDropPDF;
@@ -66,7 +62,6 @@
   fileInput.addEventListener("invalid", (e) => {
     e.preventDefault();
     alert(pdfPrompt);
-    console.log(escapeHtml(translations.selectPDF));
   });
 
   const dragenterListener = function () {
@@ -177,10 +172,6 @@
       });
 
       await Promise.all(promises);
-<<<<<<< HEAD
-
-=======
->>>>>>> 86becc61
     }
 
     const decryptFile = new DecryptFile();
@@ -246,28 +237,6 @@
       .then(function (zip) {
         var extractionPromises = [];
 
-<<<<<<< HEAD
-        zip.forEach(function (relativePath, zipEntry) {
-
-          const promise = zipEntry.async('blob').then(function (content) {
-            // Assuming that folders have size zero
-            if (content.size > 0) {
-              const extension = zipEntry.name.split('.').pop().toLowerCase();
-              const mimeType = mimeTypes[extension];
-
-              // Check for file extension
-              if (mimeType && (mimeType.startsWith(acceptedFileType.split('/')[0]) || acceptedFileType === mimeType)) {
-
-                var file = new File([content], zipEntry.name, { type: mimeType });
-                file.uniqueId = UUID.uuidv4();
-                allFiles.push(file);
-
-              } else {
-                console.log(`File ${zipEntry.name} skipped. MIME type (${mimeType}) does not match accepted type (${acceptedFileType})`);
-              }
-            }
-          });
-=======
        zip.forEach(function (relativePath, zipEntry) {
 		    const promise = zipEntry.async('blob').then(function (content) {
 		      // Assuming that folders have size zero
@@ -288,7 +257,6 @@
 		        }
 		      }
 		    });
->>>>>>> 86becc61
 
           extractionPromises.push(promise);
         });
