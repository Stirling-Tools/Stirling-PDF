###########
# Generic #
###########
# the direction that the language is written (ltr = left to right, rtl = right to left)
language.direction=ltr
addPageNumbers.fontSize=Veličina pisma
addPageNumbers.fontName=Ime pisma
pdfPrompt=Odaberi PDF(ove)
multiPdfPrompt=Odaberi PDF-ove (2+)
multiPdfDropPrompt=Odaberi (ili povuci i ispusti) sve potrebne PDF-ove
imgPrompt=Odaberi sliku (slike)
genericSubmit=Pošalji
processTimeWarning=Upozorenje: Ovaj proces može trajati i do minutu, u zavisnosti od veličine dokumenta
pageOrderPrompt=Prilagođeni redoslijed stranica (unesi listu brojeva stranica ili funkcija, kao što su 2n+1, razdvojene zarezima) :
pageSelectionPrompt=Prilagođeni odabir stranica (unesi listu brojeva stranica ili funkcija, kao što su 2n+1, razdvojene zarezima) :
goToPage=Idi na stranicu
true=Točno
false=Netočno
unknown=Nepoznato
save=Spremi
saveToBrowser=spremi u Preglednik
close=Zatvori
filesSelected=odabrane datoteke
noFavourites=Nema dodanih favorita
downloadComplete=Preuzimanje završeno
bored=Dosađujete se čekajući?
alphabet=Abeceda
downloadPdf=Preuzmi PDF
text=Tekst
font=Pismo
selectFillter=-- Odaberi --
pageNum=Broj stranice
sizes.small=Malo
sizes.medium=Srednje
sizes.large=Veliko
sizes.x-large=Jako veliko
error.pdfPassword=PDF dokument je šifriran i zaporka nije dana ili je netočna
delete=Izbriši
username=Korisničko ime
password=Zaporka
welcome=Dobrodošli
property=Svojstvo
black=Crno
white=Bijelo
red=Crveno
green=Zeleno
blue=Plavo
custom=Prilagođeno...
WorkInProgess=Radovi u tijeku, u slučaju grešaka molimo prijavite probleme!
poweredBy=Pokreće
yes=Da
no=Ne
changedCredsMessage=Podaci za prijavu uspješno promijenjeni!
notAuthenticatedMessage=Korisnik nije autentificiran.
userNotFoundMessage=Korisnik nije pronađen.
incorrectPasswordMessage=Kriva zaporka.
usernameExistsMessage=Korisničko ime već postoji
invalidUsernameMessage=Nevažeće korisničko ime, korisničko ime može sadržavati samo slova, brojke i sljedeće posebne znakove @._+- ili mora biti važeća adresa e-pošte.
invalidPasswordMessage=Lozinka ne smije biti prazna i ne smije počinjati ni završavati sa razmakom.
confirmPasswordErrorMessage=Nova lozinka i potvrda nove lozinke moraju biti identične.
deleteCurrentUserMessage=Nije moguće izbrisati trenutno prijavljenog korisnika.
deleteUsernameExistsMessage=Korisničko ime ne postoji i ne može se izbrisati.
downgradeCurrentUserMessage=Nije moguće vratiti unazad ulogu trenutnog korisnika
disabledCurrentUserMessage=Trenutni korisnik ne može biti onemogućen
downgradeCurrentUserLongMessage=Nije moguće vratiti unazad ulogu trenutnog korisnika. Dakle, trenutni korisnik neće biti prikazan.
userAlreadyExistsOAuthMessage=Korisnik već postoji kao OAuth2 korisnik.
userAlreadyExistsWebMessage=Korisnik već postoji kao web korisnik.
error=Greška
oops=Ups!
help=Pomoć
goHomepage=Idi na početnu stranicu
joinDiscord=Pridruži se našem Discord serveru
seeDockerHub=Vidi Docker Hub
visitGithub=Posjeti Github Repository
donate=Doniraj
color=Boja
sponsor=Sponzor
info=Informacije
pro=Pro
page=Stranica
pages=Stranice
loading=Učitavanje...
addToDoc=Dodaj u dokument

legal.privacy=Politika privatnosti
legal.terms=Uspe sodržine
legal.accessibility=Dostupnost
legal.cookie=Politika kolačića
legal.impressum=Vedro ishoda

###############
#   Pipeline  #
###############
pipeline.header=Pipeline Meni (Beta)
pipeline.uploadButton=Prenesi prilagođeno
pipeline.configureButton=Konfigurirati
pipeline.defaultOption=Prilagođeno
pipeline.submitButton=Pošalji
pipeline.help=Pipeline Pomoć
pipeline.scanHelp=Pomoć za skeniranje mapa
pipeline.deletePrompt=Jeste li sigurni da želite obrisati pipeline?

######################
#  Pipeline Options  #
######################
pipelineOptions.header=Pipeline Konfiguracija
pipelineOptions.pipelineNameLabel=Pipeline Ime
pipelineOptions.saveSettings=Spremi Postavke
pipelineOptions.pipelineNamePrompt=Unesite naziv pipeline-a ovdje
pipelineOptions.selectOperation=Odaberite Operaciju
pipelineOptions.addOperationButton=Dodajte operaciju
pipelineOptions.pipelineHeader=Pipeline:
pipelineOptions.saveButton=Preuzmi datoteku
pipelineOptions.validateButton=Potvrdi

########################
#  ENTERPRISE EDITION  #
########################
enterpriseEdition.button=Ažurirajte na Pro
enterpriseEdition.warning=Ova funkcija je dostupna samo pro korisnicima.
enterpriseEdition.yamlAdvert=Stirling PDF Pro podrzava konfiguiracione datoteke u formati YAML i druga osobine SSO.
enterpriseEdition.ssoAdvert=Tražite još funkcija za upravljanje korisnicima? Razmotrite Stirling PDF Pro


#################
#  Analytics    #
#################
analytics.title=Želite li da stvarate Stirling PDF bolji?
analytics.paragraph1=Stirling PDF ima uključene analitike koje nam pomažu da proizvod poboljšamo. Niste pratili nikakva osobna informacija ni sadržaj datoteka.
analytics.paragraph2=Razmotrite omogućivanje analitičkih podataka kako biste stvorili Stirling-PDF veće i da bismo bolje razumeli naših korisnika.
analytics.enable=Omogući analitike
analytics.disable=Onemogući analitike
analytics.settings=Možete promijeniti postavke za analitike u datoteci config/settings.yml

#############
#  NAVBAR   #
#############
navbar.favorite=Favoriti
navbar.darkmode=Tamni Način Rada
navbar.language=Jezici
navbar.settings=Postavke
navbar.allTools=Alati
navbar.multiTool=Multi Tools (Alati)
navbar.sections.organize=Organizirati
navbar.sections.convertTo=Pretvori u PDF
navbar.sections.convertFrom=Pretvori iz PDF
navbar.sections.security=Potpis & sigurnost
navbar.sections.advance=Napredno
navbar.sections.edit=Pregled & Uređivanje
navbar.sections.popular=Popularno

#############
#  SETTINGS #
#############
settings.title=Postavke
settings.update=Dostupno ažuriranje
settings.updateAvailable={0} je trenutno instalirana verzija. Dostupna je nova verzija ({1}).
settings.appVersion=Verzija aplikacije:
settings.downloadOption.title=Odaberite opciju preuzimanja (Za preuzimanje pojedinačnih datoteka bez zip formata):
settings.downloadOption.1=Otvori u istom prozoru
settings.downloadOption.2=Otvori u novom prozoru
settings.downloadOption.3=Preuzmi datoteku
settings.zipThreshold=Spremi .zip datoteku kada broj preuzetih datoteka pređe
settings.signOut=Odjava
settings.accountSettings=Postavke računa
settings.bored.help=Omogućuje "easter egg" igru
settings.cacheInputs.name=Spremi unose obrazaca
settings.cacheInputs.help=omogućiti pohranjivanje prethodno korištenih ulaza za buduća izvođenja

changeCreds.title=Promijeni pristupne podatke
changeCreds.header=Ažurirajte korisničke podatke
changeCreds.changePassword=Koristite zadanu lozinku za prijavu. Unesite novu lozinku
changeCreds.newUsername=Novo korisničko ime
changeCreds.oldPassword=Trenutna zaporka
changeCreds.newPassword=Nova zaporka
changeCreds.confirmNewPassword=Potvrdite novu lozinku
changeCreds.submit=Potvrdi



account.title=Postavke računa
account.accountSettings=Postavke računa
account.adminSettings=Admin Postavka - Pregled i dodavanje korisnika
account.userControlSettings=Postavke kontrole korisnika
account.changeUsername=Promijeni korisničko ime
account.newUsername=Novo korisničko ime
account.password=Potvrda lozinke
account.oldPassword=Stara zaporka
account.newPassword=Nova zaporka
account.changePassword=Promijeni lozinku
account.confirmNewPassword=Potvrdi novu lozinku
account.signOut=Odjava
account.yourApiKey=Tvoj API ključ
account.syncTitle=Sinkronizirajte postavke preglednika s računom
account.settingsCompare=Usporedba postavki:
account.property=Svojstvo
account.webBrowserSettings=Postavka web-preglednika
account.syncToBrowser=Sinkronizacija Račun -> Preglednik
account.syncToAccount=Sinkronizacija Račun <- Preglednik


adminUserSettings.title=Postavka kontrole korisnika
adminUserSettings.header=Postavka kontrole korisnika za administratora
adminUserSettings.admin=Administrator
adminUserSettings.user=Korisnik
adminUserSettings.addUser=Dodaj novog korisnika
adminUserSettings.deleteUser=Obriši korisnika
adminUserSettings.confirmDeleteUser=Treba li obračunati ovaj korisnika?
adminUserSettings.confirmChangeUserStatus=Treba li isključiti/uključiti ovog korisnika?
adminUserSettings.usernameInfo=Korisničko ime može sadržavati samo slova, brojke i sljedeće posebne znakove @._+- ili mora biti važeća adresa e-pošte.
adminUserSettings.roles=Uloge
adminUserSettings.role=Uloga
adminUserSettings.actions=Akcije
adminUserSettings.apiUser=Korisnik s ograničenim API pristupom
adminUserSettings.extraApiUser=Dodatni korisnik s ograničenim API pristupom
adminUserSettings.webOnlyUser=Web Korisnik
adminUserSettings.demoUser=Demo korisnik (Bez prilagođenih Postavki)
adminUserSettings.internalApiUser=Interni API Korisnik
adminUserSettings.forceChange=Prisiliti korisnika da promijeni lozinku prilikom prijave
adminUserSettings.submit=Spremi korisnika
adminUserSettings.changeUserRole=Promijenite korisničku ulogu
adminUserSettings.authenticated=Autentificirano
adminUserSettings.editOwnProfil=Uredi vlastit profil
adminUserSettings.enabledUser=Omotljiv korisnik
adminUserSettings.disabledUser=Onemogućen korisnik
adminUserSettings.activeUsers=Aktivni korisnici:
adminUserSettings.disabledUsers=Isključeni korisnici:
adminUserSettings.totalUsers=Ukupan broj korisnika:
adminUserSettings.lastRequest=Zadnji zahtjev


database.title=Database Import/Export
database.header=Database Import/Export
database.fileName=Ime datoteke
database.creationDate=Datum stvaranja
database.fileSize=Veličina datoteke
database.deleteBackupFile=Obriši zadao sažeto datoteke
database.importBackupFile=Uvezi sažeto datoteku
database.downloadBackupFile=Preuzmi sažeto datoteku
database.info_1=Kada uvažavate podatke, je ključno sigurno imati ispravan struktur. Ako niste sigurni šta uradite, tražite savjet i podršku od professionala. Greška u strukturi može uzrokovati greške u aplikaciji, do i uključujući potpunu nevjerojatnost funkcionalnosti aplikacije.
database.info_2=Ime datoteke nije relevantno prijevezi. Buduće bit će ponovno oznaceno za određeni format backup_user_yyyyMMddHHmm.sql, čime se osigurava konzistentna nazivnica.
database.submit=Uvezi sažeto
database.importIntoDatabaseSuccessed=Uvez u bazu podataka uspio
database.fileNotFound=File not Found
database.fileNullOrEmpty=Datoteka ne smije biti null ili prazna
database.failedImportFile=Failed Import File

<<<<<<< HEAD
session.expired=Vaš sesija je istekla. Molim vas da osvježite stranicu i pokušate ponovno.
=======
session.expired=Your session has expired. Please refresh the page and try again.
session.refreshPage=Refresh Page
>>>>>>> dcb69ad6

#############
# HOME-PAGE #
#############
home.desc=Sve na jednom mjestu za sve vaše PDF potrebe.
home.searchBar=Pretraži funkcije...


home.viewPdf.title=Pregledaj PDF
home.viewPdf.desc=Pregledaj, komentiraj, dodaj tekst ili slike
viewPdf.tags=pregled,čitanje,komentiranje,tekst,slika

home.multiTool.title=PDF Višestruki alat
home.multiTool.desc=Spajanje, rotiranje, preuređivanje i uklanjanje stranica
multiTool.tags=Višestruki alat, više operacija, korisničko sučelje, povlačenje klikom, prednji kraj, strana klijenta, interaktivno, nepopravljivo, pomicanje

home.merge.title=Spajanje
home.merge.desc=Jednostavno spojite više PDF-ova u jedan.
merge.tags=spajanje,Operacije sa stranicama,Backend,poslužiteljska strana

home.split.title=Razdvajanje
home.split.desc=Razdvojite PDF-ove u više dokumenata
split.tags=Operacije stranice, dijeljenje, više stranica, rezanje,poslužiteljska strana

home.rotate.title=Rotacija
home.rotate.desc=Jednostavno rotirajte vaše PDF-ove.
rotate.tags=poslužiteljska strana


home.imageToPdf.title=Slika u PDF
home.imageToPdf.desc=Pretvorite sliku (PNG, JPEG, GIF) u PDF.
imageToPdf.tags=konverzija,pretvaranje,img,jpg,slika,foto

home.pdfToImage.title=PDF u Sliku
home.pdfToImage.desc=Pretvorite PDF u sliku. (PNG, JPEG, GIF)
pdfToImage.tags=konverzija,img,jpg,slika,foto

home.pdfOrganiser.title=Organiziranje
home.pdfOrganiser.desc=Uklonite/preuredite stranice bilo kojim redoslijedom
pdfOrganiser.tags=dvostrana,parne,neparni,prikupljanje,prebacivanje


home.addImage.title=Dodaj sliku
home.addImage.desc=Dodaje sliku na zadano mjesto u PDF-u
addImage.tags=img,jpg,slika,foto

home.watermark.title=Dodaj vodeni žig
home.watermark.desc=DDodajte prilagođeni vodeni žig svom PDF dokumentu.
watermark.tags=Tekst,ponavljanje,etiketa,vlastiti,autorsko pravo,zaštita, img,jpg,slika,foto

home.permissions.title=Promjena dopuštenja
home.permissions.desc=Promijenite dopuštenja svog PDF dokumenta
permissions.tags=čitanje,pisanje,izmjena,print


home.removePages.title=Ukloniti
home.removePages.desc=Izbrišite neželjene stranice iz svog PDF dokumenta.
removePages.tags=Ukloni stranice,izbriši stranice

home.addPassword.title=Dodaj lozinku
home.addPassword.desc=Šifrirajte svoj PDF dokument lozinkom..
addPassword.tags=sigurno, sigurnost

home.removePassword.title=Ukloni lozinku
home.removePassword.desc=Uklonite zaštitu lozinkom sa svog PDF dokumenta..
removePassword.tags=sigurno, dešifriranje, sigurnost, poništi lozinku, izbriši lozinku

home.compressPdfs.title=Komprimiraj
home.compressPdfs.desc=Komprimirajte PDF-ove kako biste smanjili njihovu veličinu.
compressPdfs.tags=squish, mali, maleni


home.changeMetadata.title=Promjena metapodataka
home.changeMetadata.desc=Promjeni/Ukloni/Dodaj metapodatke iz PDF dokumenta
changeMetadata.tags=Naslov,autor,datum,kreacije,vrijeme,izdavač,proizvođač,statistike

home.fileToPDF.title=Pretvori datoteku u PDF
home.fileToPDF.desc=Pretvorite gotovo sve datoteke u PDF (DOCX, PNG, XLS, PPT, TXT i više)
fileToPDF.tags=transformacija,format,dokument,slika,slajd,tekst,konverzija,office,docs,word,excel,powerpoint

home.ocr.title=OCR / Čišćenje skeniranih dokumenata
home.ocr.desc=Čišćenje skenira i otkriva tekst sa slika unutar PDF-a i ponovno ga dodaje kao tekst.
ocr.tags=prepoznavanje,tekst,slika,sken,čitanje,identifikacija,detektiranje,uređivanje


home.extractImages.title=Ekstrakt slika
home.extractImages.desc=Izdvaja sve slike iz PDF-a i sprema ih u zip format
extractImages.tags=slika, fotografija, spremanje, arhiva, zip, snimanje, zgrabi

home.pdfToPDFA.title=PDF u PDF/A
home.pdfToPDFA.desc=Pretvorite PDF u PDF/A za dugoročnu pohranu
pdfToPDFA.tags=arhiva,dugoročno,standardno,konverzija,čuvanje,čuvanje

home.PDFToWord.title=PDF u Word
home.PDFToWord.desc=Pretvorite PDF u Word formate (DOC, DOCX i ODT)
PDFToWord.tags=doc,docx,odt,word,transformacija,format,konverzija,office,microsoft,docfile

home.PDFToPresentation.title=PDF u Prezentaciju
home.PDFToPresentation.desc=Pretvorite PDF u formate za prezentaciju (PPT, PPTX i ODP)
PDFToPresentation.tags=slajdovi,prikaz,office,microsoft

home.PDFToText.title=PDF u RTF (Tekst)
home.PDFToText.desc=Pretvorite PDF u tekst ili RTF format
PDFToText.tags=bojaformata,tjedentextformat,sadržanotekstformat

home.PDFToHTML.title=PDF u HTML
home.PDFToHTML.desc=Pretvorite PDF u HTML format
PDFToHTML.tags=web sadržaj,prijateljski za pretraživače


home.PDFToXML.title=PDF u XML
home.PDFToXML.desc=Pretvorite PDF u XML format
PDFToXML.tags=izdvajanje-podataka,strukturirani-sadržaj,interop,transformacija,konvertiranje

home.ScannerImageSplit.title=Otkrij/razdvoji skenirane fotografije
home.ScannerImageSplit.desc=Razdvaja više fotografija iz fotografije/PDF-a
ScannerImageSplit.tags=razdvoji,auto-detekcija,skeniranja,višestruke fotografije,organizacija

home.sign.title=Potpisati
home.sign.desc=Dodaje potpis u PDF crtežom, tekstom ili slikom
sign.tags=autorizacija,inicijali,crtani-potpis,tekstualni-potpis,slikovni-potpis

home.flatten.title=Ravnanje (Flatten)
home.flatten.desc=Uklonite sve interaktivne elemente i obrasce iz PDF-a
flatten.tags=statično,deaktivirati,neinteraktivno,usmjeriti

home.repair.title=Popravi
home.repair.desc=Pokušava popraviti oštećeni/pokvareni PDF
repair.tags=popravi,vrati,korekcija,obnovi

home.removeBlanks.title=Ukloni prazne stranice
home.removeBlanks.desc=Otkriva i uklanja prazne stranice iz dokumenta
removeBlanks.tags=čišćenje,usmjeriti,ne-sadržaj,organizacija

home.removeAnnotations.title=Ukloni komentare
home.removeAnnotations.desc=Uklanja sve komentare/anotacije iz PDF-a
removeAnnotations.tags=komentari,isticanje,bilješke,oznake,ukloni

home.compare.title=Uporedi
home.compare.desc=Uspoređuje i pokazuje razlike između 2 PDF dokumenta
compare.tags=razlikovati,kontrast,izmjene,analiza

home.certSign.title=Potpišite s certifikatom
home.certSign.desc=Potpisuje PDF s certifikatom/ključem (PEM/P12)
certSign.tags=autentifikacija,PEM,P12,zvanično,šifriranje

home.removeCertSign.title=Ukloni potpis sertifikata
home.removeCertSign.desc=Uklonite potpis sertifikata iz PDF-a
removeCertSign.tags=autentičiranje,PEM,P12,djelomičan dešifriranje

home.pageLayout.title=Izgled s više stranica
home.pageLayout.desc=Spojite više stranica PDF dokumenta u jednu stranicu
pageLayout.tags=spajanje,kompozitni,pojedinačan-prikaz,organizacija

home.scalePages.title=Prilagodite veličinu/razmjer stranice
home.scalePages.desc=Promijenite veličinu/razmjer stranice i/ili njezin sadržaj.
scalePages.tags=izmjena,modifikacija,dimenzija,adaptacija

home.pipeline.title=Pipeline
home.pipeline.desc=Izvršite više radnji na PDF-ovima definiranjem skripti u pipeline-u
pipeline.tags=automatizacija,sekvenciranje,skriptirano,batch-process

home.add-page-numbers.title=Dodaj brojeve stranica
home.add-page-numbers.desc=Dodajte brojeve stranica kroz dokument na određeno mjesto
add-page-numbers.tags=paginirati, označiti, organizirati, indeksirati

home.auto-rename.title=Automatsko preimenovanje PDF datoteka
home.auto-rename.desc=Automatski preimenuje PDF datoteku na temelju otkrivenog zaglavlja
auto-rename.tags=auto-detekcija,zaglavlje-bazirano,organizacija,preimenovanje

home.adjust-contrast.title=Podesi boje/kontrast
home.adjust-contrast.desc=Podesite kontrast, zasićenost i svjetlinu PDF-a
adjust-contrast.tags=korekcija boje, ugađanje, modificiranje, poboljšanje

home.crop.title=Izrežite PDF
home.crop.desc=Izrežite PDF kako biste smanjili njegovu veličinu (zadržava tekst!)
crop.tags=obrezivanje, smanjivanje, uređivanje, oblikovanje

home.autoSplitPDF.title=Automatsko dijeljenje stranica
home.autoSplitPDF.desc=Automatsko dijeljenje skeniranog PDF-a s fizičkim QR kodom za dijeljenje stranica
autoSplitPDF.tags=QR-bazirano,razdvoji,segment-skeniranja,organizacija

home.sanitizePdf.title=Dezinficirati (Sanitize)
home.sanitizePdf.desc=Uklonite skripte i druge elemente iz PDF datoteka
sanitizePdf.tags=čisto, sigurno, sigurno, uklanjanje prijetnji

home.URLToPDF.title=URL/Webstranica u PDF
home.URLToPDF.desc=Pretvara bilo koji http(s)URL u PDF
URLToPDF.tags=uhvati-web,sačuvaj-stranicu,web-u-doc,arhiva

home.HTMLToPDF.title=HTML u PDF
home.HTMLToPDF.desc=Pretvara bilo koji HTML datoteku ili zip u PDF
HTMLToPDF.tags=oznake,web-sadržaj,transformacija,konvertiranje


home.MarkdownToPDF.title=Markdown u PDF
home.MarkdownToPDF.desc=Pretvara bilo koju Markdown datoteku u PDF
MarkdownToPDF.tags=oznake,web-sadržaj,transformacija,konvertiranje


home.getPdfInfo.title=Dohvati SVE informacije o PDF-u
home.getPdfInfo.desc=Dohvaća sve moguće informacije o PDF-ovima
getPdfInfo.tags=informacije,podaci,statistike


home.extractPage.title=Izdvoji stranicu(e)
home.extractPage.desc=Izdvaja odabrane stranice iz PDF-a
extractPage.tags=izdvajanje


home.PdfToSinglePage.title=PDF u Jednu Veliku Stranicu
home.PdfToSinglePage.desc=Spaja sve PDF stranice u jednu veliku stranicu
PdfToSinglePage.tags=jedna-stranica


home.showJS.title=Prikaži JavaScript
home.showJS.desc=Pretražuje i prikazuje bilo koji JavaScript umetnut u PDF
showJS.tags=JS

home.autoRedact.title=Automatsko uređivanje
home.autoRedact.desc=Automatski redigira (zacrni) tekst u PDF-u na temelju unosa teksta
autoRedact.tags=Cenzura,Sakrij,prekrivanje,crna,marker,skriveno

home.tableExtraxt.title=PDF u CSV
home.tableExtraxt.desc=Izdvaja tablice iz PDF-a pretvarajući ga u CSV
tableExtraxt.tags=CSV,Izdvajanje tabela,izdvajanje,pretvaranje


home.autoSizeSplitPDF.title=Automatska podjela po veličini/broju
home.autoSizeSplitPDF.desc=Podijelite jedan PDF na više dokumenata na temelju veličine, broja stranica ili broja dokumenata
autoSizeSplitPDF.tags=pdf,podjela,dokumenti,organizacija


home.overlay-pdfs.title=Preklapanje PDF-ova
home.overlay-pdfs.desc=Preklapa PDF-ove na drugi PDF
overlay-pdfs.tags=Preklapanje

home.split-by-sections.title=Podijeli PDF po odjeljcima
home.split-by-sections.desc=Svaku stranicu PDF-a podijelite na manje vodoravne i okomite dijelove
split-by-sections.tags=Dijeljenje odjeljaka,Dijeljenje,Postavke

home.AddStampRequest.title=Dodaj pečat u PDF
home.AddStampRequest.desc=Dodajte tekst ili dodajte slikovne oznake na postavljenim mjestima
AddStampRequest.tags=Pečat, dodavanje slike, središnja slika, vodeni žig, PDF, ugradnja, prilagodba


home.PDFToBook.title=PDF u Book
home.PDFToBook.desc=Pretvara PDF u format knjige/stripa pomoću calibre
PDFToBook.tags=Knjiga,Strip,Calibre,Pretvori,manga,amazon,kindle

home.BookToPDF.title=Book u PDF
home.BookToPDF.desc=Pretvara format knjige/stripa u PDF format pomoću calibre
BookToPDF.tags=Knjiga,Strip,Calibre,Pretvori,manga,amazon,kindle

home.removeImagePdf.title=Ukloni sliku
home.removeImagePdf.desc=Ukloni sliku iz PDF-a kako bi se smanjio veličina datoteke
removeImagePdf.tags=Ukloni sliku, Rad sa stranicama, Back end, server strana


home.splitPdfByChapters.title=Podijeli PDF prema glavama
home.splitPdfByChapters.desc=Podijeli PDF na više datoteka prema njegovom strukturnom obliku glava.
splitPdfByChapters.tags=podjela, glave, markere, organizacija

#replace-invert-color
replace-color.title=Replace-Invert-Color
replace-color.header=Zameni-inverziranje boja u PDF-u
home.replaceColorPdf.title=Replace and Invert Color
home.replaceColorPdf.desc=Zamenite boju teksta i pozadine u PDF-u te inverzirajte cijeli PDF kako bi se smanjila veličina datoteke.
replaceColorPdf.tags=Zameni boju, Rad sa stranicama, Back end, server strana
replace-color.selectText.1=Optije za zamenu ili inverziranje boja
replace-color.selectText.2=Standardno (standarske visoko kontrastne boje)
replace-color.selectText.3=Napčno (prilagođene boje)
replace-color.selectText.4=Cijelo-inverzirajte (inverzirajte sve boje)
replace-color.selectText.5=Optije visoko kontrastne boje
replace-color.selectText.6=Crna tekst na bijelu pozadini
replace-color.selectText.7=Bijeli tekst na crvenoj pozadini
replace-color.selectText.8=Žutni tekst na crnoj pozadini
replace-color.selectText.9=Zeleni tekst na crnoj pozadini
replace-color.selectText.10=Izaberite boju teksta
replace-color.selectText.11=Izaberite pozadinu boju
replace-color.submit=Zamijeni



###########################
#                         #
#       WEB PAGES         #
#                         #
###########################
#login
login.title=Prijavite se
login.header=Prijavite se
login.signin=Prijavite se
login.rememberme=Zapamti me
login.invalid=Neispravno korisničko ime ili zaporka.
login.locked=Vaš račun je zaključan.
login.signinTitle=Molimo vas da se prijavite
login.ssoSignIn=Prijavite se putem jedinstvene prijave
login.oauth2AutoCreateDisabled=OAUTH2 automatsko kreiranje korisnika je onemogućeno
login.oauth2AdminBlockedUser=Registracija ili prijava nekadreguiranih korisnika trenutno su blokirane. Molimo Vas da kontaktirate administratora.
login.oauth2RequestNotFound=Zahtjev za autorizaciju nije pronađen
login.oauth2InvalidUserInfoResponse=Nevažeće informacije o korisniku
login.oauth2invalidRequest=Neispravan zahtjev
login.oauth2AccessDenied=Pristup odbijen
login.oauth2InvalidTokenResponse=Nevažeći odgovor tokena
login.oauth2InvalidIdToken=Nevažeći ID token
login.userIsDisabled=Korisnik je deaktiviran, prijava sa ovim korisničkim imenom je trenutno zakazana. Molimo Vas da kontaktirate administratorske osobe.
login.alreadyLoggedIn=Već ste se prijavili na
login.alreadyLoggedIn2=ure. Odjavite se s ure i pokušajte ponovo.
login.toManySessions=Imate preko mrežne sesije aktivnih

#auto-redact
autoRedact.title=Automatsko uređivanje
autoRedact.header=Automatsko uređivanje
autoRedact.colorLabel=Boja
autoRedact.textsToRedactLabel=Tekst za uređivanje (razdvojen linijama)
autoRedact.textsToRedactPlaceholder=npr. \nPovjerljivo \nStrogo čuvana tajna
autoRedact.useRegexLabel=Koristi Regex
autoRedact.wholeWordSearchLabel=Pretraživanje cijelih riječi
autoRedact.customPaddingLabel=Dodatni prazan prostor
autoRedact.convertPDFToImageLabel=Pretvorite PDF u PDF-sliku (koristi se za uklanjanje teksta iza okvira)
autoRedact.submitButton=Potvrdi


#showJS
showJS.title=Prikaži Javascript
showJS.header=Prikaži Javascript
showJS.downloadJS=Preuzmite Javascript
showJS.submit=Prikaži


#pdfToSinglePage
pdfToSinglePage.title=PDF u Jednu Stranicu
pdfToSinglePage.header=PDF u Jednu Stranicu
pdfToSinglePage.submit=Pretvori u Jednu Stranicu


#pageExtracter
pageExtracter.title=Izdvojiti stranice
pageExtracter.header=Izdvojiti stranice
pageExtracter.submit=Izdvoji
pageExtracter.placeholder=(t.j. 1,2,8 ili 4,7,12-16 ili 2n-1)


#getPdfInfo
getPdfInfo.title=Informacije o PDF-u
getPdfInfo.header=Informacije o PDF-u
getPdfInfo.submit=Informacije
getPdfInfo.downloadJson=Preuzmite JSON


#markdown-to-pdf
MarkdownToPDF.title=Markdown u PDF
MarkdownToPDF.header=Markdown u PDF
MarkdownToPDF.submit=Pretvori
MarkdownToPDF.help=Rad u toku
MarkdownToPDF.credit=Koristi WeasyPrint



#url-to-pdf
URLToPDF.title=URL u PDF
URLToPDF.header=URL u PDF
URLToPDF.submit=Pretvori
URLToPDF.credit=Koristi WeasyPrint


#html-to-pdf
HTMLToPDF.title=HTML u PDF
HTMLToPDF.header=HTML u PDF
HTMLToPDF.help=Prihvaća HTML datoteke i ZIP-ove koji sadrže html/css/slike itd. potrebno
HTMLToPDF.submit=Pretvori
HTMLToPDF.credit=Koristi WeasyPrint
HTMLToPDF.zoom=Razina zumiranja za prikaz web stranice.
HTMLToPDF.pageWidth=Širina stranice u centimetrima. (Prazno u Zadano)
HTMLToPDF.pageHeight=Visina stranice u centimetrima. (Prazno u Zadano)
HTMLToPDF.marginTop=Gornja margina stranice u milimetrima. (Prazno u Zadano)
HTMLToPDF.marginBottom=Donja margina stranice u milimetrima. (Prazno u Zadano)
HTMLToPDF.marginLeft=Lijeva margina stranice u milimetrima. (Prazno u Zadano)
HTMLToPDF.marginRight=Desna margina stranice u milimetrima. (Prazno u Zadano)
HTMLToPDF.printBackground=Prikaz pozadine web stranica.
HTMLToPDF.defaultHeader=Omogući zadano zaglavlje (Ime i broj stranice)
HTMLToPDF.cssMediaType=Promijenite vrstu CSS medija stranice.
HTMLToPDF.none=Nijedan
HTMLToPDF.print=Ispis
HTMLToPDF.screen=Zaslon


#AddStampRequest
AddStampRequest.header=Pečat PDF
AddStampRequest.title=Pečat PDF
AddStampRequest.stampType=Pečat Tip
AddStampRequest.stampText=Pečat Tekst
AddStampRequest.stampImage=Pečat Slika
AddStampRequest.alphabet=Abeceda
AddStampRequest.fontSize=Veličina fonta/slike
AddStampRequest.rotation=Rotacija
AddStampRequest.opacity=Neprozirnost
AddStampRequest.position=Položaj
AddStampRequest.overrideX=Poništi X koordinatu
AddStampRequest.overrideY=Poništi Y koordinatu
AddStampRequest.customMargin=Prilagođena margina
AddStampRequest.customColor=Prilagođena boja teksta
AddStampRequest.submit=Pošalji


#sanitizePDF
sanitizePDF.title=Sanirajte PDF
sanitizePDF.header=Sanirajte PDF datoteku
sanitizePDF.selectText.1=Ukloni JavaScript akcije
sanitizePDF.selectText.2=Ukloni ugrađene datoteke
sanitizePDF.selectText.3=Ukloni metapodatke
sanitizePDF.selectText.4=Ukloni poveznice
sanitizePDF.selectText.5=Uklonite fontove
sanitizePDF.submit=Sanirajte PDF


#addPageNumbers
addPageNumbers.title=Dodavanje brojeva stranica
addPageNumbers.header=Dodavanje brojeva stranica
addPageNumbers.selectText.1=Odaberi PDF datoteku:
addPageNumbers.selectText.2=Veličina margine
addPageNumbers.selectText.3=Položaj
addPageNumbers.selectText.4=Početni broj
addPageNumbers.selectText.5=Brojanje stranica
addPageNumbers.selectText.6=Prilagođeni tekst
addPageNumbers.customTextDesc=Prilagođeni tekst
addPageNumbers.numberPagesDesc=Koje stranice numerirati, zadano je 'sve', također prihvaća 1-5 ili 2,5,9 itd.
addPageNumbers.customNumberDesc=Zadano je {n}, također prihvaća 'Stranica {n} od {total}', 'Tekst-{n}', '{ime datoteke}-{n}'
addPageNumbers.submit=Dodaj brojeve stranica


#auto-rename
auto-rename.title=Automatski preimenuj
auto-rename.header=Automatski preimenuj PDF
auto-rename.submit=Automatski preimenuj


#adjustContrast
adjustContrast.title=Podesite kontrast
adjustContrast.header=Podesite kontrast
adjustContrast.contrast=Kontrast:
adjustContrast.brightness=Osvjetljenje:
adjustContrast.saturation=Zasićenje:
adjustContrast.download=Preuzmi


#crop
crop.title=Izreži
crop.header=Izreži sliku
crop.submit=Potvrdi


#autoSplitPDF
autoSplitPDF.title=Automatsko dijeljenje PDF-a
autoSplitPDF.header=Automatsko dijeljenje PDF-a
autoSplitPDF.description=Ispišite, umetnite, skenirajte, učitajte i dopustite nam da automatski odvojimo vaše dokumente. Nije potrebno ručno sortiranje.
autoSplitPDF.selectText.1=Ispišite nekoliko razdjelnih listova odozdo (crno-bijelo je u redu).
autoSplitPDF.selectText.2=Skenirajte sve dokumente odjednom umetanjem razdjelnog lista između njih.
autoSplitPDF.selectText.3=Prenesite jednu veliku skeniranu PDF datoteku i pustite našem PDF-u da se pobrine za ostalo.
autoSplitPDF.selectText.4=Razdjelne stranice automatski se otkrivaju i uklanjaju, jamčeći uredan konačni dokument.
autoSplitPDF.formPrompt=Pošaljite PDF koji sadrži naše razdjelnike stranica:
autoSplitPDF.duplexMode=Obostrani način rada (skeniranje s prednje i stražnje strane)
autoSplitPDF.dividerDownload1=Preuzmite 'Auto Splitter Divider (minimalan).pdf'
autoSplitPDF.dividerDownload2=Preuzmite 'Auto Splitter Divider (s uputama).pdf'
autoSplitPDF.submit=Potvrdi


#pipeline
pipeline.title=Tok rada


#pageLayout
pageLayout.title=Izgled s više stranica
pageLayout.header=Izgled s više stranica
pageLayout.pagesPerSheet=Broj stranica po listu:
pageLayout.addBorder=Dodajte granice dokumenta
pageLayout.submit=Potvrdi


#scalePages
scalePages.title=Podesite veličinu stranice
scalePages.header=Podesite veličinu stranice
scalePages.pageSize=Veličina stranice dokumenta.
scalePages.keepPageSize=Originalna veličina
scalePages.scaleFactor=Razina zumiranja (obrezivanje) stranice.
scalePages.submit=Potvrdi


#certSign
certSign.title=Potpisivanje Certifikatom
certSign.header=Potpišite PDF svojim certifikatom (Rad u tijeku)
certSign.selectPDF=Odaberite PDF datoteku za potpisivanje:
certSign.jksNote=Napomena: Ako vrsta vašeg certifikata nije navedena u nastavku, pretvorite ga u datoteku Java Keystore (.jks) pomoću alata naredbenog retka keytool. Zatim odaberite opciju .jks datoteke u nastavku.
certSign.selectKey=Odaberite svoju datoteku privatnog ključa (format PKCS#8, može biti .pem ili .der):
certSign.selectCert=Odaberite svoju datoteku certifikata (format X.509, može biti .pem ili .der):
certSign.selectP12=Odaberite svoju PKCS#12 datoteku pohrane ključeva (.p12 ili .pfx) (neobavezno, ako je dostupna, trebala bi sadržavati vaš privatni ključ i certifikat):
certSign.selectJKS=Odaberite datoteku Java Keystore (.jks ili .keystore):
certSign.certType=Tip certifikata
certSign.password=Unesite svoju lozinku za skladište ključeva ili privatni ključ (ako postoji):
certSign.showSig=Prikaži potpis
certSign.reason=Razlog
certSign.location=Mjesto
certSign.name=Ime
certSign.showLogo=Prikaži logo
certSign.submit=Potpiši PDF


#removeCertSign
removeCertSign.title=Ukloni digitalno potpisano dokazilo
removeCertSign.header=Uklonite digitalni potpis iz PDF-a
removeCertSign.selectPDF=Odaberite datoteku PDF:
removeCertSign.submit=Ukloni potpisi


#removeBlanks
removeBlanks.title=Uklonite prazne stranice
removeBlanks.header=Uklonite prazne stranice
removeBlanks.threshold=Prag bjeline piksela:
removeBlanks.thresholdDesc=Prag za određivanje koliko bijeli piksel mora biti bijel da bi bio klasificiran kao 'bijeli'. 0 = crno, 255 čisto bijelo.
removeBlanks.whitePercent=Postotak bijele boje (%):
removeBlanks.whitePercentDesc=Postotak stranice koji mora biti "bijeli" piksel da bi se uklonio
removeBlanks.submit=Uklonite prazne stranice


#removeAnnotations
removeAnnotations.title=Ukloni komentare
removeAnnotations.header=Ukloni komentare
removeAnnotations.submit=Ukloni


#compare
compare.title=Uporedite
compare.header=Usporedite PDF-ove
compare.highlightColor.1=Boja osvetljenja 1:
compare.highlightColor.2=Boja osvetljenja 2:
compare.document.1=Dokument 1
compare.document.2=Dokument 2
compare.submit=Uporedi
compare.complex.message=Jedan ili oba unesena dokumenta su veliki datoteke, to može smanjiti preciznost usporedbi
compare.large.file.message=Jedan ili oba unesena dokumenta su prevelike za obradu
compare.no.text.message=Jedan ili oba odabrana PDF-a nema tekst. Odaberite PDF-ove s tekstom za usporedbu.

#BookToPDF
BookToPDF.title=Knjige i stripovi u PDF
BookToPDF.header=Knjiga u PDF
BookToPDF.credit=Koristi Calibre
BookToPDF.submit=Pretvori

#PDFToBook
PDFToBook.title=PDF u Knjigu
PDFToBook.header=PDF u Knjigu
PDFToBook.selectText.1=Format
PDFToBook.credit=Koristi Calibre
PDFToBook.submit=Pretvori

#sign
sign.title=Potpišite
sign.header=Potpišite PDF-ove
sign.upload=Učitaj sliku
sign.draw=Nacrtaj potpis
sign.text=Tekstualni unos
sign.clear=Obriši
sign.add=Dodaj
sign.saved=Sacuvane potpisne oznake
sign.save=Sačuvaj potpisnu oznaku
sign.personalSigs=Osobni potpisi
sign.sharedSigs=Dijeljeni potpisi
sign.noSavedSigs=Nema sacuvanih potpisa pronađenih


#repair
repair.title=Popravi
repair.header=Popravi PDF datoteku
repair.submit=Popravi


#flatten
flatten.title=Izravnati
flatten.header=Izravnati pdf
flatten.flattenOnlyForms=Izravnati samo obrasce
flatten.submit=Izravnati


#ScannerImageSplit
ScannerImageSplit.selectText.1=Kutni prag:
ScannerImageSplit.selectText.2=Postavlja minimalni apsolutni kut potreban za rotiranje slike (zadano: 10).
ScannerImageSplit.selectText.3=Tolerancija:
ScannerImageSplit.selectText.4=Određuje raspon varijacije boje oko procijenjene boje pozadine (zadano: 30).
ScannerImageSplit.selectText.5=Minimalna površina:
ScannerImageSplit.selectText.6=Postavlja minimalni prag površine za fotografiju (zadano: 10000).
ScannerImageSplit.selectText.7=Minimalna konturna površina:
ScannerImageSplit.selectText.8=Postavlja minimalni prag površine konture za fotografiju
ScannerImageSplit.selectText.9=Veličina obruba:
ScannerImageSplit.selectText.10=Postavlja veličinu obruba koji se dodaje i uklanja kako bi se spriječili bijeli obrubi u ispisu (zadano: 1).
ScannerImageSplit.info=Python nije instaliran. Treba je za izvršenje.


#OCR
ocr.title=OCR / čišćenje skeniranja
ocr.header=Čišćenje skeniranja / OCR (optičko prepoznavanje znakova)
ocr.selectText.1=Odaberite jezike koji će se otkriti unutar PDF-a (navedeni su oni koji su trenutno otkriveni):
ocr.selectText.2=Izradite tekstualnu datoteku koja sadrži OCR tekst uz OCR-ovani PDF
ocr.selectText.3=Ispravne stranice su skenirane pod nagnutim kutom rotiranjem na mjesto
ocr.selectText.4=Očistite stranicu tako da je manja vjerojatnost da će OCR pronaći tekst u pozadinskoj buci. (Bez promjene izlaza)
ocr.selectText.5=Očisti stranicu tako da je manja vjerojatnost da će OCR pronaći tekst u pozadinskoj buci, održava čišćenje u izlazu.
ocr.selectText.6=Ignorira stranice koje na sebi imaju interaktivni tekst, samo OCR stranice koje su slike
ocr.selectText.7=Prinudni OCR, OCR će za svaku stranicu ukloniti sve izvorne elemente teksta
ocr.selectText.8=Normalno (Bit će pogreška ako PDF sadrži tekst)
ocr.selectText.9=Dodatne postavke
ocr.selectText.10=OCR način
ocr.selectText.11=Ukloni slike nakon OCR-a (Uklanja SVE slike, korisno samo ako je dio koraka konverzije)
ocr.selectText.12=Vrsta iscrtavanja (napredno)
ocr.help=Pročitajte ovu dokumentaciju o tome kako ovo koristiti za druge jezike i/ili koristiti ne u dockeru
ocr.credit=Ova usluga koristi OCRmyPDF i Tesseract za OCR.
ocr.submit=Obradi PDF sa OCR-om


#extractImages
extractImages.title=Ekstrakt slika
extractImages.header=Ekstrakt slika
extractImages.selectText=Odaberite format slike za pretvaranje izdvojenih slika
extractImages.allowDuplicates=Sačuvaj duplikate slike
extractImages.submit=Izdvajanje


#File to PDF
fileToPDF.title=datoteku u PDF
fileToPDF.header=Pretvori bilo koji datoteku u PDF
fileToPDF.credit=Ova usluga koristi LibreOffice i Unoconv za pretvaranje datoteka.
fileToPDF.supportedFileTypesInfo=Podržane vrste datoteka
fileToPDF.supportedFileTypes=Podržane vrste datoteka trebale bi uključivati dolje, no za potpuni ažurirani popis podržanih formata pogledajte dokumentaciju LibreOfficea
fileToPDF.submit=Pretvori u PDF


#compress
compress.title=Komprimirajte
compress.header=Komprimirajte PDF
compress.credit=Ova usluga koristi Ghostscript za komprimiranje / optimizaciju PDF-a.
compress.selectText.1=Ručni režim - Od 1 do 4
compress.selectText.2=Nivo optimizacije:
compress.selectText.3=4 (Užasno za tekstualne slike)
compress.selectText.4=Automatski način - Automatski prilagođava kvalitetu kako bi PDF dobio točnu veličinu
compress.selectText.5=Očekivana veličina PDF-a (npr. 25 MB, 10,8 MB, 25 KB)
compress.submit=Kompresiraj


#Add image
addImage.title=Dodaj sliku
addImage.header=Dodaj sliku u PDF
addImage.everyPage=Na svakoj stranici?
addImage.upload=Dodaj sliku
addImage.submit=Dodaj sliku


#merge
merge.title=Spajanje
merge.header=Spajanje više PDF-ova (2+)
merge.sortByName=Poredaj po imenu
merge.sortByDate=Poredaj po datumu
merge.removeCertSign=Ukloniti digitalni potpis u kombiniranom datoteku?
merge.submit=Spajanje


#pdfOrganiser
pdfOrganiser.title=Organizator stranica
pdfOrganiser.header=Organizator stranica u PDF-u
pdfOrganiser.submit=preuredite stranice
pdfOrganiser.mode=Način rada
pdfOrganiser.mode.1=Prilagođeni redoslijed stranica
pdfOrganiser.mode.2=Obrnuti redoslijed
pdfOrganiser.mode.3=Duplex sortiranje
pdfOrganiser.mode.4=Booklet sortiranje
pdfOrganiser.mode.5=Knjižica s bočnim ubodom
pdfOrganiser.mode.6=Par-Nepar Podjela
pdfOrganiser.mode.7=Ukloni Prvu
pdfOrganiser.mode.8=Ukloni Zadnju
pdfOrganiser.mode.9=Ukloni Prvu i Zadnju
pdfOrganiser.mode.10=Neparno-parna kombinacija
pdfOrganiser.placeholder=(npr. 1,3,2 ili 4-8,2,10-12 ili 2n-1)


#multiTool
multiTool.title=PDF Višenamjenski alat
multiTool.header=PDF Višenamjenski alat
multiTool.uploadPrompts=Naziv datoteke

#view pdf
viewPdf.title=Pogledaj
viewPdf.header=Pogledaj PDF

#pageRemover
pageRemover.title=Uklanjanje stranica
pageRemover.header=Uklanjanje stranica iz PDF-a
pageRemover.pagesToDelete=Stranice za brisanje (Unesite listu brojeva stranica odvojenih zarezima) :
pageRemover.submit=Obriši stranice
pageRemover.placeholder=(npr. 1,2,6 ili 1-10,15-30)


#rotate
rotate.title=Zakreni PDF
rotate.header=Zakreni PDF
rotate.selectAngle=Odaberite kut rotacije (u umnošcima od 90 stupnjeva):
rotate.submit=Zakreni


#split-pdfs
split.title=Razdvajanje PDF-a
split.header=Razdvajanje PDF-a
split.desc.1=Brojevi koje odaberete su brojevi stranica na kojima želite napraviti podjelu
split.desc.2=s takvim odabirom 1,3,7-9 bi se dokument od 10 stranica podijelio u 6 zasebnih PDF-ova sa:
split.desc.3=Dokument #1: Stranica 1
split.desc.4=Dokument #2: Stranice 2 i 3
split.desc.5=Dokument #3: Stranice 4, 5, 6 i 7
split.desc.6=Dokument #4: Stranica 8
split.desc.7=Dokument #5: Stranica 9
split.desc.8=Dokument #6: Stranice 10
split.splitPages=Unesite stranice za razdvajanje:
split.submit=Razdvoji


#merge
imageToPDF.title=Slika u PDF
imageToPDF.header=Slika u PDF
imageToPDF.submit=Pretvori
imageToPDF.selectLabel=Opcije prilagodbe slike
imageToPDF.fillPage=Ispuni stranicu
imageToPDF.fitDocumentToImage=Prilagodi stranicu slici
imageToPDF.maintainAspectRatio=Sačuvaj omjere slike
imageToPDF.selectText.2=Automatsko zaktretanje PDF-a
imageToPDF.selectText.3=Logika više datoteka (omogućeno samo ako radite s više slika)
imageToPDF.selectText.4=Spojite u jedan PDF
imageToPDF.selectText.5=Pretvori u zasebne PDF-ove


#pdfToImage
pdfToImage.title=PDF u sliku
pdfToImage.header=PDF u sliku
pdfToImage.selectText=Format slike
pdfToImage.singleOrMultiple=Vrsta rezultata Stranica u sliku
pdfToImage.single=Jedna velika slika koja sadrži sve stranice
pdfToImage.multi=Više slika, jedna slika po stranici
pdfToImage.colorType=Tip boje
pdfToImage.color=Boja
pdfToImage.grey=Sivi tonovi
pdfToImage.blackwhite=Crno-bijelo (mogu se izgubiti podaci!)
pdfToImage.submit=Pretvori
pdfToImage.info=Python nije instaliran. Treba je za konverziju na WebP.


#addPassword
addPassword.title=Dodajte zaporku
addPassword.header=Dodajte zaporku (kriptiraj)
addPassword.selectText.1=Odaberite PDF za šifriranje
addPassword.selectText.2=Korisnička Zaporka
addPassword.selectText.3=Dužina ključa šifriranja
addPassword.selectText.4=Više vrijednosti su jače, ali niže vrijednosti imaju bolju kompatibilnost.
addPassword.selectText.5=Dopuštenja za postavljanje (preporučuje se korištenje uz vlasničku lozinku)
addPassword.selectText.6=Spriječiti sastavljanje dokumenta
addPassword.selectText.7=Spriječite izdvajanje sadržaja
addPassword.selectText.8=Spriječite izvlačenje radi pristupačnosti
addPassword.selectText.9=Spriječiti ispunjavanje obrasca
addPassword.selectText.10=Spriječiti izmjene
addPassword.selectText.11=Spriječi modificiranje napomena
addPassword.selectText.12=Spriječiti ispis
addPassword.selectText.13=Spriječite ispis različitih formata
addPassword.selectText.14=Zaporka vlasnika
addPassword.selectText.15=Ograničava što se može učiniti s dokumentom nakon što se otvori (ne podržavaju svi čitači)
addPassword.selectText.16=Ograničava otvaranje samog dokumenta
addPassword.submit=Šifriraj


#watermark
watermark.title=Dodaj vodeni žig
watermark.header=Dodaj vodeni žig
watermark.selectText.1=Izaberite PDF za dodavanje vodenog žiga:
watermark.selectText.2=Tekst vodenog žiga:
watermark.selectText.3=Veličina fonta:
watermark.selectText.4=Rotacija (0-360):
watermark.selectText.5=Širina razmaka (Razmak između svakog vodenog žiga vodoravno):
watermark.selectText.6=Visina razmaka (Razmak između svakog vodenog žiga okomito):
watermark.selectText.7=Neprozirnost (0% - 100%):
watermark.selectText.8=Vrsta vodenog žiga:
watermark.selectText.9=Slika vodenog žiga:
watermark.selectText.10=Konvertiraj PDF u PDF-Sliku
watermark.submit=Dodaj vodeni žig
watermark.type.1=Tekst
watermark.type.2=Slika


#Change permissions
permissions.title=Promjena dopuštenja
permissions.header=Promjena dopuštenja
permissions.warning=Upozorenje: da ove dozvole budu nepromjenjive, preporuča se da ih postavite lozinkom putem stranice za dodavanje lozinke
permissions.selectText.1=Odaberite PDF za promjenu dopuštenja
permissions.selectText.2=Dopuštenja za postavljanje
permissions.selectText.3=Spriječiti sastavljanje dokumenta
permissions.selectText.4=Spriječiti izdvajanje sadržaja
permissions.selectText.5=Spriječite izvlačenje radi pristupačnosti
permissions.selectText.6=Spriječiti ispunjavanje obrasca
permissions.selectText.7=Spriječiti izmjene
permissions.selectText.8=Spriječi modificiranje napomena
permissions.selectText.9=Spriječiti ispis
permissions.selectText.10=Spriječite ispis različitih formata
permissions.submit=Promijeniti


#remove password
removePassword.title=Ukloni zaporku
removePassword.header=Ukloni zaporku (dekriptiraj)
removePassword.selectText.1=Odaberite PDF za dekriptiranje
removePassword.selectText.2=Zaporka
removePassword.submit=Ukloniti


#changeMetadata
changeMetadata.title=Promjena metapodataka
changeMetadata.header=Promjena metapodataka
changeMetadata.selectText.1=Uredite varijable koje želite promijeniti
changeMetadata.selectText.2=Izbriši sve metapodatke
changeMetadata.selectText.3=Prikaži prilagođene metapodatke:
changeMetadata.author=Autor:
changeMetadata.creationDate=Datum stvaranja (gggg/MM/dd HH:mm:ss):
changeMetadata.creator=Kreator:
changeMetadata.keywords=Ključne riječi:
changeMetadata.modDate=Datum izmjene (gggg/MM/dd HH:mm:ss):
changeMetadata.producer=Proizvođač:
changeMetadata.subject=Predmet:
changeMetadata.trapped=Zarobljen:
changeMetadata.selectText.4=Ostali metapodaci:
changeMetadata.selectText.5=Dodaj prilagođeni unos metapodataka
changeMetadata.submit=Promijeniti


#pdfToPDFA
pdfToPDFA.title=PDF u PDF/A
pdfToPDFA.header=PDF u PDF/A
pdfToPDFA.credit=Ova usluga koristi ghostscript za PDF/A pretvorbu
pdfToPDFA.submit=Pretvoriti
pdfToPDFA.tip=Trenutno ne radi za više unosa odjednom
pdfToPDFA.outputFormat=Izlazni format
pdfToPDFA.pdfWithDigitalSignature=PDF sadrži digitalni potpis. U sledećem koraku će biti uklonjen.


#PDFToWord
PDFToWord.title=PDF u Word
PDFToWord.header=PDF u Word
PDFToWord.selectText.1=Format izlazne datoteke
PDFToWord.credit=Ova usluga koristi LibreOffice za konverziju datoteka.
PDFToWord.submit=Pretvoriti


#PDFToPresentation
PDFToPresentation.title=PDF u Prezentaciju
PDFToPresentation.header=PDF u Prezentaciju
PDFToPresentation.selectText.1=Format izlazne datoteke
PDFToPresentation.credit=Ova usluga koristi LibreOffice za konverziju datoteka.
PDFToPresentation.submit=Pretvoriti


#PDFToText
PDFToText.title=PDF u RTF (Tekst)
PDFToText.header=PDF u RTF (Tekst)
PDFToText.selectText.1=Format izlazne datoteke
PDFToText.credit=Ova usluga koristi LibreOffice za konverziju datoteka.
PDFToText.submit=Pretvoriti


#PDFToHTML
PDFToHTML.title=PDF u HTML
PDFToHTML.header=PDF u HTML
PDFToHTML.credit=Ova usluga koristi pdftohtml za konverziju datoteka.
PDFToHTML.submit=Pretvoriti


#PDFToXML
PDFToXML.title=PDF u XML
PDFToXML.header=PDF u XML
PDFToXML.credit=Ova usluga koristi LibreOffice za konverziju datoteka.
PDFToXML.submit=Pretvoriti

#PDFToCSV
PDFToCSV.title=PDF u CSV
PDFToCSV.header=PDF u CSV
PDFToCSV.prompt=Odaberite stranicu za izdvajanje tablice
PDFToCSV.submit=Izvuci

#split-by-size-or-count
split-by-size-or-count.title=Podijeli PDF prema veličini ili broju
split-by-size-or-count.header=Podijeli PDF prema veličini ili broju
split-by-size-or-count.type.label=Odaberite vrstu dijeljenja
split-by-size-or-count.type.size=Po veličini
split-by-size-or-count.type.pageCount=Po broju stranica
split-by-size-or-count.type.docCount=Po broju dokumenata
split-by-size-or-count.value.label=Unesite vrijednost
split-by-size-or-count.value.placeholder=Unesite veličinu (npr. 2MB ili 3KB) ili broj (npr. 5)
split-by-size-or-count.submit=Potvrdite


#overlay-pdfs
overlay-pdfs.header=Prekrivanje PDF datoteka
overlay-pdfs.baseFile.label=Odaberite Osnovnu PDF datoteka
overlay-pdfs.overlayFiles.label=Izaberite PDF datoteke za prekrivanje
overlay-pdfs.mode.label=Odaberite način preklapanja
overlay-pdfs.mode.sequential=Sekvencijalno preklapanje
overlay-pdfs.mode.interleaved=Isprepleteni sloj
overlay-pdfs.mode.fixedRepeat=Popravljeni sloj ponavljanja
overlay-pdfs.counts.label=Brojevi preklapanja (za način fiksnog ponavljanja)
overlay-pdfs.counts.placeholder=Unesite brojeve odvojene zarezima (npr. 2,3,1)
overlay-pdfs.position.label=Odaberite položaj preklapanja
overlay-pdfs.position.foreground=Prednji plan
overlay-pdfs.position.background=Pozadina
overlay-pdfs.submit=Potvrditi


#split-by-sections
split-by-sections.title=Podijeli PDF po odjeljcima
split-by-sections.header=Podijeli PDF u odjeljke
split-by-sections.horizontal.label=Vodoravne podjele
split-by-sections.vertical.label=Okomite podjele
split-by-sections.horizontal.placeholder=Unesite broj vodoravnih podjela
split-by-sections.vertical.placeholder=Unesite broj okomitih podjela
split-by-sections.submit=Razdvojiti PDF
split-by-sections.merge=Spoji u jedan PDF


#printFile
printFile.title=Ispis datoteke
printFile.header=Ispis datoteke na pisač
printFile.selectText.1=Odaberite Datoteku za ispis
printFile.selectText.2=Unesite naziv pisača
printFile.submit=Ispis


#licenses
licenses.nav=Licence
licenses.title=Licence treće strane
licenses.header=Licence treće strane
licenses.module=Modul
licenses.version=Verzija
licenses.license=Licenca

#survey
survey.nav=Upitnica
survey.title=Stirling-PDF Upitnica
survey.description=Stirling-PDF nema praćenje pa želimo svesnost korisnika da bi poboljšali Stirling-PDF!
survey.changes=Stirling-PDF je promenjen od poslednje upitnice! Za više informacija, proverite naš blog ovdje:
survey.changes2=S ovim promenama dobivamo platnu podršku i financiranje poslovnim aktivnostima
survey.please=Please consider taking our survey!
survey.disabled=(Upitnica popup će biti onemogućena u sljedećim ažuracanjima aliće se nalaziti na dnu stranice)
survey.button=Izvrsi upitnicu
survey.dontShowAgain=Ne prikazujući ponovo


#error
error.sorry=Oprostite zbog problema!
error.needHelp=Trebate pomoć / Pronašli ste problem?
error.contactTip=Ako i dalje imate problema, ne ustručavajte se obratiti nam se za pomoć. Tiket možete poslati na našoj GitHub stranici ili nas kontaktirati putem Discorda:
error.404.head=404 - Stranica nije pronađena | Ups, spotaknuli smo se u kodu!
error.404.1=Čini se da ne možemo pronaći stranicu koju tražite.
error.404.2=Nešto je pošlo po zlu
error.github=Pošaljite ticket na GitHub
error.showStack=Prikaži Stack Trace
error.copyStack=Kopiraj Stack Trace
error.githubSubmit=GitHub - Pošaljite ticket
error.discordSubmit=Discord - Pošalji objavu podrške


#remove-image
removeImage.title=Ukloni sliku
removeImage.header=Ukloni sliku
removeImage.removeImage=Ukloni sliku
removeImage.submit=Izbriši sliku


splitByChapters.title=Podijeli PDF naoglazdene glave
splitByChapters.header=Podijeli PDF naoglazdene glave
splitByChapters.bookmarkLevel=Nivo oznaka
splitByChapters.includeMetadata=Uključi metapodatke
splitByChapters.allowDuplicates=Dopuštaj duplikate
splitByChapters.desc.1=Ova alatka podijeli PDF datoteku u više PDFa na teme njene strukture glava.
splitByChapters.desc.2=Nivo oznaka: Odaberite nivo oznaka koji će se koristiti za podjelu (0 za prvi nivo, 1 za drugi nivo itd.).
splitByChapters.desc.3=Uključi metapodatke: Ako je pokušano, metapodaci iz originalne PDF datoteke će biti uključeni u svaku podijeljenu PDF datoteku.
splitByChapters.desc.4=Dopuštaj duplikate: Ako je ova opcija zaštićena, dozvoljava se da se na istoj strani mogu stvoriti posebne PDF datoteke s više oznaka.
splitByChapters.submit=Podijeli PDF<|MERGE_RESOLUTION|>--- conflicted
+++ resolved
@@ -245,12 +245,8 @@
 database.fileNullOrEmpty=Datoteka ne smije biti null ili prazna
 database.failedImportFile=Failed Import File
 
-<<<<<<< HEAD
 session.expired=Vaš sesija je istekla. Molim vas da osvježite stranicu i pokušate ponovno.
-=======
-session.expired=Your session has expired. Please refresh the page and try again.
 session.refreshPage=Refresh Page
->>>>>>> dcb69ad6
 
 #############
 # HOME-PAGE #
