###########
# Generic #
###########
# the direction that the language is written (ltr = left to right, rtl = right to left)
language.direction=ltr
addPageNumbers.fontSize=Dimensione del font
addPageNumbers.fontName=Nome del font
pdfPrompt=Scegli PDF
multiPdfPrompt=Scegli 2 o più PDF
multiPdfDropPrompt=Scegli (o trascina e rilascia) uno o più PDF
imgPrompt=Scegli immagine/i
genericSubmit=Invia
processTimeWarning=Nota: Questo processo potrebbe richiedere fino a un minuto in base alla dimensione dei file
pageOrderPrompt=Ordine delle pagine (inserisci una lista di numeri separati da virgola):
pageSelectionPrompt=Selezione pagina personalizzata (inserisci un elenco separato da virgole di numeri di pagina 1,5,6 o funzioni come 2n+1) :
goToPage=Vai
true=Vero
false=Falso
unknown=Sconosciuto
save=Salva
saveToBrowser=Salva nel browser
close=Chiudi
filesSelected=file selezionati
noFavourites=Nessun preferito
downloadComplete=Download completo
bored=Stanco di aspettare?
alphabet=Alfabeto
downloadPdf=Scarica PDF
text=Testo
font=Fonte
selectFillter=-- Seleziona --
pageNum=Numero pagina
sizes.small=Piccolo
sizes.medium=Medio
sizes.large=Grande
sizes.x-large=Extra-Large
error.pdfPassword=Il documento PDF è protetto da password e la password non è stata fornita oppure non era corretta
delete=Elimina
username=Nome utente
password=Password
welcome=Benvenuto
property=Proprietà
black=Nero
white=Bianco
red=Rosso
green=Verde
blue=Blu
custom=Personalizzato
WorkInProgess=Lavori in corso, potrebbe non funzionare o essere difettoso, segnalare eventuali problemi!
poweredBy=Alimentato da
yes=Si
no=No
changedCredsMessage=Credenziali modificate!
notAuthenticatedMessage=Utente non autenticato.
userNotFoundMessage=Utente non trovato.
incorrectPasswordMessage=La password attuale non è corretta.
usernameExistsMessage=Il nuovo nome utente esiste già.
invalidUsernameMessage=Nome utente non valido, il nome utente può contenere solo lettere, numeri e i seguenti caratteri speciali @._+- o deve essere un indirizzo email valido.
invalidPasswordMessage=La password non deve essere vuota e non deve contenere spazi all'inizio o alla fine.
confirmPasswordErrorMessage=La nuova password e la conferma della nuova password devono corrispondere.
deleteCurrentUserMessage=Impossibile eliminare l'utente attualmente connesso.
deleteUsernameExistsMessage=Il nome utente non esiste e non può essere eliminato.
downgradeCurrentUserMessage=Impossibile declassare il ruolo dell'utente corrente
disabledCurrentUserMessage=L'utente corrente non può essere disabilitato
downgradeCurrentUserLongMessage=Impossibile declassare il ruolo dell'utente corrente. Pertanto, l'utente corrente non verrà visualizzato.
userAlreadyExistsOAuthMessage=L'utente esiste già come utente OAuth2.
userAlreadyExistsWebMessage=L'utente esiste già come utente web.
error=Errore
oops=Oops!
help=Aiuto
goHomepage=Vai alla Homepage
joinDiscord=Unisciti al nostro server Discord
seeDockerHub=Vedi DockerHub
visitGithub=Visita il repository Github
donate=Donazione
color=Colore
sponsor=Sponsor
info=Info
pro=Pro
page=Pagina
pages=Pagine
loading=Caricamento...
addToDoc=Aggiungi al documento
reset=Reset

legal.privacy=Informativa sulla privacy
legal.terms=Termini e Condizioni
legal.accessibility=Accessibilità
legal.cookie=Informativa sui cookie
legal.impressum=Informazioni legali

###############
#   Pipeline  #
###############
pipeline.header=Menù pipeline (Beta)
pipeline.uploadButton=Caricamento personalizzato
pipeline.configureButton=Configura
pipeline.defaultOption=Personalizzato
pipeline.submitButton=Invia
pipeline.help=Aiuto sulla pipeline
pipeline.scanHelp=Aiuto per la scansione delle cartelle
pipeline.deletePrompt=Sei sicuro di voler eliminare la pipeline?

######################
#  Pipeline Options  #
######################
pipelineOptions.header=Configurazione Pipeline
pipelineOptions.pipelineNameLabel=Nome della Pipeline
pipelineOptions.saveSettings=Salva Impostazioni
pipelineOptions.pipelineNamePrompt=Inserisci qui il nome della pipeline
pipelineOptions.selectOperation=Seleziona operazione
pipelineOptions.addOperationButton=Aggiungi operazione
pipelineOptions.pipelineHeader=Pipeline:
pipelineOptions.saveButton=Salva
pipelineOptions.validateButton=Convalidare

########################
#  ENTERPRISE EDITION  #
########################
enterpriseEdition.button=Aggiorna alla versione Pro
enterpriseEdition.warning=Questa funzionalità è disponibile solo per gli utenti Pro.
enterpriseEdition.yamlAdvert=Stirling PDF Pro supporta i file di configurazione YAML e altre funzionalità SSO.
enterpriseEdition.ssoAdvert=Cerchi altre funzionalità di gestione degli utenti? Dai un'occhiata a Stirling PDF Pro


#################
#  Analytics    #
#################
analytics.title=Vuoi migliorare Stirling PDF?
analytics.paragraph1=Stirling PDF ha opt-in analytics per aiutarci a migliorare il prodotto. Non tracciamo alcuna informazione personale o contenuto di file.
analytics.paragraph2=Si prega di prendere in considerazione l'attivazione dell'analytics per aiutare Stirling-PDF a crescere e consentirci di comprendere meglio i nostri utenti.
analytics.enable=Abilita analytics
analytics.disable=Disabilita analytics
analytics.settings=È possibile modificare le impostazioni per analitycs nel file config/settings.yml

#############
#  NAVBAR   #
#############
navbar.favorite=Preferiti
navbar.darkmode=Modalità Scura
navbar.language=Lingue
navbar.settings=Impostazioni
navbar.allTools=Strumenti
navbar.multiTool=Strumenti multipli
navbar.search=Cerca
navbar.sections.organize=Organizza
navbar.sections.convertTo=Converti in PDF
navbar.sections.convertFrom=Converti da PDF
navbar.sections.security=Firma & Sicurezza
navbar.sections.advance=Avanzate
navbar.sections.edit=Visualizza & Modifica
navbar.sections.popular=Popolare

#############
#  SETTINGS #
#############
settings.title=Impostazioni
settings.update=Aggiornamento disponibile
settings.updateAvailable={0} è la versione attualmente installata. Una nuova versione ({1}) è disponibile.
settings.appVersion=Versione App:
settings.downloadOption.title=Scegli opzione di download (Per file singoli non compressi):
settings.downloadOption.1=Apri in questa finestra
settings.downloadOption.2=Apri in una nuova finestra
settings.downloadOption.3=Scarica file
settings.zipThreshold=Comprimi file in .zip quando il numero di download supera
settings.signOut=Logout
settings.accountSettings=Impostazioni Account
settings.bored.help=Abilita easter egg game
settings.cacheInputs.name=Salva gli input del modulo
settings.cacheInputs.help=Abilitare per memorizzare gli input utilizzati in precedenza per esecuzioni future

changeCreds.title=Cambia credenziali
changeCreds.header=Aggiorna i dettagli del tuo account
changeCreds.changePassword=Stai utilizzando le credenziali di accesso predefinite. Inserisci una nuova password
changeCreds.newUsername=Nuovo nome utente
changeCreds.oldPassword=Password attuale
changeCreds.newPassword=Nuova Password
changeCreds.confirmNewPassword=Conferma nuova Password
changeCreds.submit=Invia modifiche



account.title=Impostazioni Account
account.accountSettings=Impostazioni Account
account.adminSettings=Impostazioni Admin - Aggiungi e Vedi Utenti
account.userControlSettings=Impostazioni Utente
account.changeUsername=Cambia nome utente
account.newUsername=Nuovo nome utente
account.password=Conferma Password
account.oldPassword=Vecchia Password
account.newPassword=Nuova Password
account.changePassword=Cambia Password
account.confirmNewPassword=Conferma Nuova Password
account.signOut=Logout
account.yourApiKey=La tua API Key
account.syncTitle=Sincronizza le impostazioni del browser con l'account
account.settingsCompare=Confronto delle impostazioni:
account.property=Proprietà
account.webBrowserSettings=Impostazione del browser web
account.syncToBrowser=Sincronizza account -> Browser
account.syncToAccount=Sincronizza account <- Browser


adminUserSettings.title=Impostazioni di controllo utente
adminUserSettings.header=Impostazioni di controllo utente amministratore
adminUserSettings.admin=Amministratore
adminUserSettings.user=Utente
adminUserSettings.addUser=Aggiungi un nuovo Utente
adminUserSettings.deleteUser=Elimina utente
adminUserSettings.confirmDeleteUser=L'utente deve essere eliminato?
adminUserSettings.confirmChangeUserStatus=L'utente dovrebbe essere disabilitato/abilitato?
adminUserSettings.usernameInfo=Il nome utente può contenere solo lettere, numeri e i seguenti caratteri speciali @._+- oppure deve essere un indirizzo email valido.
adminUserSettings.roles=Ruoli
adminUserSettings.role=Ruolo
adminUserSettings.actions=Azioni
adminUserSettings.apiUser=Utente API limitato
adminUserSettings.extraApiUser=API utente limitato aggiuntivo
adminUserSettings.webOnlyUser=Utente solo Web
adminUserSettings.demoUser=Utente demo (nessuna impostazione personalizzata)
adminUserSettings.internalApiUser=API utente interna
adminUserSettings.forceChange=Forza l'utente a cambiare nome utente/password all'accesso
adminUserSettings.submit=Salva utente
adminUserSettings.changeUserRole=Cambia il ruolo dell'utente
adminUserSettings.authenticated=Autenticato
adminUserSettings.editOwnProfil=Modifica il tuo profilo
adminUserSettings.enabledUser=utente abilitato
adminUserSettings.disabledUser=utente disabilitato
adminUserSettings.activeUsers=Utenti attivi:
adminUserSettings.disabledUsers=Utenti disabili:
adminUserSettings.totalUsers=Utenti totali:
adminUserSettings.lastRequest=Ultima richiesta


database.title=Importazione/Esportazione database
database.header=Importazione/esportazione database
database.fileName=Nome file
database.creationDate=Data di creazione
database.fileSize=Dimensione
database.deleteBackupFile=Elimina file di backup
database.importBackupFile=Importa file di backup
database.downloadBackupFile=Scarica il file di backup
database.info_1=Quando si importano i dati, è fondamentale garantire la struttura corretta. Se non sei sicuro di quello che stai facendo, chiedi consiglio e supporto a un professionista. Un errore nella struttura può causare malfunzionamenti dell'applicazione, fino alla completa impossibilità di eseguire l'applicazione.
database.info_2=Il nome del file non ha importanza durante il caricamento. Verrà rinominato in seguito per seguire il formato backup_user__yyyyMMddHHmm.sql,garantendo una convenzione di denominazione coerente.
database.submit=Importa Backup
database.importIntoDatabaseSuccessed=L'importazione nel database è avvenuta con successo
database.fileNotFound=File non trovato
database.fileNullOrEmpty=Il file non deve essere nullo o vuoto
database.failedImportFile=Importazione file non riuscita

session.expired=La tua sessione è scaduta. Aggiorna la pagina e riprova.
session.refreshPage=Aggiorna pagina

#############
# HOME-PAGE #
#############
home.desc=La tua pagina auto-gestita per modificare qualsiasi PDF.
home.searchBar=Cerca funzionalità...


home.viewPdf.title=Visualizza PDF
home.viewPdf.desc=Visualizza, annota, aggiungi testo o immagini
viewPdf.tags=visualizzare,leggere,annotare,testo,immagine

home.multiTool.title=Multifunzione PDF
home.multiTool.desc=Unisci, Ruota, Riordina, e Rimuovi pagine
multiTool.tags=Strumento multiplo,operazione multipla,interfaccia utente,trascinamento clic,front-end,lato client

home.merge.title=Unisci
home.merge.desc=Unisci facilmente più PDF in uno.
merge.tags=unione,operazioni sulla pagina,back-end,lato server

home.split.title=Dividi
home.split.desc=Dividi un singolo PDF in più documenti.
split.tags=Operazioni sulla pagina,divisione,multi pagina,taglio,lato server

home.rotate.title=Ruota
home.rotate.desc=Ruota un PDF.
rotate.tags=lato server


home.imageToPdf.title=Da immagine a PDF
home.imageToPdf.desc=Converti un'immagine (PNG, JPEG, GIF) in PDF.
imageToPdf.tags=conversione,img,jpg,immagine,foto

home.pdfToImage.title=Da PDF a immagine
home.pdfToImage.desc=Converti un PDF in un'immagine. (PNG, JPEG, GIF)
pdfToImage.tags=conversione,img,jpg,immagine,foto

home.pdfOrganiser.title=Organizza
home.pdfOrganiser.desc=Rimuovi/Riordina le pagine in qualsiasi ordine.
pdfOrganiser.tags=duplex,pari,dispari,ordinamento,spostamento


home.addImage.title=Aggiungi Immagine
home.addImage.desc=Aggiungi un'immagine in un punto specifico del PDF (Lavori in corso)
addImage.tags=img,jpg,immagine,foto

home.watermark.title=Aggiungi Filigrana
home.watermark.desc=Aggiungi una filigrana al tuo PDF.
watermark.tags=Testo,ripetizione,etichetta,proprio,copyright,marchio,img,jpg,immagine,foto

home.permissions.title=Cambia Permessi
home.permissions.desc=Cambia i permessi del tuo PDF.
permissions.tags=leggere,scrivere,modificare,stampare


home.removePages.title=Rimuovi
home.removePages.desc=Elimina alcune pagine dal PDF.
removePages.tags=Rimuovere pagine,eliminare pagine

home.addPassword.title=Aggiungi Password
home.addPassword.desc=Crittografa il tuo PDF con una password.
addPassword.tags=sicuro,sicurezza

home.removePassword.title=Rimuovi Password
home.removePassword.desc=Rimuovi la password dal tuo PDF.
removePassword.tags=Decriptare,proteggere,rimuovere la password,eliminare la password

home.compressPdfs.title=Comprimi
home.compressPdfs.desc=Comprimi PDF per ridurne le dimensioni.
compressPdfs.tags=comprimere,piccolo,minuscolo


home.changeMetadata.title=Modifica Proprietà
home.changeMetadata.desc=Modifica/Aggiungi/Rimuovi le proprietà di un documento PDF.
changeMetadata.tags=Titolo,autore,data,creazione,ora,editore,produttore,statistiche

home.fileToPDF.title=Converti file in PDF
home.fileToPDF.desc=Converti quasi ogni file in PDF (DOCX, PNG, XLS, PPT, TXT e altro)
fileToPDF.tags=trasformazione,formato,documento,immagine,diapositiva,testo,conversione,ufficio,documenti,parola,excel,powerpoint

home.ocr.title=OCR / Pulisci scansioni
home.ocr.desc=Pulisci scansioni ed estrai testo da immagini, convertendo le immagini in testo puro.
ocr.tags=riconoscimento,testo,immagine,scansione,lettura,identificazione,rilevamento,modificabile


home.extractImages.title=Estrai immagini
home.extractImages.desc=Estrai tutte le immagini da un PDF e salvale come zip.
extractImages.tags=immagine,foto,salva,archivio,zip,catturare,prendere

home.pdfToPDFA.title=Converti in PDF/A
home.pdfToPDFA.desc=Converti un PDF nel formato PDF/A per archiviazione a lungo termine.
pdfToPDFA.tags=archivio,a lungo termine,standard,conversione,archiviazione,conservazione

home.PDFToWord.title=Da PDF a Word
home.PDFToWord.desc=Converti un PDF nei formati Word (DOC, DOCX e ODT)
PDFToWord.tags=doc,docx,odt,word,trasformazione,formato,conversione,office,microsoft,filedoc

home.PDFToPresentation.title=Da PDF a presentazioni
home.PDFToPresentation.desc=Converti un PDF in presentazioni (PPT, PPTX and ODP)
PDFToPresentation.tags=diapositive,mostra,office,microsoft

home.PDFToText.title=Da PDF a testo/RTF
home.PDFToText.desc=Converti un PDF in testo o RTF.
PDFToText.tags=Microsoft Rich Format,formato Rich Text,formato Rich Text

home.PDFToHTML.title=Da PDF ad HTML
home.PDFToHTML.desc=Converti un PDF in HTML.
PDFToHTML.tags=contenuto web,facile da usare per il browser


home.PDFToXML.title=Da PDF a XML
home.PDFToXML.desc=Converti un PDF in XML.
PDFToXML.tags=estrazione dati,contenuto strutturato,interoperabilità,trasformazione,conversione

home.ScannerImageSplit.title=Trova/Dividi foto scansionate
home.ScannerImageSplit.desc=Estrai più foto da una singola foto o PDF.
ScannerImageSplit.tags=separa,rileva automaticamente,scansiona,multi-foto,organizza

home.sign.title=Firma
home.sign.desc=Aggiungi una firma al PDF da disegno, testo o immagine.
sign.tags=autorizza,iniziali,firma-tracciata,firma-testo,firma-immagine

home.flatten.title=Appiattisci
home.flatten.desc=Rimuovi tutti gli elementi interattivi e moduli da un PDF.
flatten.tags=statico,disattivato,non interattivo,ottimizzato

home.repair.title=Ripara
home.repair.desc=Prova a riparare un PDF corrotto.
repair.tags=aggiustare,ripristinare,correggere,recuperare

home.removeBlanks.title=Rimuovi pagine vuote
home.removeBlanks.desc=Trova e rimuovi pagine vuote da un PDF.
removeBlanks.tags=pulire,semplificare,non contenere contenuti,organizzare

home.removeAnnotations.title=Rimuovi annotazioni
home.removeAnnotations.desc=Rimuove tutti i commenti/annotazioni da un PDF
removeAnnotations.tags=commenti,evidenziazioni,note,markup,rimozione

home.compare.title=Compara
home.compare.desc=Vedi e compara le differenze tra due PDF.
compare.tags=differenziare,contrastare,cambiare,analisi

home.certSign.title=Firma con certificato
home.certSign.desc=Firma un PDF con un certificato/chiave (PEM/P12)
certSign.tags=autenticare,PEM,P12,ufficiale,crittografare

home.removeCertSign.title=Rimuovere firma dal certificato
home.removeCertSign.desc=Rimuovi la firma del certificato dal PDF
removeCertSign.tags=autenticare,PEM,P12,ufficiale,decifrare

home.pageLayout.title=Layout multipagina
home.pageLayout.desc=Unisci più pagine di un documento PDF in un'unica pagina
pageLayout.tags=unire,comporre,visualizzazione singola,organizzare

home.scalePages.title=Regola le dimensioni/scala della pagina
home.scalePages.desc=Modificare le dimensioni/scala della pagina e/o dei suoi contenuti.
scalePages.tags=ridimensionare,modificare,dimensionare,adattare

home.pipeline.title=Pipeline
home.pipeline.desc=Esegui più azioni sui PDF definendo script di pipeline
pipeline.tags=automatizzare,sequenziare,scriptare,elaborare in batch

home.add-page-numbers.title=Aggiungi numeri di pagina
home.add-page-numbers.desc=Aggiungi numeri di pagina in tutto un documento in una posizione prestabilita
add-page-numbers.tags=impaginare,etichettare,organizzare,indicizzare

home.auto-rename.title=Rinomina automaticamente il file PDF
home.auto-rename.desc=Rinomina automaticamente un file PDF in base all'intestazione rilevata
auto-rename.tags=rilevamento automatico,basato su intestazione,organizzazione,rietichettatura

home.adjust-contrast.title=Regola colori/contrasto
home.adjust-contrast.desc=Regola contrasto, saturazione e luminosità di un PDF
adjust-contrast.tags=correzione del colore,messa a punto,modifica,miglioramento

home.crop.title=Ritaglia PDF
home.crop.desc=Ritaglia un PDF per ridurne le dimensioni (mantiene il testo!)
crop.tags=tagliare,ridurre,modificare,modellare

home.autoSplitPDF.title=Pagine divise automaticamente
home.autoSplitPDF.desc=Dividi automaticamente il PDF scansionato con il codice QR dello divisore di pagina fisico scansionato
autoSplitPDF.tags=Basato su QR,separato,scansiona segmenti,organizza

home.sanitizePdf.title=Pulire
home.sanitizePdf.desc=Rimuovi script e altri elementi dai file PDF
sanitizePdf.tags=pulire,proteggere,rimuovere le minacce

home.URLToPDF.title=URL/sito Web in PDF
home.URLToPDF.desc=Converte qualsiasi URL http(s) in PDF
URLToPDF.tags=acquisizione web,salvataggio pagina,web-to-doc,archivio

home.HTMLToPDF.title=Da HTML a PDF
home.HTMLToPDF.desc=Converte qualsiasi file HTML o zip in PDF
HTMLToPDF.tags=markup,contenuto web,trasformazione,conversione


home.MarkdownToPDF.title=Markdown in PDF
home.MarkdownToPDF.desc=Converte qualsiasi file Markdown in PDF
MarkdownToPDF.tags=markup,contenuto web,trasformazione,conversione


home.getPdfInfo.title=Ottieni TUTTE le informazioni in PDF
home.getPdfInfo.desc=Raccogli tutte le informazioni possibili sui PDF
getPdfInfo.tags=informazioni,dati,stati,statistiche


home.extractPage.title=Estrai pagina/e
home.extractPage.desc=Estrae le pagine selezionate dal PDF
extractPage.tags=estrarre


home.PdfToSinglePage.title=PDF in un'unica pagina di grandi dimensioni
home.PdfToSinglePage.desc=Unisce tutte le pagine PDF in un'unica grande pagina
PdfToSinglePage.tags=pagina singola


home.showJS.title=Mostra Javascript
home.showJS.desc=Cerca e visualizza qualsiasi JS inserito in un PDF
showJS.tags=JS

home.autoRedact.title=Redazione automatica
home.autoRedact.desc=Redige automaticamente (oscura) il testo in un PDF in base al testo immesso
autoRedact.tags=Redigere,nascondere,oscurare,nero,pennarello,nascosto

home.tableExtraxt.title=Da PDF a CSV
home.tableExtraxt.desc=Estrae tabelle da un PDF convertendolo in CSV
tableExtraxt.tags=CSV,Estrazione tabella,estrai,converti


home.autoSizeSplitPDF.title=Divisione automatica per dimensione/numero
home.autoSizeSplitPDF.desc=Dividi un singolo PDF in più documenti in base alle dimensioni, al numero di pagine o al numero di documenti
autoSizeSplitPDF.tags=pdf,diviso,documento,organizzazione


home.overlay-pdfs.title=Sovrapposizione di PDF
home.overlay-pdfs.desc=Sovrappone i PDF sopra un altro PDF
overlay-pdfs.tags=Sovrapponi

home.split-by-sections.title=Dividi PDF per sezioni
home.split-by-sections.desc=Dividi ciascuna pagina di un PDF in sezioni orizzontali e verticali più piccole
split-by-sections.tags=Dividi sezione,dividi,personalizza

home.AddStampRequest.title=Aggiungi timbro al PDF
home.AddStampRequest.desc=Aggiungi testo o aggiungi timbri immagine nelle posizioni prestabilite
AddStampRequest.tags=Timbro,Aggiungi immagine,Centra immagine,Filigrana,PDF,Incorpora,Personalizza


home.PDFToBook.title=PDF in libro
home.PDFToBook.desc=Converte PDF in formati libro/fumetto utilizzando Calibre
PDFToBook.tags=Libro,fumetto,calibre,conversione,manga,amazon,kindle

home.BookToPDF.title=Libro in PDF
home.BookToPDF.desc=Converte i formati di libri/fumetti in PDF utilizzando Calibre
BookToPDF.tags=Libro,fumetto,calibre,conversione,manga,amazon,kindle

home.removeImagePdf.title=Rimuovi immagine
home.removeImagePdf.desc=Rimuovi le immagini dal PDF per ridurre la dimensione del file
removeImagePdf.tags=Rimuovi immagine,operazioni sulla pagina,back-end,lato server


home.splitPdfByChapters.title=Dividi PDF per capitoli
home.splitPdfByChapters.desc=Dividi un PDF in più file in base alla struttura dei capitoli.
splitPdfByChapters.tags=dividi, capitoli, segnalibri, organizza

#replace-invert-color
replace-color.title=Sostituisci-Inverti-Colore
replace-color.header=Sostituisci-Inverti colore PDF
home.replaceColorPdf.title=Sostituisci e inverti il colore
home.replaceColorPdf.desc=Sostituisci il colore del testo e dello sfondo nel PDF e inverti il ​​colore completo del PDF per ridurre le dimensioni del file
replaceColorPdf.tags=Sostituisci colore, Operazioni di pagina, Back-end, lato server
replace-color.selectText.1=Sostituisci o inverti le opzioni del colore
replace-color.selectText.2=Predefinito (colori ad alto contrasto predefiniti)
replace-color.selectText.3=Personalizzato (colori personalizzati)
replace-color.selectText.4=Inversione completa (inverte tutti i colori)
replace-color.selectText.5=Opzioni di colore ad alto contrasto
replace-color.selectText.6=testo bianco su sfondo nero
replace-color.selectText.7=Testo nero su sfondo bianco
replace-color.selectText.8=Testo giallo su sfondo nero
replace-color.selectText.9=Testo verde su sfondo nero
replace-color.selectText.10=Scegli il colore del testo
replace-color.selectText.11=Scegli il colore di sfondo
replace-color.submit=Sostituisci



###########################
#                         #
#       WEB PAGES         #
#                         #
###########################
#login
login.title=Accedi
login.header=Accedi
login.signin=Accedi
login.rememberme=Ricordami
login.invalid=Nome utente o password errati.
login.locked=Il tuo account è stato bloccato.
login.signinTitle=Per favore accedi
login.ssoSignIn=Accedi tramite Single Sign-on
login.oauth2AutoCreateDisabled=Creazione automatica utente OAUTH2 DISABILITATA
login.oauth2AdminBlockedUser=La registrazione o l'accesso degli utenti non registrati è attualmente bloccata. Si prega di contattare l'amministratore.
login.oauth2RequestNotFound=Richiesta di autorizzazione non trovata
login.oauth2InvalidUserInfoResponse=Risposta relativa alle informazioni utente non valida
login.oauth2invalidRequest=Richiesta non valida
login.oauth2AccessDenied=Accesso negato
login.oauth2InvalidTokenResponse=Risposta token non valida
login.oauth2InvalidIdToken=Id Token non valido
login.userIsDisabled=L'utente è disattivato, l'accesso è attualmente bloccato con questo nome utente. Si prega di contattare l'amministratore.
login.alreadyLoggedIn=Hai già effettuato l'accesso a
login.alreadyLoggedIn2=dispositivi. Esci dai dispositivi e riprova.
login.toManySessions=Hai troppe sessioni attive

#auto-redact
autoRedact.title=Redazione automatica
autoRedact.header=Redazione automatica
autoRedact.colorLabel=Colore
autoRedact.textsToRedactLabel=Testo da oscurare (separato da righe)
autoRedact.textsToRedactPlaceholder=per esempio. \nConfidenziale \nTop-Secret
autoRedact.useRegexLabel=Usa Regex
autoRedact.wholeWordSearchLabel=Ricerca di parole intere
autoRedact.customPaddingLabel=Padding extra personalizzato
autoRedact.convertPDFToImageLabel=Converti PDF in immagine PDF (utilizzato per rimuovere il testo dietro la casella)
autoRedact.submitButton=Invia


#showJS
showJS.title=Mostra Javascript
showJS.header=Mostra Javascript
showJS.downloadJS=Scarica Javascript
showJS.submit=Mostra


#pdfToSinglePage
pdfToSinglePage.title=PDF a pagina singola
pdfToSinglePage.header=PDF a pagina singola
pdfToSinglePage.submit=Converti in pagina singola


#pageExtracter
pageExtracter.title=Estrai pagine
pageExtracter.header=Estrai pagine
pageExtracter.submit=Estrai
pageExtracter.placeholder=(es. 1,2,8 o 4,7,12-16 o 2n-1)


#getPdfInfo
getPdfInfo.title=Ottieni informazioni in PDF
getPdfInfo.header=Ottieni informazioni in PDF
getPdfInfo.submit=Ottieni informazioni
getPdfInfo.downloadJson=Scarica JSON


#markdown-to-pdf
MarkdownToPDF.title=Markdown in PDF
MarkdownToPDF.header=Markdown in PDF
MarkdownToPDF.submit=Converti
MarkdownToPDF.help=Conversione in corso
MarkdownToPDF.credit=Utilizza WeasyPrint



#url-to-pdf
URLToPDF.title=URL a PDF
URLToPDF.header=URL a PDF
URLToPDF.submit=Converti
URLToPDF.credit=Utilizza WeasyPrint


#html-to-pdf
HTMLToPDF.title=HTML a PDF
HTMLToPDF.header=HTML a PDF
HTMLToPDF.help=Accetta file HTML e ZIP contenenti html/css/immagini ecc. richiesti
HTMLToPDF.submit=Converti
HTMLToPDF.credit=Utilizza WeasyPrint
HTMLToPDF.zoom=Livello di zoom per la visualizzazione del sito web.
HTMLToPDF.pageWidth=Larghezza della pagina in centimetri. (Vuoto per impostazione predefinita)
HTMLToPDF.pageHeight=Altezza della pagina in centimetri. (Vuoto per impostazione predefinita)
HTMLToPDF.marginTop=Margine superiore della pagina in millimetri. (Vuoto per impostazione predefinita)
HTMLToPDF.marginBottom=Margine inferiore della pagina in millimetri. (Vuoto per impostazione predefinita)
HTMLToPDF.marginLeft=Margine sinistro della pagina in millimetri. (Vuoto per impostazione predefinita)
HTMLToPDF.marginRight=Margine destro della pagina in millimetri. (Vuoto per impostazione predefinita)
HTMLToPDF.printBackground=Rendering dello sfondo dei siti Web.
HTMLToPDF.defaultHeader=Abilita intestazione predefinita (nome e numero di pagina)
HTMLToPDF.cssMediaType=Cambia il tipo di supporto CSS della pagina.
HTMLToPDF.none=Nessuno
HTMLToPDF.print=Stampa
HTMLToPDF.screen=Schermo


#AddStampRequest
AddStampRequest.header=Timbro PDF
AddStampRequest.title=Timbro PDF
AddStampRequest.stampType=Tipo di timbro
AddStampRequest.stampText=Testo del timbro
AddStampRequest.stampImage=Immagine del timbro
AddStampRequest.alphabet=Alfabeto
AddStampRequest.fontSize=Dimensione carattere/immagine
AddStampRequest.rotation=Rotazione
AddStampRequest.opacity=Opacità
AddStampRequest.position=Posizione
AddStampRequest.overrideX=Sostituisci la coordinata X
AddStampRequest.overrideY=Sostituisci la coordinata Y
AddStampRequest.customMargin=Margine personalizzato
AddStampRequest.customColor=Colore testo personalizzato
AddStampRequest.submit=Invia


#sanitizePDF
sanitizePDF.title=Pulire PDF
sanitizePDF.header=Pulisci un file PDF
sanitizePDF.selectText.1=Rimuovi le azioni JavaScript
sanitizePDF.selectText.2=Rimuovi i file incorporati
sanitizePDF.selectText.3=Rimuovi i metadati
sanitizePDF.selectText.4=Rimuovi collegamenti
sanitizePDF.selectText.5=Rimuovi i font
sanitizePDF.submit=Pulisci PDF


#addPageNumbers
addPageNumbers.title=Aggiungi numeri di pagina
addPageNumbers.header=Aggiungi numeri di pagina
addPageNumbers.selectText.1=Seleziona il file PDF:
addPageNumbers.selectText.2=Dimensione margine
addPageNumbers.selectText.3=Posizione
addPageNumbers.selectText.4=Numero di partenza
addPageNumbers.selectText.5=Pagine da numerare
addPageNumbers.selectText.6=Testo personalizzato
addPageNumbers.customTextDesc=Testo personalizzato
addPageNumbers.numberPagesDesc=Quali pagine numerare, impostazione predefinita "tutte", accetta anche 1-5 o 2,5,9 ecc
addPageNumbers.customNumberDesc=Il valore predefinito è {n}, accetta anche 'Pagina {n} di {total}', 'Testo-{n}', '{filename}-{n}
addPageNumbers.submit=Aggiungi numeri di pagina


#auto-rename
auto-rename.title=Rinomina automatica
auto-rename.header=Rinomina automatica PDF
auto-rename.submit=Rinomina automatica


#adjustContrast
adjustContrast.title=Regola il contrasto
adjustContrast.header=Regola il contrasto
adjustContrast.contrast=Contrasto:
adjustContrast.brightness=Luminosità:
adjustContrast.saturation=Saturazione:
adjustContrast.download=Download


#crop
crop.title=Ritaglia
crop.header=Ritaglia PDF
crop.submit=Invia


#autoSplitPDF
autoSplitPDF.title=PDF diviso automaticamente
autoSplitPDF.header=PDF diviso automaticamente
autoSplitPDF.description=Stampa, inserisci, scansiona, carica e lasciaci separare automaticamente i tuoi documenti. Non è necessario alcuno smistamento manuale.
autoSplitPDF.selectText.1=Stampa alcuni fogli divisori dal basso (il bianco e nero va bene).
autoSplitPDF.selectText.2=Scansiona tutti i tuoi documenti contemporaneamente inserendo il foglio divisorio tra di loro.
autoSplitPDF.selectText.3=Carica il singolo file PDF scansionato di grandi dimensioni e lascia che Stirling PDF gestisca il resto.
autoSplitPDF.selectText.4=Le pagine divisorie vengono rilevate e rimosse automaticamente, garantendo un documento finale ordinato.
autoSplitPDF.formPrompt=Invia PDF contenente divisori di pagina Stirling-PDF:
autoSplitPDF.duplexMode=Modalità duplex (scansione fronte e retro)
autoSplitPDF.dividerDownload1=Scarica 'Divisore automatico (minimo).pdf'
autoSplitPDF.dividerDownload2=Scarica 'Divisore automatico (con istruzioni).pdf'
autoSplitPDF.submit=Invia


#pipeline
pipeline.title=Pipeline


#pageLayout
pageLayout.title=Layout multipagina
pageLayout.header=Layout multipagina
pageLayout.pagesPerSheet=Pagine per foglio:
pageLayout.addBorder=Aggiungi bordi
pageLayout.submit=Invia


#scalePages
scalePages.title=Regola la scala della pagina
scalePages.header=Regola la scala della pagina
scalePages.pageSize=Dimensione di una pagina del documento.
scalePages.keepPageSize=Dimensione originale
scalePages.scaleFactor=Livello di zoom (ritaglio) di una pagina.
scalePages.submit=Invia


#certSign
certSign.title=Firma del certificato
certSign.header=Firma un PDF con il tuo certificato (Lavoro in corso)
certSign.selectPDF=Seleziona un file PDF per la firma:
certSign.jksNote=Nota: se il tipo di certificato non è elencato di seguito, convertilo in un file Java Keystore (.jks) utilizzando lo strumento da riga di comando keytool. Quindi, scegli l'opzione del file .jks di seguito.
certSign.selectKey=Seleziona il file della tua chiave privata (formato PKCS#8, potrebbe essere .pem o .der):
certSign.selectCert=Seleziona il tuo file di certificato (formato X.509, potrebbe essere .pem o .der):
certSign.selectP12=Selezionare il file keystore PKCS#12 (.p12 o .pfx) (facoltativo, se fornito, dovrebbe contenere la chiave privata e il certificato):
certSign.selectJKS=Seleziona il tuo file Java Keystore (.jks o .keystore):
certSign.certType=Tipo di certificato
certSign.password=Inserisci la tua password dell'archivio chiavi o della chiave privata (se presente):
certSign.showSig=Mostra firma
certSign.reason=Motivo
certSign.location=Posizione
certSign.name=Nome
certSign.showLogo=Mostra Logo
certSign.submit=Firma PDF


#removeCertSign
removeCertSign.title=Rimuovi certificato della firma
removeCertSign.header=Rimuovere il certificato digitale dal PDF
removeCertSign.selectPDF=Seleziona un file PDF:
removeCertSign.submit=Rimuovi firma


#removeBlanks
removeBlanks.title=Rimuovi spazi vuoti
removeBlanks.header=Rimuovi pagine vuote
removeBlanks.threshold=Soglia:
removeBlanks.thresholdDesc=Soglia che determina un pixel 'bianco'
removeBlanks.whitePercent=Percentuale di bianco (%):
removeBlanks.whitePercentDesc=Percentuale della pagina che deve essere bianca per venire rimossa
removeBlanks.submit=Rimuovi


#removeAnnotations
removeAnnotations.title=Rimuovi Annotazioni
removeAnnotations.header=Rimuovi Annotazioni
removeAnnotations.submit=Rimuovi


#compare
compare.title=Compara
compare.header=Compara PDF
compare.highlightColor.1=Evidenzia colore 1:
compare.highlightColor.2=Evidenzia colore 2:
compare.document.1=Documento 1
compare.document.2=Documento 2
compare.submit=Compara
compare.complex.message=Uno o entrambi i documenti forniti sono file di grandi dimensioni, l'accuratezza del confronto potrebbe risultare ridotta
compare.large.file.message=Uno o entrambi i documenti forniti sono troppo grandi per essere elaborati
compare.no.text.message=Uno o entrambi i PDF selezionati non hanno contenuto di testo. Si prega di scegliere PDF con testo per il confronto.

#BookToPDF
BookToPDF.title=Libri e fumetti in PDF
BookToPDF.header=Libro in PDF
BookToPDF.credit=Utilizza Calibre
BookToPDF.submit=Converti

#PDFToBook
PDFToBook.title=PDF in libro
PDFToBook.header=PDF in libro
PDFToBook.selectText.1=Formato
PDFToBook.credit=Utilizzo Calibre
PDFToBook.submit=Converti

#sign
sign.title=Firma
sign.header=Firma PDF
sign.upload=Carica immagine
sign.draw=Disegna Firma
sign.text=Testo
sign.clear=Cancella
sign.add=Aggiungi
sign.saved=Firme salvate
sign.save=Firma salvata
sign.personalSigs=Firme personali
sign.sharedSigs=Firme condivise
sign.noSavedSigs=Nessuna firma salvata trovata


#repair
repair.title=Ripara
repair.header=Ripara PDF
repair.submit=Ripara


#flatten
flatten.title=Appiattire
flatten.header=Appiattisci PDF
flatten.flattenOnlyForms=Appiattisci solo i moduli
flatten.submit=Appiattisci


#ScannerImageSplit
ScannerImageSplit.selectText.1=Soglia angolo:
ScannerImageSplit.selectText.2=Imposta il minimo angolo richiesto perché l'immagine venga ruotata (default: 10).
ScannerImageSplit.selectText.3=Tolleranza:
ScannerImageSplit.selectText.4=Imposta lo spettro di colori attorno al colore di sfondo stimato (default: 30).
ScannerImageSplit.selectText.5=Area minima:
ScannerImageSplit.selectText.6=Imposta l'area minima di una foto (default: 10000).
ScannerImageSplit.selectText.7=Area di contorno minima:
ScannerImageSplit.selectText.8=Imposta l'area minima del contorno di una foto
ScannerImageSplit.selectText.9=Spessore bordo:
ScannerImageSplit.selectText.10=Imposta lo spessore del bordo aggiunto o rimosso per prevenire bordi bianchi nel risultato (predefinito: 1).
ScannerImageSplit.info=Python non è installato. È necessario per l'esecuzione.


#OCR
ocr.title=OCR / Pulisci scansioni
ocr.header=Pulisci scansioni / OCR (riconoscimento testo)
ocr.selectText.1=Scegli lingue da usare per il riconoscimento testo (L'elenco contiene quelle attualmente disponibili):
ocr.selectText.2=Crea file di testo contenente il testo estratto oltre al PDF originale
ocr.selectText.3=Sistema le pagine che sono state scansionate storte ruotandole in posizione corretta.
ocr.selectText.4=Pulisci il foglio in modo da evitare errori nella lettura. (non cambia il risultato)
ocr.selectText.5=Pulisci il foglio in modo da evitare errori nella lettura. (cambia il risultato)
ocr.selectText.6=Ignora pagine che contengono testo interattivo, scansiona solo pagine che contengono immagini
ocr.selectText.7=Forza scansione, scansiona ogni pagina rimuovendo gli elementi originali
ocr.selectText.8=Normale (Darà errore se il PDF contiene testo)
ocr.selectText.9=Impostazioni extra
ocr.selectText.10=Modalità OCR
ocr.selectText.11=Rimuovi immagini dopo la scansione (Rimuove TUTTE le immagini, utile solo come parte del processo di conversione)
ocr.selectText.12=Modalità di rendering (avanzato)
ocr.help=Per favore leggi la documentazione su come usare il programma per altri linguaggi e/o uso non in Docker
ocr.credit=Questo servizio utilizza OCRmyPDF e Tesseract per l'OCR.
ocr.submit=Scansiona testo nel PDF con OCR


#extractImages
extractImages.title=Estrai immagini
extractImages.header=Estrai immagini
extractImages.selectText=Seleziona il formato in cui salvare le immagini estratte
extractImages.allowDuplicates=Salva le immagini duplicate
extractImages.submit=Estrai


#File to PDF
fileToPDF.title=Converti file in PDF
fileToPDF.header=Converti qualsiasi file in PDF
fileToPDF.credit=Questo servizio utilizza LibreOffice e Unoconv per la conversione dei file.
fileToPDF.supportedFileTypesInfo=Tipi di file supportati
fileToPDF.supportedFileTypes=I formati file supportati dovrebbero includere quelli sottostanti. Tuttavia, per una lista aggiornata controlla la documentazione di LibreOffice
fileToPDF.submit=Converti in PDF


#compress
compress.title=Comprimi
compress.header=Comprimi PDF
compress.credit=Questo servizio utilizza Ghostscript per la compressione/ottimizzazione dei PDF.
compress.selectText.1=Modalità manuale - Da 1 a 4
compress.selectText.2=Livello di ottimizzazione:
compress.selectText.3=4 (Terribile per le immagini di testo)
compress.selectText.4=Modalità automatica - Regola automaticamente la qualità per ottenere le dimensioni esatte del PDF
compress.selectText.5=Dimensioni PDF previste (ad es. 25 MB, 10,8 MB, 25 KB)
compress.submit=Comprimi


#Add image
addImage.title=Aggiungi Immagine
addImage.header=Aggiungi un'immagine ad un PDF
addImage.everyPage=Ogni pagina?
addImage.upload=Aggiungi immagine
addImage.submit=Aggiungi immagine


#merge
merge.title=Unisci
merge.header=Unisci 2 o più PDF
merge.sortByName=Ordina per nome
merge.sortByDate=Ordina per data
merge.removeCertSign=Rimuovere la firma digitale nel file unito?
merge.submit=Unisci


#pdfOrganiser
pdfOrganiser.title=Organizza pagine
pdfOrganiser.header=Organizza le pagine di un PDF
pdfOrganiser.submit=Riordina pagine
pdfOrganiser.mode=Modalità
pdfOrganiser.mode.1=Ordine delle pagine personalizzato
pdfOrganiser.mode.2=Ordine inverso
pdfOrganiser.mode.3=Ordinamento fronte-retro
pdfOrganiser.mode.4=Ordinamento a libretto
pdfOrganiser.mode.5=Ordinamento libretto con cucitura laterale
pdfOrganiser.mode.6=Divisione pari-dispari
pdfOrganiser.mode.7=Rimuovi prima
pdfOrganiser.mode.8=Rimuovi ultima
pdfOrganiser.mode.9=Rimuovi la prima e l'ultima
pdfOrganiser.mode.10=Unione pari-dispari
pdfOrganiser.placeholder=(ad es. 1,3,2 o 4-8,2,10-12 o 2n-1)


#multiTool
multiTool.title=Multifunzione PDF
multiTool.header=Multifunzione PDF
multiTool.uploadPrompts=Nome file
multiTool.selectAll=Seleziona tutto
multiTool.deselectAll=Deseleziona tutto
multiTool.selectPages=Seleziona pagina
multiTool.selectedPages=Seleziona pagine
multiTool.page=Pagina
multiTool.deleteSelected=Elimina selezionata
multiTool.downloadAll=Esporta
multiTool.downloadSelected=Esporta selezionata

#multiTool-advert
<<<<<<< HEAD
multiTool-advert.message=This feature is also available in our <a href="{0}">multi-tool page</a>. Check it out for enhanced page-by-page UI and additional features!
=======
multiTool-advert.message=Questa funzione è disponibile anche nella nostra <a href="{0}">pagina multi-strumento</a>. Scoprila per un'interfaccia utente pagina per pagina migliorata e funzionalità aggiuntive!
>>>>>>> b92bcfe9

#view pdf
viewPdf.title=Visualizza PDF
viewPdf.header=Visualizza PDF

#pageRemover
pageRemover.title=Rimuovi pagine
pageRemover.header=Rimuovi pagine da un PDF
pageRemover.pagesToDelete=Pagine da eliminare (inserisci una lista di numeri separati da virgola):
pageRemover.submit=Rimuovi pagine
pageRemover.placeholder=(es. 1,2,6 o 1-10,15-30)


#rotate
rotate.title=Ruota PDF
rotate.header=Ruota PDF
rotate.selectAngle=Scegli angolo di rotazione (in multipli di 90 gradi):
rotate.submit=Ruota


#split-pdfs
split.title=Dividi PDF
split.header=Dividi PDF
split.desc.1=I numeri che scegli sono le pagine a cui desideri dividere il documento
split.desc.2=Per esempio inserendo 1,3,7-9 separeresti un documento di 10 pagine in 6 diversi PDF con:
split.desc.3=Documento #1: Pagina 1
split.desc.4=Documento #2: Pagine 2 e 3
split.desc.5=Documento #3: Pagine 4, 5, 6 e 7
split.desc.6=Documento #4: Pagina 8
split.desc.7=Documento #5: Pagina 9
split.desc.8=Documento #6: Pagine 10
split.splitPages=Inserisci pagine a cui dividere:
split.submit=Dividi


#merge
imageToPDF.title=Immagine a PDF
imageToPDF.header=Immagine a PDF
imageToPDF.submit=Converti
imageToPDF.selectLabel=Opzioni di adattamento immagine
imageToPDF.fillPage=Riempi la pagina
imageToPDF.fitDocumentToImage=Adatta la pagina all'immagine
imageToPDF.maintainAspectRatio=Mantieni le proporzioni
imageToPDF.selectText.2=Ruota automaticamente PDF
imageToPDF.selectText.3=Logica multi-file (funziona solo se ci sono più immagini)
imageToPDF.selectText.4=Unisci in un unico PDF
imageToPDF.selectText.5=Converti in PDF separati


#pdfToImage
pdfToImage.title=PDF a immagine
pdfToImage.header=PDF a immagine
pdfToImage.selectText=Formato immagini
pdfToImage.singleOrMultiple=Tipo di immagine
pdfToImage.single=Unica immagine larga
pdfToImage.multi=Più immagini
pdfToImage.colorType=Tipo di colore
pdfToImage.color=A colori
pdfToImage.grey=Scala di grigi
pdfToImage.blackwhite=Bianco e Nero (potresti perdere dettagli!)
pdfToImage.submit=Converti
pdfToImage.info=Python non è installato.È richiesto per la conversione WebP.


#addPassword
addPassword.title=Aggiungi Password
addPassword.header=Aggiungi password (crittografa)
addPassword.selectText.1=Seleziona PDF da crittografare
addPassword.selectText.2=Password
addPassword.selectText.3=Lunghezza chiave
addPassword.selectText.4=Valori più grandi sono più sicuri, ma valori più piccoli offrono una compatibilità maggiore.
addPassword.selectText.5=Permessi
addPassword.selectText.6=Previeni assemblaggio del documento
addPassword.selectText.7=Previeni estrazione del contenuto
addPassword.selectText.8=Previeni estrazione per accessibilità
addPassword.selectText.9=Previeni compilazione dei moduli
addPassword.selectText.10=Previeni modifiche
addPassword.selectText.11=Previeni annotazioni
addPassword.selectText.12=Previeni stampa
addPassword.selectText.13=Previeni stampa in diversi formati
addPassword.selectText.14=Password del proprietario
addPassword.selectText.15=Limita le operazioni eseguibili con il documento una volta aperto (non supportato da tutti i lettori)
addPassword.selectText.16=Limita l'apertura del documento stesso
addPassword.submit=Crittografa


#watermark
watermark.title=Aggiungi Filigrana
watermark.header=Aggiungi filigrana
watermark.selectText.1=Seleziona PDF a cui aggiungere la filigrana:
watermark.selectText.2=Testo:
watermark.selectText.3=Dimensione carattere:
watermark.selectText.4=Rotazione (0-360):
watermark.selectText.5=spazio orizzontale (tra ogni filigrana):
watermark.selectText.6=spazio verticale (tra ogni filigrana):
watermark.selectText.7=Opacità (0% - 100%):
watermark.selectText.8=Tipo di filigrana:
watermark.selectText.9=Immagine filigrana:
watermark.selectText.10=Converti PDF in PDF-Immagine
watermark.submit=Aggiungi Filigrana
watermark.type.1=Testo
watermark.type.2=Immagine


#Change permissions
permissions.title=Cambia Permessi
permissions.header=Cambia permessi
permissions.warning=Attenzione: per avere questi permessi non modificabili è raccomandabile impostarli attraverso una password
permissions.selectText.1=Seleziona PDF a cui cambiare permessi
permissions.selectText.2=Permessi da impostare
permissions.selectText.3=Previeni assemblaggio del documento
permissions.selectText.4=Previeni estrazione del contenuto
permissions.selectText.5=Previeni estrazione per accessibilità
permissions.selectText.6=Previeni compilazione dei moduli
permissions.selectText.7=Previeni modifiche
permissions.selectText.8=Previeni annotazioni
permissions.selectText.9=Previeni stampa
permissions.selectText.10=Previeni stampa in diversi formati
permissions.submit=Cambia Permessi


#remove password
removePassword.title=Rimuovi Password
removePassword.header=Rimuovi password (de-crittografa)
removePassword.selectText.1=Seleziona PDF da decrittare
removePassword.selectText.2=Password
removePassword.submit=Rimuovi Password


#changeMetadata
changeMetadata.title=Titolo:
changeMetadata.header=Cambia Proprietà
changeMetadata.selectText.1=Imposta i dati che vuoi cambiare
changeMetadata.selectText.2=Cancella tutte le proprietà
changeMetadata.selectText.3=Visualizza proprietà personalizzate:
changeMetadata.author=Autore:
changeMetadata.creationDate=Data di creazione (yyyy/MM/dd HH:mm:ss):
changeMetadata.creator=Creatore:
changeMetadata.keywords=Parole chiave:
changeMetadata.modDate=Data di modifica (yyyy/MM/dd HH:mm:ss):
changeMetadata.producer=Produttore:
changeMetadata.subject=Oggetto:
changeMetadata.trapped=Recuperato:
changeMetadata.selectText.4=Altre proprietà:
changeMetadata.selectText.5=Aggiungi proprietà personalizzata:
changeMetadata.submit=Cambia proprietà


#pdfToPDFA
pdfToPDFA.title=Da PDF a PDF/A
pdfToPDFA.header=Da PDF a PDF/A
pdfToPDFA.credit=Questo servizio utilizza Ghostscript per la conversione in PDF/A.
pdfToPDFA.submit=Converti
pdfToPDFA.tip=Attualmente non funziona per più input contemporaneamente
pdfToPDFA.outputFormat=Formato di output
pdfToPDFA.pdfWithDigitalSignature=Il PDF contiene una firma digitale. Questo verrà rimosso nel passaggio successivo.


#PDFToWord
PDFToWord.title=Da PDF a Word
PDFToWord.header=Da PDF a Word
PDFToWord.selectText.1=Formato file di output
PDFToWord.credit=Questo servizio utilizza LibreOffice per la conversione.
PDFToWord.submit=Converti


#PDFToPresentation
PDFToPresentation.title=Da PDF a presentazione
PDFToPresentation.header=Da PDF a presentazione
PDFToPresentation.selectText.1=Formato file di output
PDFToPresentation.credit=Questo servizio utilizza LibreOffice per la conversione.
PDFToPresentation.submit=Converti


#PDFToText
PDFToText.title=Da PDF a testo/RTF
PDFToText.header=Da PDF a testo/RTF
PDFToText.selectText.1=Formato file di output
PDFToText.credit=Questo servizio utilizza LibreOffice per la conversione.
PDFToText.submit=Converti


#PDFToHTML
PDFToHTML.title=Da PDF a HTML
PDFToHTML.header=Da PDF a HTML
PDFToHTML.credit=Questo servizio utilizza pdftohtml per la conversione.
PDFToHTML.submit=Converti


#PDFToXML
PDFToXML.title=Da PDF a XML
PDFToXML.header=Da PDF a XML
PDFToXML.credit=Questo servizio utilizza LibreOffice per la conversione.
PDFToXML.submit=Converti

#PDFToCSV
PDFToCSV.title=Da PDF a CSV
PDFToCSV.header=Da PDF a CSV
PDFToCSV.prompt=Scegli la pagina per estrarre la tabella
PDFToCSV.submit=Estrai

#split-by-size-or-count
split-by-size-or-count.title=Dividi il PDF per dimensione o numero
split-by-size-or-count.header=Dividi il PDF per dimensione o numero
split-by-size-or-count.type.label=Seleziona il tipo di divisione
split-by-size-or-count.type.size=Per dimensione
split-by-size-or-count.type.pageCount=Per numero di pagine
split-by-size-or-count.type.docCount=Per numero di documento
split-by-size-or-count.value.label=Inserire il valore
split-by-size-or-count.value.placeholder=Inserisci la dimensione (ad esempio, 2 MB o 3 KB) o il numero (ad esempio, 5)
split-by-size-or-count.submit=Separa


#overlay-pdfs
overlay-pdfs.header=Invia file PDF in sovrapposizione
overlay-pdfs.baseFile.label=Seleziona File PDF di base
overlay-pdfs.overlayFiles.label=Seleziona sovrapposizione file PDF
overlay-pdfs.mode.label=Seleziona la modalità di sovrapposizione
overlay-pdfs.mode.sequential=Sovrapposizione sequenziale
overlay-pdfs.mode.interleaved=Sovrapposizione interfogliata
overlay-pdfs.mode.fixedRepeat=Risolto il problema con la ripetizione della sovrapposizione
overlay-pdfs.counts.label=Numeri sovrapposti (per la modalità di ripetizione fissa)
overlay-pdfs.counts.placeholder=Inserisci i numeri separati da virgole (ad esempio, 2,3,1)
overlay-pdfs.position.label=Seleziona posizione di sovrapposizione
overlay-pdfs.position.foreground=Primo piano
overlay-pdfs.position.background=Sfondo
overlay-pdfs.submit=Sovrapponi


#split-by-sections
split-by-sections.title=Dividi PDF per sezioni
split-by-sections.header=Dividi il PDF in sezioni
split-by-sections.horizontal.label=Divisioni orizzontali
split-by-sections.vertical.label=Divisioni verticali
split-by-sections.horizontal.placeholder=Inserire il numero di divisioni orizzontali
split-by-sections.vertical.placeholder=Inserire il numero di divisioni verticali
split-by-sections.submit=Dividi PDF
split-by-sections.merge=Unisci in un unico PDF


#printFile
printFile.title=Stampa file
printFile.header=Stampa file su stampante
printFile.selectText.1=Seleziona file da stampare
printFile.selectText.2=Inserire il nome della stampante
printFile.submit=Stampare


#licenses
licenses.nav=Licenze
licenses.title=Licenze di terze parti
licenses.header=Licenze di terze parti
licenses.module=Modulo
licenses.version=Versione
licenses.license=Licenza

#survey
survey.nav=Sondaggio
survey.title=Sondaggio Stirling-PDF
survey.description=Stirling-PDF non fa tracciamento, quindi vogliamo sentire i nostri utenti per migliorare Stirling-PDF!
survey.changes=Stirling-PDF è cambiato dall'ultimo sondaggio! Per saperne di più, consulta il nostro blog qui:
survey.changes2=Con questi cambiamenti stiamo ricevendo supporto aziendale e finanziamenti retribuiti
survey.please=Ti invitiamo a prendere in considerazione la possibilità di partecipare al nostro sondaggio!
survey.disabled=(Il popup del sondaggio verrà disabilitato nei prossimi aggiornamenti ma sarà disponibile a piè di pagina)
survey.button=Partecipa al sondaggio
survey.dontShowAgain=Non mostrare più


#error
error.sorry=Ci scusiamo per il problema!
error.needHelp=Hai bisogno di aiuto / trovato un problema?
error.contactTip=Se i problemi persistono, non esitare a contattarci per chiedere aiuto. Puoi aprire un ticket sulla nostra pagina GitHub o contattarci tramite Discord:
error.404.head=404 - Pagina non trovata | Spiacenti, siamo inciampati nel codice!
error.404.1=Non riusciamo a trovare la pagina che stai cercando.
error.404.2=Qualcosa è andato storto
error.github=Apri un ticket su GitHub
error.showStack=Mostra traccia dello stack
error.copyStack=Copia traccia dello stack
error.githubSubmit=GitHub: apri un ticket
error.discordSubmit=Discord: invia post di supporto


#remove-image
removeImage.title=Rimuovere immagine
removeImage.header=Rimuovi immagine
removeImage.removeImage=Rimuovi immagine
removeImage.submit=Rimuovi immagine


splitByChapters.title=Dividere PDF per capitoli
splitByChapters.header=Dividi PDF per capitoli
splitByChapters.bookmarkLevel=Livello segnalibro
splitByChapters.includeMetadata=Includi Metadati
splitByChapters.allowDuplicates=Consenti duplicati
splitByChapters.desc.1=Questo strumento divide un file PDF in più PDF in base alla struttura dei capitoli.
splitByChapters.desc.2=Livello segnalibro: seleziona il livello dei segnalibri da utilizzare per la suddivisione (0 per il livello superiore, 1 per il secondo livello, ecc.).
splitByChapters.desc.3=Includi metadati: se selezionato, i metadati del PDF originale verranno inclusi in ogni PDF diviso.
splitByChapters.desc.4=Consenti duplicati: se selezionata, consente più segnalibri sulla stessa pagina per creare PDF separati.
splitByChapters.submit=Dividi PDF<|MERGE_RESOLUTION|>--- conflicted
+++ resolved
@@ -945,11 +945,7 @@
 multiTool.downloadSelected=Esporta selezionata
 
 #multiTool-advert
-<<<<<<< HEAD
-multiTool-advert.message=This feature is also available in our <a href="{0}">multi-tool page</a>. Check it out for enhanced page-by-page UI and additional features!
-=======
 multiTool-advert.message=Questa funzione è disponibile anche nella nostra <a href="{0}">pagina multi-strumento</a>. Scoprila per un'interfaccia utente pagina per pagina migliorata e funzionalità aggiuntive!
->>>>>>> b92bcfe9
 
 #view pdf
 viewPdf.title=Visualizza PDF
