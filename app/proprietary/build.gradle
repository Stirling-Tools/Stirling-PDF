repositories {
    maven { url = "https://build.shibboleth.net/maven/releases" }
}

ext {
<<<<<<< HEAD
    jwtVersion = '0.12.6'
=======
    jwtVersion = '0.12.7'
>>>>>>> 3af93f0a
}

bootRun {
    enabled = false
}

spotless {
        java {
        target 'src/**/java/**/*.java'
        googleJavaFormat(googleJavaFormatVersion).aosp().reorderImports(false)

        importOrder("java", "javax", "org", "com", "net", "io", "jakarta", "lombok", "me", "stirling")
        toggleOffOn()
        trimTrailingWhitespace()
        leadingTabsToSpaces()
        endWithNewline()
    }
    yaml {
        target '**/*.yml', '**/*.yaml'
        trimTrailingWhitespace()
        leadingTabsToSpaces()
        endWithNewline()
    }
    format 'gradle', {
        target '**/gradle/*.gradle', '**/*.gradle'
        trimTrailingWhitespace()
        leadingTabsToSpaces()
        endWithNewline()
    }
}
dependencies {
    implementation project(':common')

    api 'org.springframework:spring-jdbc'
    api 'org.springframework:spring-webmvc'
    api 'org.springframework.session:spring-session-core'
    api "org.springframework.security:spring-security-core:$springSecuritySamlVersion"
    api "org.springframework.security:spring-security-web:$springSecuritySamlVersion"
    api "org.springframework.security:spring-security-config:$springSecuritySamlVersion"
    api "org.springframework.security:spring-security-saml2-service-provider:$springSecuritySamlVersion"
    api 'org.springframework.boot:spring-boot-starter-jetty'
    api 'org.springframework.boot:spring-boot-starter-security'
    api 'org.springframework.boot:spring-boot-starter-data-jpa'
    api 'org.springframework.boot:spring-boot-starter-oauth2-client'
    api 'org.springframework.boot:spring-boot-starter-mail'
    api 'org.springframework.boot:spring-boot-starter-cache'
    api 'com.github.ben-manes.caffeine:caffeine'
<<<<<<< HEAD
    api 'io.swagger.core.v3:swagger-core-jakarta:2.2.35'
=======
    api 'io.swagger.core.v3:swagger-core-jakarta:2.2.36'
>>>>>>> 3af93f0a
    implementation 'com.bucket4j:bucket4j_jdk17-core:8.14.0'

    // https://mvnrepository.com/artifact/com.bucket4j/bucket4j_jdk17
    implementation 'org.bouncycastle:bcprov-jdk18on:1.81'

    // implementation 'org.thymeleaf.extras:thymeleaf-extras-springsecurity5:3.1.3.RELEASE' // Removed - UI moved to React frontend
    api 'io.micrometer:micrometer-registry-prometheus'
    implementation 'com.unboundid.product.scim2:scim2-sdk-client:4.0.0'

    api "io.jsonwebtoken:jjwt-api:$jwtVersion"
    runtimeOnly "io.jsonwebtoken:jjwt-impl:$jwtVersion"
    runtimeOnly "io.jsonwebtoken:jjwt-jackson:$jwtVersion"
    runtimeOnly 'com.h2database:h2:2.3.232' // Don't upgrade h2database
    runtimeOnly 'org.postgresql:postgresql:42.7.7'
    constraints {
        implementation "org.opensaml:opensaml-core:$openSamlVersion"
        implementation "org.opensaml:opensaml-saml-api:$openSamlVersion"
        implementation "org.opensaml:opensaml-saml-impl:$openSamlVersion"
    }
    implementation 'com.coveo:saml-client:5.0.0'
}

tasks.register('prepareKotlinBuildScriptModel') {}<|MERGE_RESOLUTION|>--- conflicted
+++ resolved
@@ -3,11 +3,7 @@
 }
 
 ext {
-<<<<<<< HEAD
-    jwtVersion = '0.12.6'
-=======
     jwtVersion = '0.12.7'
->>>>>>> 3af93f0a
 }
 
 bootRun {
@@ -55,11 +51,7 @@
     api 'org.springframework.boot:spring-boot-starter-mail'
     api 'org.springframework.boot:spring-boot-starter-cache'
     api 'com.github.ben-manes.caffeine:caffeine'
-<<<<<<< HEAD
-    api 'io.swagger.core.v3:swagger-core-jakarta:2.2.35'
-=======
     api 'io.swagger.core.v3:swagger-core-jakarta:2.2.36'
->>>>>>> 3af93f0a
     implementation 'com.bucket4j:bucket4j_jdk17-core:8.14.0'
 
     // https://mvnrepository.com/artifact/com.bucket4j/bucket4j_jdk17
