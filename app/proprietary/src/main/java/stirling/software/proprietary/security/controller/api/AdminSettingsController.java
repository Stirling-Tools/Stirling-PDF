package stirling.software.proprietary.security.controller.api;

import java.io.IOException;
import java.nio.charset.StandardCharsets;
import java.nio.file.Files;
import java.nio.file.Path;
import java.util.ArrayList;
import java.util.Arrays;
import java.util.HashMap;
import java.util.HashSet;
<<<<<<< HEAD
import java.util.Locale;
=======
import java.util.List;
>>>>>>> bdb3c887
import java.util.Map;
import java.util.Set;
import java.util.concurrent.ConcurrentHashMap;
import java.util.regex.Pattern;

import org.springframework.boot.SpringApplication;
import org.springframework.context.ApplicationContext;
import org.springframework.http.HttpStatus;
import org.springframework.http.ResponseEntity;
import org.springframework.security.access.prepost.PreAuthorize;
import org.springframework.web.bind.annotation.GetMapping;
import org.springframework.web.bind.annotation.PathVariable;
import org.springframework.web.bind.annotation.PostMapping;
import org.springframework.web.bind.annotation.PutMapping;
import org.springframework.web.bind.annotation.RequestBody;
import org.springframework.web.bind.annotation.RequestParam;
import org.springframework.web.util.HtmlUtils;

import com.fasterxml.jackson.core.type.TypeReference;
import com.fasterxml.jackson.databind.ObjectMapper;

import io.swagger.v3.oas.annotations.Operation;
import io.swagger.v3.oas.annotations.responses.ApiResponse;
import io.swagger.v3.oas.annotations.responses.ApiResponses;

import jakarta.validation.Valid;

import lombok.RequiredArgsConstructor;
import lombok.extern.slf4j.Slf4j;

import stirling.software.common.annotations.api.AdminApi;
import stirling.software.common.model.ApplicationProperties;
import stirling.software.common.util.AppArgsCapture;
import stirling.software.common.util.GeneralUtils;
import stirling.software.common.util.JarPathUtil;
import stirling.software.common.util.RegexPatternUtils;
import stirling.software.proprietary.security.model.api.admin.SettingValueResponse;
import stirling.software.proprietary.security.model.api.admin.UpdateSettingValueRequest;
import stirling.software.proprietary.security.model.api.admin.UpdateSettingsRequest;

@AdminApi
@RequiredArgsConstructor
@PreAuthorize("hasRole('ROLE_ADMIN')")
@Slf4j
public class AdminSettingsController {

    private final ApplicationProperties applicationProperties;
    private final ObjectMapper objectMapper;
    private final ApplicationContext applicationContext;

    // Track settings that have been modified but not yet applied (require restart)
    private static final ConcurrentHashMap<String, Object> pendingChanges =
            new ConcurrentHashMap<>();

    // Define specific sensitive field names that contain secret values
    private static final Set<String> SENSITIVE_FIELD_NAMES =
            new HashSet<>(
                    Arrays.asList(
                            // Passwords
                            "password",
                            "dbpassword",
                            "mailpassword",
                            "smtppassword",
                            // OAuth/API secrets
                            "clientsecret",
                            "apisecret",
                            "secret",
                            // API tokens
                            "apikey",
                            "accesstoken",
                            "refreshtoken",
                            "token",
                            // Specific secret keys (not all keys, and excluding premium.key)
                            "key", // automaticallyGenerated.key
                            "enterprisekey",
                            "licensekey"));

    @GetMapping
    @Operation(
            summary = "Get all application settings",
            description =
                    "Retrieve all current application settings. Use includePending=true to include"
                            + " settings that will take effect after restart. Admin access required.")
    @ApiResponses(
            value = {
                @ApiResponse(responseCode = "200", description = "Settings retrieved successfully"),
                @ApiResponse(
                        responseCode = "403",
                        description = "Access denied - Admin role required")
            })
    public ResponseEntity<?> getSettings(
            @RequestParam(value = "includePending", defaultValue = "false")
                    boolean includePending) {
        log.debug("Admin requested all application settings (includePending={})", includePending);

        // Convert ApplicationProperties to Map
        Map<String, Object> settings =
                objectMapper.convertValue(
                        applicationProperties, new TypeReference<Map<String, Object>>() {});

        if (includePending && !pendingChanges.isEmpty()) {
            // Merge pending changes into the settings map
            settings = mergePendingChanges(settings, pendingChanges);
        }

        // Mask sensitive fields after merging
        Map<String, Object> maskedSettings = maskSensitiveFields(settings);

        return ResponseEntity.ok(maskedSettings);
    }

    @GetMapping("/delta")
    @Operation(
            summary = "Get pending settings changes",
            description =
                    "Retrieve settings that have been modified but not yet applied (require"
                            + " restart). Admin access required.")
    @ApiResponses(
            value = {
                @ApiResponse(
                        responseCode = "200",
                        description = "Pending changes retrieved successfully"),
                @ApiResponse(
                        responseCode = "403",
                        description = "Access denied - Admin role required")
            })
    public ResponseEntity<?> getSettingsDelta() {
        Map<String, Object> response = new HashMap<>();
        // Mask sensitive fields in pending changes
        response.put("pendingChanges", maskSensitiveFields(new HashMap<>(pendingChanges)));
        response.put("hasPendingChanges", !pendingChanges.isEmpty());
        response.put("count", pendingChanges.size());

        log.debug("Admin requested pending changes - found {} settings", pendingChanges.size());
        return ResponseEntity.ok(response);
    }

    @PutMapping
    @Operation(
            summary = "Update application settings (delta updates)",
            description =
                    "Update specific application settings using dot notation keys. Only sends"
                            + " changed values. Changes take effect on restart. Admin access required.")
    @ApiResponses(
            value = {
                @ApiResponse(responseCode = "200", description = "Settings updated successfully"),
                @ApiResponse(responseCode = "400", description = "Invalid setting key or value"),
                @ApiResponse(
                        responseCode = "403",
                        description = "Access denied - Admin role required"),
                @ApiResponse(
                        responseCode = "500",
                        description = "Failed to save settings to configuration file")
            })
    public ResponseEntity<String> updateSettings(
            @Valid @RequestBody UpdateSettingsRequest request) {
        try {
            Map<String, Object> settings = request.getSettings();
            if (settings == null || settings.isEmpty()) {
                return ResponseEntity.badRequest().body("No settings provided to update");
            }

            int updatedCount = 0;
            for (Map.Entry<String, Object> entry : settings.entrySet()) {
                String key = entry.getKey();
                Object value = entry.getValue();

                if (!isValidSettingKey(key)) {
                    return ResponseEntity.badRequest()
                            .body("Invalid setting key format: " + HtmlUtils.htmlEscape(key));
                }

                log.info("Admin updating setting: {} = {}", key, value);
                GeneralUtils.saveKeyToSettings(key, value);

                // Track this as a pending change
                pendingChanges.put(key, value);

                updatedCount++;
            }

            return ResponseEntity.ok(
                    String.format(
                            Locale.ROOT,
                            "Successfully updated %d setting(s). Changes will take effect on"
                                    + " application restart.",
                            updatedCount));

        } catch (IOException e) {
            log.error("Failed to save settings to file: {}", e.getMessage(), e);
            return ResponseEntity.status(HttpStatus.INTERNAL_SERVER_ERROR).body(GENERIC_FILE_ERROR);

        } catch (IllegalArgumentException e) {
            log.error("Invalid setting key or value: {}", e.getMessage(), e);
            return ResponseEntity.status(HttpStatus.BAD_REQUEST).body(GENERIC_INVALID_SETTING);
        } catch (Exception e) {
            log.error("Unexpected error while updating settings: {}", e.getMessage(), e);
            return ResponseEntity.status(HttpStatus.INTERNAL_SERVER_ERROR)
                    .body(GENERIC_SERVER_ERROR);
        }
    }

    @GetMapping("/section/{sectionName}")
    @Operation(
            summary = "Get specific settings section",
            description =
                    "Retrieve settings for a specific section (e.g., security, system, ui). "
                            + "By default includes pending changes with awaitingRestart flags. Admin access required.")
    @ApiResponses(
            value = {
                @ApiResponse(
                        responseCode = "200",
                        description = "Section settings retrieved successfully"),
                @ApiResponse(responseCode = "400", description = "Invalid section name"),
                @ApiResponse(
                        responseCode = "403",
                        description = "Access denied - Admin role required")
            })
    public ResponseEntity<?> getSettingsSection(
            @PathVariable String sectionName,
            @RequestParam(defaultValue = "true") boolean includePending) {
        try {
            Object sectionData = getSectionData(sectionName);
            if (sectionData == null) {
                return ResponseEntity.badRequest()
                        .body(
                                "Invalid section name: "
                                        + HtmlUtils.htmlEscape(sectionName)
                                        + ". Valid sections: "
                                        + String.join(", ", VALID_SECTION_NAMES));
            }

            // Convert to Map for manipulation
            @SuppressWarnings("unchecked")
            Map<String, Object> sectionMap = objectMapper.convertValue(sectionData, Map.class);

            if (includePending && !pendingChanges.isEmpty()) {
                // Add pending changes block for this section
                Map<String, Object> sectionPending = extractPendingForSection(sectionName);
                if (!sectionPending.isEmpty()) {
                    sectionMap.put("_pending", sectionPending);
                }
            }

            log.debug(
                    "Admin requested settings section: {} (includePending={})",
                    sectionName,
                    includePending);
            return ResponseEntity.ok(sectionMap);
        } catch (IllegalArgumentException e) {
            log.error("Invalid section name {}: {}", sectionName, e.getMessage(), e);
            return ResponseEntity.status(HttpStatus.BAD_REQUEST)
                    .body("Invalid section name: " + HtmlUtils.htmlEscape(sectionName));
        } catch (Exception e) {
            log.error("Error retrieving section {}: {}", sectionName, e.getMessage(), e);
            return ResponseEntity.status(HttpStatus.INTERNAL_SERVER_ERROR)
                    .body("Failed to retrieve section.");
        }
    }

    @PutMapping("/section/{sectionName}")
    @Operation(
            summary = "Update specific settings section",
            description = "Update all settings within a specific section. Admin access required.")
    @ApiResponses(
            value = {
                @ApiResponse(
                        responseCode = "200",
                        description = "Section settings updated successfully"),
                @ApiResponse(responseCode = "400", description = "Invalid section name or data"),
                @ApiResponse(
                        responseCode = "403",
                        description = "Access denied - Admin role required"),
                @ApiResponse(responseCode = "500", description = "Failed to save settings")
            })
    public ResponseEntity<String> updateSettingsSection(
            @PathVariable String sectionName, @Valid @RequestBody Map<String, Object> sectionData) {
        try {
            if (sectionData == null || sectionData.isEmpty()) {
                return ResponseEntity.badRequest().body("No section data provided to update");
            }

            if (!isValidSectionName(sectionName)) {
                return ResponseEntity.badRequest()
                        .body(
                                "Invalid section name: "
                                        + HtmlUtils.htmlEscape(sectionName)
                                        + ". Valid sections: "
                                        + String.join(", ", VALID_SECTION_NAMES));
            }

            // Auto-enable premium features if license key is provided
            if ("premium".equalsIgnoreCase(sectionName) && sectionData.containsKey("key")) {
                Object keyValue = sectionData.get("key");
                if (keyValue != null && !keyValue.toString().trim().isEmpty()) {
                    // Automatically set enabled to true when a key is provided
                    sectionData.put("enabled", true);
                    log.info("Auto-enabling premium features because license key was provided");
                }
            }

            int updatedCount = 0;
            for (Map.Entry<String, Object> entry : sectionData.entrySet()) {
                String propertyKey = entry.getKey();
                String fullKey = sectionName + "." + propertyKey;
                Object value = entry.getValue();

                if (!isValidSettingKey(fullKey)) {
                    return ResponseEntity.badRequest()
                            .body("Invalid setting key format: " + HtmlUtils.htmlEscape(fullKey));
                }

                log.info("Admin updating section setting: {} = {}", fullKey, value);
                GeneralUtils.saveKeyToSettings(fullKey, value);

                // Track this as a pending change
                pendingChanges.put(fullKey, value);

                updatedCount++;
            }

            String escapedSectionName = HtmlUtils.htmlEscape(sectionName);
            return ResponseEntity.ok(
                    String.format(
                            Locale.ROOT,
                            "Successfully updated %d setting(s) in section '%s'. Changes will take"
                                    + " effect on application restart.",
                            updatedCount,
                            escapedSectionName));

        } catch (IOException e) {
            log.error("Failed to save section settings to file: {}", e.getMessage(), e);
            return ResponseEntity.status(HttpStatus.INTERNAL_SERVER_ERROR).body(GENERIC_FILE_ERROR);
        } catch (IllegalArgumentException e) {
            log.error("Invalid section data: {}", e.getMessage(), e);
            return ResponseEntity.status(HttpStatus.BAD_REQUEST).body(GENERIC_INVALID_SECTION);
        } catch (Exception e) {
            log.error("Unexpected error while updating section settings: {}", e.getMessage(), e);
            return ResponseEntity.status(HttpStatus.INTERNAL_SERVER_ERROR)
                    .body(GENERIC_SERVER_ERROR);
        }
    }

    @GetMapping("/key/{key}")
    @Operation(
            summary = "Get specific setting value",
            description =
                    "Retrieve value for a specific setting key using dot notation. Admin access"
                            + " required.")
    @ApiResponses(
            value = {
                @ApiResponse(
                        responseCode = "200",
                        description = "Setting value retrieved successfully"),
                @ApiResponse(responseCode = "400", description = "Invalid setting key"),
                @ApiResponse(
                        responseCode = "403",
                        description = "Access denied - Admin role required")
            })
    public ResponseEntity<?> getSettingValue(@PathVariable String key) {
        try {
            if (!isValidSettingKey(key)) {
                return ResponseEntity.badRequest()
                        .body("Invalid setting key format: " + HtmlUtils.htmlEscape(key));
            }

            Object value = getSettingByKey(key);
            if (value == null) {
                return ResponseEntity.badRequest()
                        .body("Setting key not found: " + HtmlUtils.htmlEscape(key));
            }
            log.debug("Admin requested setting: {}", key);
            return ResponseEntity.ok(new SettingValueResponse(key, value));
        } catch (IllegalArgumentException e) {
            log.error("Invalid setting key {}: {}", key, e.getMessage(), e);
            return ResponseEntity.status(HttpStatus.BAD_REQUEST)
                    .body("Invalid setting key: " + HtmlUtils.htmlEscape(key));
        } catch (Exception e) {
            log.error("Error retrieving setting {}: {}", key, e.getMessage(), e);
            return ResponseEntity.status(HttpStatus.INTERNAL_SERVER_ERROR)
                    .body("Failed to retrieve setting.");
        }
    }

    @PutMapping("/key/{key}")
    @Operation(
            summary = "Update specific setting value",
            description =
                    "Update value for a specific setting key using dot notation. Admin access"
                            + " required.")
    @ApiResponses(
            value = {
                @ApiResponse(responseCode = "200", description = "Setting updated successfully"),
                @ApiResponse(responseCode = "400", description = "Invalid setting key or value"),
                @ApiResponse(
                        responseCode = "403",
                        description = "Access denied - Admin role required"),
                @ApiResponse(responseCode = "500", description = "Failed to save setting")
            })
    public ResponseEntity<String> updateSettingValue(
            @PathVariable String key, @Valid @RequestBody UpdateSettingValueRequest request) {
        try {
            if (!isValidSettingKey(key)) {
                return ResponseEntity.badRequest()
                        .body("Invalid setting key format: " + HtmlUtils.htmlEscape(key));
            }

            Object value = request.getValue();
            log.info("Admin updating single setting: {} = {}", key, value);
            GeneralUtils.saveKeyToSettings(key, value);

            // Track this as a pending change
            pendingChanges.put(key, value);

            String escapedKey = HtmlUtils.htmlEscape(key);
            return ResponseEntity.ok(
                    String.format(
                            Locale.ROOT,
                            "Successfully updated setting '%s'. Changes will take effect on"
                                    + " application restart.",
                            escapedKey));

        } catch (IOException e) {
            log.error("Failed to save setting to file: {}", e.getMessage(), e);
            return ResponseEntity.status(HttpStatus.INTERNAL_SERVER_ERROR).body(GENERIC_FILE_ERROR);
        } catch (IllegalArgumentException e) {
            log.error("Invalid setting key or value: {}", e.getMessage(), e);
            return ResponseEntity.status(HttpStatus.BAD_REQUEST).body(GENERIC_INVALID_SETTING);
        } catch (Exception e) {
            log.error("Unexpected error while updating setting: {}", e.getMessage(), e);
            return ResponseEntity.status(HttpStatus.INTERNAL_SERVER_ERROR)
                    .body(GENERIC_SERVER_ERROR);
        }
    }

    @PostMapping("/restart")
    @Operation(
            summary = "Restart the application",
            description =
                    "Triggers a graceful restart of the Spring Boot application to apply pending settings changes. Uses a restart helper to ensure proper restart. Admin access required.")
    @ApiResponses(
            value = {
                @ApiResponse(responseCode = "200", description = "Restart initiated successfully"),
                @ApiResponse(
                        responseCode = "403",
                        description = "Access denied - Admin role required"),
                @ApiResponse(responseCode = "500", description = "Failed to initiate restart")
            })
    public ResponseEntity<String> restartApplication() {
        try {
            log.warn("Admin initiated application restart");

            // Get paths to current JAR and restart helper
            Path appJar = JarPathUtil.currentJar();
            Path helperJar = JarPathUtil.restartHelperJar();

            if (appJar == null) {
                log.error("Cannot restart: not running from JAR (likely development mode)");
                return ResponseEntity.status(HttpStatus.SERVICE_UNAVAILABLE)
                        .body(
                                "Restart not available in development mode. Please restart the application manually.");
            }

            if (helperJar == null || !Files.isRegularFile(helperJar)) {
                log.error("Cannot restart: restart-helper.jar not found at expected location");
                return ResponseEntity.status(HttpStatus.SERVICE_UNAVAILABLE)
                        .body("Restart helper not found. Please restart the application manually.");
            }

            // Get current application arguments
            List<String> appArgs = AppArgsCapture.APP_ARGS.get();

            // Write args to temp file to avoid command-line quoting issues
            Path argsFile = Files.createTempFile("stirling-app-args-", ".txt");
            Files.write(argsFile, appArgs, StandardCharsets.UTF_8);

            // Get current process PID and java executable
            long pid = ProcessHandle.current().pid();
            String javaBin = JarPathUtil.javaExecutable();

            // Build command to launch restart helper
            List<String> cmd = new ArrayList<>();
            cmd.add(javaBin);
            cmd.add("-jar");
            cmd.add(helperJar.toString());
            cmd.add("--pid");
            cmd.add(Long.toString(pid));
            cmd.add("--app");
            cmd.add(appJar.toString());
            cmd.add("--argsFile");
            cmd.add(argsFile.toString());
            cmd.add("--backoffMs");
            cmd.add("1000");

            log.info("Launching restart helper: {}", String.join(" ", cmd));

            // Launch restart helper process
            new ProcessBuilder(cmd)
                    .directory(appJar.getParent().toFile())
                    .inheritIO() // Forward logs
                    .start();

            // Clear pending changes since we're restarting
            pendingChanges.clear();

            // Give the HTTP response time to complete, then exit
            new Thread(
                            () -> {
                                try {
                                    Thread.sleep(1000);
                                    log.info("Shutting down for restart...");
                                    SpringApplication.exit(applicationContext, () -> 0);
                                    System.exit(0);
                                } catch (InterruptedException e) {
                                    log.error("Restart interrupted: {}", e.getMessage(), e);
                                    Thread.currentThread().interrupt();
                                }
                            })
                    .start();

            return ResponseEntity.ok(
                    "Application restart initiated. The server will be back online shortly.");

        } catch (Exception e) {
            log.error("Failed to initiate restart: {}", e.getMessage(), e);
            return ResponseEntity.status(HttpStatus.INTERNAL_SERVER_ERROR)
                    .body("Failed to initiate application restart: " + e.getMessage());
        }
    }

    private Object getSectionData(String sectionName) {
        if (sectionName == null || sectionName.trim().isEmpty()) {
            return null;
        }

        return switch (sectionName.toLowerCase(Locale.ROOT)) {
            case "security" -> applicationProperties.getSecurity();
            case "system" -> applicationProperties.getSystem();
            case "ui" -> applicationProperties.getUi();
            case "endpoints" -> applicationProperties.getEndpoints();
            case "metrics" -> applicationProperties.getMetrics();
            case "mail" -> applicationProperties.getMail();
            case "premium" -> applicationProperties.getPremium();
            case "processexecutor", "processExecutor" -> applicationProperties.getProcessExecutor();
            case "autopipeline", "autoPipeline" -> applicationProperties.getAutoPipeline();
            case "legal" -> applicationProperties.getLegal();
            default -> null;
        };
    }

    private boolean isValidSectionName(String sectionName) {
        return getSectionData(sectionName) != null;
    }

    private static final java.util.Set<String> VALID_SECTION_NAMES =
            java.util.Set.of(
                    "security",
                    "system",
                    "ui",
                    "endpoints",
                    "metrics",
                    "mail",
                    "premium",
                    "processExecutor",
                    "processexecutor",
                    "autoPipeline",
                    "autopipeline",
                    "legal");

    // Pattern to validate safe property paths - only alphanumeric, dots, and underscores
    private static final Pattern SAFE_KEY_PATTERN =
            RegexPatternUtils.getInstance().getPattern("^[a-zA-Z0-9._]+$");
    private static final int MAX_NESTING_DEPTH = 10;

    // Security: Generic error messages to prevent information disclosure
    private static final String GENERIC_INVALID_SETTING = "Invalid setting key or value.";
    private static final String GENERIC_INVALID_SECTION = "Invalid section data provided.";
    private static final String GENERIC_SERVER_ERROR = "Internal server error occurred.";
    private static final String GENERIC_FILE_ERROR =
            "Failed to save settings to configuration file.";

    private boolean isValidSettingKey(String key) {
        if (key == null || key.trim().isEmpty()) {
            return false;
        }

        // Check against pattern to prevent injection attacks
        if (!SAFE_KEY_PATTERN.matcher(key).matches()) {
            return false;
        }

        // Prevent excessive nesting depth
        String[] parts = key.split("\\.");
        if (parts.length > MAX_NESTING_DEPTH) {
            return false;
        }

        // Ensure first part is a valid section name
        if (parts.length > 0 && !VALID_SECTION_NAMES.contains(parts[0].toLowerCase(Locale.ROOT))) {
            return false;
        }

        return true;
    }

    private Object getSettingByKey(String key) {
        if (key == null || key.trim().isEmpty()) {
            return null;
        }

        String[] parts = key.split("\\.", 2);
        if (parts.length < 2) {
            return null;
        }

        String sectionName = parts[0];
        String propertyPath = parts[1];
        Object section = getSectionData(sectionName);

        if (section == null) {
            return null;
        }

        try {
            return getNestedProperty(section, propertyPath, 0);
        } catch (NoSuchFieldException | IllegalAccessException e) {
            log.warn("Failed to get nested property {}: {}", key, e.getMessage());
            return null;
        }
    }

    private Object getNestedProperty(Object obj, String propertyPath, int depth)
            throws NoSuchFieldException, IllegalAccessException {
        if (obj == null) {
            return null;
        }

        // Prevent excessive recursion depth
        if (depth > MAX_NESTING_DEPTH) {
            throw new IllegalAccessException("Maximum nesting depth exceeded");
        }

        try {
            // Use Jackson ObjectMapper for safer property access
            @SuppressWarnings("unchecked")
            Map<String, Object> objectMap = objectMapper.convertValue(obj, Map.class);

            String[] parts = propertyPath.split("\\.", 2);
            String currentProperty = parts[0];

            if (!objectMap.containsKey(currentProperty)) {
                throw new NoSuchFieldException("Property not found: " + currentProperty);
            }

            Object value = objectMap.get(currentProperty);

            if (parts.length == 1) {
                return value;
            } else {
                return getNestedProperty(value, parts[1], depth + 1);
            }
        } catch (IllegalArgumentException e) {
            // If Jackson fails, the property doesn't exist or isn't accessible
            throw new NoSuchFieldException("Property not accessible: " + propertyPath);
        }
    }

    /**
     * Recursively mask sensitive fields in settings map. Sensitive fields are replaced with a
     * status indicator showing if they're configured.
     */
    private Map<String, Object> maskSensitiveFields(Map<String, Object> settings) {
        return maskSensitiveFieldsWithPath(settings, "");
    }

    @SuppressWarnings("unchecked")
    private Map<String, Object> maskSensitiveFieldsWithPath(
            Map<String, Object> settings, String path) {
        Map<String, Object> masked = new HashMap<>();

        for (Map.Entry<String, Object> entry : settings.entrySet()) {
            String key = entry.getKey();
            Object value = entry.getValue();
            String currentPath = path.isEmpty() ? key : path + "." + key;

            if (value instanceof Map) {
                // Recursively mask nested objects
                masked.put(
                        key, maskSensitiveFieldsWithPath((Map<String, Object>) value, currentPath));
            } else if (isSensitiveFieldWithPath(key, currentPath)) {
                // Mask sensitive fields with status indicator
                masked.put(key, createMaskedValue(value));
            } else {
                // Keep non-sensitive fields as-is
                masked.put(key, value);
            }
        }

        return masked;
    }

    /** Check if a field name indicates sensitive data with full path context */
    private boolean isSensitiveFieldWithPath(String fieldName, String fullPath) {
        String lowerField = fieldName.toLowerCase(Locale.ROOT);
        String lowerPath = fullPath.toLowerCase(Locale.ROOT);

        // Don't mask premium.key specifically
        if ("key".equals(lowerField) && "premium.key".equals(lowerPath)) {
            return false;
        }

        // Direct match with sensitive field names
        if (SENSITIVE_FIELD_NAMES.contains(lowerField)) {
            return true;
        }

        // Check for fields containing 'password' or 'secret'
        return lowerField.contains("password") || lowerField.contains("secret");
    }

    /** Create a masked representation for sensitive fields */
    private Object createMaskedValue(Object originalValue) {
        if (originalValue == null
                || (originalValue instanceof String && ((String) originalValue).trim().isEmpty())) {
            return originalValue; // Keep empty/null values as-is
        } else {
            return "********";
        }
    }

    /** Merge pending changes into the settings map using dot notation keys */
    @SuppressWarnings("unchecked")
    private Map<String, Object> mergePendingChanges(
            Map<String, Object> settings, Map<String, Object> pendingChanges) {
        // Create a deep copy of the settings to avoid modifying the original
        Map<String, Object> mergedSettings = new HashMap<>(settings);

        for (Map.Entry<String, Object> pendingEntry : pendingChanges.entrySet()) {
            String dotNotationKey = pendingEntry.getKey();
            Object pendingValue = pendingEntry.getValue();

            // Split the dot notation key into parts
            String[] keyParts = dotNotationKey.split("\\.");

            // Navigate to the parent object and set the value
            Map<String, Object> currentMap = mergedSettings;

            // Navigate through all parts except the last one
            for (int i = 0; i < keyParts.length - 1; i++) {
                String keyPart = keyParts[i];

                // Get or create the nested map
                Object nested = currentMap.get(keyPart);
                if (!(nested instanceof Map)) {
                    // Create a new nested map if it doesn't exist or isn't a map
                    nested = new HashMap<String, Object>();
                    currentMap.put(keyPart, nested);
                }
                currentMap = (Map<String, Object>) nested;
            }

            // Set the final value
            String finalKey = keyParts[keyParts.length - 1];
            currentMap.put(finalKey, pendingValue);
        }

        return mergedSettings;
    }

    /**
     * Extract pending changes for a specific section
     *
     * @param sectionName The section name (e.g., "security", "system")
     * @return Map of pending changes with nested structure for this section
     */
    @SuppressWarnings("unchecked")
    private Map<String, Object> extractPendingForSection(String sectionName) {
        Map<String, Object> result = new HashMap<>();
        String sectionPrefix = sectionName.toLowerCase() + ".";

        // Find all pending changes for this section
        for (Map.Entry<String, Object> entry : pendingChanges.entrySet()) {
            String pendingKey = entry.getKey();

            if (pendingKey.toLowerCase().startsWith(sectionPrefix)) {
                // Extract the path within the section (e.g., "security.enableLogin" ->
                // "enableLogin")
                String pathInSection = pendingKey.substring(sectionPrefix.length());
                Object pendingValue = entry.getValue();

                // Build nested structure from dot notation
                setNestedValue(result, pathInSection, pendingValue);
            }
        }

        return result;
    }

    /**
     * Set a value in a nested map using dot notation
     *
     * @param map The root map
     * @param dotPath The dot notation path (e.g., "oauth2.clientSecret")
     * @param value The value to set
     */
    @SuppressWarnings("unchecked")
    private void setNestedValue(Map<String, Object> map, String dotPath, Object value) {
        String[] parts = dotPath.split("\\.");
        Map<String, Object> current = map;

        // Navigate/create nested maps for all parts except the last
        for (int i = 0; i < parts.length - 1; i++) {
            String part = parts[i];
            Object nested = current.get(part);

            if (!(nested instanceof Map)) {
                nested = new HashMap<String, Object>();
                current.put(part, nested);
            }

            current = (Map<String, Object>) nested;
        }

        // Set the final value
        current.put(parts[parts.length - 1], value);
    }
}<|MERGE_RESOLUTION|>--- conflicted
+++ resolved
@@ -8,11 +8,7 @@
 import java.util.Arrays;
 import java.util.HashMap;
 import java.util.HashSet;
-<<<<<<< HEAD
-import java.util.Locale;
-=======
 import java.util.List;
->>>>>>> bdb3c887
 import java.util.Map;
 import java.util.Set;
 import java.util.concurrent.ConcurrentHashMap;
@@ -196,7 +192,6 @@
 
             return ResponseEntity.ok(
                     String.format(
-                            Locale.ROOT,
                             "Successfully updated %d setting(s). Changes will take effect on"
                                     + " application restart.",
                             updatedCount));
@@ -337,11 +332,9 @@
             String escapedSectionName = HtmlUtils.htmlEscape(sectionName);
             return ResponseEntity.ok(
                     String.format(
-                            Locale.ROOT,
                             "Successfully updated %d setting(s) in section '%s'. Changes will take"
                                     + " effect on application restart.",
-                            updatedCount,
-                            escapedSectionName));
+                            updatedCount, escapedSectionName));
 
         } catch (IOException e) {
             log.error("Failed to save section settings to file: {}", e.getMessage(), e);
@@ -430,7 +423,6 @@
             String escapedKey = HtmlUtils.htmlEscape(key);
             return ResponseEntity.ok(
                     String.format(
-                            Locale.ROOT,
                             "Successfully updated setting '%s'. Changes will take effect on"
                                     + " application restart.",
                             escapedKey));
@@ -548,7 +540,7 @@
             return null;
         }
 
-        return switch (sectionName.toLowerCase(Locale.ROOT)) {
+        return switch (sectionName.toLowerCase()) {
             case "security" -> applicationProperties.getSecurity();
             case "system" -> applicationProperties.getSystem();
             case "ui" -> applicationProperties.getUi();
@@ -611,7 +603,7 @@
         }
 
         // Ensure first part is a valid section name
-        if (parts.length > 0 && !VALID_SECTION_NAMES.contains(parts[0].toLowerCase(Locale.ROOT))) {
+        if (parts.length > 0 && !VALID_SECTION_NAMES.contains(parts[0].toLowerCase())) {
             return false;
         }
 
@@ -716,8 +708,8 @@
 
     /** Check if a field name indicates sensitive data with full path context */
     private boolean isSensitiveFieldWithPath(String fieldName, String fullPath) {
-        String lowerField = fieldName.toLowerCase(Locale.ROOT);
-        String lowerPath = fullPath.toLowerCase(Locale.ROOT);
+        String lowerField = fieldName.toLowerCase();
+        String lowerPath = fullPath.toLowerCase();
 
         // Don't mask premium.key specifically
         if ("key".equals(lowerField) && "premium.key".equals(lowerPath)) {
