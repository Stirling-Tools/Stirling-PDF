package stirling.software.proprietary.security.service;

import org.springframework.security.authentication.LockedException;
import org.springframework.security.core.userdetails.UserDetails;
import org.springframework.security.core.userdetails.UserDetailsService;
import org.springframework.security.core.userdetails.UsernameNotFoundException;
import org.springframework.stereotype.Service;

import lombok.RequiredArgsConstructor;

import stirling.software.common.model.ApplicationProperties;
import stirling.software.proprietary.security.database.repository.UserRepository;
import stirling.software.proprietary.security.model.AuthenticationType;
import stirling.software.proprietary.security.model.User;

@Service
@RequiredArgsConstructor
public class CustomUserDetailsService implements UserDetailsService {

    private final UserRepository userRepository;

    private final LoginAttemptService loginAttemptService;

    private final ApplicationProperties.Security securityProperties;

    @Override
    public UserDetails loadUserByUsername(String username) throws UsernameNotFoundException {
        User user =
                userRepository
                        .findByUsername(username)
                        .orElseThrow(
                                () ->
                                        new UsernameNotFoundException(
                                                "No user found with username: " + username));

        if (loginAttemptService.isBlocked(username)) {
            throw new LockedException(
                    "Your account has been locked due to too many failed login attempts.");
        }

<<<<<<< HEAD
        // Handle legacy users without authenticationType (from versions < 1.3.0)
        String authTypeStr = user.getAuthenticationType();
        if (authTypeStr == null || authTypeStr.isEmpty()) {
            // Migrate legacy users by detecting authentication type based on password presence
            AuthenticationType detectedType;
            if (user.hasPassword()) {
                // Users with passwords are likely traditional web authentication users
                detectedType = AuthenticationType.WEB;
            } else {
                // Users without passwords are SSO users (OAuth2/SAML2/etc)
                // Choose the appropriate SSO type based on what's enabled
                detectedType = determinePreferredSSOType();
            }

            authTypeStr = detectedType.name();
            // Update the user record to set the detected authentication type
            user.setAuthenticationType(detectedType);
            userRepository.save(user);
        }

        AuthenticationType userAuthenticationType =
                AuthenticationType.valueOf(authTypeStr.toUpperCase());
        if (!user.hasPassword() && userAuthenticationType == AuthenticationType.WEB) {
            throw new IllegalArgumentException("Password must not be null");
        }

        return user;
    }

    /**
     * Determines the preferred SSO authentication type based on what's enabled in the application
     * configuration.
     *
     * @return The preferred AuthenticationType for SSO users
     */
    private AuthenticationType determinePreferredSSOType() {
        // Check what SSO types are enabled and prefer in order: OAUTH2 > SAML2 > fallback to OAUTH2
        boolean oauth2Enabled =
                securityProperties.getOauth2() != null
                        && securityProperties.getOauth2().getEnabled();
        boolean saml2Enabled =
                securityProperties.getSaml2() != null && securityProperties.getSaml2().getEnabled();

        if (oauth2Enabled) {
            return AuthenticationType.OAUTH2;
        } else if (saml2Enabled) {
            return AuthenticationType.SAML2;
        } else {
            // Fallback to OAUTH2 (better than deprecated SSO)
            return AuthenticationType.OAUTH2;
        }
=======
        AuthenticationType userAuthenticationType =
                AuthenticationType.valueOf(user.getAuthenticationType().toUpperCase());
        if (!user.hasPassword() && userAuthenticationType == AuthenticationType.WEB) {
            throw new IllegalArgumentException("Password must not be null");
        }

        return user;
>>>>>>> b54beaa6
    }
}<|MERGE_RESOLUTION|>--- conflicted
+++ resolved
@@ -38,8 +38,7 @@
                     "Your account has been locked due to too many failed login attempts.");
         }
 
-<<<<<<< HEAD
-        // Handle legacy users without authenticationType (from versions < 1.3.0)
+        // TODO: Remove for SaaS - Handle legacy users without authenticationType (from versions < 1.3.0)
         String authTypeStr = user.getAuthenticationType();
         if (authTypeStr == null || authTypeStr.isEmpty()) {
             // Migrate legacy users by detecting authentication type based on password presence
@@ -90,14 +89,5 @@
             // Fallback to OAUTH2 (better than deprecated SSO)
             return AuthenticationType.OAUTH2;
         }
-=======
-        AuthenticationType userAuthenticationType =
-                AuthenticationType.valueOf(user.getAuthenticationType().toUpperCase());
-        if (!user.hasPassword() && userAuthenticationType == AuthenticationType.WEB) {
-            throw new IllegalArgumentException("Password must not be null");
-        }
-
-        return user;
->>>>>>> b54beaa6
     }
 }