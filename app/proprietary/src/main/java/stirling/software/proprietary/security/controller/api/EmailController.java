package stirling.software.proprietary.security.controller.api;

import org.springframework.boot.autoconfigure.condition.ConditionalOnProperty;
import org.springframework.http.HttpStatus;
import org.springframework.http.MediaType;
import org.springframework.http.ResponseEntity;
import org.springframework.mail.MailSendException;
import org.springframework.web.bind.annotation.ModelAttribute;

import io.swagger.v3.oas.annotations.Operation;

import jakarta.mail.MessagingException;
import jakarta.validation.Valid;

import lombok.RequiredArgsConstructor;
import lombok.extern.slf4j.Slf4j;

import stirling.software.common.annotations.AutoJobPostMapping;
import stirling.software.common.annotations.api.GeneralApi;
import stirling.software.proprietary.security.model.api.Email;
import stirling.software.proprietary.security.service.EmailService;

/**
 * Controller for handling email-related API requests. This controller exposes an endpoint for
 * sending emails with attachments.
 */
@GeneralApi
@RequiredArgsConstructor
@Slf4j
@ConditionalOnProperty(value = "mail.enabled", havingValue = "true", matchIfMissing = false)
public class EmailController {
    private final EmailService emailService;

    /**
     * Endpoint to send an email with an attachment. This method consumes a multipart/form-data
     * request containing the email details and attachment.
     *
     * @param email The Email object containing recipient address, subject, body, and file
     *     attachment.
     * @return ResponseEntity with success or error message.
     */
<<<<<<< HEAD
    @PostMapping(consumes = MediaType.MULTIPART_FORM_DATA_VALUE, value = "/send-email")
=======
    @AutoJobPostMapping(consumes = "multipart/form-data", value = "/send-email")
>>>>>>> b54beaa6
    @Operation(
            summary = "Send an email with an attachment",
            description =
                    "This endpoint sends an email with an attachment. Input:PDF"
                            + " Output:Success/Failure Type:MISO")
    public ResponseEntity<String> sendEmailWithAttachment(@Valid @ModelAttribute Email email) {
        log.info("Sending email to: {}", email.toString());
        try {
            // Calls the service to send the email with attachment
            emailService.sendEmailWithAttachment(email);
            return ResponseEntity.ok("Email sent successfully");
        } catch (MailSendException ex) {
            // handles your "Invalid Addresses" case
            String errorMsg = ex.getMessage();
            log.error("MailSendException: {}", errorMsg, ex);
            return ResponseEntity.status(HttpStatus.INTERNAL_SERVER_ERROR).body(errorMsg);
        } catch (MessagingException e) {
            // Catches any messaging exception (e.g., invalid email address, SMTP server issues)
            String errorMsg = "Failed to send email: " + e.getMessage();
            log.error(errorMsg, e); // Logging the detailed error
            // Returns an error response with status 500 (Internal Server Error)
            return ResponseEntity.status(HttpStatus.INTERNAL_SERVER_ERROR).body(errorMsg);
        }
    }
}<|MERGE_RESOLUTION|>--- conflicted
+++ resolved
@@ -39,11 +39,7 @@
      *     attachment.
      * @return ResponseEntity with success or error message.
      */
-<<<<<<< HEAD
-    @PostMapping(consumes = MediaType.MULTIPART_FORM_DATA_VALUE, value = "/send-email")
-=======
-    @AutoJobPostMapping(consumes = "multipart/form-data", value = "/send-email")
->>>>>>> b54beaa6
+    @AutoJobPostMapping(consumes = MediaType.MULTIPART_FORM_DATA_VALUE, value = "/send-email")
     @Operation(
             summary = "Send an email with an attachment",
             description =
