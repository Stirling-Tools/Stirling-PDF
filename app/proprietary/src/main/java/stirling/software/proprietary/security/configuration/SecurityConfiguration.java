package stirling.software.proprietary.security.configuration;

import java.util.List;

import org.springframework.beans.factory.annotation.Autowired;
import org.springframework.beans.factory.annotation.Qualifier;
import org.springframework.context.annotation.Bean;
import org.springframework.context.annotation.Configuration;
import org.springframework.context.annotation.DependsOn;
import org.springframework.context.annotation.Lazy;
import org.springframework.security.authentication.ProviderManager;
import org.springframework.security.authentication.dao.DaoAuthenticationProvider;
import org.springframework.security.config.annotation.method.configuration.EnableMethodSecurity;
import org.springframework.security.config.annotation.web.builders.HttpSecurity;
import org.springframework.security.config.annotation.web.configuration.EnableWebSecurity;
import org.springframework.security.config.annotation.web.configurers.CsrfConfigurer;
import org.springframework.security.config.http.SessionCreationPolicy;
import org.springframework.security.core.authority.mapping.GrantedAuthoritiesMapper;
import org.springframework.security.crypto.bcrypt.BCryptPasswordEncoder;
import org.springframework.security.crypto.password.PasswordEncoder;
import org.springframework.security.saml2.provider.service.authentication.OpenSaml4AuthenticationProvider;
import org.springframework.security.saml2.provider.service.registration.RelyingPartyRegistrationRepository;
import org.springframework.security.saml2.provider.service.web.authentication.OpenSaml4AuthenticationRequestResolver;
import org.springframework.security.web.SecurityFilterChain;
import org.springframework.security.web.authentication.UsernamePasswordAuthenticationFilter;
import org.springframework.security.web.authentication.rememberme.PersistentTokenRepository;
import org.springframework.security.web.savedrequest.NullRequestCache;
import org.springframework.security.web.servlet.util.matcher.PathPatternRequestMatcher;
import org.springframework.web.cors.CorsConfiguration;
import org.springframework.web.cors.CorsConfigurationSource;
import org.springframework.web.cors.UrlBasedCorsConfigurationSource;

import lombok.extern.slf4j.Slf4j;

import stirling.software.common.configuration.AppConfig;
import stirling.software.common.model.ApplicationProperties;
import stirling.software.common.util.RequestUriUtils;
import stirling.software.proprietary.security.CustomAuthenticationFailureHandler;
import stirling.software.proprietary.security.CustomAuthenticationSuccessHandler;
import stirling.software.proprietary.security.CustomLogoutSuccessHandler;
import stirling.software.proprietary.security.JwtAuthenticationEntryPoint;
import stirling.software.proprietary.security.database.repository.JPATokenRepositoryImpl;
import stirling.software.proprietary.security.database.repository.PersistentLoginRepository;
import stirling.software.proprietary.security.filter.IPRateLimitingFilter;
import stirling.software.proprietary.security.filter.JwtAuthenticationFilter;
import stirling.software.proprietary.security.filter.UserAuthenticationFilter;
import stirling.software.proprietary.security.oauth2.CustomOAuth2AuthenticationFailureHandler;
import stirling.software.proprietary.security.oauth2.CustomOAuth2AuthenticationSuccessHandler;
import stirling.software.proprietary.security.saml2.CustomSaml2AuthenticationFailureHandler;
import stirling.software.proprietary.security.saml2.CustomSaml2AuthenticationSuccessHandler;
import stirling.software.proprietary.security.saml2.CustomSaml2ResponseAuthenticationConverter;
import stirling.software.proprietary.security.service.CustomOAuth2UserService;
import stirling.software.proprietary.security.service.CustomUserDetailsService;
import stirling.software.proprietary.security.service.JwtServiceInterface;
import stirling.software.proprietary.security.service.LoginAttemptService;
import stirling.software.proprietary.security.service.UserService;
import stirling.software.proprietary.security.session.SessionPersistentRegistry;

@Slf4j
@Configuration
@EnableWebSecurity
@EnableMethodSecurity
@DependsOn("runningProOrHigher")
public class SecurityConfiguration {

    private final CustomUserDetailsService userDetailsService;
    private final UserService userService;
    private final boolean loginEnabledValue;
    private final boolean runningProOrHigher;

    private final ApplicationProperties applicationProperties;
    private final ApplicationProperties.Security securityProperties;
    private final AppConfig appConfig;
    private final UserAuthenticationFilter userAuthenticationFilter;
    private final JwtServiceInterface jwtService;
    private final JwtAuthenticationEntryPoint jwtAuthenticationEntryPoint;
    private final LoginAttemptService loginAttemptService;
    private final SessionPersistentRegistry sessionRegistry;
    private final PersistentLoginRepository persistentLoginRepository;
    private final GrantedAuthoritiesMapper oAuth2userAuthoritiesMapper;
    private final RelyingPartyRegistrationRepository saml2RelyingPartyRegistrations;
    private final OpenSaml4AuthenticationRequestResolver saml2AuthenticationRequestResolver;
    private final stirling.software.proprietary.service.UserLicenseSettingsService
            licenseSettingsService;

    public SecurityConfiguration(
            PersistentLoginRepository persistentLoginRepository,
            CustomUserDetailsService userDetailsService,
            @Lazy UserService userService,
            @Qualifier("loginEnabled") boolean loginEnabledValue,
            @Qualifier("runningProOrHigher") boolean runningProOrHigher,
            AppConfig appConfig,
            ApplicationProperties applicationProperties,
            ApplicationProperties.Security securityProperties,
            UserAuthenticationFilter userAuthenticationFilter,
            JwtServiceInterface jwtService,
            JwtAuthenticationEntryPoint jwtAuthenticationEntryPoint,
            LoginAttemptService loginAttemptService,
            SessionPersistentRegistry sessionRegistry,
            @Autowired(required = false) GrantedAuthoritiesMapper oAuth2userAuthoritiesMapper,
            @Autowired(required = false)
                    RelyingPartyRegistrationRepository saml2RelyingPartyRegistrations,
            @Autowired(required = false)
                    OpenSaml4AuthenticationRequestResolver saml2AuthenticationRequestResolver,
            stirling.software.proprietary.service.UserLicenseSettingsService
                    licenseSettingsService) {
        this.userDetailsService = userDetailsService;
        this.userService = userService;
        this.loginEnabledValue = loginEnabledValue;
        this.runningProOrHigher = runningProOrHigher;
        this.appConfig = appConfig;
        this.applicationProperties = applicationProperties;
        this.securityProperties = securityProperties;
        this.userAuthenticationFilter = userAuthenticationFilter;
        this.jwtService = jwtService;
        this.jwtAuthenticationEntryPoint = jwtAuthenticationEntryPoint;
        this.loginAttemptService = loginAttemptService;
        this.sessionRegistry = sessionRegistry;
        this.persistentLoginRepository = persistentLoginRepository;
        this.oAuth2userAuthoritiesMapper = oAuth2userAuthoritiesMapper;
        this.saml2RelyingPartyRegistrations = saml2RelyingPartyRegistrations;
        this.saml2AuthenticationRequestResolver = saml2AuthenticationRequestResolver;
        this.licenseSettingsService = licenseSettingsService;
    }

    @Bean
    public static PasswordEncoder passwordEncoder() {
        return new BCryptPasswordEncoder();
    }

    @Bean
    public CorsConfigurationSource corsConfigurationSource() {
        List<String> configuredOrigins = null;
        if (applicationProperties.getSystem() != null) {
            configuredOrigins = applicationProperties.getSystem().getCorsAllowedOrigins();
        }

        CorsConfiguration cfg = new CorsConfiguration();
        if (configuredOrigins != null && !configuredOrigins.isEmpty()) {
            cfg.setAllowedOriginPatterns(configuredOrigins);
            log.debug(
                    "CORS configured with allowed origin patterns from settings.yml: {}",
                    configuredOrigins);
        } else {
            // Default to allowing all origins when nothing is configured
            cfg.setAllowedOriginPatterns(List.of("*"));
            log.info(
                    "No CORS allowed origins configured in settings.yml (system.corsAllowedOrigins); allowing all origins.");
        }

        // Explicitly configure supported HTTP methods (include OPTIONS for preflight)
        cfg.setAllowedMethods(List.of("GET", "POST", "PUT", "PATCH", "DELETE", "OPTIONS"));

        cfg.setAllowedHeaders(
                List.of(
                        "Authorization",
                        "Content-Type",
                        "X-Requested-With",
                        "Accept",
                        "Origin",
                        "X-API-KEY",
                        "X-CSRF-TOKEN",
                        "X-XSRF-TOKEN"));

        cfg.setExposedHeaders(
                List.of(
                        "WWW-Authenticate",
                        "X-Total-Count",
                        "X-Page-Number",
                        "X-Page-Size",
                        "Content-Disposition",
                        "Content-Type"));

        cfg.setAllowCredentials(true);
        cfg.setMaxAge(3600L);

        UrlBasedCorsConfigurationSource source = new UrlBasedCorsConfigurationSource();
        source.registerCorsConfiguration("/**", cfg);
        return source;
    }

    @Bean
    public SecurityFilterChain filterChain(
            HttpSecurity http,
            @Lazy IPRateLimitingFilter rateLimitingFilter,
            @Lazy JwtAuthenticationFilter jwtAuthenticationFilter)
            throws Exception {
        // Enable CORS only if we have configured origins
        CorsConfigurationSource corsSource = corsConfigurationSource();
        if (corsSource != null) {
            http.cors(cors -> cors.configurationSource(corsSource));
        } else {
            // Explicitly disable CORS when no origins are configured
            http.cors(cors -> cors.disable());
        }

<<<<<<< HEAD
        if (securityProperties.isCsrfDisabled() || !loginEnabledValue) {
            http.csrf(CsrfConfigurer::disable);
        }
=======
        http.csrf(CsrfConfigurer::disable);
>>>>>>> 7faf7e50

        if (loginEnabledValue) {
            boolean v2Enabled = appConfig.v2Enabled();

            http.addFilterBefore(
                            userAuthenticationFilter, UsernamePasswordAuthenticationFilter.class)
                    .addFilterBefore(rateLimitingFilter, UsernamePasswordAuthenticationFilter.class)
                    .addFilterBefore(jwtAuthenticationFilter, UserAuthenticationFilter.class);

<<<<<<< HEAD
            if (!securityProperties.isCsrfDisabled()) {
                CookieCsrfTokenRepository cookieRepo =
                        CookieCsrfTokenRepository.withHttpOnlyFalse();
                CsrfTokenRequestAttributeHandler requestHandler =
                        new CsrfTokenRequestAttributeHandler();
                requestHandler.setCsrfRequestAttributeName(null);
                http.csrf(
                        csrf ->
                                csrf.ignoringRequestMatchers(
                                                request -> {
                                                    String uri = request.getRequestURI();

                                                    // Ignore CSRF for auth endpoints
                                                    if (uri.startsWith("/api/v1/auth/")) {
                                                        return true;
                                                    }

                                                    String apiKey = request.getHeader("X-API-KEY");
                                                    // If there's no API key, don't ignore CSRF
                                                    // (return false)
                                                    if (apiKey == null || apiKey.trim().isEmpty()) {
                                                        return false;
                                                    }
                                                    // Validate API key using existing UserService
                                                    try {
                                                        Optional<User> user =
                                                                userService.getUserByApiKey(apiKey);
                                                        // If API key is valid, ignore CSRF (return
                                                        // true)
                                                        // If API key is invalid, don't ignore CSRF
                                                        // (return false)
                                                        return user.isPresent();
                                                    } catch (Exception e) {
                                                        // If there's any error validating the API
                                                        // key, don't ignore CSRF
                                                        return false;
                                                    }
                                                })
                                        .csrfTokenRepository(cookieRepo)
                                        .csrfTokenRequestHandler(requestHandler));
            }

=======
>>>>>>> 7faf7e50
            http.sessionManagement(
                    sessionManagement -> {
                        if (v2Enabled) {
                            sessionManagement.sessionCreationPolicy(
                                    SessionCreationPolicy.STATELESS);
                        } else {
                            sessionManagement
                                    .sessionCreationPolicy(SessionCreationPolicy.IF_REQUIRED)
                                    .maximumSessions(10)
                                    .maxSessionsPreventsLogin(false)
                                    .sessionRegistry(sessionRegistry)
                                    .expiredUrl("/login?logout=true");
                        }
                    });
            http.authenticationProvider(daoAuthenticationProvider());
            http.requestCache(requestCache -> requestCache.requestCache(new NullRequestCache()));

            // Configure exception handling for API endpoints
            http.exceptionHandling(
                    exceptions ->
                            exceptions.defaultAuthenticationEntryPointFor(
                                    jwtAuthenticationEntryPoint,
                                    request -> {
                                        String contextPath = request.getContextPath();
                                        String requestURI = request.getRequestURI();
                                        return requestURI.startsWith(contextPath + "/api/");
                                    }));

            http.logout(
                    logout ->
                            logout.logoutRequestMatcher(
                                            PathPatternRequestMatcher.withDefaults()
                                                    .matcher("/logout"))
                                    .logoutSuccessHandler(
                                            new CustomLogoutSuccessHandler(
                                                    securityProperties, appConfig, jwtService))
                                    .clearAuthentication(true)
                                    .invalidateHttpSession(true)
                                    .deleteCookies("JSESSIONID", "remember-me", "stirling_jwt"));
            http.rememberMe(
                    rememberMeConfigurer -> // Use the configurator directly
                    rememberMeConfigurer
                                    .tokenRepository(persistentTokenRepository())
                                    .tokenValiditySeconds( // 14 days
                                            14 * 24 * 60 * 60)
                                    .userDetailsService( // Your existing UserDetailsService
                                            userDetailsService)
                                    .useSecureCookie( // Enable secure cookie
                                            true)
                                    .rememberMeParameter( // Form parameter name
                                            "remember-me")
                                    .rememberMeCookieName( // Cookie name
                                            "remember-me")
                                    .alwaysRemember(false));
            http.authorizeHttpRequests(
                    authz ->
                            authz.requestMatchers(
                                            req -> {
                                                String uri = req.getRequestURI();
                                                String contextPath = req.getContextPath();
                                                // Check if it's a public auth endpoint or static
                                                // resource
                                                return RequestUriUtils.isStaticResource(
                                                                contextPath, uri)
                                                        || RequestUriUtils.isPublicAuthEndpoint(
                                                                uri, contextPath);
                                            })
                                    .permitAll()
                                    .anyRequest()
                                    .authenticated());
            // Handle User/Password Logins
            if (securityProperties.isUserPass()) {
                // v2: Authentication is handled via API (/api/v1/auth/login), not form login
                // We configure form login to handle Spring Security redirects,
                // but use /perform_login as the processing URL so /login remains a React route
                http.formLogin(
                        formLogin ->
                                formLogin
                                        .loginPage("/login") // Redirect here when unauthenticated
                                        .loginProcessingUrl(
                                                "/perform_login") // Process form posts here (not
                                        // /login)
                                        .successHandler(
                                                new CustomAuthenticationSuccessHandler(
                                                        loginAttemptService,
                                                        userService,
                                                        jwtService))
                                        .failureHandler(
                                                new CustomAuthenticationFailureHandler(
                                                        loginAttemptService, userService))
                                        .permitAll());
            }
            // Handle OAUTH2 Logins
            if (securityProperties.isOauth2Active()) {
                http.oauth2Login(
                        oauth2 -> {
                            // v1: Use /oauth2 as login page for Thymeleaf templates
                            if (!v2Enabled) {
                                oauth2.loginPage("/oauth2");
                            }

                            // v2: Don't set loginPage, let default OAuth2 flow handle it
                            oauth2
                                    /*
                                       This Custom handler is used to check if the OAUTH2 user trying to log in, already exists in the database.
                                       If user exists, login proceeds as usual. If user does not exist, then it is auto-created but only if 'OAUTH2AutoCreateUser'
                                       is set as true, else login fails with an error message advising the same.
                                    */
                                    .successHandler(
                                            new CustomOAuth2AuthenticationSuccessHandler(
                                                    loginAttemptService,
                                                    securityProperties.getOauth2(),
                                                    userService,
                                                    jwtService,
                                                    licenseSettingsService))
                                    .failureHandler(new CustomOAuth2AuthenticationFailureHandler())
                                    // Add existing Authorities from the database
                                    .userInfoEndpoint(
                                            userInfoEndpoint ->
                                                    userInfoEndpoint
                                                            .oidcUserService(
                                                                    new CustomOAuth2UserService(
                                                                            securityProperties
                                                                                    .getOauth2(),
                                                                            userService,
                                                                            loginAttemptService))
                                                            .userAuthoritiesMapper(
                                                                    oAuth2userAuthoritiesMapper))
                                    .permitAll();
                        });
            }
            // Handle SAML
            if (securityProperties.isSaml2Active() && runningProOrHigher) {
                OpenSaml4AuthenticationProvider authenticationProvider =
                        new OpenSaml4AuthenticationProvider();
                authenticationProvider.setResponseAuthenticationConverter(
                        new CustomSaml2ResponseAuthenticationConverter(userService));
                http.authenticationProvider(authenticationProvider)
                        .saml2Login(
                                saml2 -> {
                                    try {
                                        // Only set login page for v1/Thymeleaf mode
                                        if (!v2Enabled) {
                                            saml2.loginPage("/saml2");
                                        }

                                        saml2.relyingPartyRegistrationRepository(
                                                        saml2RelyingPartyRegistrations)
                                                .authenticationManager(
                                                        new ProviderManager(authenticationProvider))
                                                .successHandler(
                                                        new CustomSaml2AuthenticationSuccessHandler(
                                                                loginAttemptService,
                                                                securityProperties.getSaml2(),
                                                                userService,
                                                                jwtService,
                                                                licenseSettingsService))
                                                .failureHandler(
                                                        new CustomSaml2AuthenticationFailureHandler())
                                                .authenticationRequestResolver(
                                                        saml2AuthenticationRequestResolver);
                                    } catch (Exception e) {
                                        log.error("Error configuring SAML 2 login", e);
                                        throw new RuntimeException(e);
                                    }
                                });
            }
        } else {
            log.debug("Login is not enabled.");
            http.authorizeHttpRequests(authz -> authz.anyRequest().permitAll());
        }
        return http.build();
    }

    public DaoAuthenticationProvider daoAuthenticationProvider() {
        DaoAuthenticationProvider provider = new DaoAuthenticationProvider(userDetailsService);
        provider.setPasswordEncoder(passwordEncoder());
        return provider;
    }

    @Bean
    public IPRateLimitingFilter rateLimitingFilter() {
        // Example limit TODO add config level
        int maxRequestsPerIp = 1000000;
        return new IPRateLimitingFilter(maxRequestsPerIp, maxRequestsPerIp);
    }

    @Bean
    public PersistentTokenRepository persistentTokenRepository() {
        return new JPATokenRepositoryImpl(persistentLoginRepository);
    }

    @Bean
    public JwtAuthenticationFilter jwtAuthenticationFilter() {
        return new JwtAuthenticationFilter(
                jwtService,
                userService,
                userDetailsService,
                jwtAuthenticationEntryPoint,
                securityProperties);
    }
}<|MERGE_RESOLUTION|>--- conflicted
+++ resolved
@@ -194,13 +194,7 @@
             http.cors(cors -> cors.disable());
         }
 
-<<<<<<< HEAD
-        if (securityProperties.isCsrfDisabled() || !loginEnabledValue) {
-            http.csrf(CsrfConfigurer::disable);
-        }
-=======
         http.csrf(CsrfConfigurer::disable);
->>>>>>> 7faf7e50
 
         if (loginEnabledValue) {
             boolean v2Enabled = appConfig.v2Enabled();
@@ -210,51 +204,6 @@
                     .addFilterBefore(rateLimitingFilter, UsernamePasswordAuthenticationFilter.class)
                     .addFilterBefore(jwtAuthenticationFilter, UserAuthenticationFilter.class);
 
-<<<<<<< HEAD
-            if (!securityProperties.isCsrfDisabled()) {
-                CookieCsrfTokenRepository cookieRepo =
-                        CookieCsrfTokenRepository.withHttpOnlyFalse();
-                CsrfTokenRequestAttributeHandler requestHandler =
-                        new CsrfTokenRequestAttributeHandler();
-                requestHandler.setCsrfRequestAttributeName(null);
-                http.csrf(
-                        csrf ->
-                                csrf.ignoringRequestMatchers(
-                                                request -> {
-                                                    String uri = request.getRequestURI();
-
-                                                    // Ignore CSRF for auth endpoints
-                                                    if (uri.startsWith("/api/v1/auth/")) {
-                                                        return true;
-                                                    }
-
-                                                    String apiKey = request.getHeader("X-API-KEY");
-                                                    // If there's no API key, don't ignore CSRF
-                                                    // (return false)
-                                                    if (apiKey == null || apiKey.trim().isEmpty()) {
-                                                        return false;
-                                                    }
-                                                    // Validate API key using existing UserService
-                                                    try {
-                                                        Optional<User> user =
-                                                                userService.getUserByApiKey(apiKey);
-                                                        // If API key is valid, ignore CSRF (return
-                                                        // true)
-                                                        // If API key is invalid, don't ignore CSRF
-                                                        // (return false)
-                                                        return user.isPresent();
-                                                    } catch (Exception e) {
-                                                        // If there's any error validating the API
-                                                        // key, don't ignore CSRF
-                                                        return false;
-                                                    }
-                                                })
-                                        .csrfTokenRepository(cookieRepo)
-                                        .csrfTokenRequestHandler(requestHandler));
-            }
-
-=======
->>>>>>> 7faf7e50
             http.sessionManagement(
                     sessionManagement -> {
                         if (v2Enabled) {
