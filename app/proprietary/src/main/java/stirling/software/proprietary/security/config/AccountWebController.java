package stirling.software.proprietary.security.config;

import static stirling.software.common.util.ProviderUtils.validateProvider;

import java.time.Instant;
import java.time.temporal.ChronoUnit;
import java.util.Date;
import java.util.HashMap;
import java.util.Iterator;
import java.util.List;
import java.util.Map;
import java.util.Optional;

<<<<<<< HEAD
import org.springframework.beans.factory.annotation.Qualifier;
=======
import org.springframework.security.access.prepost.PreAuthorize;
>>>>>>> 3af93f0a
import org.springframework.security.core.Authentication;
import org.springframework.security.core.userdetails.UserDetails;
import org.springframework.security.oauth2.core.user.OAuth2User;
import org.springframework.ui.Model;

import com.fasterxml.jackson.core.JsonProcessingException;
import com.fasterxml.jackson.databind.ObjectMapper;

import io.swagger.v3.oas.annotations.tags.Tag;

import jakarta.servlet.http.HttpServletRequest;

import lombok.extern.slf4j.Slf4j;

import stirling.software.common.model.ApplicationProperties;
import stirling.software.common.model.ApplicationProperties.Security;
import stirling.software.common.model.ApplicationProperties.Security.OAUTH2;
import stirling.software.common.model.ApplicationProperties.Security.OAUTH2.Client;
import stirling.software.common.model.ApplicationProperties.Security.SAML2;
import stirling.software.common.model.enumeration.Role;
import stirling.software.common.model.oauth2.GitHubProvider;
import stirling.software.common.model.oauth2.GoogleProvider;
import stirling.software.common.model.oauth2.KeycloakProvider;
import stirling.software.proprietary.model.Team;
import stirling.software.proprietary.security.database.repository.UserRepository;
import stirling.software.proprietary.security.model.Authority;
import stirling.software.proprietary.security.model.SessionEntity;
import stirling.software.proprietary.security.model.User;
import stirling.software.proprietary.security.repository.TeamRepository;
import stirling.software.proprietary.security.saml2.CustomSaml2AuthenticatedPrincipal;
import stirling.software.proprietary.security.service.TeamService;
import stirling.software.proprietary.security.session.SessionPersistentRegistry;

// @Controller // Disabled - Backend-only mode, no Thymeleaf UI
@Slf4j
@Tag(name = "Account Security", description = "Account Security APIs")
public class AccountWebController {

    public static final String OAUTH_2_AUTHORIZATION = "/oauth2/authorization/";

    private final ApplicationProperties applicationProperties;
    private final SessionPersistentRegistry sessionPersistentRegistry;
    // Assuming you have a repository for user operations
    private final UserRepository userRepository;
    private final TeamRepository teamRepository;

    public AccountWebController(
            ApplicationProperties applicationProperties,
            SessionPersistentRegistry sessionPersistentRegistry,
            UserRepository userRepository,
            TeamRepository teamRepository) {
        this.applicationProperties = applicationProperties;
        this.sessionPersistentRegistry = sessionPersistentRegistry;
        this.userRepository = userRepository;
        this.teamRepository = teamRepository;
    }

    // @GetMapping("/login")
    public String login(HttpServletRequest request, Model model, Authentication authentication) {
        // If the user is already authenticated and it's not a logout scenario, redirect them to the
        // home page.
        if (authentication != null
                && authentication.isAuthenticated()
                && request.getParameter("logout") == null) {
            return "redirect:/";
        }

        Map<String, String> providerList = new HashMap<>();
        Security securityProps = applicationProperties.getSecurity();
        OAUTH2 oauth = securityProps.getOauth2();

        if (oauth != null) {
            if (oauth.getEnabled()) {
                if (oauth.isSettingsValid()) {
                    String firstChar = String.valueOf(oauth.getProvider().charAt(0));
                    String clientName =
                            oauth.getProvider().replaceFirst(firstChar, firstChar.toUpperCase());
                    providerList.put(OAUTH_2_AUTHORIZATION + oauth.getProvider(), clientName);
                }

                Client client = oauth.getClient();

                if (client != null) {
                    GoogleProvider google = client.getGoogle();

                    if (validateProvider(google)) {
                        providerList.put(
                                OAUTH_2_AUTHORIZATION + google.getName(), google.getClientName());
                    }

                    GitHubProvider github = client.getGithub();

                    if (validateProvider(github)) {
                        providerList.put(
                                OAUTH_2_AUTHORIZATION + github.getName(), github.getClientName());
                    }

                    KeycloakProvider keycloak = client.getKeycloak();

                    if (validateProvider(keycloak)) {
                        providerList.put(
                                OAUTH_2_AUTHORIZATION + keycloak.getName(),
                                keycloak.getClientName());
                    }
                }
            }
        }

        SAML2 saml2 = securityProps.getSaml2();

        if (securityProps.isSaml2Active()
                && applicationProperties.getSystem().getEnableAlphaFunctionality()
                && applicationProperties.getPremium().isEnabled()) {
            String samlIdp = saml2.getProvider();
            String saml2AuthenticationPath = "/saml2/authenticate/" + saml2.getRegistrationId();

            if (applicationProperties.getPremium().getProFeatures().isSsoAutoLogin()) {
                return "redirect:" + request.getRequestURL() + saml2AuthenticationPath;
            } else {
                providerList.put(saml2AuthenticationPath, samlIdp + " (SAML 2)");
            }
        }

        // Remove any null keys/values from the providerList
        providerList
                .entrySet()
                .removeIf(entry -> entry.getKey() == null || entry.getValue() == null);
        model.addAttribute("providerList", providerList);
        model.addAttribute("loginMethod", securityProps.getLoginMethod());

        boolean altLogin = !providerList.isEmpty() ? securityProps.isAltLogin() : false;

        model.addAttribute("altLogin", altLogin);
        model.addAttribute("currentPage", "login");
        String error = request.getParameter("error");

        if (error != null) {
            switch (error) {
                case "badCredentials" -> error = "login.invalid";
                case "locked" -> error = "login.locked";
                case "oauth2AuthenticationError" -> error = "userAlreadyExistsOAuthMessage";
            }

            model.addAttribute("error", error);
        }

        String errorOAuth = request.getParameter("errorOAuth");

        if (errorOAuth != null) {
            switch (errorOAuth) {
                case "oAuth2AutoCreateDisabled" -> errorOAuth = "login.oAuth2AutoCreateDisabled";
                case "invalidUsername" -> errorOAuth = "login.invalid";
                case "userAlreadyExistsWeb" -> errorOAuth = "userAlreadyExistsWebMessage";
                case "oAuth2AuthenticationErrorWeb" -> errorOAuth = "login.oauth2InvalidUserType";
                case "invalid_token_response" -> errorOAuth = "login.oauth2InvalidTokenResponse";
                case "authorization_request_not_found" ->
                        errorOAuth = "login.oauth2RequestNotFound";
                case "access_denied" -> errorOAuth = "login.oauth2AccessDenied";
                case "invalid_user_info_response" ->
                        errorOAuth = "login.oauth2InvalidUserInfoResponse";
                case "invalid_request" -> errorOAuth = "login.oauth2invalidRequest";
                case "invalid_id_token" -> errorOAuth = "login.oauth2InvalidIdToken";
                case "oAuth2AdminBlockedUser" -> errorOAuth = "login.oAuth2AdminBlockedUser";
                case "userIsDisabled" -> errorOAuth = "login.userIsDisabled";
                case "invalid_destination" -> errorOAuth = "login.invalid_destination";
                case "relying_party_registration_not_found" ->
                        errorOAuth = "login.relyingPartyRegistrationNotFound";
                // Valid InResponseTo was not available from the validation context, unable to
                // evaluate
                case "invalid_in_response_to" -> errorOAuth = "login.invalidInResponseTo";
                case "not_authentication_provider_found" ->
                        errorOAuth = "login.not_authentication_provider_found";
            }

            model.addAttribute("errorOAuth", errorOAuth);
        }

        if (request.getParameter("messageType") != null) {
            model.addAttribute("messageType", "changedCredsMessage");
        }

        if (request.getParameter("logout") != null) {
            model.addAttribute("logoutMessage", "login.logoutMessage");
        }

        return "login";
    }

<<<<<<< HEAD
    // @PreAuthorize("hasRole('ROLE_ADMIN')")
    // @GetMapping("/usage")
=======
    @PreAuthorize("hasRole('ROLE_ADMIN')")
    @EnterpriseEndpoint
    @GetMapping("/usage")
>>>>>>> 3af93f0a
    public String showUsage() {
        return "usage";
    }

    // @PreAuthorize("hasRole('ROLE_ADMIN')")
    // @GetMapping("/adminSettings")
    public String showAddUserForm(
            HttpServletRequest request, Model model, Authentication authentication) {
        List<User> allUsers = userRepository.findAllWithTeam();
        Iterator<User> iterator = allUsers.iterator();
        Map<String, String> roleDetails = Role.getAllRoleDetails();
        // Map to store session information and user activity status
        Map<String, Boolean> userSessions = new HashMap<>();
        Map<String, Date> userLastRequest = new HashMap<>();
        int activeUsers = 0;
        int disabledUsers = 0;
        while (iterator.hasNext()) {
            User user = iterator.next();
            if (user != null) {
                boolean shouldRemove = false;

                // Check if user is an INTERNAL_API_USER
                for (Authority authority : user.getAuthorities()) {
                    if (authority.getAuthority().equals(Role.INTERNAL_API_USER.getRoleId())) {
                        shouldRemove = true;
                        roleDetails.remove(Role.INTERNAL_API_USER.getRoleId());
                        break;
                    }
                }

                // Also check if user is part of the Internal team
                if (user.getTeam() != null
                        && TeamService.INTERNAL_TEAM_NAME.equals(user.getTeam().getName())) {
                    shouldRemove = true;
                }

                // Remove the user if either condition is true
                if (shouldRemove) {
                    iterator.remove();
                    continue;
                }
                // Determine the user's session status and last request time
                int maxInactiveInterval = sessionPersistentRegistry.getMaxInactiveInterval();
                boolean hasActiveSession = false;
                Date lastRequest = null;
                Optional<SessionEntity> latestSession =
                        sessionPersistentRegistry.findLatestSession(user.getUsername());
                if (latestSession.isPresent()) {
                    SessionEntity sessionEntity = latestSession.get();
                    Date lastAccessedTime = sessionEntity.getLastRequest();
                    Instant now = Instant.now();
                    // Calculate session expiration and update session status accordingly
                    Instant expirationTime =
                            lastAccessedTime
                                    .toInstant()
                                    .plus(maxInactiveInterval, ChronoUnit.SECONDS);
                    if (now.isAfter(expirationTime)) {
                        sessionPersistentRegistry.expireSession(sessionEntity.getSessionId());
                    } else {
                        hasActiveSession = !sessionEntity.isExpired();
                    }
                    lastRequest = sessionEntity.getLastRequest();
                } else {
                    // No session, set default last request time
                    lastRequest = new Date(0);
                }
                userSessions.put(user.getUsername(), hasActiveSession);
                userLastRequest.put(user.getUsername(), lastRequest);
                if (hasActiveSession) {
                    activeUsers++;
                }
                if (!user.isEnabled()) {
                    disabledUsers++;
                }
            }
        }
        // Sort users by active status and last request date
        List<User> sortedUsers =
                allUsers.stream()
                        .sorted(
                                (u1, u2) -> {
                                    boolean u1Active = userSessions.get(u1.getUsername());
                                    boolean u2Active = userSessions.get(u2.getUsername());
                                    if (u1Active && !u2Active) {
                                        return -1;
                                    } else if (!u1Active && u2Active) {
                                        return 1;
                                    } else {
                                        Date u1LastRequest =
                                                userLastRequest.getOrDefault(
                                                        u1.getUsername(), new Date(0));
                                        Date u2LastRequest =
                                                userLastRequest.getOrDefault(
                                                        u2.getUsername(), new Date(0));
                                        return u2LastRequest.compareTo(u1LastRequest);
                                    }
                                })
                        .toList();
        String messageType = request.getParameter("messageType");

        String deleteMessage;
        if (messageType != null) {
            deleteMessage =
                    switch (messageType) {
                        case "deleteCurrentUser" -> "deleteCurrentUserMessage";
                        case "deleteUsernameExists" -> "deleteUsernameExistsMessage";
                        default -> null;
                    };

            model.addAttribute("deleteMessage", deleteMessage);

            String addMessage;
            addMessage =
                    switch (messageType) {
                        case "usernameExists" -> "usernameExistsMessage";
                        case "invalidUsername" -> "invalidUsernameMessage";
                        case "invalidPassword" -> "invalidPasswordMessage";
                        default -> null;
                    };
            model.addAttribute("addMessage", addMessage);
        }

        String changeMessage;
        if (messageType != null) {
            changeMessage =
                    switch (messageType) {
                        case "userNotFound" -> "userNotFoundMessage";
                        case "downgradeCurrentUser" -> "downgradeCurrentUserMessage";
                        case "disabledCurrentUser" -> "disabledCurrentUserMessage";
                        case "cannotMoveInternalUsers" -> "team.cannotMoveInternalUsers";
                        case "internalTeamNotAccessible" -> "team.internalTeamNotAccessible";
                        case "invalidRole" -> "invalidRoleMessage";
                        default -> messageType;
                    };
            model.addAttribute("changeMessage", changeMessage);
        }

        model.addAttribute("users", sortedUsers);
        model.addAttribute("currentUsername", authentication.getName());
        model.addAttribute("roleDetails", roleDetails);
        model.addAttribute("userSessions", userSessions);
        model.addAttribute("userLastRequest", userLastRequest);
        model.addAttribute("totalUsers", allUsers.size());
        model.addAttribute("activeUsers", activeUsers);
        model.addAttribute("disabledUsers", disabledUsers);

        // Get all teams but filter out the Internal team
        List<Team> allTeams =
                teamRepository.findAll().stream()
                        .filter(
                                team ->
                                        !stirling.software.proprietary.security.service.TeamService
                                                .INTERNAL_TEAM_NAME
                                                .equals(team.getName()))
                        .toList();
        model.addAttribute("teams", allTeams);

        model.addAttribute("maxPaidUsers", applicationProperties.getPremium().getMaxUsers());
        return "adminSettings";
    }

    // @PreAuthorize("!hasAuthority('ROLE_DEMO_USER')")
    // @GetMapping("/account")
    public String account(HttpServletRequest request, Model model, Authentication authentication) {
        if (authentication == null || !authentication.isAuthenticated()) {
            return "redirect:/";
        }
        if (authentication.isAuthenticated()) {
            Object principal = authentication.getPrincipal();
            String username = null;

            // Retrieve username and other attributes and add login attributes to the model
            if (principal instanceof UserDetails detailsUser) {
                username = detailsUser.getUsername();
                model.addAttribute("oAuth2Login", false);
            }
            if (principal instanceof OAuth2User oAuth2User) {
                username = oAuth2User.getName();
                model.addAttribute("oAuth2Login", true);
            }
            if (principal instanceof CustomSaml2AuthenticatedPrincipal saml2User) {
                username = saml2User.name();
                model.addAttribute("saml2Login", true);
            }
            if (username != null) {
                // Fetch user details from the database
                Optional<User> user = userRepository.findByUsernameIgnoreCaseWithSettings(username);

                if (user.isEmpty()) {
                    return "redirect:/error";
                }

                // Convert settings map to JSON string
                ObjectMapper objectMapper = new ObjectMapper();
                String settingsJson;
                try {
                    settingsJson = objectMapper.writeValueAsString(user.get().getSettings());
                } catch (JsonProcessingException e) {
                    log.error("Error converting settings map", e);
                    return "redirect:/error";
                }

                String messageType = request.getParameter("messageType");
                if (messageType != null) {
                    switch (messageType) {
                        case "notAuthenticated" -> messageType = "notAuthenticatedMessage";
                        case "userNotFound" -> messageType = "userNotFoundMessage";
                        case "incorrectPassword" -> messageType = "incorrectPasswordMessage";
                        case "usernameExists" -> messageType = "usernameExistsMessage";
                        case "invalidUsername" -> messageType = "invalidUsernameMessage";
                    }
                }

                model.addAttribute("username", username);
                model.addAttribute("messageType", messageType);
                model.addAttribute("role", user.get().getRolesAsString());
                model.addAttribute("settings", settingsJson);
                model.addAttribute("changeCredsFlag", user.get().isFirstLogin());
                model.addAttribute("currentPage", "account");
            }
        } else {
            return "redirect:/";
        }
        return "account";
    }

    // @PreAuthorize("!hasAuthority('ROLE_DEMO_USER')")
    // @GetMapping("/change-creds")
    public String changeCreds(
            HttpServletRequest request, Model model, Authentication authentication) {
        if (authentication == null || !authentication.isAuthenticated()) {
            return "redirect:/";
        }
        if (authentication.isAuthenticated()) {
            Object principal = authentication.getPrincipal();
            if (principal instanceof UserDetails detailsUser) {
                String username = detailsUser.getUsername();
                // Fetch user details from the database
                Optional<User> user = userRepository.findByUsernameIgnoreCase(username);
                if (user.isEmpty()) {
                    // Handle error appropriately, example redirection in case of error
                    return "redirect:/error";
                }
                String messageType = request.getParameter("messageType");
                if (messageType != null) {
                    switch (messageType) {
                        case "notAuthenticated":
                            messageType = "notAuthenticatedMessage";
                            break;
                        case "userNotFound":
                            messageType = "userNotFoundMessage";
                            break;
                        case "incorrectPassword":
                            messageType = "incorrectPasswordMessage";
                            break;
                        case "usernameExists":
                            messageType = "usernameExistsMessage";
                            break;
                        default:
                            break;
                    }
                    model.addAttribute("messageType", messageType);
                }

                model.addAttribute("username", username);
            }
        } else {
            return "redirect:/";
        }
        return "change-creds";
    }
}<|MERGE_RESOLUTION|>--- conflicted
+++ resolved
@@ -11,11 +11,7 @@
 import java.util.Map;
 import java.util.Optional;
 
-<<<<<<< HEAD
-import org.springframework.beans.factory.annotation.Qualifier;
-=======
 import org.springframework.security.access.prepost.PreAuthorize;
->>>>>>> 3af93f0a
 import org.springframework.security.core.Authentication;
 import org.springframework.security.core.userdetails.UserDetails;
 import org.springframework.security.oauth2.core.user.OAuth2User;
@@ -204,14 +200,9 @@
         return "login";
     }
 
-<<<<<<< HEAD
-    // @PreAuthorize("hasRole('ROLE_ADMIN')")
-    // @GetMapping("/usage")
-=======
     @PreAuthorize("hasRole('ROLE_ADMIN')")
     @EnterpriseEndpoint
     @GetMapping("/usage")
->>>>>>> 3af93f0a
     public String showUsage() {
         return "usage";
     }
