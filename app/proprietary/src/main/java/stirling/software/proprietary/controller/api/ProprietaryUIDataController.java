package stirling.software.proprietary.controller.api;

import static stirling.software.common.util.ProviderUtils.validateProvider;

import java.time.Instant;
import java.time.temporal.ChronoUnit;
import java.util.*;

import org.springframework.beans.factory.annotation.Qualifier;
import org.springframework.http.ResponseEntity;
import org.springframework.security.access.prepost.PreAuthorize;
import org.springframework.security.core.Authentication;
import org.springframework.security.core.userdetails.UserDetails;
import org.springframework.security.oauth2.core.user.OAuth2User;
import org.springframework.web.bind.annotation.GetMapping;
import org.springframework.web.bind.annotation.PathVariable;

import com.fasterxml.jackson.core.JsonProcessingException;
import com.fasterxml.jackson.databind.ObjectMapper;

import io.swagger.v3.oas.annotations.Operation;

import lombok.Data;
import lombok.extern.slf4j.Slf4j;

import stirling.software.common.annotations.api.ProprietaryUiDataApi;
import stirling.software.common.model.ApplicationProperties;
import stirling.software.common.model.ApplicationProperties.Security;
import stirling.software.common.model.ApplicationProperties.Security.OAUTH2;
import stirling.software.common.model.ApplicationProperties.Security.OAUTH2.Client;
import stirling.software.common.model.ApplicationProperties.Security.SAML2;
import stirling.software.common.model.FileInfo;
import stirling.software.common.model.enumeration.Role;
import stirling.software.common.model.oauth2.GitHubProvider;
import stirling.software.common.model.oauth2.GoogleProvider;
import stirling.software.common.model.oauth2.KeycloakProvider;
import stirling.software.proprietary.audit.AuditEventType;
import stirling.software.proprietary.audit.AuditLevel;
import stirling.software.proprietary.config.AuditConfigurationProperties;
import stirling.software.proprietary.model.Team;
import stirling.software.proprietary.model.dto.TeamWithUserCountDTO;
import stirling.software.proprietary.repository.PersistentAuditEventRepository;
import stirling.software.proprietary.security.config.EnterpriseEndpoint;
import stirling.software.proprietary.security.database.repository.SessionRepository;
import stirling.software.proprietary.security.database.repository.UserRepository;
import stirling.software.proprietary.security.model.Authority;
import stirling.software.proprietary.security.model.SessionEntity;
import stirling.software.proprietary.security.model.User;
import stirling.software.proprietary.security.repository.TeamRepository;
import stirling.software.proprietary.security.saml2.CustomSaml2AuthenticatedPrincipal;
import stirling.software.proprietary.security.service.DatabaseService;
import stirling.software.proprietary.security.service.TeamService;
import stirling.software.proprietary.security.session.SessionPersistentRegistry;
import stirling.software.proprietary.service.UserLicenseSettingsService;

@Slf4j
@ProprietaryUiDataApi
public class ProprietaryUIDataController {

    private final ApplicationProperties applicationProperties;
    private final AuditConfigurationProperties auditConfig;
    private final SessionPersistentRegistry sessionPersistentRegistry;
    private final UserRepository userRepository;
    private final TeamRepository teamRepository;
    private final SessionRepository sessionRepository;
    private final DatabaseService databaseService;
    private final boolean runningEE;
    private final ObjectMapper objectMapper;
    private final UserLicenseSettingsService licenseSettingsService;
    private final PersistentAuditEventRepository auditRepository;

    public ProprietaryUIDataController(
            ApplicationProperties applicationProperties,
            AuditConfigurationProperties auditConfig,
            SessionPersistentRegistry sessionPersistentRegistry,
            UserRepository userRepository,
            TeamRepository teamRepository,
            SessionRepository sessionRepository,
            DatabaseService databaseService,
            ObjectMapper objectMapper,
            @Qualifier("runningEE") boolean runningEE,
            UserLicenseSettingsService licenseSettingsService,
            PersistentAuditEventRepository auditRepository) {
        this.applicationProperties = applicationProperties;
        this.auditConfig = auditConfig;
        this.sessionPersistentRegistry = sessionPersistentRegistry;
        this.userRepository = userRepository;
        this.teamRepository = teamRepository;
        this.sessionRepository = sessionRepository;
        this.databaseService = databaseService;
        this.objectMapper = objectMapper;
        this.runningEE = runningEE;
        this.licenseSettingsService = licenseSettingsService;
        this.auditRepository = auditRepository;
    }

    /**
     * Get the backend base URL for SAML/OAuth redirects. Uses system.backendUrl from config if set,
     * otherwise defaults to http://localhost:8080
     */
    private String getBackendBaseUrl() {
        String backendUrl = applicationProperties.getSystem().getBackendUrl();

        // If backendUrl is configured, use it
        if (backendUrl != null && !backendUrl.trim().isEmpty()) {
            return backendUrl.trim();
        }

        // For development, default to localhost:8080 (backend port)
        return "http://localhost:8080";
    }

    @GetMapping("/audit-dashboard")
    @PreAuthorize("hasRole('ADMIN')")
    @EnterpriseEndpoint
    @Operation(summary = "Get audit dashboard data")
    public ResponseEntity<AuditDashboardData> getAuditDashboardData() {
        AuditDashboardData data = new AuditDashboardData();
        data.setAuditEnabled(auditConfig.isEnabled());
        data.setAuditLevel(auditConfig.getAuditLevel());
        data.setAuditLevelInt(auditConfig.getLevel());
        data.setRetentionDays(auditConfig.getRetentionDays());
        data.setAuditLevels(AuditLevel.values());
        data.setAuditEventTypes(AuditEventType.values());

        return ResponseEntity.ok(data);
    }

    @GetMapping("/login")
    @Operation(summary = "Get login page data")
    public ResponseEntity<LoginData> getLoginData() {
        LoginData data = new LoginData();
        Map<String, String> providerList = new HashMap<>();
        Security securityProps = applicationProperties.getSecurity();

        // Add enableLogin flag so frontend doesn't need to call /app-config
        data.setEnableLogin(securityProps.isEnableLogin());

        // Check if this is first-time setup with default credentials
        // The isFirstLogin flag captures: default username/password usage and unchanged state
        boolean isFirstTimeSetup = false;
        boolean showDefaultCredentials = false;

        List<User> allUsers = userRepository.findAll();
        List<User> realUsers =
                allUsers.stream()
                        .filter(
                                user ->
                                        !Role.INTERNAL_API_USER
                                                .getRoleId()
                                                .equals(user.getUsername()))
                        .toList();
        long userCount = realUsers.size();

        if (userCount == 0) {
            isFirstTimeSetup = true;
            showDefaultCredentials = true;
        } else if (userCount == 1) {
            Optional<User> adminUser = userRepository.findByUsernameIgnoreCase("admin");

            if (adminUser.isPresent() && Boolean.TRUE.equals(adminUser.get().getIsFirstLogin())) {
                isFirstTimeSetup = true;
                showDefaultCredentials = true;
            }
        }

        data.setFirstTimeSetup(isFirstTimeSetup);
        data.setShowDefaultCredentials(showDefaultCredentials);

        OAUTH2 oauth = securityProps.getOauth2();

        if (oauth != null && oauth.getEnabled()) {
            if (oauth.isSettingsValid()) {
                String firstChar = String.valueOf(oauth.getProvider().charAt(0));
                String clientName =
                        oauth.getProvider().replaceFirst(firstChar, firstChar.toUpperCase());
                providerList.put("/oauth2/authorization/" + oauth.getProvider(), clientName);
            }

            Client client = oauth.getClient();
            if (client != null) {
                GoogleProvider google = client.getGoogle();
                if (validateProvider(google)) {
                    providerList.put(
                            "/oauth2/authorization/" + google.getName(), google.getClientName());
                }

                GitHubProvider github = client.getGithub();
                if (validateProvider(github)) {
                    providerList.put(
                            "/oauth2/authorization/" + github.getName(), github.getClientName());
                }

                KeycloakProvider keycloak = client.getKeycloak();
                if (validateProvider(keycloak)) {
                    providerList.put(
                            "/oauth2/authorization/" + keycloak.getName(),
                            keycloak.getClientName());
                }
            }
        }

        SAML2 saml2 = securityProps.getSaml2();
<<<<<<< HEAD
        if (securityProps.isSaml2Active()
                && applicationProperties.getSystem().isEnableAlphaFunctionality()
                && applicationProperties.getPremium().isEnabled()) {
=======
        if (securityProps.isSaml2Active() && applicationProperties.getPremium().isEnabled()) {
>>>>>>> a5dcdd5b
            String samlIdp = saml2.getProvider();
            String saml2AuthenticationPath = "/saml2/authenticate/" + saml2.getRegistrationId();

            // For SAML, we need to use the backend URL directly, not a relative path
            // This ensures Spring Security generates the correct ACS URL
            String backendUrl = getBackendBaseUrl();
            String fullSamlPath = backendUrl + saml2AuthenticationPath;

            if (!applicationProperties.getPremium().getProFeatures().isSsoAutoLogin()) {
                providerList.put(fullSamlPath, samlIdp + " (SAML 2)");
            }
        }

        // Remove null entries
        providerList
                .entrySet()
                .removeIf(entry -> entry.getKey() == null || entry.getValue() == null);

        data.setProviderList(providerList);
        data.setLoginMethod(securityProps.getLoginMethod());
        data.setAltLogin(!providerList.isEmpty() && securityProps.isAltLogin());

        // Add language configuration for login page
        data.setLanguages(applicationProperties.getUi().getLanguages());
        data.setDefaultLocale(applicationProperties.getSystem().getDefaultLocale());

        return ResponseEntity.ok(data);
    }

    @GetMapping("/admin-settings")
    @PreAuthorize("hasRole('ROLE_ADMIN')")
    @Operation(summary = "Get admin settings data")
    public ResponseEntity<AdminSettingsData> getAdminSettingsData(Authentication authentication) {
        List<User> allUsers = userRepository.findAllWithTeam();
        Iterator<User> iterator = allUsers.iterator();
        Map<String, String> roleDetails = Role.getAllRoleDetails();

        Map<String, Boolean> userSessions = new HashMap<>();
        Map<String, Date> userLastRequest = new HashMap<>();
        int activeUsers = 0;
        int disabledUsers = 0;

        while (iterator.hasNext()) {
            User user = iterator.next();
            if (user != null) {
                boolean shouldRemove = false;

                // Check if user is an INTERNAL_API_USER
                for (Authority authority : user.getAuthorities()) {
                    if (authority.getAuthority().equals(Role.INTERNAL_API_USER.getRoleId())) {
                        shouldRemove = true;
                        roleDetails.remove(Role.INTERNAL_API_USER.getRoleId());
                        break;
                    }
                }

                // Check if user is part of the Internal team
                if (user.getTeam() != null
                        && user.getTeam().getName().equals(TeamService.INTERNAL_TEAM_NAME)) {
                    shouldRemove = true;
                }

                if (shouldRemove) {
                    iterator.remove();
                    continue;
                }

                // Session status and last request time
                int maxInactiveInterval = sessionPersistentRegistry.getMaxInactiveInterval();
                boolean hasActiveSession = false;
                Date lastRequest = null;
                Optional<SessionEntity> latestSession =
                        sessionPersistentRegistry.findLatestSession(user.getUsername());

                if (latestSession.isPresent()) {
                    SessionEntity sessionEntity = latestSession.get();
                    Instant lastAccessedTime =
                            Optional.ofNullable(sessionEntity.getLastRequest())
                                    .orElse(Instant.EPOCH);
                    Instant now = Instant.now();
                    Instant expirationTime =
                            lastAccessedTime.plus(maxInactiveInterval, ChronoUnit.SECONDS);

                    if (now.isAfter(expirationTime)) {
                        sessionPersistentRegistry.expireSession(sessionEntity.getSessionId());
                    } else {
                        hasActiveSession = !sessionEntity.isExpired();
                    }
                    lastRequest = Date.from(lastAccessedTime);
                } else {
                    lastRequest = new Date(0);
                }

                userSessions.put(user.getUsername(), hasActiveSession);
                userLastRequest.put(user.getUsername(), lastRequest);

                if (hasActiveSession) activeUsers++;
                if (!user.isEnabled()) disabledUsers++;
            }
        }

        // Sort users by active status and last request date
        List<User> sortedUsers =
                allUsers.stream()
                        .sorted(
                                (u1, u2) -> {
                                    boolean u1Active = userSessions.get(u1.getUsername());
                                    boolean u2Active = userSessions.get(u2.getUsername());
                                    if (u1Active && !u2Active) return -1;
                                    if (!u1Active && u2Active) return 1;

                                    Date u1LastRequest =
                                            userLastRequest.getOrDefault(
                                                    u1.getUsername(), new Date(0));
                                    Date u2LastRequest =
                                            userLastRequest.getOrDefault(
                                                    u2.getUsername(), new Date(0));
                                    return u2LastRequest.compareTo(u1LastRequest);
                                })
                        .toList();

        List<Team> allTeams =
                teamRepository.findAll().stream()
                        .filter(team -> !team.getName().equals(TeamService.INTERNAL_TEAM_NAME))
                        .toList();

        // Calculate license limits
        int maxAllowedUsers = licenseSettingsService.calculateMaxAllowedUsers();
        long availableSlots = licenseSettingsService.getAvailableUserSlots();
        int grandfatheredCount = licenseSettingsService.getDisplayGrandfatheredCount();
        int licenseMaxUsers = licenseSettingsService.getSettings().getLicenseMaxUsers();
        boolean premiumEnabled = applicationProperties.getPremium().isEnabled();

        AdminSettingsData data = new AdminSettingsData();
        data.setUsers(sortedUsers);
        data.setCurrentUsername(authentication.getName());
        data.setRoleDetails(roleDetails);
        data.setUserSessions(userSessions);
        data.setUserLastRequest(userLastRequest);
        data.setTotalUsers(allUsers.size());
        data.setActiveUsers(activeUsers);
        data.setDisabledUsers(disabledUsers);
        data.setTeams(allTeams);
        data.setMaxPaidUsers(applicationProperties.getPremium().getMaxUsers());
        data.setMaxAllowedUsers(maxAllowedUsers);
        data.setAvailableSlots(availableSlots);
        data.setGrandfatheredUserCount(grandfatheredCount);
        data.setLicenseMaxUsers(licenseMaxUsers);
        data.setPremiumEnabled(premiumEnabled);
        data.setMailEnabled(applicationProperties.getMail().isEnabled());

        return ResponseEntity.ok(data);
    }

    @GetMapping("/account")
    @PreAuthorize("!hasAuthority('ROLE_DEMO_USER')")
    @Operation(summary = "Get account page data")
    public ResponseEntity<AccountData> getAccountData(Authentication authentication) {
        if (authentication == null || !authentication.isAuthenticated()) {
            return ResponseEntity.status(401).build();
        }

        Object principal = authentication.getPrincipal();
        String username = null;
        boolean isOAuth2Login = false;
        boolean isSaml2Login = false;

        if (principal instanceof UserDetails detailsUser) {
            username = detailsUser.getUsername();
        } else if (principal instanceof OAuth2User oAuth2User) {
            username = oAuth2User.getName();
            isOAuth2Login = true;
        } else if (principal instanceof CustomSaml2AuthenticatedPrincipal saml2User) {
            username = saml2User.name();
            isSaml2Login = true;
        }

        if (username == null) {
            return ResponseEntity.status(401).build();
        }

        Optional<User> user = userRepository.findByUsernameIgnoreCaseWithSettings(username);
        if (user.isEmpty()) {
            return ResponseEntity.status(404).build();
        }

        String settingsJson;
        try {
            settingsJson = objectMapper.writeValueAsString(user.get().getSettings());
        } catch (JsonProcessingException e) {
            log.error("Error converting settings map", e);
            return ResponseEntity.status(500).build();
        }

        AccountData data = new AccountData();
        data.setUsername(username);
        data.setRole(user.get().getRolesAsString());
        data.setSettings(settingsJson);
        data.setChangeCredsFlag(user.get().isFirstLogin() || user.get().isForcePasswordChange());
        data.setOAuth2Login(isOAuth2Login);
        data.setSaml2Login(isSaml2Login);

        return ResponseEntity.ok(data);
    }

    @GetMapping("/teams")
    @PreAuthorize("hasRole('ROLE_ADMIN')")
    @Operation(summary = "Get teams list data")
    public ResponseEntity<TeamsData> getTeamsData() {
        List<TeamWithUserCountDTO> allTeamsWithCounts = teamRepository.findAllTeamsWithUserCount();
        List<TeamWithUserCountDTO> teamsWithCounts =
                allTeamsWithCounts.stream()
                        .filter(team -> !team.getName().equals(TeamService.INTERNAL_TEAM_NAME))
                        .toList();

        List<Object[]> teamActivities = sessionRepository.findLatestActivityByTeam();
        Map<Long, Date> teamLastRequest = new HashMap<>();
        for (Object[] result : teamActivities) {
            Long teamId = (Long) result[0];
            Instant instant = (Instant) result[1];
            Date lastActivity = instant != null ? Date.from(instant) : null;
            teamLastRequest.put(teamId, lastActivity);
        }

        TeamsData data = new TeamsData();
        data.setTeamsWithCounts(teamsWithCounts);
        data.setTeamLastRequest(teamLastRequest);

        return ResponseEntity.ok(data);
    }

    @GetMapping("/teams/{id}")
    @PreAuthorize("hasRole('ROLE_ADMIN')")
    @Operation(summary = "Get team details data")
    public ResponseEntity<TeamDetailsData> getTeamDetailsData(@PathVariable("id") Long id) {
        Team team =
                teamRepository
                        .findById(id)
                        .orElseThrow(() -> new RuntimeException("Team not found"));

        if (team.getName().equals(TeamService.INTERNAL_TEAM_NAME)) {
            return ResponseEntity.status(403).build();
        }

        List<User> teamUsers = userRepository.findAllByTeamId(id);
        List<User> allUsers = userRepository.findAllWithTeam();
        List<User> availableUsers =
                allUsers.stream()
                        .filter(
                                user ->
                                        (user.getTeam() == null
                                                        || !user.getTeam().getId().equals(id))
                                                && (user.getTeam() == null
                                                        || !user.getTeam()
                                                                .getName()
                                                                .equals(
                                                                        TeamService
                                                                                .INTERNAL_TEAM_NAME)))
                        .toList();

        List<Object[]> userSessions = sessionRepository.findLatestSessionByTeamId(id);
        Map<String, Date> userLastRequest = new HashMap<>();
        for (Object[] result : userSessions) {
            String username = (String) result[0];
            Instant instant = (Instant) result[1];
            Date lastRequest = instant != null ? Date.from(instant) : null;
            userLastRequest.put(username, lastRequest);
        }

        TeamDetailsData data = new TeamDetailsData();
        data.setTeam(team);
        data.setTeamUsers(teamUsers);
        data.setAvailableUsers(availableUsers);
        data.setUserLastRequest(userLastRequest);

        return ResponseEntity.ok(data);
    }

    @GetMapping("/database")
    @PreAuthorize("hasRole('ROLE_ADMIN')")
    @Operation(summary = "Get database management data")
    public ResponseEntity<DatabaseData> getDatabaseData() {
        List<FileInfo> backupList = databaseService.getBackupList();
        String dbVersion = databaseService.getH2Version();
        boolean isVersionUnknown = "Unknown".equalsIgnoreCase(dbVersion);

        DatabaseData data = new DatabaseData();
        data.setBackupFiles(backupList);
        data.setDatabaseVersion(dbVersion);
        data.setVersionUnknown(isVersionUnknown);

        return ResponseEntity.ok(data);
    }

    // Data classes
    @Data
    public static class AuditDashboardData {
        private boolean auditEnabled;
        private AuditLevel auditLevel;
        private int auditLevelInt;
        private int retentionDays;
        private AuditLevel[] auditLevels;
        private AuditEventType[] auditEventTypes;
    }

    @Data
    public static class LoginData {
        private Boolean enableLogin;
        private Map<String, String> providerList;
        private String loginMethod;
        private boolean altLogin;
        private boolean firstTimeSetup;
        private boolean showDefaultCredentials;
        private List<String> languages;
        private String defaultLocale;
    }

    @Data
    public static class AdminSettingsData {
        private List<User> users;
        private String currentUsername;
        private Map<String, String> roleDetails;
        private Map<String, Boolean> userSessions;
        private Map<String, Date> userLastRequest;
        private int totalUsers;
        private int activeUsers;
        private int disabledUsers;
        private List<Team> teams;
        private int maxPaidUsers;
        private int maxAllowedUsers;
        private long availableSlots;
        private int grandfatheredUserCount;
        private int licenseMaxUsers;
        private boolean premiumEnabled;
        private boolean mailEnabled;
    }

    @Data
    public static class AccountData {
        private String username;
        private String role;
        private String settings;
        private boolean changeCredsFlag;
        private boolean oAuth2Login;
        private boolean saml2Login;
    }

    @Data
    public static class TeamsData {
        private List<TeamWithUserCountDTO> teamsWithCounts;
        private Map<Long, Date> teamLastRequest;
    }

    @Data
    public static class TeamDetailsData {
        private Team team;
        private List<User> teamUsers;
        private List<User> availableUsers;
        private Map<String, Date> userLastRequest;
    }

    @Data
    public static class DatabaseData {
        private List<FileInfo> backupFiles;
        private String databaseVersion;
        private boolean versionUnknown;
    }
}<|MERGE_RESOLUTION|>--- conflicted
+++ resolved
@@ -201,13 +201,7 @@
         }
 
         SAML2 saml2 = securityProps.getSaml2();
-<<<<<<< HEAD
-        if (securityProps.isSaml2Active()
-                && applicationProperties.getSystem().isEnableAlphaFunctionality()
-                && applicationProperties.getPremium().isEnabled()) {
-=======
         if (securityProps.isSaml2Active() && applicationProperties.getPremium().isEnabled()) {
->>>>>>> a5dcdd5b
             String samlIdp = saml2.getProvider();
             String saml2AuthenticationPath = "/saml2/authenticate/" + saml2.getRegistrationId();
 
