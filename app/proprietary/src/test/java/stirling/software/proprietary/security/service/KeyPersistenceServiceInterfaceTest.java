package stirling.software.proprietary.security.service;

<<<<<<< HEAD
import static org.junit.jupiter.api.Assertions.*;
=======
import static org.junit.jupiter.api.Assertions.assertEquals;
import static org.junit.jupiter.api.Assertions.assertFalse;
import static org.junit.jupiter.api.Assertions.assertNotNull;
import static org.junit.jupiter.api.Assertions.assertTrue;
>>>>>>> bdb3c887
import static org.mockito.Mockito.lenient;
import static org.mockito.Mockito.mockStatic;
import static org.mockito.Mockito.when;

import java.nio.file.Files;
import java.nio.file.Path;
import java.security.KeyPair;
import java.security.KeyPairGenerator;
import java.security.NoSuchAlgorithmException;
import java.util.Base64;
import java.util.Optional;

import org.junit.jupiter.api.BeforeEach;
import org.junit.jupiter.api.Test;
import org.junit.jupiter.api.extension.ExtendWith;
import org.junit.jupiter.api.io.TempDir;
import org.junit.jupiter.params.ParameterizedTest;
import org.junit.jupiter.params.provider.ValueSource;
import org.mockito.Mock;
import org.mockito.MockedStatic;
import org.mockito.junit.jupiter.MockitoExtension;
import org.springframework.cache.CacheManager;
import org.springframework.cache.concurrent.ConcurrentMapCacheManager;

import stirling.software.common.configuration.InstallationPathConfig;
import stirling.software.common.model.ApplicationProperties;
import stirling.software.proprietary.security.model.JwtVerificationKey;

@ExtendWith(MockitoExtension.class)
class KeyPersistenceServiceInterfaceTest {

    @Mock private ApplicationProperties applicationProperties;

    @Mock private ApplicationProperties.Security security;

    @Mock private ApplicationProperties.Security.Jwt jwtConfig;

    @TempDir Path tempDir;

    private KeyPersistenceService keyPersistenceService;
    private KeyPair testKeyPair;
    private CacheManager cacheManager;

    @BeforeEach
    void setUp() throws NoSuchAlgorithmException {
        KeyPairGenerator keyPairGenerator = KeyPairGenerator.getInstance("RSA");
        keyPairGenerator.initialize(2048);
        testKeyPair = keyPairGenerator.generateKeyPair();

        cacheManager = new ConcurrentMapCacheManager("verifyingKeys");

        lenient().when(applicationProperties.getSecurity()).thenReturn(security);
        lenient().when(security.getJwt()).thenReturn(jwtConfig);
        lenient().when(jwtConfig.isEnableKeystore()).thenReturn(true); // Default value
    }

    @ParameterizedTest
    @ValueSource(booleans = {true, false})
    void testKeystoreEnabled(boolean keystoreEnabled) {
        when(jwtConfig.isEnableKeystore()).thenReturn(keystoreEnabled);

        try (MockedStatic<InstallationPathConfig> mockedStatic =
                mockStatic(InstallationPathConfig.class)) {
            mockedStatic
                    .when(InstallationPathConfig::getPrivateKeyPath)
                    .thenReturn(tempDir.toString());
            keyPersistenceService = new KeyPersistenceService(applicationProperties, cacheManager);

            assertEquals(keystoreEnabled, keyPersistenceService.isKeystoreEnabled());
        }
    }

    @Test
    void testGetActiveKeypairWhenNoActiveKeyExists() {
        try (MockedStatic<InstallationPathConfig> mockedStatic =
                mockStatic(InstallationPathConfig.class)) {
            mockedStatic
                    .when(InstallationPathConfig::getPrivateKeyPath)
                    .thenReturn(tempDir.toString());
            keyPersistenceService = new KeyPersistenceService(applicationProperties, cacheManager);
            keyPersistenceService.initializeKeystore();

            JwtVerificationKey result = keyPersistenceService.getActiveKey();

            assertNotNull(result);
            assertNotNull(result.getKeyId());
            assertNotNull(result.getVerifyingKey());
        }
    }

    @Test
    void testGetActiveKeyPairWithExistingKey() throws Exception {
        String keyId = "test-key-2024-01-01-120000";
        String publicKeyBase64 =
                Base64.getEncoder().encodeToString(testKeyPair.getPublic().getEncoded());
        String privateKeyBase64 =
                Base64.getEncoder().encodeToString(testKeyPair.getPrivate().getEncoded());

        new JwtVerificationKey(keyId, publicKeyBase64);

        Path keyFile = tempDir.resolve(keyId + ".key");
        Files.writeString(keyFile, privateKeyBase64);

        try (MockedStatic<InstallationPathConfig> mockedStatic =
                mockStatic(InstallationPathConfig.class)) {
            mockedStatic
                    .when(InstallationPathConfig::getPrivateKeyPath)
                    .thenReturn(tempDir.toString());
            keyPersistenceService = new KeyPersistenceService(applicationProperties, cacheManager);
            keyPersistenceService.initializeKeystore();

            JwtVerificationKey result = keyPersistenceService.getActiveKey();

            assertNotNull(result);
            assertNotNull(result.getKeyId());
        }
    }

    @Test
    void testGetKeyPair() throws Exception {
        String keyId = "test-key-123";
        String publicKeyBase64 =
                Base64.getEncoder().encodeToString(testKeyPair.getPublic().getEncoded());
        String privateKeyBase64 =
                Base64.getEncoder().encodeToString(testKeyPair.getPrivate().getEncoded());

        JwtVerificationKey signingKey = new JwtVerificationKey(keyId, publicKeyBase64);

        Path keyFile = tempDir.resolve(keyId + ".key");
        Files.writeString(keyFile, privateKeyBase64);

        try (MockedStatic<InstallationPathConfig> mockedStatic =
                mockStatic(InstallationPathConfig.class)) {
            mockedStatic
                    .when(InstallationPathConfig::getPrivateKeyPath)
                    .thenReturn(tempDir.toString());
            keyPersistenceService = new KeyPersistenceService(applicationProperties, cacheManager);

            keyPersistenceService
                    .getClass()
                    .getDeclaredField("verifyingKeyCache")
                    .setAccessible(true);
            var cache = cacheManager.getCache("verifyingKeys");
            assertNotNull(cache);
            cache.put(keyId, signingKey);

            Optional<KeyPair> result = keyPersistenceService.getKeyPair(keyId);

            assertTrue(result.isPresent());
            assertNotNull(result.get().getPublic());
            assertNotNull(result.get().getPrivate());
        }
    }

    @Test
    void testGetKeyPairNotFound() {
        String keyId = "non-existent-key";

        try (MockedStatic<InstallationPathConfig> mockedStatic =
                mockStatic(InstallationPathConfig.class)) {
            mockedStatic
                    .when(InstallationPathConfig::getPrivateKeyPath)
                    .thenReturn(tempDir.toString());
            keyPersistenceService = new KeyPersistenceService(applicationProperties, cacheManager);

            Optional<KeyPair> result = keyPersistenceService.getKeyPair(keyId);

            assertFalse(result.isPresent());
        }
    }

    @Test
    void testGetKeyPairWhenKeystoreDisabled() {
        when(jwtConfig.isEnableKeystore()).thenReturn(false);

        try (MockedStatic<InstallationPathConfig> mockedStatic =
                mockStatic(InstallationPathConfig.class)) {
            mockedStatic
                    .when(InstallationPathConfig::getPrivateKeyPath)
                    .thenReturn(tempDir.toString());
            keyPersistenceService = new KeyPersistenceService(applicationProperties, cacheManager);

            Optional<KeyPair> result = keyPersistenceService.getKeyPair("any-key");

            assertFalse(result.isPresent());
        }
    }

    @Test
    void testInitializeKeystoreCreatesDirectory() {
        try (MockedStatic<InstallationPathConfig> mockedStatic =
                mockStatic(InstallationPathConfig.class)) {
            mockedStatic
                    .when(InstallationPathConfig::getPrivateKeyPath)
                    .thenReturn(tempDir.toString());
            keyPersistenceService = new KeyPersistenceService(applicationProperties, cacheManager);
            keyPersistenceService.initializeKeystore();

            assertTrue(Files.exists(tempDir));
            assertTrue(Files.isDirectory(tempDir));
        }
    }

    @Test
    void testLoadExistingKeypairWithMissingPrivateKeyFile() {
        String keyId = "test-key-missing-file";
        String publicKeyBase64 =
                Base64.getEncoder().encodeToString(testKeyPair.getPublic().getEncoded());

        new JwtVerificationKey(keyId, publicKeyBase64);

        try (MockedStatic<InstallationPathConfig> mockedStatic =
                mockStatic(InstallationPathConfig.class)) {
            mockedStatic
                    .when(InstallationPathConfig::getPrivateKeyPath)
                    .thenReturn(tempDir.toString());
            keyPersistenceService = new KeyPersistenceService(applicationProperties, cacheManager);
            keyPersistenceService.initializeKeystore();

            JwtVerificationKey result = keyPersistenceService.getActiveKey();
            assertNotNull(result);
            assertNotNull(result.getKeyId());
            assertNotNull(result.getVerifyingKey());
        }
    }
}<|MERGE_RESOLUTION|>--- conflicted
+++ resolved
@@ -1,17 +1,14 @@
 package stirling.software.proprietary.security.service;
 
-<<<<<<< HEAD
-import static org.junit.jupiter.api.Assertions.*;
-=======
 import static org.junit.jupiter.api.Assertions.assertEquals;
 import static org.junit.jupiter.api.Assertions.assertFalse;
 import static org.junit.jupiter.api.Assertions.assertNotNull;
 import static org.junit.jupiter.api.Assertions.assertTrue;
->>>>>>> bdb3c887
 import static org.mockito.Mockito.lenient;
 import static org.mockito.Mockito.mockStatic;
 import static org.mockito.Mockito.when;
 
+import java.io.IOException;
 import java.nio.file.Files;
 import java.nio.file.Path;
 import java.security.KeyPair;
@@ -106,7 +103,7 @@
         String privateKeyBase64 =
                 Base64.getEncoder().encodeToString(testKeyPair.getPrivate().getEncoded());
 
-        new JwtVerificationKey(keyId, publicKeyBase64);
+        JwtVerificationKey existingKey = new JwtVerificationKey(keyId, publicKeyBase64);
 
         Path keyFile = tempDir.resolve(keyId + ".key");
         Files.writeString(keyFile, privateKeyBase64);
@@ -151,7 +148,6 @@
                     .getDeclaredField("verifyingKeyCache")
                     .setAccessible(true);
             var cache = cacheManager.getCache("verifyingKeys");
-            assertNotNull(cache);
             cache.put(keyId, signingKey);
 
             Optional<KeyPair> result = keyPersistenceService.getKeyPair(keyId);
@@ -197,7 +193,7 @@
     }
 
     @Test
-    void testInitializeKeystoreCreatesDirectory() {
+    void testInitializeKeystoreCreatesDirectory() throws IOException {
         try (MockedStatic<InstallationPathConfig> mockedStatic =
                 mockStatic(InstallationPathConfig.class)) {
             mockedStatic
@@ -212,12 +208,12 @@
     }
 
     @Test
-    void testLoadExistingKeypairWithMissingPrivateKeyFile() {
+    void testLoadExistingKeypairWithMissingPrivateKeyFile() throws Exception {
         String keyId = "test-key-missing-file";
         String publicKeyBase64 =
                 Base64.getEncoder().encodeToString(testKeyPair.getPublic().getEncoded());
 
-        new JwtVerificationKey(keyId, publicKeyBase64);
+        JwtVerificationKey existingKey = new JwtVerificationKey(keyId, publicKeyBase64);
 
         try (MockedStatic<InstallationPathConfig> mockedStatic =
                 mockStatic(InstallationPathConfig.class)) {
