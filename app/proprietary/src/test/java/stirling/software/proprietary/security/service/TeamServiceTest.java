--- conflicted
+++ resolved
@@ -11,7 +11,6 @@
 import org.mockito.InjectMocks;
 import org.mockito.Mock;
 import org.mockito.junit.jupiter.MockitoExtension;
-<<<<<<< HEAD
 import stirling.software.proprietary.model.Organization;
 import stirling.software.proprietary.model.Team;
 import stirling.software.proprietary.security.repository.TeamRepository;
@@ -20,26 +19,17 @@
 import static org.mockito.ArgumentMatchers.anyLong;
 import static org.mockito.ArgumentMatchers.anyString;
 import static org.mockito.Mockito.when;
-=======
-
-import stirling.software.proprietary.model.Team;
-import stirling.software.proprietary.security.repository.TeamRepository;
->>>>>>> 17ef9720
 
 @ExtendWith(MockitoExtension.class)
 class TeamServiceTest {
 
     @Mock private TeamRepository teamRepository;
 
-<<<<<<< HEAD
     @Mock
     private OrganizationService organizationService;
 
     @InjectMocks
     private TeamService teamService;
-=======
-    @InjectMocks private TeamService teamService;
->>>>>>> 17ef9720
 
     @Test
     void getDefaultTeam() {
@@ -72,13 +62,9 @@
         defaultTeam.setName(teamName);
         defaultTeam.setOrganization(organization);
 
-<<<<<<< HEAD
         when(organizationService.getOrCreateDefaultOrganization()).thenReturn(organization);
         when(teamRepository.findByNameAndOrganizationId(teamName, organization.getId()))
                 .thenReturn(Optional.empty());
-=======
-        when(teamRepository.findByName(teamName)).thenReturn(Optional.empty());
->>>>>>> 17ef9720
         when(teamRepository.save(any(Team.class))).thenReturn(defaultTeam);
 
         Team result = teamService.getOrCreateDefaultTeam();
@@ -96,14 +82,9 @@
         team.setName("Eldians");
         team.setOrganization(organization);
 
-<<<<<<< HEAD
         when(organizationService.getOrCreateInternalOrganization()).thenReturn(organization);
         when(teamRepository.findByNameAndOrganizationId(TeamService.INTERNAL_TEAM_NAME, organization.getId()))
             .thenReturn(Optional.of(team));
-=======
-        when(teamRepository.findByName(TeamService.INTERNAL_TEAM_NAME))
-                .thenReturn(Optional.of(team));
->>>>>>> 17ef9720
 
         Team result = teamService.getOrCreateInternalTeam();
 
@@ -122,17 +103,10 @@
         internalTeam.setName(teamName);
         internalTeam.setOrganization(organization);
 
-<<<<<<< HEAD
         when(organizationService.getOrCreateInternalOrganization()).thenReturn(organization);
         when(teamRepository.findByNameAndOrganizationId(TeamService.INTERNAL_TEAM_NAME, organization.getId()))
             .thenReturn(Optional.empty());
         when(teamRepository.save(any(Team.class))).thenReturn(internalTeam);
-=======
-        when(teamRepository.findByName(teamName)).thenReturn(Optional.empty());
-        when(teamRepository.save(any(Team.class))).thenReturn(internalTeam);
-        when(teamRepository.findByName(TeamService.INTERNAL_TEAM_NAME))
-                .thenReturn(Optional.empty());
->>>>>>> 17ef9720
 
         Team result = teamService.getOrCreateInternalTeam();
 
