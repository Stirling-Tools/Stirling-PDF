package stirling.software.proprietary.security.model;

import static org.junit.jupiter.api.Assertions.*;

import java.lang.reflect.Field;

import org.junit.jupiter.api.DisplayName;
import org.junit.jupiter.api.Nested;
import org.junit.jupiter.api.Test;

/**
 * Comprehensive tests for AttemptCounter. Notes: - We avoid timing flakiness by using generous
 * windows or setting lastAttemptTime to 'now'. - Where assumptions are made about edge-case
 * behavior, they are documented in comments.
 */
class AttemptCounterTest {

    // --- Helper functions for reflection access to private fields ---

    private static void setPrivateLong(Object target, String fieldName, long value) {
        try {
            Field f = target.getClass().getDeclaredField(fieldName);
            f.setAccessible(true);
            f.setLong(target, value);
        } catch (Exception e) {
            fail("Could not set field '" + fieldName + "': " + e.getMessage());
        }
    }

    private static void setPrivateInt(Object target, String fieldName, int value) {
        try {
            Field f = target.getClass().getDeclaredField(fieldName);
            f.setAccessible(true);
            f.setInt(target, value);
        } catch (Exception e) {
            fail("Could not set field '" + fieldName + "': " + e.getMessage());
        }
    }

    private static long getPrivateLong(Object target, String fieldName) {
        try {
            Field f = target.getClass().getDeclaredField(fieldName);
            f.setAccessible(true);
            return f.getLong(target);
        } catch (Exception e) {
            fail("Could not read field '" + fieldName + "': " + e.getMessage());
            return -1L; // unreachable
        }
    }

    // --- Tests ---

    @Test
    @DisplayName("Constructor: attemptCount=0 and lastAttemptTime within creation period")
    void constructor_shouldInitializeFields() {
        long before = System.currentTimeMillis();
        AttemptCounter counter = new AttemptCounter();
        long after = System.currentTimeMillis();

        // Purpose: Ensure that count is 0 and the timestamp lies in the [before, after] window
        assertAll(
                () -> assertEquals(0, counter.getAttemptCount(), "attemptCount should be 0"),
                () -> {
                    long ts = counter.getLastAttemptTime();
                    assertTrue(
                            ts >= before && ts <= after,
                            "lastAttemptTime should be between constructor start and end");
                });
    }

    @Test
    @DisplayName(
            "increment(): increases attemptCount and updates lastAttemptTime (not less than"
                    + " before)")
    void increment_shouldIncreaseCountAndUpdateTime() {
        AttemptCounter counter = new AttemptCounter();
        long prevTime = counter.getLastAttemptTime();

        counter.increment();

        // Purpose: After increment, count is +1 and timestamp is not older than before
        assertAll(
                () -> assertEquals(1, counter.getAttemptCount(), "attemptCount should be 1"),
                () ->
                        assertTrue(
                                counter.getLastAttemptTime() >= prevTime,
                                "lastAttemptTime should not be less after increment"));
    }

    @Test
    @DisplayName("reset(): sets attemptCount to 0 and updates lastAttemptTime")
    void reset_shouldZeroCountAndRefreshTime() {
        AttemptCounter counter = new AttemptCounter();
        counter.increment();
        counter.increment();
        long beforeReset = counter.getLastAttemptTime();

        counter.reset();

        // Purpose: Ensure the counter is reset and time is updated
        assertAll(
                () ->
                        assertEquals(
                                0,
                                counter.getAttemptCount(),
                                "attemptCount should be 0 after reset"),
                () ->
                        assertTrue(
                                counter.getLastAttemptTime() >= beforeReset,
                                "lastAttemptTime should be updated after reset (>= previous)"));
    }

    @Nested
    @DisplayName("shouldReset(attemptIncrementTime)")
    class ShouldResetTests {

        @Test
        @DisplayName("returns FALSE when time difference is smaller than window")
        void shouldReturnFalseWhenWithinWindow() {
            AttemptCounter counter = new AttemptCounter();
<<<<<<< HEAD
            long window = 500L; // 500 ms

            // Simulate: last action was (window - 10) ms ago, leaving buffer for timing
            setPrivateLong(counter, "lastAttemptTime", System.currentTimeMillis() - (window - 10));
=======
            long window = 5_000L; // 5 seconds - generous buffer to avoid timing flakiness
            long now = System.currentTimeMillis();

            // Changed: Avoid flaky 1ms margin. We set lastAttemptTime to 'now' and choose a large
            // window so elapsed < window is reliably true despite scheduling/clock granularity.
            // Changed: Reason for change -> eliminate timing flakiness that caused sporadic
            // failures.
            setPrivateLong(counter, "lastAttemptTime", now);
>>>>>>> 2acb3aa6

            // Purpose: Inside the window -> no reset
            assertFalse(counter.shouldReset(window), "Within the window, no reset should occur");
        }

        @Test
        @DisplayName("returns TRUE when time difference is exactly equal to window")
        void shouldReturnTrueWhenExactlyWindow() {
            AttemptCounter counter = new AttemptCounter();
            long window = 200L;

            // Simulate: last action was exactly 'window' ms ago (or slightly more to avoid timing
            // races)
            setPrivateLong(counter, "lastAttemptTime", System.currentTimeMillis() - (window + 10));

            // Purpose: At or past the window threshold -> reset should occur because the window has
            // fully elapsed
            assertTrue(
                    counter.shouldReset(window),
                    "With difference equal to or greater than window, the reset window has elapsed");
        }

        @Test
        @DisplayName("returns TRUE when time difference is greater than window")
        void shouldReturnTrueWhenGreaterThanWindow() {
            AttemptCounter counter = new AttemptCounter();
            long window = 100L;

            // Simulate: last action was (window + 10) ms ago to ensure we're clearly outside
            setPrivateLong(counter, "lastAttemptTime", System.currentTimeMillis() - (window + 10));

            // Purpose: Outside the window -> reset
            assertTrue(counter.shouldReset(window), "Outside the window, reset should occur");
        }
    }

    @Nested
    @DisplayName("shouldReset(attemptIncrementTime) – additional edge cases")
    class AdditionalEdgeCases {

        @Test
        @DisplayName("returns TRUE when window is zero (elapsed >= 0 is always true)")
        void shouldReset_shouldReturnTrueWhenWindowIsZero() {
            AttemptCounter counter = new AttemptCounter();
            // Set lastAttemptTime == now to avoid timing flakiness
            long now = System.currentTimeMillis();
            setPrivateLong(counter, "lastAttemptTime", now);

            // Assumption/Documentation: current implementation uses 'elapsed >=
            // attemptIncrementTime'
            // With attemptIncrementTime == 0, condition is always true.
            assertTrue(counter.shouldReset(0L), "Window=0 means the window has already elapsed");
        }

        @Test
        @DisplayName("returns TRUE when window is negative (elapsed >= negative is always true)")
        void shouldReset_shouldReturnTrueWhenWindowIsNegative() {
            AttemptCounter counter = new AttemptCounter();
            long now = System.currentTimeMillis();
            setPrivateLong(counter, "lastAttemptTime", now);

            // Assumption/Documentation: Negative window is treated as already elapsed.
            assertTrue(
                    counter.shouldReset(-1L),
                    "Negative window is nonsensical and should result in reset=true (elapsed >="
                            + " negative)");
        }
    }

    @Test
    @DisplayName("Getters: return current values")
    void getters_shouldReturnCurrentValues() {
        AttemptCounter counter = new AttemptCounter();
        assertAll(
                // Purpose: Basic getter functionality
                () ->
                        assertEquals(
                                0, counter.getAttemptCount(), "Initial attemptCount should be 0"),
                () ->
                        assertTrue(
                                counter.getLastAttemptTime() <= System.currentTimeMillis(),
                                "lastAttemptTime should not be in the future"));

        counter.increment();
        int afterInc = counter.getAttemptCount();
        long last = counter.getLastAttemptTime();

        assertAll(
                // Purpose: After increment, getters reflect the new state
                () -> assertEquals(1, afterInc, "attemptCount should be 1 after increment"),
                () ->
                        assertEquals(
                                last,
                                counter.getLastAttemptTime(),
                                "lastAttemptTime should be consistent"));
    }

    @Test
    @DisplayName(
            "Multiple increments(): Count increases monotonically and timestamp remains"
                    + " monotonically non-decreasing")
    void multipleIncrements_shouldIncreaseMonotonically() {
        AttemptCounter counter = new AttemptCounter();
        long t1 = counter.getLastAttemptTime();

        counter.increment();
        long t2 = counter.getLastAttemptTime();

        counter.increment();
        long t3 = counter.getLastAttemptTime();

        // Purpose: Document monotonic behavior
        assertAll(
                () ->
                        assertEquals(
                                2,
                                counter.getAttemptCount(),
                                "After two increments, count should be 2"),
                () ->
                        assertTrue(
                                t2 >= t1 && t3 >= t2,
                                "Timestamps should be monotonically non-decreasing"));
    }

    @Test
    @DisplayName("Documenting edge case: attemptCount can technically overflow (int)")
    void noteOnIntegerOverflowBehavior() {
        // Note: This test only documents the current behavior of int overflow in Java.
        // It does not enforce that overflow is desired, only makes visible what happens.
        AttemptCounter counter = new AttemptCounter();

        // Set counter close to Integer.MAX_VALUE and increment()
        setPrivateInt(counter, "attemptCount", Integer.MAX_VALUE - 1);
        counter.increment(); // -> MAX_VALUE
        assertEquals(
                Integer.MAX_VALUE,
                counter.getAttemptCount(),
                "Count should reach Integer.MAX_VALUE");

        counter.increment(); // -> overflow to Integer.MIN_VALUE
        assertEquals(
                Integer.MIN_VALUE,
                counter.getAttemptCount(),
                "After increment past MAX_VALUE, int overflows to MIN_VALUE (Java standard"
                        + " behavior)");
    }

    @Test
    @DisplayName("Reflection: getPrivateLong reads the actual lastAttemptTime")
    void reflectionGetter_shouldReturnInternalValue() {
        AttemptCounter counter = new AttemptCounter();
        long expected = counter.getLastAttemptTime();
        long reflected = getPrivateLong(counter, "lastAttemptTime");

        assertEquals(expected, reflected, "Reflection getter should match the field value");
    }
}<|MERGE_RESOLUTION|>--- conflicted
+++ resolved
@@ -118,12 +118,6 @@
         @DisplayName("returns FALSE when time difference is smaller than window")
         void shouldReturnFalseWhenWithinWindow() {
             AttemptCounter counter = new AttemptCounter();
-<<<<<<< HEAD
-            long window = 500L; // 500 ms
-
-            // Simulate: last action was (window - 10) ms ago, leaving buffer for timing
-            setPrivateLong(counter, "lastAttemptTime", System.currentTimeMillis() - (window - 10));
-=======
             long window = 5_000L; // 5 seconds - generous buffer to avoid timing flakiness
             long now = System.currentTimeMillis();
 
@@ -132,7 +126,6 @@
             // Changed: Reason for change -> eliminate timing flakiness that caused sporadic
             // failures.
             setPrivateLong(counter, "lastAttemptTime", now);
->>>>>>> 2acb3aa6
 
             // Purpose: Inside the window -> no reset
             assertFalse(counter.shouldReset(window), "Within the window, no reset should occur");
