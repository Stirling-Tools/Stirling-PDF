package stirling.software.common.service;

import static org.junit.jupiter.api.Assertions.*;
import static org.mockito.Mockito.*;

import java.io.File;
import java.io.IOException;
import java.nio.file.Files;
import java.nio.file.Path;
import java.nio.file.attribute.FileTime;
import java.util.HashSet;
import java.util.Set;
import java.util.concurrent.atomic.AtomicInteger;
import java.util.function.Consumer;
import java.util.stream.Stream;

import org.junit.jupiter.api.BeforeEach;
import org.junit.jupiter.api.Test;
import org.junit.jupiter.api.io.TempDir;
import org.mockito.InjectMocks;
import org.mockito.Mock;
import org.mockito.MockedStatic;
import org.mockito.MockitoAnnotations;
import org.springframework.test.util.ReflectionTestUtils;

import stirling.software.common.model.ApplicationProperties;
import stirling.software.common.util.TempFileManager;
import stirling.software.common.util.TempFileRegistry;

/** Tests for the TempFileCleanupService, focusing on its pattern-matching and cleanup logic. */
public class TempFileCleanupServiceTest {

    @TempDir Path tempDir;

    @Mock private TempFileRegistry registry;

    @Mock private TempFileManager tempFileManager;

    @Mock private ApplicationProperties applicationProperties;

    @Mock private ApplicationProperties.System system;

    @Mock private ApplicationProperties.TempFileManagement tempFileManagement;

    @InjectMocks private TempFileCleanupService cleanupService;

    private Path systemTempDir;
    private Path customTempDir;
    private Path libreOfficeTempDir;

    @BeforeEach
    public void setup() throws IOException {
        MockitoAnnotations.openMocks(this);

        // Create test directories
        systemTempDir = tempDir.resolve("systemTemp");
        customTempDir = tempDir.resolve("customTemp");
        libreOfficeTempDir = tempDir.resolve("libreOfficeTemp");

        Files.createDirectories(systemTempDir);
        Files.createDirectories(customTempDir);
        Files.createDirectories(libreOfficeTempDir);

        // Configure ApplicationProperties mocks
        when(applicationProperties.getSystem()).thenReturn(system);
        when(system.getTempFileManagement()).thenReturn(tempFileManagement);
        when(tempFileManagement.getBaseTmpDir()).thenReturn(customTempDir.toString());
        when(tempFileManagement.getLibreofficeDir()).thenReturn(libreOfficeTempDir.toString());
        when(tempFileManagement.getSystemTempDir()).thenReturn(systemTempDir.toString());
        when(tempFileManagement.isStartupCleanup()).thenReturn(false);
        when(tempFileManagement.isCleanupSystemTemp()).thenReturn(false);
        when(tempFileManagement.getCleanupIntervalMinutes()).thenReturn(30L);

        // Set machineType using reflection (still needed for this field)
        ReflectionTestUtils.setField(cleanupService, "machineType", "Standard");

        when(tempFileManager.getMaxAgeMillis()).thenReturn(3600000L); // 1 hour
    }

    @Test
    public void testScheduledCleanup_RegisteredFiles() {
        // Arrange
        when(tempFileManager.cleanupOldTempFiles(anyLong())).thenReturn(5); // 5 files deleted
        Set<Path> registeredDirs = new HashSet<>();
        registeredDirs.add(tempDir.resolve("registeredDir"));
        when(registry.getTempDirectories()).thenReturn(registeredDirs);

        // Act
        cleanupService.scheduledCleanup();

        // Assert
        verify(tempFileManager).cleanupOldTempFiles(anyLong());
        verify(registry, times(1)).getTempDirectories();
    }

    @Test
    public void testCleanupTempFilePatterns() throws IOException {
        // Arrange - Create various temp files
        Path ourTempFile1 = Files.createFile(systemTempDir.resolve("output_123.pdf"));
        Path ourTempFile2 = Files.createFile(systemTempDir.resolve("compressedPDF456.pdf"));
        Path ourTempFile3 = Files.createFile(customTempDir.resolve("stirling-pdf-789.tmp"));
        Path ourTempFile4 = Files.createFile(customTempDir.resolve("pdf-save-123-456.tmp"));
        Path ourTempFile5 = Files.createFile(libreOfficeTempDir.resolve("input_file.pdf"));

        // Old temporary files
        Path oldTempFile = Files.createFile(systemTempDir.resolve("output_old.pdf"));

        // System temp files that should be cleaned in container mode
        Path sysTempFile1 = Files.createFile(systemTempDir.resolve("lu123abc.tmp"));
        Path sysTempFile2 = Files.createFile(customTempDir.resolve("ocr_process123"));
        Path sysTempFile3 = Files.createFile(customTempDir.resolve("tmp_upload.tmp"));

        // Files that should be preserved
        Path jettyFile1 = Files.createFile(systemTempDir.resolve("jetty-123.tmp"));
        Path jettyFile2 =
                Files.createFile(systemTempDir.resolve("something-with-jetty-inside.tmp"));
        Path regularFile = Files.createFile(systemTempDir.resolve("important.txt"));

        // Create a nested directory with temp files
        Path nestedDir = Files.createDirectories(systemTempDir.resolve("nested"));
        Path nestedTempFile = Files.createFile(nestedDir.resolve("output_nested.pdf"));

        // Empty file (special case)
        Path emptyFile = Files.createFile(systemTempDir.resolve("empty.tmp"));

        // Configure mock registry to say these files aren't registered
        when(registry.contains(any(File.class))).thenReturn(false);

        // The set of files that will be deleted in our test
        Set<Path> deletedFiles = new HashSet<>();

        // Use MockedStatic to mock Files operations
        try (MockedStatic<Files> mockedFiles = mockStatic(Files.class)) {
            // Capture test time at the beginning for deterministic calculations
            final long testTime = System.currentTimeMillis();

            // Mock Files.list for each directory we'll process
            mockedFiles
                    .when(() -> Files.list(eq(systemTempDir)))
                    .thenReturn(
                            Stream.of(
                                    ourTempFile1,
                                    ourTempFile2,
                                    oldTempFile,
                                    sysTempFile1,
                                    jettyFile1,
                                    jettyFile2,
                                    regularFile,
                                    emptyFile,
                                    nestedDir));

            mockedFiles
                    .when(() -> Files.list(eq(customTempDir)))
                    .thenReturn(Stream.of(ourTempFile3, ourTempFile4, sysTempFile2, sysTempFile3));

            mockedFiles
                    .when(() -> Files.list(eq(libreOfficeTempDir)))
                    .thenReturn(Stream.of(ourTempFile5));

            mockedFiles.when(() -> Files.list(eq(nestedDir))).thenReturn(Stream.of(nestedTempFile));

            // Configure Files.isDirectory for each path
            mockedFiles.when(() -> Files.isDirectory(eq(nestedDir))).thenReturn(true);
            mockedFiles.when(() -> Files.isDirectory(any(Path.class))).thenReturn(false);

            // Configure Files.exists to return true for all paths
            mockedFiles.when(() -> Files.exists(any(Path.class))).thenReturn(true);

            // Configure Files.getLastModifiedTime to return different times based on file names
            mockedFiles
                    .when(() -> Files.getLastModifiedTime(any(Path.class)))
                    .thenAnswer(
                            invocation -> {
                                Path path = invocation.getArgument(0);
                                String fileName = path.getFileName().toString();

                                // For files with "old" in the name, return a timestamp older than
                                // maxAgeMillis
                                if (fileName.contains("old")) {
                                    return FileTime.fromMillis(
                                            testTime - 5000000); // ~1.4 hours ago
                                }
                                // For empty.tmp file, return a timestamp older than 5 minutes (for
                                // empty file test)
                                else if ("empty.tmp".equals(fileName)) {
                                    return FileTime.fromMillis(
                                            testTime - 6 * 60 * 1000); // 6 minutes ago
                                }
                                // For all other files, return a recent timestamp
                                else {
                                    return FileTime.fromMillis(testTime - 60000); // 1 minute ago
                                }
                            });

            // Configure Files.size to return different sizes based on file names
            mockedFiles
                    .when(() -> Files.size(any(Path.class)))
                    .thenAnswer(
                            invocation -> {
                                Path path = invocation.getArgument(0);
                                String fileName = path.getFileName().toString();

                                // Return 0 bytes for the empty file
                                if ("empty.tmp".equals(fileName)) {
                                    return 0L;
                                }
                                // Return normal size for all other files
                                else {
                                    return 1024L; // 1 KB
                                }
                            });

            // For deleteIfExists, track which files would be deleted
            mockedFiles
                    .when(() -> Files.deleteIfExists(any(Path.class)))
                    .thenAnswer(
                            invocation -> {
                                Path path = invocation.getArgument(0);
                                deletedFiles.add(path);
                                return true;
                            });

            // Act - set containerMode to false for this test
            invokeCleanupDirectoryStreaming(systemTempDir, false, 3600000);
            invokeCleanupDirectoryStreaming(customTempDir, false, 3600000);
            invokeCleanupDirectoryStreaming(libreOfficeTempDir, false, 3600000);

            // Assert - Only old temp files and empty files should be deleted
            assertTrue(deletedFiles.contains(oldTempFile), "Old temp file should be deleted");
            assertTrue(deletedFiles.contains(emptyFile), "Empty file should be deleted");

            // Regular temp files should not be deleted because they're too new
            assertFalse(
                    deletedFiles.contains(ourTempFile1), "Recent temp file should be preserved");
            assertFalse(
                    deletedFiles.contains(ourTempFile2), "Recent temp file should be preserved");
            assertFalse(
                    deletedFiles.contains(ourTempFile3), "Recent temp file should be preserved");
            assertFalse(
                    deletedFiles.contains(ourTempFile4), "Recent temp file should be preserved");
            assertFalse(
                    deletedFiles.contains(ourTempFile5), "Recent temp file should be preserved");

            // System temp files should not be deleted in non-container mode
            assertFalse(
                    deletedFiles.contains(sysTempFile1),
                    "System temp file should be preserved in non-container mode");
            assertFalse(
                    deletedFiles.contains(sysTempFile2),
                    "System temp file should be preserved in non-container mode");
            assertFalse(
                    deletedFiles.contains(sysTempFile3),
                    "System temp file should be preserved in non-container mode");

            // Jetty files and regular files should never be deleted
            assertFalse(deletedFiles.contains(jettyFile1), "Jetty file should be preserved");
            assertFalse(
                    deletedFiles.contains(jettyFile2),
                    "File with jetty in name should be preserved");
            assertFalse(deletedFiles.contains(regularFile), "Regular file should be preserved");
        }
    }

    @Test
    public void testContainerModeCleanup() throws IOException {
        // Arrange - Create various temp files
        Path ourTempFile = Files.createFile(systemTempDir.resolve("output_123.pdf"));
        Path sysTempFile = Files.createFile(systemTempDir.resolve("lu123abc.tmp"));
        Path regularFile = Files.createFile(systemTempDir.resolve("important.txt"));

        // Configure mock registry to say these files aren't registered
        when(registry.contains(any(File.class))).thenReturn(false);

        // The set of files that will be deleted in our test
        Set<Path> deletedFiles = new HashSet<>();

        // Use MockedStatic to mock Files operations
        try (MockedStatic<Files> mockedFiles = mockStatic(Files.class)) {
            // Capture test time at the beginning for deterministic calculations
            final long testTime = System.currentTimeMillis();

            // Mock Files.list for systemTempDir
            mockedFiles
                    .when(() -> Files.list(eq(systemTempDir)))
                    .thenReturn(Stream.of(ourTempFile, sysTempFile, regularFile));

            // Configure Files.isDirectory
            mockedFiles.when(() -> Files.isDirectory(any(Path.class))).thenReturn(false);

            // Configure Files.exists
            mockedFiles.when(() -> Files.exists(any(Path.class))).thenReturn(true);

            // Configure Files.getLastModifiedTime to return recent timestamps
            mockedFiles
                    .when(() -> Files.getLastModifiedTime(any(Path.class)))
                    .thenReturn(FileTime.fromMillis(testTime - 60000)); // 1 minute ago

            // Configure Files.size to return normal size
            mockedFiles.when(() -> Files.size(any(Path.class))).thenReturn(1024L); // 1 KB

            // For deleteIfExists, track which files would be deleted
            mockedFiles
                    .when(() -> Files.deleteIfExists(any(Path.class)))
                    .thenAnswer(
                            invocation -> {
                                Path path = invocation.getArgument(0);
                                deletedFiles.add(path);
                                return true;
                            });

            // Act - set containerMode to true and maxAgeMillis to 0 for container startup cleanup
            invokeCleanupDirectoryStreaming(systemTempDir, true, 0);

            // Assert - In container mode, both our temp files and system temp files should be
            // deleted
            // regardless of age (when maxAgeMillis is 0)
            assertTrue(
                    deletedFiles.contains(ourTempFile),
                    "Our temp file should be deleted in container mode");
            assertTrue(
                    deletedFiles.contains(sysTempFile),
                    "System temp file should be deleted in container mode");
            assertFalse(deletedFiles.contains(regularFile), "Regular file should be preserved");
        }
    }

    @Test
    public void testEmptyFileHandling() throws IOException {
        // Arrange - Create an empty file
        Path emptyFile = Files.createFile(systemTempDir.resolve("empty.tmp"));
        Path recentEmptyFile = Files.createFile(systemTempDir.resolve("recent_empty.tmp"));

        // Configure mock registry to say these files aren't registered
        when(registry.contains(any(File.class))).thenReturn(false);

        // The set of files that will be deleted in our test
        Set<Path> deletedFiles = new HashSet<>();

        // Use MockedStatic to mock Files operations
        try (MockedStatic<Files> mockedFiles = mockStatic(Files.class)) {
            // Capture test time at the beginning for deterministic calculations
            final long testTime = System.currentTimeMillis();

            // Mock Files.list for systemTempDir
            mockedFiles
                    .when(() -> Files.list(eq(systemTempDir)))
                    .thenReturn(Stream.of(emptyFile, recentEmptyFile));

            // Configure Files.isDirectory
            mockedFiles.when(() -> Files.isDirectory(any(Path.class))).thenReturn(false);

            // Configure Files.exists
            mockedFiles.when(() -> Files.exists(any(Path.class))).thenReturn(true);

            // Configure Files.getLastModifiedTime to return different times based on file names
            mockedFiles
                    .when(() -> Files.getLastModifiedTime(any(Path.class)))
                    .thenAnswer(
                            invocation -> {
                                Path path = invocation.getArgument(0);
                                String fileName = path.getFileName().toString();

                                if ("empty.tmp".equals(fileName)) {
                                    // More than 5 minutes old
                                    return FileTime.fromMillis(
                                            testTime - 6 * 60 * 1000); // 6 minutes ago
                                } else {
                                    // Less than 5 minutes old
                                    return FileTime.fromMillis(
                                            testTime - 2 * 60 * 1000); // 2 minutes ago
                                }
                            });

            // Configure Files.size to return 0 for empty files
            mockedFiles.when(() -> Files.size(any(Path.class))).thenReturn(0L);

            // For deleteIfExists, track which files would be deleted
            mockedFiles
                    .when(() -> Files.deleteIfExists(any(Path.class)))
                    .thenAnswer(
                            invocation -> {
                                Path path = invocation.getArgument(0);
                                deletedFiles.add(path);
                                return true;
                            });

            // Act
            invokeCleanupDirectoryStreaming(systemTempDir, false, 3600000);

            // Assert
            assertTrue(
                    deletedFiles.contains(emptyFile),
                    "Empty file older than 5 minutes should be deleted");
            assertFalse(
                    deletedFiles.contains(recentEmptyFile),
                    "Empty file newer than 5 minutes should not be deleted");
        }
    }

    @Test
    public void testRecursiveDirectoryCleaning() throws IOException {
        // Arrange - Create a nested directory structure with temp files
        Path dir1 = Files.createDirectories(systemTempDir.resolve("dir1"));
        Path dir2 = Files.createDirectories(dir1.resolve("dir2"));
        Path dir3 = Files.createDirectories(dir2.resolve("dir3"));

        Path tempFile1 = Files.createFile(dir1.resolve("output_1.pdf"));
        Path tempFile2 = Files.createFile(dir2.resolve("output_2.pdf"));
        Path tempFile3 = Files.createFile(dir3.resolve("output_old_3.pdf"));

        // Configure mock registry to say these files aren't registered
        when(registry.contains(any(File.class))).thenReturn(false);

        // The set of files that will be deleted in our test
        Set<Path> deletedFiles = new HashSet<>();

        // Use MockedStatic to mock Files operations
        try (MockedStatic<Files> mockedFiles = mockStatic(Files.class)) {
            // Capture test time at the beginning for deterministic calculations
            final long testTime = System.currentTimeMillis();

            // Mock Files.list for each directory
            mockedFiles
                    .when(() -> Files.list(eq(systemTempDir)))
                    .thenAnswer(invocation -> Stream.of(dir1));

            mockedFiles
                    .when(() -> Files.list(eq(dir1)))
                    .thenAnswer(invocation -> Stream.of(tempFile1, dir2));

            mockedFiles
                    .when(() -> Files.list(eq(dir2)))
                    .thenAnswer(invocation -> Stream.of(tempFile2, dir3));

            mockedFiles
                    .when(() -> Files.list(eq(dir3)))
                    .thenAnswer(invocation -> Stream.of(tempFile3));

            // Configure Files.isDirectory for each path
            mockedFiles.when(() -> Files.isDirectory(eq(dir1))).thenReturn(true);
            mockedFiles.when(() -> Files.isDirectory(eq(dir2))).thenReturn(true);
            mockedFiles.when(() -> Files.isDirectory(eq(dir3))).thenReturn(true);
            mockedFiles.when(() -> Files.isDirectory(eq(tempFile1))).thenReturn(false);
            mockedFiles.when(() -> Files.isDirectory(eq(tempFile2))).thenReturn(false);
            mockedFiles.when(() -> Files.isDirectory(eq(tempFile3))).thenReturn(false);

            // Configure Files.exists to return true for all paths
            mockedFiles.when(() -> Files.exists(any(Path.class))).thenReturn(true);

            // Configure Files.size to return 0 for all files (ensure they're not empty)
            mockedFiles.when(() -> Files.size(any(Path.class))).thenReturn(1024L);

            // Configure Files.getLastModifiedTime to return different times based on file names
            mockedFiles
                    .when(() -> Files.getLastModifiedTime(any(Path.class)))
                    .thenAnswer(
                            invocation -> {
                                Path path = invocation.getArgument(0);
                                String fileName = path.getFileName().toString();

                                if (fileName.contains("old")) {
                                    // Old file - very old timestamp (older than 1 hour)
                                    return FileTime.fromMillis(testTime - 7200000); // 2 hours ago
                                } else {
                                    // Recent file - very recent timestamp (less than 1 hour)
                                    return FileTime.fromMillis(testTime - 60000); // 1 minute ago
                                }
                            });

            mockedFiles
                    .when(() -> Files.deleteIfExists(any(Path.class)))
                    .thenAnswer(
                            invocation -> {
                                Path path = invocation.getArgument(0);
                                deletedFiles.add(path);
                                return true;
                            });

<<<<<<< HEAD
            // Act - pass maxAgeMillis = 3600000 (1 hour)
            invokeCleanupDirectoryStreaming(systemTempDir, false, 0, 3600000);
=======
            // Act
            invokeCleanupDirectoryStreaming(systemTempDir, false, 3600000);
>>>>>>> c858c131

            // Assert
            assertFalse(deletedFiles.contains(tempFile1), "Recent temp file should be preserved");
            assertFalse(deletedFiles.contains(tempFile2), "Recent temp file should be preserved");
            assertTrue(
                    deletedFiles.contains(tempFile3),
                    "Old temp file in nested directory should be deleted");
        }
    }

    /** Helper method to invoke the private cleanupDirectoryStreaming method using reflection */
    private void invokeCleanupDirectoryStreaming(
            Path directory, boolean containerMode, long maxAgeMillis) {
        try {
            // Create a consumer that tracks deleted files
            AtomicInteger deleteCount = new AtomicInteger(0);
            Consumer<Path> deleteCallback = path -> deleteCount.incrementAndGet();

            // Get the method with updated signature
            var method =
                    TempFileCleanupService.class.getDeclaredMethod(
                            "cleanupDirectoryStreaming",
                            Path.class,
                            boolean.class,
                            int.class,
                            long.class,
                            boolean.class,
                            Consumer.class);
            method.setAccessible(true);

            // Invoke the method with appropriate parameters
            method.invoke(
                    cleanupService,
                    directory,
                    containerMode,
                    0,
                    maxAgeMillis,
                    false,
                    deleteCallback);
        } catch (Exception e) {
            throw new RuntimeException("Error invoking cleanupDirectoryStreaming", e);
        }
    }

    // Matcher for exact path equality
    private static Path eq(Path path) {
        return argThat(arg -> arg != null && arg.equals(path));
    }
}<|MERGE_RESOLUTION|>--- conflicted
+++ resolved
@@ -476,13 +476,8 @@
                                 return true;
                             });
 
-<<<<<<< HEAD
             // Act - pass maxAgeMillis = 3600000 (1 hour)
-            invokeCleanupDirectoryStreaming(systemTempDir, false, 0, 3600000);
-=======
-            // Act
             invokeCleanupDirectoryStreaming(systemTempDir, false, 3600000);
->>>>>>> c858c131
 
             // Assert
             assertFalse(deletedFiles.contains(tempFile1), "Recent temp file should be preserved");
