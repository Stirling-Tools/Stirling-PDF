package stirling.software.common.util;

<<<<<<< HEAD
import static org.junit.jupiter.api.Assertions.*;
import static org.mockito.ArgumentMatchers.anyString;
=======
import java.nio.file.Files;
import static org.junit.jupiter.api.Assertions.assertEquals;
import static org.junit.jupiter.api.Assertions.assertNotNull;
import static org.junit.jupiter.api.Assertions.assertThrows;
>>>>>>> 043db37d
import static org.mockito.Mockito.mock;
import static org.mockito.Mockito.when;


import java.io.File;
import java.io.IOException;

<<<<<<< HEAD
import org.junit.jupiter.api.DisplayName;
import org.junit.jupiter.api.Nested;
=======
import org.junit.jupiter.api.BeforeEach;
>>>>>>> 043db37d
import org.junit.jupiter.api.Test;

import stirling.software.common.model.api.converters.HTMLToPdfRequest;
import stirling.software.common.service.SsrfProtectionService;

@DisplayName("FileToPdf Tests")
public class FileToPdfTest {

<<<<<<< HEAD
=======
    private CustomHtmlSanitizer customHtmlSanitizer;

    @BeforeEach
    void setUp() {
        SsrfProtectionService mockSsrfProtectionService = mock(SsrfProtectionService.class);
        stirling.software.common.model.ApplicationProperties mockApplicationProperties = mock(stirling.software.common.model.ApplicationProperties.class);
        stirling.software.common.model.ApplicationProperties.System mockSystem = mock(stirling.software.common.model.ApplicationProperties.System.class);

        when(mockSsrfProtectionService.isUrlAllowed(org.mockito.ArgumentMatchers.anyString())).thenReturn(true);
        when(mockApplicationProperties.getSystem()).thenReturn(mockSystem);
        when(mockSystem.getDisableSanitize()).thenReturn(false);

        customHtmlSanitizer = new CustomHtmlSanitizer(mockSsrfProtectionService, mockApplicationProperties);
    }

    /**
     * Test the HTML to PDF conversion. This test expects an IOException when an empty HTML input is
     * provided.
     */
>>>>>>> 043db37d
    @Test
    @DisplayName("Throws exception when converting empty HTML content to PDF")
    public void testConvertHtmlToPdf() {
        HTMLToPdfRequest request = new HTMLToPdfRequest();
<<<<<<< HEAD
        byte[] fileBytes = new byte[0]; // empty input
        String fileName = "test.html"; // html file name
        boolean disableSanitize = false;
        TempFileManager tempFileManager = mock(TempFileManager.class);
=======
        byte[] fileBytes = new byte[0]; // Sample file bytes (empty input)
        String fileName = "test.html"; // Sample file name indicating an HTML file
        TempFileManager tempFileManager = mock(TempFileManager.class); // Mock TempFileManager
>>>>>>> 043db37d

        try {
            when(tempFileManager.createTempFile(anyString()))
                .thenReturn(Files.createTempFile("test", ".pdf").toFile())
                .thenReturn(Files.createTempFile("test", ".html").toFile());
        } catch (IOException e) {
            throw new RuntimeException(e);
        }

        Throwable thrown =
<<<<<<< HEAD
            assertThrows(
                Exception.class,
                () -> FileToPdf.convertHtmlToPdf(
                    "/path/", request, fileBytes, fileName, disableSanitize, tempFileManager),
                "Should throw exception for empty HTML content");
=======
                assertThrows(
                        Exception.class,
                        () ->
                                FileToPdf.convertHtmlToPdf(
                                        "/path/", request, fileBytes, fileName, tempFileManager, customHtmlSanitizer));
        assertNotNull(thrown);
    }
>>>>>>> 043db37d

        assertNotNull(thrown, "Thrown exception should not be null");
    }

    @Nested
    @DisplayName("sanitizeZipFilename Tests")
    class SanitizeZipFilenameTests {

        @Test
        @DisplayName("Returns empty string for null or blank input")
        public void testSanitizeZipFilename_NullOrEmpty() {
            assertEquals("", FileToPdf.sanitizeZipFilename(null), "Null input should return empty string");
            assertEquals("", FileToPdf.sanitizeZipFilename("   "), "Blank input should return empty string");
        }

        @Test
        @DisplayName("Removes path traversal sequences and normalizes slashes")
        public void testSanitizeZipFilename_RemovesTraversalSequences() {
            String input = "../some/../path/..\\to\\file.txt";
            String expected = "some/path/to/file.txt";

            assertEquals(expected, FileToPdf.sanitizeZipFilename(input), "Should remove traversal and normalize slashes");
        }

        @Test
        @DisplayName("Removes leading drive letters and starting slashes")
        public void testSanitizeZipFilename_RemovesLeadingDriveAndSlashes() {
            String input = "C:\\folder\\file.txt";
            String expected = "folder/file.txt";
            assertEquals(expected, FileToPdf.sanitizeZipFilename(input), "Should remove drive letter and normalize slashes");

            input = "/folder/file.txt";
            expected = "folder/file.txt";
            assertEquals(expected, FileToPdf.sanitizeZipFilename(input), "Should remove leading slash");
        }

        @Test
        @DisplayName("Leaves safe filenames unchanged")
        public void testSanitizeZipFilename_NoChangeForSafeNames() {
            String input = "folder/subfolder/file.txt";
            assertEquals(input, FileToPdf.sanitizeZipFilename(input), "Safe filename should remain unchanged");
        }
    }
}<|MERGE_RESOLUTION|>--- conflicted
+++ resolved
@@ -1,37 +1,24 @@
 package stirling.software.common.util;
 
-<<<<<<< HEAD
-import static org.junit.jupiter.api.Assertions.*;
-import static org.mockito.ArgumentMatchers.anyString;
-=======
 import java.nio.file.Files;
 import static org.junit.jupiter.api.Assertions.assertEquals;
 import static org.junit.jupiter.api.Assertions.assertNotNull;
 import static org.junit.jupiter.api.Assertions.assertThrows;
->>>>>>> 043db37d
 import static org.mockito.Mockito.mock;
 import static org.mockito.Mockito.when;
-
+import static org.mockito.ArgumentMatchers.anyString;
 
 import java.io.File;
 import java.io.IOException;
 
-<<<<<<< HEAD
-import org.junit.jupiter.api.DisplayName;
-import org.junit.jupiter.api.Nested;
-=======
 import org.junit.jupiter.api.BeforeEach;
->>>>>>> 043db37d
 import org.junit.jupiter.api.Test;
 
 import stirling.software.common.model.api.converters.HTMLToPdfRequest;
 import stirling.software.common.service.SsrfProtectionService;
 
-@DisplayName("FileToPdf Tests")
 public class FileToPdfTest {
 
-<<<<<<< HEAD
-=======
     private CustomHtmlSanitizer customHtmlSanitizer;
 
     @BeforeEach
@@ -51,22 +38,14 @@
      * Test the HTML to PDF conversion. This test expects an IOException when an empty HTML input is
      * provided.
      */
->>>>>>> 043db37d
     @Test
-    @DisplayName("Throws exception when converting empty HTML content to PDF")
     public void testConvertHtmlToPdf() {
         HTMLToPdfRequest request = new HTMLToPdfRequest();
-<<<<<<< HEAD
-        byte[] fileBytes = new byte[0]; // empty input
-        String fileName = "test.html"; // html file name
-        boolean disableSanitize = false;
-        TempFileManager tempFileManager = mock(TempFileManager.class);
-=======
         byte[] fileBytes = new byte[0]; // Sample file bytes (empty input)
         String fileName = "test.html"; // Sample file name indicating an HTML file
         TempFileManager tempFileManager = mock(TempFileManager.class); // Mock TempFileManager
->>>>>>> 043db37d
 
+        // Mock the temp file creation to return real temp files
         try {
             when(tempFileManager.createTempFile(anyString()))
                 .thenReturn(Files.createTempFile("test", ".pdf").toFile())
@@ -75,14 +54,8 @@
             throw new RuntimeException(e);
         }
 
+        // Expect an IOException to be thrown due to empty input or invalid weasyprint path
         Throwable thrown =
-<<<<<<< HEAD
-            assertThrows(
-                Exception.class,
-                () -> FileToPdf.convertHtmlToPdf(
-                    "/path/", request, fileBytes, fileName, disableSanitize, tempFileManager),
-                "Should throw exception for empty HTML content");
-=======
                 assertThrows(
                         Exception.class,
                         () ->
@@ -90,48 +63,47 @@
                                         "/path/", request, fileBytes, fileName, tempFileManager, customHtmlSanitizer));
         assertNotNull(thrown);
     }
->>>>>>> 043db37d
 
-        assertNotNull(thrown, "Thrown exception should not be null");
+    /**
+     * Test sanitizeZipFilename with null or empty input. It should return an empty string in these
+     * cases.
+     */
+    @Test
+    public void testSanitizeZipFilename_NullOrEmpty() {
+        assertEquals("", FileToPdf.sanitizeZipFilename(null));
+        assertEquals("", FileToPdf.sanitizeZipFilename("   "));
     }
 
-    @Nested
-    @DisplayName("sanitizeZipFilename Tests")
-    class SanitizeZipFilenameTests {
+    /**
+     * Test sanitizeZipFilename to ensure it removes path traversal sequences. This includes
+     * removing both forward and backward slash sequences.
+     */
+    @Test
+    public void testSanitizeZipFilename_RemovesTraversalSequences() {
+        String input = "../some/../path/..\\to\\file.txt";
+        String expected = "some/path/to/file.txt";
 
-        @Test
-        @DisplayName("Returns empty string for null or blank input")
-        public void testSanitizeZipFilename_NullOrEmpty() {
-            assertEquals("", FileToPdf.sanitizeZipFilename(null), "Null input should return empty string");
-            assertEquals("", FileToPdf.sanitizeZipFilename("   "), "Blank input should return empty string");
-        }
+        // Expect that the method replaces backslashes with forward slashes
+        // and removes path traversal sequences
+        assertEquals(expected, FileToPdf.sanitizeZipFilename(input));
+    }
 
-        @Test
-        @DisplayName("Removes path traversal sequences and normalizes slashes")
-        public void testSanitizeZipFilename_RemovesTraversalSequences() {
-            String input = "../some/../path/..\\to\\file.txt";
-            String expected = "some/path/to/file.txt";
+    /** Test sanitizeZipFilename to ensure that it removes leading drive letters and slashes. */
+    @Test
+    public void testSanitizeZipFilename_RemovesLeadingDriveAndSlashes() {
+        String input = "C:\\folder\\file.txt";
+        String expected = "folder/file.txt";
+        assertEquals(expected, FileToPdf.sanitizeZipFilename(input));
 
-            assertEquals(expected, FileToPdf.sanitizeZipFilename(input), "Should remove traversal and normalize slashes");
-        }
+        input = "/folder/file.txt";
+        expected = "folder/file.txt";
+        assertEquals(expected, FileToPdf.sanitizeZipFilename(input));
+    }
 
-        @Test
-        @DisplayName("Removes leading drive letters and starting slashes")
-        public void testSanitizeZipFilename_RemovesLeadingDriveAndSlashes() {
-            String input = "C:\\folder\\file.txt";
-            String expected = "folder/file.txt";
-            assertEquals(expected, FileToPdf.sanitizeZipFilename(input), "Should remove drive letter and normalize slashes");
-
-            input = "/folder/file.txt";
-            expected = "folder/file.txt";
-            assertEquals(expected, FileToPdf.sanitizeZipFilename(input), "Should remove leading slash");
-        }
-
-        @Test
-        @DisplayName("Leaves safe filenames unchanged")
-        public void testSanitizeZipFilename_NoChangeForSafeNames() {
-            String input = "folder/subfolder/file.txt";
-            assertEquals(input, FileToPdf.sanitizeZipFilename(input), "Safe filename should remain unchanged");
-        }
+    /** Test sanitizeZipFilename to verify that safe filenames remain unchanged. */
+    @Test
+    public void testSanitizeZipFilename_NoChangeForSafeNames() {
+        String input = "folder/subfolder/file.txt";
+        assertEquals(input, FileToPdf.sanitizeZipFilename(input));
     }
 }