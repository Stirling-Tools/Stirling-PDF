package stirling.software.common.model;

import static org.junit.jupiter.api.Assertions.*;

import java.io.File;
import java.nio.file.Paths;
import java.util.ArrayList;
import java.util.Collection;
import java.util.List;
import java.util.Locale;
import java.util.function.Function;

import org.junit.jupiter.api.Test;

import stirling.software.common.model.ApplicationProperties.Driver;
import stirling.software.common.model.ApplicationProperties.Premium;
import stirling.software.common.model.ApplicationProperties.Security;
import stirling.software.common.model.exception.UnsupportedProviderException;

class ApplicationPropertiesLogicTest {

    @Test
    void system_isAnalyticsEnabled_null_false_true() {
        ApplicationProperties.System sys = new ApplicationProperties.System();

        sys.setEnableAnalytics(null);
        assertFalse(sys.isAnalyticsEnabled());

        sys.setEnableAnalytics(Boolean.FALSE);
        assertFalse(sys.isAnalyticsEnabled());

        sys.setEnableAnalytics(Boolean.TRUE);
        assertTrue(sys.isAnalyticsEnabled());
    }

    @Test
    void tempFileManagement_defaults_and_overrides() {
        Function<String, String> normalize = s -> Paths.get(s).normalize().toString();
        ApplicationProperties.TempFileManagement tfm =
                new ApplicationProperties.TempFileManagement();

        String expectedBase =
                Paths.get(java.lang.System.getProperty("java.io.tmpdir"), "stirling-pdf")
                        .toString();
        assertEquals(expectedBase, tfm.getBaseTmpDir());

        String expectedLibre = Paths.get(expectedBase, "libreoffice").toString();
        assertEquals(expectedLibre, tfm.getLibreofficeDir());

        tfm.setBaseTmpDir(File.separator + "custom" + File.separator + "base");
        assertEquals(
                File.separator + "custom" + File.separator + "base",
                normalize.apply(tfm.getBaseTmpDir()));

        tfm.setLibreofficeDir(File.separator + "opt" + File.separator + "libre");
        assertEquals(
                File.separator + "opt" + File.separator + "libre",
                normalize.apply(tfm.getLibreofficeDir()));
    }

    @Test
    void oauth2_scope_parsing_and_validity() {
        Security.OAUTH2 oauth2 = new Security.OAUTH2();
        oauth2.setIssuer("https://issuer");
        oauth2.setClientId("client");
        oauth2.setClientSecret("secret");
        oauth2.setUseAsUsername("email");
        oauth2.setScopes("openid, profile ,email");
        assertTrue(oauth2.isSettingsValid());
    }

    @Test
    void security_login_method_flags() {
        Security sec = new Security();

        sec.getOauth2().setEnabled(true);
        sec.getSaml2().setEnabled(true);

        assertTrue(sec.isUserPass());
        assertTrue(sec.isOauth2Active());
        assertTrue(sec.isSaml2Active());

        sec.setLoginMethod(Security.LoginMethods.NORMAL.toString());
        assertTrue(sec.isUserPass());
        assertFalse(sec.isOauth2Active());
        assertFalse(sec.isSaml2Active());
    }

    @Test
    void security_isAltLogin_reflects_oauth2_or_saml2() {
        Security sec = new Security();

        assertFalse(sec.isAltLogin());

        sec.getOauth2().setEnabled(true);
        sec.getSaml2().setEnabled(false);
        assertTrue(sec.isAltLogin());

        sec.getOauth2().setEnabled(false);
        sec.getSaml2().setEnabled(true);
        assertTrue(sec.isAltLogin());

        sec.getOauth2().setEnabled(true);
        sec.getSaml2().setEnabled(true);
        assertTrue(sec.isAltLogin());
    }

    @Test
    void oauth2_client_provider_mapping_and_unsupported() throws UnsupportedProviderException {
        Security.OAUTH2.Client client = new Security.OAUTH2.Client();

        assertNotNull(client.get("google"));
        assertNotNull(client.get("github"));
        assertNotNull(client.get("keycloak"));

        UnsupportedProviderException ex =
                assertThrows(UnsupportedProviderException.class, () -> client.get("unknown"));
        assertTrue(ex.getMessage().toLowerCase(Locale.ROOT).contains("not supported"));
    }

    @Test
    void premium_google_drive_getters_return_empty_string_on_null_or_blank() {
        Premium.ProFeatures.GoogleDrive gd = new Premium.ProFeatures.GoogleDrive();

        assertEquals("", gd.getClientId());
        assertEquals("", gd.getApiKey());
        assertEquals("", gd.getAppId());

        gd.setClientId(" id ");
        gd.setApiKey(" key ");
        gd.setAppId(" app ");
        assertEquals(" id ", gd.getClientId());
        assertEquals(" key ", gd.getApiKey());
        assertEquals(" app ", gd.getAppId());
    }

    @Test
    void ui_getters_return_null_for_blank() {
        ApplicationProperties.Ui ui = new ApplicationProperties.Ui();
        ui.setAppName("   ");
        ui.setHomeDescription("");
        ui.setAppNameNavbar(null);

        assertNull(ui.getAppName());
        assertNull(ui.getHomeDescription());
        assertNull(ui.getAppNameNavbar());

        ui.setAppName("Stirling-PDF");
        ui.setHomeDescription("Home");
        ui.setAppNameNavbar("Nav");
        assertEquals("Stirling-PDF", ui.getAppName());
        assertEquals("Home", ui.getHomeDescription());
        assertEquals("Nav", ui.getAppNameNavbar());
    }

    @Test
    void driver_toString_contains_driver_name() {
        assertTrue(Driver.H2.toString().contains("h2"));
        assertTrue(Driver.POSTGRESQL.toString().contains("postgresql"));
    }

    @Test
    void session_limits_and_timeouts_have_reasonable_defaults() {
        ApplicationProperties.ProcessExecutor pe = new ApplicationProperties.ProcessExecutor();

        ApplicationProperties.ProcessExecutor.SessionLimit s = pe.getSessionLimit();
        assertEquals(2, s.getQpdfSessionLimit());
        assertEquals(1, s.getTesseractSessionLimit());
        assertEquals(1, s.getLibreOfficeSessionLimit());
        assertEquals(1, s.getPdfToHtmlSessionLimit());
        assertEquals(8, s.getPythonOpenCvSessionLimit());
        assertEquals(16, s.getWeasyPrintSessionLimit());
        assertEquals(1, s.getInstallAppSessionLimit());
        assertEquals(1, s.getCalibreSessionLimit());
        assertEquals(8, s.getGhostscriptSessionLimit());
        assertEquals(2, s.getOcrMyPdfSessionLimit());

        ApplicationProperties.ProcessExecutor.TimeoutMinutes t = pe.getTimeoutMinutes();
        assertEquals(30, t.getTesseractTimeoutMinutes());
        assertEquals(30, t.getQpdfTimeoutMinutes());
        assertEquals(30, t.getLibreOfficeTimeoutMinutes());
        assertEquals(20, t.getPdfToHtmlTimeoutMinutes());
        assertEquals(30, t.getPythonOpenCvTimeoutMinutes());
        assertEquals(30, t.getWeasyPrintTimeoutMinutes());
        assertEquals(60, t.getInstallAppTimeoutMinutes());
        assertEquals(30, t.getCalibreTimeoutMinutes());
        assertEquals(30, t.getGhostscriptTimeoutMinutes());
        assertEquals(30, t.getOcrMyPdfTimeoutMinutes());
    }

    @Deprecated(since = "0.45.0")
    @Test
    void enterprise_metadata_defaults() {
        ApplicationProperties.EnterpriseEdition ee = new ApplicationProperties.EnterpriseEdition();
        ApplicationProperties.EnterpriseEdition.CustomMetadata eMeta = ee.getCustomMetadata();
        eMeta.setCreator("  ");
        eMeta.setProducer(null);
        assertEquals("Stirling-PDF", eMeta.getCreator());
        assertEquals("Stirling-PDF", eMeta.getProducer());
    }

    @Test
    void premium_metadata_defaults() {
        Premium.ProFeatures pf = new Premium.ProFeatures();
        Premium.ProFeatures.CustomMetadata pMeta = pf.getCustomMetadata();
        pMeta.setCreator("");
        pMeta.setProducer("");
        assertEquals("Stirling-PDF", pMeta.getCreator());
        assertEquals("Stirling-PDF", pMeta.getProducer());
    }

    @Test
    void premium_metadata_awesome() {
        Premium.ProFeatures pf = new Premium.ProFeatures();
        Premium.ProFeatures.CustomMetadata pMeta = pf.getCustomMetadata();
        pMeta.setCreator("Awesome PDF Tool");
        pMeta.setProducer("Awesome PDF Tool");
        assertEquals("Awesome PDF Tool", pMeta.getCreator());
        assertEquals("Awesome PDF Tool", pMeta.getProducer());
    }

    @Test
    void string_isValid_handles_null_empty_blank_and_trimmed() {
        ApplicationProperties.Security.OAUTH2 oauth2 = new ApplicationProperties.Security.OAUTH2();

        assertFalse(oauth2.isValid((String) null, "issuer"));
        assertFalse(oauth2.isValid("", "issuer"));
        assertFalse(oauth2.isValid("   ", "issuer"));

        assertTrue(oauth2.isValid("x", "issuer"));
        assertTrue(oauth2.isValid("  x  ", "issuer")); // trimmt intern
    }

    @Test
    void collection_isValid_handles_null_and_empty() {
        ApplicationProperties.Security.OAUTH2 oauth2 = new ApplicationProperties.Security.OAUTH2();

        Collection<String> nullColl = null;
        Collection<String> empty = List.of();

        assertFalse(oauth2.isValid((Collection<String>) null, "scopes"));
        assertFalse(oauth2.isValid(empty, "scopes"));
    }

    @Test
    void collection_isValid_true_when_non_empty_even_if_element_is_blank() {
        ApplicationProperties.Security.OAUTH2 oauth2 = new ApplicationProperties.Security.OAUTH2();

        // Current behavior: checks ONLY !isEmpty(), not the content
        Collection<String> oneBlank = new ArrayList<>();
        oneBlank.add("   ");

        assertTrue(
                oauth2.isValid(oneBlank, "scopes"),
<<<<<<< HEAD
                "Dokumentiert aktuelles Verhalten: nicht-leere Liste gilt als gültig, auch wenn"
                        + " Element leer/blank ist");
=======
                "Documents current behavior: non-empty list is considered valid, even if an element"
                        + " is empty/blank");
>>>>>>> 22e34f7e
    }
}<|MERGE_RESOLUTION|>--- conflicted
+++ resolved
@@ -252,12 +252,7 @@
 
         assertTrue(
                 oauth2.isValid(oneBlank, "scopes"),
-<<<<<<< HEAD
-                "Dokumentiert aktuelles Verhalten: nicht-leere Liste gilt als gültig, auch wenn"
-                        + " Element leer/blank ist");
-=======
                 "Documents current behavior: non-empty list is considered valid, even if an element"
                         + " is empty/blank");
->>>>>>> 22e34f7e
     }
 }