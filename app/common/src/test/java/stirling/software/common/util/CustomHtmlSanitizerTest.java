package stirling.software.common.util;

import static org.junit.jupiter.api.Assertions.*;
import static org.mockito.ArgumentMatchers.anyString;
import static org.mockito.ArgumentMatchers.argThat;
import static org.mockito.Mockito.*;

import java.util.stream.Stream;

import org.junit.jupiter.api.BeforeEach;
import org.junit.jupiter.api.DisplayName;
import org.junit.jupiter.api.Nested;
import org.junit.jupiter.api.Test;
import org.junit.jupiter.api.extension.ExtendWith;
import org.junit.jupiter.params.ParameterizedTest;
import org.junit.jupiter.params.provider.Arguments;
import org.junit.jupiter.params.provider.MethodSource;
import org.mockito.Mock;
import org.mockito.junit.jupiter.MockitoExtension;

import stirling.software.common.model.ApplicationProperties;
import stirling.software.common.service.SsrfProtectionService;

@ExtendWith(MockitoExtension.class)
class CustomHtmlSanitizerTest {

    @Mock private SsrfProtectionService ssrfProtectionService;
    @Mock private ApplicationProperties applicationProperties;
    @Mock private ApplicationProperties.System systemProperties;

    private CustomHtmlSanitizer customHtmlSanitizer;

    @BeforeEach
    void setUp() {
<<<<<<< HEAD
        SsrfProtectionService mockSsrfProtectionService = mock(SsrfProtectionService.class);
        stirling.software.common.model.ApplicationProperties mockApplicationProperties =
                mock(stirling.software.common.model.ApplicationProperties.class);
        stirling.software.common.model.ApplicationProperties.System mockSystem =
                mock(stirling.software.common.model.ApplicationProperties.System.class);

        // Allow all URLs by default for basic tests
        when(mockSsrfProtectionService.isUrlAllowed(org.mockito.ArgumentMatchers.anyString()))
                .thenReturn(true);
        when(mockApplicationProperties.getSystem()).thenReturn(mockSystem);
        when(mockSystem.isDisableSanitize()).thenReturn(false); // Enable sanitization for tests
=======
        // Default behavior: allow all URLs and enable sanitization. Lenient stubs avoid
        // strict-stubbing failures when individual tests bypass certain branches.
        lenient().when(ssrfProtectionService.isUrlAllowed(anyString())).thenReturn(true);
        lenient().when(applicationProperties.getSystem()).thenReturn(systemProperties);
        lenient().when(systemProperties.getDisableSanitize()).thenReturn(false);
>>>>>>> 2acb3aa6

        customHtmlSanitizer = new CustomHtmlSanitizer(ssrfProtectionService, applicationProperties);
    }

    @ParameterizedTest
    @MethodSource("provideHtmlTestCases")
    void testSanitizeHtml(String inputHtml, String[] expectedContainedTags) {
        // Act
        String sanitizedHtml = customHtmlSanitizer.sanitize(inputHtml);

        // Assert
        for (String tag : expectedContainedTags) {
            assertTrue(sanitizedHtml.contains(tag), tag + " should be preserved");
        }
    }

    private static Stream<Arguments> provideHtmlTestCases() {
        return Stream.of(
                Arguments.of(
                        "<p>This is <strong>valid</strong> HTML with <em>formatting</em>.</p>",
                        new String[] {"<p>", "<strong>", "<em>"}),
                Arguments.of(
                        "<p>Text with <b>bold</b>, <i>italic</i>, <u>underline</u>,"
                                + " <em>emphasis</em>, <strong>strong</strong>,"
                                + " <strike>strikethrough</strike>, <s>strike</s>,"
                                + " <sub>subscript</sub>, <sup>superscript</sup>, <tt>teletype</tt>,"
                                + " <code>code</code>, <big>big</big>, <small>small</small>.</p>",
                        new String[] {
                            "<b>bold</b>",
                            "<i>italic</i>",
                            "<em>emphasis</em>",
                            "<strong>strong</strong>"
                        }),
                Arguments.of(
                        "<div>Division</div><h1>Heading 1</h1><h2>Heading 2</h2><h3>Heading 3</h3>"
                                + "<h4>Heading 4</h4><h5>Heading 5</h5><h6>Heading 6</h6>"
                                + "<blockquote>Blockquote</blockquote><ul><li>List item</li></ul>"
                                + "<ol><li>Ordered item</li></ol>",
                        new String[] {
                            "<div>", "<h1>", "<h6>", "<blockquote>", "<ul>", "<ol>", "<li>"
                        }));
    }

    @Test
    void testSanitizeAllowsStyles() {
        // Arrange - Testing Sanitizers.STYLES
        String htmlWithStyles =
                "<p style=\"color: blue; font-size: 16px; margin-top: 10px;\">Styled text</p>";

        // Act
        String sanitizedHtml = customHtmlSanitizer.sanitize(htmlWithStyles);

        // Assert
        // The OWASP HTML Sanitizer might filter some specific styles, so we only check that
        // the sanitized HTML is not empty and contains a paragraph tag with style
        assertTrue(sanitizedHtml.contains("<p"), "Paragraph tag should be preserved");
        assertTrue(sanitizedHtml.contains("style="), "Style attribute should be preserved");
        assertTrue(sanitizedHtml.contains("Styled text"), "Content should be preserved");
    }

    @Test
    void testSanitizeAllowsLinks() {
        // Arrange - Testing Sanitizers.LINKS
        String htmlWithLink =
                "<a href=\"https://example.com\" title=\"Example Site\">Example Link</a>";

        // Act
        String sanitizedHtml = customHtmlSanitizer.sanitize(htmlWithLink);

        // Assert
        // The most important aspect is that the link content is preserved
        assertTrue(sanitizedHtml.contains("Example Link"), "Link text should be preserved");

        // Check that the href is present in some form
        assertTrue(sanitizedHtml.contains("href="), "Link href attribute should be present");

        // Check that the URL is present in some form
        assertTrue(sanitizedHtml.contains("example.com"), "Link URL should be preserved");

        // OWASP sanitizer may handle title attributes differently depending on version
        // So we won't make strict assertions about the title attribute
    }

    @Test
    void testSanitizeDisallowsJavaScriptLinks() {
        // Arrange
        String htmlWithJsLink = "<a href=\"javascript:alert('XSS')\">Malicious Link</a>";

        // Act
        String sanitizedHtml = customHtmlSanitizer.sanitize(htmlWithJsLink);

        // Assert
        assertFalse(sanitizedHtml.contains("javascript:"), "JavaScript URLs should be removed");
        // The link tag might still be there, but the href should be sanitized
        assertTrue(sanitizedHtml.contains("Malicious Link"), "Link text should be preserved");
    }

    @Test
    void testSanitizeAllowsTables() {
        // Arrange - Testing Sanitizers.TABLES
        String htmlWithTable =
                "<table border=\"1\">"
                        + "<thead><tr><th>Header 1</th><th>Header 2</th></tr></thead>"
                        + "<tbody><tr><td>Cell 1</td><td>Cell 2</td></tr></tbody>"
                        + "<tfoot><tr><td colspan=\"2\">Footer</td></tr></tfoot>"
                        + "</table>";

        // Act
        String sanitizedHtml = customHtmlSanitizer.sanitize(htmlWithTable);

        // Assert
        assertTrue(sanitizedHtml.contains("<table"), "Table should be preserved");
        assertTrue(sanitizedHtml.contains("<tr>"), "Table rows should be preserved");
        assertTrue(sanitizedHtml.contains("<th>"), "Table headers should be preserved");
        assertTrue(sanitizedHtml.contains("<td>"), "Table cells should be preserved");
        // Note: border attribute might be removed as it's deprecated in HTML5

        // Check for content values instead of exact tag formats because
        // the sanitizer may normalize tags and attributes
        assertTrue(sanitizedHtml.contains("Header 1"), "Table header content should be preserved");
        assertTrue(sanitizedHtml.contains("Cell 1"), "Table cell content should be preserved");
        assertTrue(sanitizedHtml.contains("Footer"), "Table footer content should be preserved");

        // OWASP sanitizer may not preserve these structural elements or attributes in the same
        // format
        // So we check for the content rather than the exact structure
    }

    @Test
    void testSanitizeAllowsImages() {
        // Arrange - Testing custom images policy with SSRF check
        String htmlWithImage =
                "<img src=\"image.jpg\" alt=\"An image\" width=\"100\" height=\"100\">";

        // Act
        String sanitizedHtml = customHtmlSanitizer.sanitize(htmlWithImage);

        // Assert
        assertTrue(sanitizedHtml.contains("<img"), "Image tag should be preserved");
        assertTrue(sanitizedHtml.contains("src=\"image.jpg\""), "Image source should be preserved");
        assertTrue(
                sanitizedHtml.contains("alt=\"An image\""), "Image alt text should be preserved");
        // Width and height might be preserved, but not guaranteed by all sanitizers
    }

    @Test
    void testSanitizeDisallowsDataUrlImages() {
        // Arrange
        String htmlWithDataUrlImage =
                "<img src=\"data:image/svg+xml;base64,PHN2ZyBvbmxvYWQ9ImFsZXJ0KDEpIj48L3N2Zz4=\""
                        + " alt=\"SVG with XSS\">";

        // Changed: Explicitly tell SSRF service to reject data: URLs so the custom AttributePolicy
        // drops the src attribute. Without this, a permissive SSRF mock might allow data: URLs.
        lenient()
                .when(
                        ssrfProtectionService.isUrlAllowed(
                                argThat(v -> v != null && v.startsWith("data:"))))
                .thenReturn(false);

        // Act
        String sanitizedHtml = customHtmlSanitizer.sanitize(htmlWithDataUrlImage);

        // Assert
        assertFalse(
                sanitizedHtml.contains("data:image/svg"),
                "Data URLs with potentially malicious content should be removed");
    }

    @Test
    void testSanitizeRemovesJavaScriptInAttributes() {
        // Arrange
        String htmlWithJsEvent =
                "<a href=\"#\" onclick=\"alert('XSS')\" onmouseover=\"alert('XSS')\">Click me</a>";

        // Act
        String sanitizedHtml = customHtmlSanitizer.sanitize(htmlWithJsEvent);

        // Assert
        assertFalse(
                sanitizedHtml.contains("onclick"), "JavaScript event handlers should be removed");
        assertFalse(
                sanitizedHtml.contains("onmouseover"),
                "JavaScript event handlers should be removed");
        assertTrue(sanitizedHtml.contains("Click me"), "Link text should be preserved");
    }

    @Test
    void testSanitizeRemovesScriptTags() {
        // Arrange
        String htmlWithScript = "<p>Safe content</p><script>alert('XSS');</script>";

        // Act
        String sanitizedHtml = customHtmlSanitizer.sanitize(htmlWithScript);

        // Assert
        assertFalse(sanitizedHtml.contains("<script>"), "Script tags should be removed");
        assertTrue(
                sanitizedHtml.contains("<p>Safe content</p>"), "Safe content should be preserved");
    }

    @Test
    void testSanitizeRemovesNoScriptTags() {
        // Arrange - Testing the custom policy to disallow noscript
        String htmlWithNoscript = "<p>Safe content</p><noscript>JavaScript is disabled</noscript>";

        // Act
        String sanitizedHtml = customHtmlSanitizer.sanitize(htmlWithNoscript);

        // Assert
        assertFalse(sanitizedHtml.contains("<noscript>"), "Noscript tags should be removed");
        assertTrue(
                sanitizedHtml.contains("<p>Safe content</p>"), "Safe content should be preserved");
    }

    @Test
    void testSanitizeRemovesIframes() {
        // Arrange
        String htmlWithIframe = "<p>Safe content</p><iframe src=\"https://example.com\"></iframe>";

        // Act
        String sanitizedHtml = customHtmlSanitizer.sanitize(htmlWithIframe);

        // Assert
        assertFalse(sanitizedHtml.contains("<iframe"), "Iframe tags should be removed");
        assertTrue(
                sanitizedHtml.contains("<p>Safe content</p>"), "Safe content should be preserved");
    }

    @Test
    void testSanitizeRemovesObjectAndEmbed() {
        // Arrange
        String htmlWithObjects =
                "<p>Safe content</p><object data=\"data.swf\""
                        + " type=\"application/x-shockwave-flash\"></object><embed src=\"embed.swf\""
                        + " type=\"application/x-shockwave-flash\">";

        // Act
        String sanitizedHtml = customHtmlSanitizer.sanitize(htmlWithObjects);

        // Assert
        assertFalse(sanitizedHtml.contains("<object"), "Object tags should be removed");
        assertFalse(sanitizedHtml.contains("<embed"), "Embed tags should be removed");
        assertTrue(
                sanitizedHtml.contains("<p>Safe content</p>"), "Safe content should be preserved");
    }

    @Test
    void testSanitizeRemovesMetaAndBaseAndLink() {
        // Arrange
        String htmlWithMetaTags =
                "<p>Safe content</p>"
                        + "<meta http-equiv=\"refresh\" content=\"0; url=http://evil.com\">"
                        + "<base href=\"http://evil.com/\">"
                        + "<link rel=\"stylesheet\" href=\"evil.css\">";

        // Act
        String sanitizedHtml = customHtmlSanitizer.sanitize(htmlWithMetaTags);

        // Assert
        assertFalse(sanitizedHtml.contains("<meta"), "Meta tags should be removed");
        assertFalse(sanitizedHtml.contains("<base"), "Base tags should be removed");
        assertFalse(sanitizedHtml.contains("<link"), "Link tags should be removed");
        assertTrue(
                sanitizedHtml.contains("<p>Safe content</p>"), "Safe content should be preserved");
    }

    @Test
    void testSanitizeHandlesComplexHtml() {
        // Arrange
        String complexHtml =
                "<div class=\"container\">  <h1 style=\"color: blue;\">Welcome</h1>  <p>This is a"
                        + " <strong>test</strong> with <a href=\"https://example.com\">link</a>.</p> "
                        + " <table>    <tr><th>Name</th><th>Value</th></tr>    <tr><td>Item"
                        + " 1</td><td>100</td></tr>  </table>  <img src=\"image.jpg\" alt=\"Test"
                        + " image\">  <script>alert('XSS');</script>  <iframe"
                        + " src=\"https://evil.com\"></iframe></div>";

        // Act
        String sanitizedHtml = customHtmlSanitizer.sanitize(complexHtml);

        // Assert
        assertTrue(sanitizedHtml.contains("<div"), "Div should be preserved");
        assertTrue(sanitizedHtml.contains("<h1"), "H1 should be preserved");
        assertTrue(
                sanitizedHtml.contains("<strong>") && sanitizedHtml.contains("test"),
                "Strong tag should be preserved");

        // Check for content rather than exact formatting
        assertTrue(
                sanitizedHtml.contains("<a")
                        && sanitizedHtml.contains("href=")
                        && sanitizedHtml.contains("example.com")
                        && sanitizedHtml.contains("link"),
                "Link should be preserved");

        assertTrue(sanitizedHtml.contains("<table"), "Table should be preserved");
        assertTrue(sanitizedHtml.contains("<img"), "Image should be preserved");
        assertFalse(sanitizedHtml.contains("<script>"), "Script tag should be removed");
        assertFalse(sanitizedHtml.contains("<iframe"), "Iframe tag should be removed");

        // Content checks
        assertTrue(sanitizedHtml.contains("Welcome"), "Heading content should be preserved");
        assertTrue(sanitizedHtml.contains("Name"), "Table header content should be preserved");
        assertTrue(sanitizedHtml.contains("Item 1"), "Table data content should be preserved");
    }

    @Test
    void testSanitizeHandlesEmpty() {
        // Act
        String sanitizedHtml = customHtmlSanitizer.sanitize("");

        // Assert
        assertEquals("", sanitizedHtml, "Empty input should result in empty string");
    }

    @Test
    void testSanitizeHandlesNull() {
        // Act
        String sanitizedHtml = customHtmlSanitizer.sanitize(null);

        // Assert
        assertEquals("", sanitizedHtml, "Null input should result in empty string");
    }

    // -----------------------
    // Additional coverage
    // -----------------------

    @Test
    @DisplayName("Should return input unchanged when sanitize is disabled via properties")
    void shouldBypassSanitizationWhenDisabled() {
        // Arrange
        String malicious =
                "<p>ok</p><script>alert('XSS')</script><img src=\"http://blocked.local/a.png\">";

        // For this test, disable sanitize
        when(systemProperties.getDisableSanitize()).thenReturn(true);

        // Also ensure SSRF would block it if sanitization were enabled (to prove bypass)
        lenient().when(ssrfProtectionService.isUrlAllowed(anyString())).thenReturn(false);

        // Act
        String result = customHtmlSanitizer.sanitize(malicious);

        // Assert
        // When disabled, sanitizer must return original string as-is.
        assertEquals(malicious, result, "Sanitization disabled should return input as-is");
    }

    @Test
    @DisplayName("Should remove img src when SSRF service rejects the URL")
    void shouldRemoveImageSrcWhenSsrfRejects() {
        // Arrange
        String html = "<img src=\"http://internal/admin\" alt=\"x\">";

        // Reject this URL
        lenient()
                .when(ssrfProtectionService.isUrlAllowed("http://internal/admin"))
                .thenReturn(false);

        // Act
        String sanitized = customHtmlSanitizer.sanitize(html);

        // Assert
        assertTrue(sanitized.contains("<img"), "Image element should remain");
        assertFalse(
                sanitized.contains("src=\"http://internal/admin\""),
                "Rejected URL should be removed from src attribute");
        assertTrue(sanitized.contains("alt=\"x\""), "Other allowed attributes should remain");
    }

    @Test
    @DisplayName("Should trim and preserve allowed img src values")
    void shouldTrimAndPreserveAllowedImgSrc() {
        // Arrange
        String html = "<img src=\"   https://example.com/image.jpg   \" alt=\"pic\" title=\"t\">";

        // Explicit allow (clarity)
        lenient()
                .when(ssrfProtectionService.isUrlAllowed("https://example.com/image.jpg"))
                .thenReturn(true);

        // Act
        String sanitized = customHtmlSanitizer.sanitize(html);

        // Assert
        assertTrue(sanitized.contains("<img"), "Image element should remain");
        assertFalse(
                sanitized.contains("   https://example.com/image.jpg   "),
                "Untrimmed src value should not appear in output");
        assertTrue(
                sanitized.contains("alt=\"pic\"") || sanitized.contains("alt='pic'"),
                "Alt attribute should remain");
        assertTrue(
                sanitized.contains("title=\"t\"") || sanitized.contains("title='t'"),
                "Title attribute should remain");
    }

    @Test
    @DisplayName("Should drop empty or whitespace-only img src values")
    void shouldDropEmptyImgSrc() {
        // Arrange
        String html = "<img src=\"   \" alt=\"no src\">";

        // Act
        String sanitized = customHtmlSanitizer.sanitize(html);

        // Assert
        assertTrue(sanitized.contains("<img"), "Image element should remain");
        assertFalse(sanitized.contains("src="), "Empty src should be removed entirely");
        assertTrue(sanitized.contains("alt=\"no src\""), "Other attributes should remain");
    }

    @Nested
    @DisplayName("Anchor tag protocol handling (sanitizer-level)")
    class AnchorProtocolTests {
        @Test
        @DisplayName(
                "mailto: links should keep anchor and text; protocol may be stripped depending on"
                        + " sanitizer version")
        void mailtoAllowed() {
            String html = "<a href=\"mailto:hello@example.com\">mail me</a>";
            String sanitized = customHtmlSanitizer.sanitize(html);

            // Anchor and text should remain
            assertTrue(sanitized.contains("<a"), "Anchor element should be preserved");
            assertTrue(sanitized.contains("mail me"), "Link text should remain");

            // Some sanitizer versions allow mailto:, others strip it. Accept both.
            boolean keepsMailto = sanitized.contains("mailto:hello@example.com");
            boolean strippedHref =
                    sanitized.contains("href="); // still has an href, possibly sanitized
            // We accept either: mailto kept OR href present in sanitized form OR (in strict setups)
            // href removed but anchor kept.
            assertTrue(
                    keepsMailto || strippedHref || sanitized.contains("</a>"),
                    "Sanitized output should keep anchor; mailto: may or may not be present"
                            + " depending on sanitizer configuration");
        }
    }
}<|MERGE_RESOLUTION|>--- conflicted
+++ resolved
@@ -32,25 +32,11 @@
 
     @BeforeEach
     void setUp() {
-<<<<<<< HEAD
-        SsrfProtectionService mockSsrfProtectionService = mock(SsrfProtectionService.class);
-        stirling.software.common.model.ApplicationProperties mockApplicationProperties =
-                mock(stirling.software.common.model.ApplicationProperties.class);
-        stirling.software.common.model.ApplicationProperties.System mockSystem =
-                mock(stirling.software.common.model.ApplicationProperties.System.class);
-
-        // Allow all URLs by default for basic tests
-        when(mockSsrfProtectionService.isUrlAllowed(org.mockito.ArgumentMatchers.anyString()))
-                .thenReturn(true);
-        when(mockApplicationProperties.getSystem()).thenReturn(mockSystem);
-        when(mockSystem.isDisableSanitize()).thenReturn(false); // Enable sanitization for tests
-=======
         // Default behavior: allow all URLs and enable sanitization. Lenient stubs avoid
         // strict-stubbing failures when individual tests bypass certain branches.
         lenient().when(ssrfProtectionService.isUrlAllowed(anyString())).thenReturn(true);
         lenient().when(applicationProperties.getSystem()).thenReturn(systemProperties);
         lenient().when(systemProperties.getDisableSanitize()).thenReturn(false);
->>>>>>> 2acb3aa6
 
         customHtmlSanitizer = new CustomHtmlSanitizer(ssrfProtectionService, applicationProperties);
     }
