--- conflicted
+++ resolved
@@ -3,18 +3,6 @@
 /* Commented out - InputStreamTemplateResource class removed with Thymeleaf migration
  * This test will be removed when frontend migration to React is complete
 
-<<<<<<< HEAD
-import java.io.ByteArrayInputStream;
-import java.io.InputStream;
-import java.io.Reader;
-import java.lang.reflect.Field;
-import java.lang.reflect.Modifier;
-import java.nio.charset.StandardCharsets;
-import java.util.Arrays;
-
-import org.junit.jupiter.api.Test;
-=======
->>>>>>> bdb3c887
 
 public class InputStreamTemplateResourceTest {
 
@@ -52,7 +40,7 @@
     @Test
     void readerReturnsCorrectContent() throws Exception {
         String content = "Hello, world!";
-        InputStream is = new ByteArrayInputStream(content.getBytes(StandardCharsets.UTF_8));
+        InputStream is = new ByteArrayInputStream(content.getBytes("UTF-8"));
         InputStreamTemplateResource resource = new InputStreamTemplateResource(is, "UTF-8");
 
         try (Reader reader = resource.reader()) {
