--- conflicted
+++ resolved
@@ -592,13 +592,9 @@
                 || "Pdftohtml".equals(group)
                 || "ImageMagick".equals(group)
                 || "rar".equals(group)
-<<<<<<< HEAD
                 || "Calibre".equals(group)
-                || "FFmpeg".equals(group);
-=======
                 || "FFmpeg".equals(group)
                 || "veraPDF".equals(group);
->>>>>>> 69b035c6
     }
 
     private boolean isEndpointEnabledDirectly(String endpoint) {
