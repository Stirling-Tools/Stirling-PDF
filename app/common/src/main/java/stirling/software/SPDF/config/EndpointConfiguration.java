--- conflicted
+++ resolved
@@ -590,14 +590,10 @@
                 || "Javascript".equals(group)
                 || "Weasyprint".equals(group)
                 || "Pdftohtml".equals(group)
-<<<<<<< HEAD
+                || "ImageMagick".equals(group)
                 || "rar".equals(group)
                 || "FFmpeg".equals(group)
                 || "veraPDF".equals(group);
-=======
-                || "ImageMagick".equals(group)
-                || "rar".equals(group);
->>>>>>> 7baf503d
     }
 
     private boolean isEndpointEnabledDirectly(String endpoint) {
