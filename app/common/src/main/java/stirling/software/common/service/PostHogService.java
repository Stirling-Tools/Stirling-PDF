package stirling.software.common.service;

import java.io.File;
import java.lang.management.GarbageCollectorMXBean;
import java.lang.management.ManagementFactory;
import java.lang.management.MemoryMXBean;
import java.lang.management.OperatingSystemMXBean;
import java.lang.management.RuntimeMXBean;
import java.lang.management.ThreadMXBean;
import java.net.InetAddress;
import java.net.NetworkInterface;
import java.nio.file.Files;
import java.nio.file.Paths;
import java.util.Enumeration;
import java.util.HashMap;
import java.util.Locale;
import java.util.Map;
import java.util.TimeZone;

import org.apache.commons.lang3.StringUtils;
import org.springframework.beans.factory.annotation.Autowired;
import org.springframework.beans.factory.annotation.Qualifier;
import org.springframework.core.env.Environment;
import org.springframework.stereotype.Service;

import com.posthog.java.PostHog;

import stirling.software.common.configuration.RuntimePathConfig;
import stirling.software.common.model.ApplicationProperties;

@Service
public class PostHogService {
    private final PostHog postHog;
    private final String uniqueId;
    private final String appVersion;
    private final ApplicationProperties applicationProperties;
    private final RuntimePathConfig runtimePathConfig;
    private final UserServiceInterface userService;
    private final Environment env;
    private boolean configDirMounted;

    public PostHogService(
            PostHog postHog,
            @Qualifier("UUID") String uuid,
            @Qualifier("configDirMounted") boolean configDirMounted,
            @Qualifier("appVersion") String appVersion,
            ApplicationProperties applicationProperties,
            RuntimePathConfig runtimePathConfig,
            @Autowired(required = false) UserServiceInterface userService,
            Environment env) {
        this.postHog = postHog;
        this.uniqueId = uuid;
        this.appVersion = appVersion;
        this.applicationProperties = applicationProperties;
        this.runtimePathConfig = runtimePathConfig;
        this.userService = userService;
        this.env = env;
        this.configDirMounted = configDirMounted;
        captureSystemInfo();
    }

    private void captureSystemInfo() {
        if (!applicationProperties.getSystem().isPosthogEnabled()) {
            return;
        }
        try {
            postHog.capture(uniqueId, "system_info_captured", captureServerMetrics());
        } catch (Exception e) {
            // Handle exceptions
        }
    }

    public void captureEvent(String eventName, Map<String, Object> properties) {
        if (!applicationProperties.getSystem().isPosthogEnabled()) {
            return;
        }

        properties.put("app_version", appVersion);
        postHog.capture(uniqueId, eventName, properties);
    }

    public Map<String, Object> captureServerMetrics() {
        Map<String, Object> metrics = new HashMap<>();

        try {
            // Application version
            metrics.put("app_version", appVersion);
            String deploymentType = "JAR"; // default
            if ("true".equalsIgnoreCase(env.getProperty("BROWSER_OPEN"))) {
                deploymentType = "EXE";
            } else if (isRunningInDocker()) {
                deploymentType = "DOCKER";
            }
            metrics.put("deployment_type", deploymentType);
            metrics.put("mounted_config_dir", configDirMounted);

            // System info
            metrics.put("os_name", System.getProperty("os.name"));
            metrics.put("os_version", System.getProperty("os.version"));
            metrics.put("java_version", System.getProperty("java.version"));
            metrics.put("user_name", System.getProperty("user.name"));
            metrics.put("user_home", System.getProperty("user.home"));
            metrics.put("user_dir", System.getProperty("user.dir"));

            // CPU and Memory
            metrics.put("cpu_cores", Runtime.getRuntime().availableProcessors());
            metrics.put("total_memory", Runtime.getRuntime().totalMemory());
            metrics.put("free_memory", Runtime.getRuntime().freeMemory());

            // Network and Server Identity
            InetAddress localHost = InetAddress.getLocalHost();
            metrics.put("ip_address", localHost.getHostAddress());
            metrics.put("hostname", localHost.getHostName());
            metrics.put("mac_address", getMacAddress());

            // JVM info
            metrics.put("jvm_vendor", System.getProperty("java.vendor"));
            metrics.put("jvm_version", System.getProperty("java.vm.version"));

            // Locale and Timezone
            metrics.put("system_language", System.getProperty("user.language"));
            metrics.put("system_country", System.getProperty("user.country"));
            metrics.put("timezone", TimeZone.getDefault().getID());
            metrics.put("locale", Locale.getDefault().toString());

            // Disk info
            File root = new File(".");
            metrics.put("total_disk_space", root.getTotalSpace());
            metrics.put("free_disk_space", root.getFreeSpace());

            // Process info
            metrics.put("process_id", ProcessHandle.current().pid());

            // JVM metrics
            RuntimeMXBean runtimeMXBean = ManagementFactory.getRuntimeMXBean();
            metrics.put("jvm_uptime_ms", runtimeMXBean.getUptime());
            metrics.put("jvm_start_time", runtimeMXBean.getStartTime());

            // Memory metrics
            MemoryMXBean memoryMXBean = ManagementFactory.getMemoryMXBean();
            metrics.put("heap_memory_usage", memoryMXBean.getHeapMemoryUsage().getUsed());
            metrics.put("non_heap_memory_usage", memoryMXBean.getNonHeapMemoryUsage().getUsed());

            // CPU metrics
            OperatingSystemMXBean osMXBean = ManagementFactory.getOperatingSystemMXBean();
            metrics.put("system_load_average", osMXBean.getSystemLoadAverage());

            // Thread metrics
            ThreadMXBean threadMXBean = ManagementFactory.getThreadMXBean();
            metrics.put("thread_count", threadMXBean.getThreadCount());
            metrics.put("daemon_thread_count", threadMXBean.getDaemonThreadCount());
            metrics.put("peak_thread_count", threadMXBean.getPeakThreadCount());

            // Garbage collection metrics
            for (GarbageCollectorMXBean gcBean : ManagementFactory.getGarbageCollectorMXBeans()) {
                metrics.put("gc_" + gcBean.getName() + "_count", gcBean.getCollectionCount());
                metrics.put("gc_" + gcBean.getName() + "_time", gcBean.getCollectionTime());
            }

            // Network interfaces
            metrics.put("network_interfaces", getNetworkInterfacesInfo());

            // Docker detection and stats
            boolean isDocker = isRunningInDocker();
            if (isDocker) {
                metrics.put("docker_metrics", getDockerMetrics());
            }
            metrics.put("application_properties", captureApplicationProperties());

            if (userService != null) {
                metrics.put("total_users_created", userService.getTotalUsersCount());
            }

        } catch (Exception e) {
            metrics.put("error", e.getMessage());
        }

        return metrics;
    }

    private boolean isRunningInDocker() {
        return Files.exists(Paths.get("/.dockerenv"));
    }

    private Map<String, Object> getDockerMetrics() {
        Map<String, Object> dockerMetrics = new HashMap<>();

        // Network-related Docker info
        dockerMetrics.put("docker_network_mode", System.getenv("DOCKER_NETWORK_MODE"));

        // Container name (if set)
        String containerName = System.getenv("CONTAINER_NAME");
        if (containerName != null && !containerName.isEmpty()) {
            dockerMetrics.put("container_name", containerName);
        }

        // Docker compose information
        String composeProject = System.getenv("COMPOSE_PROJECT_NAME");
        String composeService = System.getenv("COMPOSE_SERVICE_NAME");
        if (composeProject != null && composeService != null) {
            dockerMetrics.put("compose_project", composeProject);
            dockerMetrics.put("compose_service", composeService);
        }

        // Kubernetes-specific info (if running in K8s)
        String k8sPodName = System.getenv("KUBERNETES_POD_NAME");
        if (k8sPodName != null) {
            dockerMetrics.put("k8s_pod_name", k8sPodName);
            dockerMetrics.put("k8s_namespace", System.getenv("KUBERNETES_NAMESPACE"));
            dockerMetrics.put("k8s_node_name", System.getenv("KUBERNETES_NODE_NAME"));
        }

        // New environment variables
        dockerMetrics.put("version_tag", System.getenv("VERSION_TAG"));
        dockerMetrics.put("additional_features_off", System.getenv("ADDITIONAL_FEATURES_OFF"));
        dockerMetrics.put("fat_docker", System.getenv("FAT_DOCKER"));

        return dockerMetrics;
    }

    private void addIfNotEmpty(Map<String, Object> map, String key, Object value) {
        if (value != null) {
            if (value instanceof String strValue) {
                if (!StringUtils.isBlank(strValue)) {
                    map.put(key, strValue.trim());
                }
            } else {
                map.put(key, value);
            }
        }
    }

    public Map<String, Object> captureApplicationProperties() {
        Map<String, Object> properties = new HashMap<>();

        // Capture Legal properties
        addIfNotEmpty(
                properties,
                "legal_termsAndConditions",
                applicationProperties.getLegal().getTermsAndConditions());
        addIfNotEmpty(
                properties,
                "legal_privacyPolicy",
                applicationProperties.getLegal().getPrivacyPolicy());
        addIfNotEmpty(
                properties,
                "legal_accessibilityStatement",
                applicationProperties.getLegal().getAccessibilityStatement());
        addIfNotEmpty(
                properties,
                "legal_cookiePolicy",
                applicationProperties.getLegal().getCookiePolicy());
        addIfNotEmpty(
                properties, "legal_impressum", applicationProperties.getLegal().getImpressum());

        // Capture Security properties
        addIfNotEmpty(
                properties,
                "security_enableLogin",
<<<<<<< HEAD
                applicationProperties.getSecurity().isEnableLogin());
        addIfNotEmpty(
                properties,
                "security_csrfDisabled",
                applicationProperties.getSecurity().isCsrfDisabled());
=======
                applicationProperties.getSecurity().getEnableLogin());
        addIfNotEmpty(properties, "security_csrfDisabled", true);
>>>>>>> 7faf7e50
        addIfNotEmpty(
                properties,
                "security_loginAttemptCount",
                applicationProperties.getSecurity().getLoginAttemptCount());
        addIfNotEmpty(
                properties,
                "security_loginResetTimeMinutes",
                applicationProperties.getSecurity().getLoginResetTimeMinutes());
        addIfNotEmpty(
                properties,
                "security_loginMethod",
                applicationProperties.getSecurity().getLoginMethod());

        // Capture OAuth2 properties (excluding sensitive information)
        addIfNotEmpty(
                properties,
                "security_oauth2_enabled",
                applicationProperties.getSecurity().getOauth2().getEnabled());
        if (applicationProperties.getSecurity().getOauth2().getEnabled()) {
            addIfNotEmpty(
                    properties,
                    "security_oauth2_autoCreateUser",
                    applicationProperties.getSecurity().getOauth2().getAutoCreateUser());
            addIfNotEmpty(
                    properties,
                    "security_oauth2_blockRegistration",
                    applicationProperties.getSecurity().getOauth2().getBlockRegistration());
            addIfNotEmpty(
                    properties,
                    "security_oauth2_useAsUsername",
                    applicationProperties.getSecurity().getOauth2().getUseAsUsername());
            addIfNotEmpty(
                    properties,
                    "security_oauth2_provider",
                    applicationProperties.getSecurity().getOauth2().getProvider());
        }
        // Capture System properties
        addIfNotEmpty(
                properties,
                "system_defaultLocale",
                applicationProperties.getSystem().getDefaultLocale());
        addIfNotEmpty(
                properties,
                "system_googlevisibility",
                applicationProperties.getSystem().isGooglevisibility());
        addIfNotEmpty(
                properties, "system_showUpdate", applicationProperties.getSystem().isShowUpdate());
        addIfNotEmpty(
                properties,
                "system_showUpdateOnlyAdmin",
                applicationProperties.getSystem().isShowUpdateOnlyAdmin());
        addIfNotEmpty(
                properties,
                "system_customHTMLFiles",
                applicationProperties.getSystem().isCustomHTMLFiles());
        addIfNotEmpty(properties, "system_tessdataDir", runtimePathConfig.getTessDataPath());
        addIfNotEmpty(
                properties,
                "system_enableAlphaFunctionality",
                applicationProperties.getSystem().isEnableAlphaFunctionality());
        addIfNotEmpty(
                properties,
                "system_enableAnalytics",
                applicationProperties.getSystem().isAnalyticsEnabled());
        addIfNotEmpty(
                properties,
                "system_enablePosthog",
                applicationProperties.getSystem().isPosthogEnabled());
        addIfNotEmpty(
                properties,
                "system_enableScarf",
                applicationProperties.getSystem().isScarfEnabled());

        // Capture UI properties
        addIfNotEmpty(
                properties, "ui_appNameNavbar", applicationProperties.getUi().getAppNameNavbar());

        // Capture Metrics properties
        addIfNotEmpty(
                properties, "metrics_enabled", applicationProperties.getMetrics().isEnabled());

        // Capture EnterpriseEdition properties
        addIfNotEmpty(
                properties,
                "enterpriseEdition_enabled",
                applicationProperties.getPremium().isEnabled());
        if (applicationProperties.getPremium().isEnabled()) {
            addIfNotEmpty(
                    properties,
                    "enterpriseEdition_customMetadata_autoUpdateMetadata",
                    applicationProperties
                            .getPremium()
                            .getProFeatures()
                            .getCustomMetadata()
                            .isAutoUpdateMetadata());
            addIfNotEmpty(
                    properties,
                    "enterpriseEdition_customMetadata_author",
                    applicationProperties
                            .getPremium()
                            .getProFeatures()
                            .getCustomMetadata()
                            .getAuthor());
            addIfNotEmpty(
                    properties,
                    "enterpriseEdition_customMetadata_creator",
                    applicationProperties
                            .getPremium()
                            .getProFeatures()
                            .getCustomMetadata()
                            .getCreator());
            addIfNotEmpty(
                    properties,
                    "enterpriseEdition_customMetadata_producer",
                    applicationProperties
                            .getPremium()
                            .getProFeatures()
                            .getCustomMetadata()
                            .getProducer());
        }
        // Capture AutoPipeline properties
        addIfNotEmpty(
                properties,
                "autoPipeline_outputFolder",
                applicationProperties.getAutoPipeline().getOutputFolder());

        return properties;
    }

    private String getMacAddress() {
        try {
            Enumeration<NetworkInterface> networkInterfaces =
                    NetworkInterface.getNetworkInterfaces();
            while (networkInterfaces.hasMoreElements()) {
                NetworkInterface ni = networkInterfaces.nextElement();
                byte[] hardwareAddress = ni.getHardwareAddress();
                if (hardwareAddress != null) {
                    String[] hexadecimal = new String[hardwareAddress.length];
                    for (int i = 0; i < hardwareAddress.length; i++) {
                        hexadecimal[i] = String.format(Locale.ROOT, "%02X", hardwareAddress[i]);
                    }
                    return String.join("-", hexadecimal);
                }
            }
        } catch (Exception e) {
            // Handle exception
        }
        return "Unknown";
    }

    private Map<String, String> getNetworkInterfacesInfo() {
        Map<String, String> interfacesInfo = new HashMap<>();
        try {
            Enumeration<NetworkInterface> nets = NetworkInterface.getNetworkInterfaces();
            while (nets.hasMoreElements()) {
                NetworkInterface netint = nets.nextElement();
                interfacesInfo.put(netint.getName(), netint.getDisplayName());
            }
        } catch (Exception e) {
            interfacesInfo.put("error", e.getMessage());
        }
        return interfacesInfo;
    }
}<|MERGE_RESOLUTION|>--- conflicted
+++ resolved
@@ -25,7 +25,6 @@
 
 import com.posthog.java.PostHog;
 
-import stirling.software.common.configuration.RuntimePathConfig;
 import stirling.software.common.model.ApplicationProperties;
 
 @Service
@@ -34,7 +33,6 @@
     private final String uniqueId;
     private final String appVersion;
     private final ApplicationProperties applicationProperties;
-    private final RuntimePathConfig runtimePathConfig;
     private final UserServiceInterface userService;
     private final Environment env;
     private boolean configDirMounted;
@@ -45,14 +43,12 @@
             @Qualifier("configDirMounted") boolean configDirMounted,
             @Qualifier("appVersion") String appVersion,
             ApplicationProperties applicationProperties,
-            RuntimePathConfig runtimePathConfig,
             @Autowired(required = false) UserServiceInterface userService,
             Environment env) {
         this.postHog = postHog;
         this.uniqueId = uuid;
         this.appVersion = appVersion;
         this.applicationProperties = applicationProperties;
-        this.runtimePathConfig = runtimePathConfig;
         this.userService = userService;
         this.env = env;
         this.configDirMounted = configDirMounted;
@@ -257,16 +253,8 @@
         addIfNotEmpty(
                 properties,
                 "security_enableLogin",
-<<<<<<< HEAD
                 applicationProperties.getSecurity().isEnableLogin());
-        addIfNotEmpty(
-                properties,
-                "security_csrfDisabled",
-                applicationProperties.getSecurity().isCsrfDisabled());
-=======
-                applicationProperties.getSecurity().getEnableLogin());
         addIfNotEmpty(properties, "security_csrfDisabled", true);
->>>>>>> 7faf7e50
         addIfNotEmpty(
                 properties,
                 "security_loginAttemptCount",
@@ -322,7 +310,10 @@
                 properties,
                 "system_customHTMLFiles",
                 applicationProperties.getSystem().isCustomHTMLFiles());
-        addIfNotEmpty(properties, "system_tessdataDir", runtimePathConfig.getTessDataPath());
+        addIfNotEmpty(
+                properties,
+                "system_tessdataDir",
+                applicationProperties.getSystem().getTessdataDir());
         addIfNotEmpty(
                 properties,
                 "system_enableAlphaFunctionality",
@@ -406,7 +397,7 @@
                 if (hardwareAddress != null) {
                     String[] hexadecimal = new String[hardwareAddress.length];
                     for (int i = 0; i < hardwareAddress.length; i++) {
-                        hexadecimal[i] = String.format(Locale.ROOT, "%02X", hardwareAddress[i]);
+                        hexadecimal[i] = String.format("%02X", hardwareAddress[i]);
                     }
                     return String.join("-", hexadecimal);
                 }
