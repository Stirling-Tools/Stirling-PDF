package stirling.software.common.util;

import static stirling.software.common.util.AttachmentUtils.setCatalogViewerPreferences;

import java.io.ByteArrayInputStream;
import java.io.ByteArrayOutputStream;
import java.io.File;
import java.io.FileOutputStream;
import java.io.IOException;
import java.io.InputStream;
import java.time.ZoneId;
import java.time.ZonedDateTime;
import java.time.format.DateTimeFormatter;
import java.util.ArrayList;
import java.util.Base64;
import java.util.Date;
import java.util.GregorianCalendar;
import java.util.HashMap;
import java.util.List;
import java.util.Locale;
import java.util.Map;
import java.util.Set;
import java.util.regex.Matcher;
import java.util.regex.Pattern;

import org.apache.pdfbox.pdmodel.PDDocument;
import org.apache.pdfbox.pdmodel.PDDocumentCatalog;
import org.apache.pdfbox.pdmodel.PDDocumentNameDictionary;
import org.apache.pdfbox.pdmodel.PDEmbeddedFilesNameTreeNode;
import org.apache.pdfbox.pdmodel.PDPage;
import org.apache.pdfbox.pdmodel.PageMode;
import org.apache.pdfbox.pdmodel.common.PDRectangle;
import org.apache.pdfbox.pdmodel.common.filespecification.PDComplexFileSpecification;
import org.apache.pdfbox.pdmodel.common.filespecification.PDEmbeddedFile;
import org.apache.pdfbox.pdmodel.interactive.annotation.PDAnnotationFileAttachment;
import org.apache.pdfbox.pdmodel.interactive.annotation.PDAppearanceDictionary;
import org.apache.pdfbox.pdmodel.interactive.annotation.PDAppearanceStream;
import org.apache.pdfbox.text.PDFTextStripper;
import org.apache.pdfbox.text.TextPosition;
import org.jetbrains.annotations.NotNull;
import org.springframework.http.MediaType;
import org.springframework.web.multipart.MultipartFile;

import lombok.Data;
import lombok.Getter;
import lombok.experimental.UtilityClass;

import stirling.software.common.service.CustomPDFDocumentFactory;

@UtilityClass
public class PdfAttachmentHandler {
    // Note: This class is designed for EML attachments, not general PDF attachments.

    private final String ATTACHMENT_MARKER = "@";
    private final float ATTACHMENT_ICON_WIDTH = 12f;
    private final float ATTACHMENT_ICON_HEIGHT = 14f;
    private final float ANNOTATION_X_OFFSET = 2f;
    private final float ANNOTATION_Y_OFFSET = 10f;

    public byte[] attachFilesToPdf(
            byte[] pdfBytes,
            List<EmlParser.EmailAttachment> attachments,
            CustomPDFDocumentFactory pdfDocumentFactory)
            throws IOException {

        if (attachments == null || attachments.isEmpty()) {
            return pdfBytes;
        }

        try (PDDocument document = pdfDocumentFactory.load(pdfBytes);
                ByteArrayOutputStream outputStream = new ByteArrayOutputStream()) {

            List<MultipartFile> multipartAttachments = new ArrayList<>(attachments.size());
            for (int i = 0; i < attachments.size(); i++) {
                EmlParser.EmailAttachment attachment = attachments.get(i);
                if (attachment.getData() != null && attachment.getData().length > 0) {
                    String embeddedFilename =
                            attachment.getFilename() != null
                                    ? attachment.getFilename()
                                    : ("attachment_" + i);
                    attachment.setEmbeddedFilename(embeddedFilename);
                    multipartAttachments.add(createMultipartFile(attachment));
                }
            }

            if (!multipartAttachments.isEmpty()) {
                Map<Integer, String> indexToFilenameMap =
                        addAttachmentsToDocumentWithMapping(
                                document, multipartAttachments, attachments);
                setCatalogViewerPreferences(document, PageMode.USE_ATTACHMENTS);
                addAttachmentAnnotationsToDocumentWithMapping(
                        document, attachments, indexToFilenameMap);
            }

            document.save(outputStream);
            return outputStream.toByteArray();
        } catch (RuntimeException e) {
            throw new IOException(
                    "Invalid PDF structure or processing error: " + e.getMessage(), e);
        } catch (Exception e) {
            throw new IOException("Error attaching files to PDF: " + e.getMessage(), e);
        }
    }

    private MultipartFile createMultipartFile(EmlParser.EmailAttachment attachment) {
        return new MultipartFile() {
            @Override
            public @NotNull String getName() {
                return "attachment";
            }

            @Override
            public String getOriginalFilename() {
                return attachment.getFilename() != null
                        ? attachment.getFilename()
                        : "attachment_" + System.currentTimeMillis();
            }

            @Override
            public String getContentType() {
                return attachment.getContentType() != null
                        ? attachment.getContentType()
                        : MediaType.APPLICATION_OCTET_STREAM_VALUE;
            }

            @Override
            public boolean isEmpty() {
                return attachment.getData() == null || attachment.getData().length == 0;
            }

            @Override
            public long getSize() {
                return attachment.getData() != null ? attachment.getData().length : 0;
            }

            @Override
            public byte @NotNull [] getBytes() {
                return attachment.getData() != null ? attachment.getData() : new byte[0];
            }

            @Override
            public @NotNull InputStream getInputStream() {
                byte[] data = attachment.getData();
                return new ByteArrayInputStream(data != null ? data : new byte[0]);
            }

            @Override
            public void transferTo(@NotNull File dest) throws IOException, IllegalStateException {
                try (FileOutputStream fos = new FileOutputStream(dest)) {
                    byte[] data = attachment.getData();
                    if (data != null) {
                        fos.write(data);
                    }
                }
            }
        };
    }

    private String ensureUniqueFilename(String filename, Set<String> existingNames) {
        if (!existingNames.contains(filename)) {
            return filename;
        }

        String baseName;
        String extension = "";
        int lastDot = filename.lastIndexOf('.');
        if (lastDot > 0) {
            baseName = filename.substring(0, lastDot);
            extension = filename.substring(lastDot);
        } else {
            baseName = filename;
        }

        int counter = 1;
        String uniqueName;
        do {
            uniqueName = baseName + "_" + counter + extension;
            counter++;
        } while (existingNames.contains(uniqueName));

        return uniqueName;
    }

    private @NotNull PDRectangle calculateAnnotationRectangle(PDPage page, float x, float y) {
        PDRectangle cropBox = page.getCropBox();

        // ISO 32000-1:2008 Section 8.3: PDF coordinate system transforms
        int rotation = page.getRotation();
        float pdfX = x;
        float pdfY = cropBox.getHeight() - y;

        switch (rotation) {
            case 90 -> {
                float temp = pdfX;
                pdfX = pdfY;
                pdfY = cropBox.getWidth() - temp;
            }
            case 180 -> {
                pdfX = cropBox.getWidth() - pdfX;
                pdfY = y;
            }
            case 270 -> {
                float temp = pdfX;
                pdfX = cropBox.getHeight() - pdfY;
                pdfY = temp;
            }
            default -> {}
        }

        float iconHeight = ATTACHMENT_ICON_HEIGHT;
        float paddingX = 2.0f;
        float paddingY = 2.0f;

        PDRectangle rect =
                new PDRectangle(
                        pdfX + ANNOTATION_X_OFFSET + paddingX,
                        pdfY - iconHeight + ANNOTATION_Y_OFFSET + paddingY,
                        ATTACHMENT_ICON_WIDTH,
                        iconHeight);

        PDRectangle mediaBox = page.getMediaBox();
        if (rect.getLowerLeftX() < mediaBox.getLowerLeftX()
                || rect.getLowerLeftY() < mediaBox.getLowerLeftY()
                || rect.getUpperRightX() > mediaBox.getUpperRightX()
                || rect.getUpperRightY() > mediaBox.getUpperRightY()) {

            float adjustedX =
                    Math.max(
                            mediaBox.getLowerLeftX(),
                            Math.min(
                                    rect.getLowerLeftX(),
                                    mediaBox.getUpperRightX() - rect.getWidth()));
            float adjustedY =
                    Math.max(
                            mediaBox.getLowerLeftY(),
                            Math.min(
                                    rect.getLowerLeftY(),
                                    mediaBox.getUpperRightY() - rect.getHeight()));
            rect = new PDRectangle(adjustedX, adjustedY, rect.getWidth(), rect.getHeight());
        }

        return rect;
    }

    public String processInlineImages(String htmlContent, EmlParser.EmailContent emailContent) {
        if (htmlContent == null || emailContent == null) return htmlContent;

        Map<String, EmlParser.EmailAttachment> contentIdMap = new HashMap<>();
        for (EmlParser.EmailAttachment attachment : emailContent.getAttachments()) {
            if (attachment.isEmbedded()
                    && attachment.getContentId() != null
                    && attachment.getData() != null) {
                contentIdMap.put(attachment.getContentId(), attachment);
            }
        }

        if (contentIdMap.isEmpty()) return htmlContent;

        Pattern cidPattern = RegexPatternUtils.getInstance().getInlineCidImagePattern();
        Matcher matcher = cidPattern.matcher(htmlContent);

        StringBuilder result = new StringBuilder();
        while (matcher.find()) {
            String contentId = matcher.group(1);
            EmlParser.EmailAttachment attachment = contentIdMap.get(contentId);

            if (attachment != null && attachment.getData() != null) {
                String mimeType =
                        EmlProcessingUtils.detectMimeType(
                                attachment.getFilename(), attachment.getContentType());

                String base64Data = Base64.getEncoder().encodeToString(attachment.getData());
                String dataUri = "data:" + mimeType + ";base64," + base64Data;

                String replacement =
                        matcher.group(0).replaceFirst("cid:" + Pattern.quote(contentId), dataUri);
                matcher.appendReplacement(result, Matcher.quoteReplacement(replacement));
            } else {
                matcher.appendReplacement(result, Matcher.quoteReplacement(matcher.group(0)));
            }
        }
        matcher.appendTail(result);

        return result.toString();
    }

    public String formatEmailDate(Date date) {
        if (date == null) return "";
        return formatEmailDate(ZonedDateTime.ofInstant(date.toInstant(), ZoneId.systemDefault()));
    }

    public static String formatEmailDate(ZonedDateTime dateTime) {
        if (dateTime == null) return "";

        DateTimeFormatter formatter =
                DateTimeFormatter.ofPattern("EEE, MMM d, yyyy 'at' h:mm a z", Locale.ENGLISH);
        return dateTime.withZoneSameInstant(ZoneId.of("UTC")).format(formatter);
    }

<<<<<<< HEAD
    private Map<Integer, String> addAttachmentsToDocumentWithMapping(
=======
    @Data
    public static class MarkerPosition {
        private int pageIndex;
        private float x;
        private float y;
        private String character;
        private String filename;

        public MarkerPosition(int pageIndex, float x, float y, String character, String filename) {
            this.pageIndex = pageIndex;
            this.x = x;
            this.y = y;
            this.character = character;
            this.filename = filename;
        }
    }

    private static String normalizeFilename(String filename) {
        if (filename == null) return "";
        String normalized = filename.toLowerCase().trim();
        normalized =
                RegexPatternUtils.getInstance()
                        .getWhitespacePattern()
                        .matcher(normalized)
                        .replaceAll(" ");
        normalized =
                RegexPatternUtils.getInstance()
                        .getPattern("[^a-zA-Z0-9._-]")
                        .matcher(normalized)
                        .replaceAll("");
        return normalized;
    }

    private static Map<Integer, String> addAttachmentsToDocumentWithMapping(
>>>>>>> b7036bd2
            PDDocument document,
            List<MultipartFile> attachments,
            List<EmlParser.EmailAttachment> originalAttachments)
            throws IOException {

        PDDocumentCatalog catalog = document.getDocumentCatalog();

        if (catalog == null) {
            throw new IOException("PDF document catalog is not accessible");
        }

        PDDocumentNameDictionary documentNames = catalog.getNames();
        if (documentNames == null) {
            documentNames = new PDDocumentNameDictionary(catalog);
            catalog.setNames(documentNames);
        }

        PDEmbeddedFilesNameTreeNode embeddedFilesTree = documentNames.getEmbeddedFiles();
        if (embeddedFilesTree == null) {
            embeddedFilesTree = new PDEmbeddedFilesNameTreeNode();
            documentNames.setEmbeddedFiles(embeddedFilesTree);
        }

        Map<String, PDComplexFileSpecification> existingNames = embeddedFilesTree.getNames();
        if (existingNames == null) {
            existingNames = new HashMap<>();
        }

        Map<Integer, String> indexToFilenameMap = new HashMap<>();

        for (int i = 0; i < attachments.size(); i++) {
            MultipartFile attachment = attachments.get(i);
            String filename = attachment.getOriginalFilename();
            if (filename == null || filename.trim().isEmpty()) {
                filename = "attachment_" + i;
            }

            String normalizedFilename =
                    isAscii(filename)
                            ? filename
                            : java.text.Normalizer.normalize(
                                    filename, java.text.Normalizer.Form.NFC);
            String uniqueFilename =
                    ensureUniqueFilename(normalizedFilename, existingNames.keySet());

            indexToFilenameMap.put(i, uniqueFilename);

            PDEmbeddedFile embeddedFile = new PDEmbeddedFile(document, attachment.getInputStream());
            embeddedFile.setSize((int) attachment.getSize());

            GregorianCalendar currentTime = new GregorianCalendar();
            embeddedFile.setCreationDate(currentTime);
            embeddedFile.setModDate(currentTime);

            String contentType = attachment.getContentType();
            if (contentType != null && !contentType.trim().isEmpty()) {
                embeddedFile.setSubtype(contentType);
            }

            PDComplexFileSpecification fileSpecification = new PDComplexFileSpecification();
            fileSpecification.setFile(uniqueFilename);
            fileSpecification.setFileUnicode(uniqueFilename);
            fileSpecification.setEmbeddedFile(embeddedFile);
            fileSpecification.setEmbeddedFileUnicode(embeddedFile);

            existingNames.put(uniqueFilename, fileSpecification);
        }

        embeddedFilesTree.setNames(existingNames);
        documentNames.setEmbeddedFiles(embeddedFilesTree);
        catalog.setNames(documentNames);

        return indexToFilenameMap;
    }

    private void addAttachmentAnnotationsToDocumentWithMapping(
            PDDocument document,
            List<EmlParser.EmailAttachment> attachments,
            Map<Integer, String> indexToFilenameMap)
            throws IOException {

        if (document.getNumberOfPages() == 0 || attachments == null || attachments.isEmpty()) {
            return;
        }

        AttachmentMarkerPositionFinder finder = new AttachmentMarkerPositionFinder();
        finder.setSortByPosition(false); // Keep document order to maintain pairing
        finder.getText(document);
        List<MarkerPosition> markerPositions = finder.getPositions();

        int annotationsToAdd = Math.min(markerPositions.size(), attachments.size());

        for (int i = 0; i < annotationsToAdd; i++) {
            MarkerPosition position = markerPositions.get(i);

            String filenameNearMarker = position.getFilename();

            EmlParser.EmailAttachment matchingAttachment =
                    findAttachmentByFilename(attachments, filenameNearMarker);

            if (matchingAttachment != null) {
                String embeddedFilename =
                        findEmbeddedFilenameForAttachment(matchingAttachment, indexToFilenameMap);

                if (embeddedFilename != null) {
                    PDPage page = document.getPage(position.getPageIndex());
                    addAttachmentAnnotationToPageWithMapping(
                            document,
                            page,
                            matchingAttachment,
                            embeddedFilename,
                            position.getX(),
                            position.getY(),
                            i);
                } else {
                    // No embedded filename found for attachment
                }
            } else {
                // No matching attachment found for filename near marker
            }
        }
    }

    private EmlParser.EmailAttachment findAttachmentByFilename(
            List<EmlParser.EmailAttachment> attachments, String targetFilename) {
        if (targetFilename == null || targetFilename.trim().isEmpty()) {
            return null;
        }

        String normalizedTarget = normalizeFilename(targetFilename);

        // First try exact match
        for (EmlParser.EmailAttachment attachment : attachments) {
            if (attachment.getFilename() != null) {
                String normalizedAttachment = normalizeFilename(attachment.getFilename());
                if (normalizedAttachment.equals(normalizedTarget)) {
                    return attachment;
                }
            }
        }

        // Then try contains match
        for (EmlParser.EmailAttachment attachment : attachments) {
            if (attachment.getFilename() != null) {
                String normalizedAttachment = normalizeFilename(attachment.getFilename());
                if (normalizedAttachment.contains(normalizedTarget)
                        || normalizedTarget.contains(normalizedAttachment)) {
                    return attachment;
                }
            }
        }

        return null;
    }

    private String findEmbeddedFilenameForAttachment(
            EmlParser.EmailAttachment attachment, Map<Integer, String> indexToFilenameMap) {

        String attachmentFilename = attachment.getFilename();
        if (attachmentFilename == null) {
            return null;
        }

        for (Map.Entry<Integer, String> entry : indexToFilenameMap.entrySet()) {
            String embeddedFilename = entry.getValue();
            if (embeddedFilename != null
                    && (embeddedFilename.equals(attachmentFilename)
                            || embeddedFilename.contains(attachmentFilename)
                            || attachmentFilename.contains(embeddedFilename))) {
                return embeddedFilename;
            }
        }

        return null;
    }

<<<<<<< HEAD
    private String normalizeFilename(String filename) {
        if (filename == null) return "";
        return filename.toLowerCase()
                .trim()
                .replaceAll("\\s+", " ")
                .replaceAll("[^a-zA-Z0-9._-]", "");
=======
    public static class AttachmentMarkerPositionFinder extends PDFTextStripper {
        private static final Pattern ATTACHMENT_SECTION_PATTERN =
                RegexPatternUtils.getInstance().getAttachmentSectionPattern();
        private static final Pattern FILENAME_PATTERN =
                RegexPatternUtils.getInstance().getAttachmentFilenamePattern();
        @Getter private final List<MarkerPosition> positions = new ArrayList<>();
        private final StringBuilder currentText = new StringBuilder();
        protected boolean sortByPosition;
        private int currentPageIndex;
        private boolean isInAttachmentSection;
        private boolean attachmentSectionFound;

        public AttachmentMarkerPositionFinder() {
            super();
            this.currentPageIndex = 0;
            this.sortByPosition = false; // Disable sorting to preserve document order
            this.isInAttachmentSection = false;
            this.attachmentSectionFound = false;
        }

        @Override
        public String getText(PDDocument document) throws IOException {
            super.getText(document);

            if (sortByPosition) {
                positions.sort(
                        (a, b) -> {
                            int pageCompare = Integer.compare(a.getPageIndex(), b.getPageIndex());
                            if (pageCompare != 0) return pageCompare;
                            return Float.compare(
                                    b.getY(), a.getY()); // Descending Y per PDF coordinate system
                        });
            }

            return ""; // Return empty string as we only need positions
        }

        @Override
        protected void startPage(PDPage page) throws IOException {
            super.startPage(page);
        }

        @Override
        protected void endPage(PDPage page) throws IOException {
            currentPageIndex++;
            super.endPage(page);
        }

        @Override
        protected void writeString(String string, List<TextPosition> textPositions)
                throws IOException {
            String lowerString = string.toLowerCase();

            if (ATTACHMENT_SECTION_PATTERN.matcher(lowerString).find()) {
                isInAttachmentSection = true;
                attachmentSectionFound = true;
            }

            if (isInAttachmentSection
                    && (lowerString.contains("</body>")
                            || lowerString.contains("</html>")
                            || (attachmentSectionFound
                                    && lowerString.trim().isEmpty()
                                    && string.length() > 50))) {
                isInAttachmentSection = false;
            }

            if (isInAttachmentSection) {
                currentText.append(string);

                for (int i = 0; (i = string.indexOf(ATTACHMENT_MARKER, i)) != -1; i++) {
                    if (i < textPositions.size()) {
                        TextPosition textPosition = textPositions.get(i);

                        String filename = extractFilenameAfterMarker(string, i);

                        MarkerPosition position =
                                new MarkerPosition(
                                        currentPageIndex,
                                        textPosition.getXDirAdj(),
                                        textPosition.getYDirAdj(),
                                        ATTACHMENT_MARKER,
                                        filename);
                        positions.add(position);
                    }
                }
            }
            super.writeString(string, textPositions);
        }

        @Override
        public void setSortByPosition(boolean sortByPosition) {
            this.sortByPosition = sortByPosition;
        }

        private String extractFilenameAfterMarker(String text, int markerIndex) {
            String afterMarker = text.substring(markerIndex + 1);

            Matcher matcher = FILENAME_PATTERN.matcher("@" + afterMarker);
            if (matcher.find()) {
                return matcher.group(1);
            }

            String[] parts =
                    RegexPatternUtils.getInstance()
                            .getWhitespaceParenthesesSplitPattern()
                            .split(afterMarker);
            for (String part : parts) {
                part = part.trim();
                if (part.length() > 3 && part.contains(".")) {
                    return part;
                }
            }

            return null;
        }
>>>>>>> b7036bd2
    }

    private void addAttachmentAnnotationToPageWithMapping(
            PDDocument document,
            PDPage page,
            EmlParser.EmailAttachment attachment,
            String embeddedFilename,
            float x,
            float y,
            int attachmentIndex)
            throws IOException {

        PDAnnotationFileAttachment fileAnnotation = new PDAnnotationFileAttachment();

        PDRectangle rect = calculateAnnotationRectangle(page, x, y);
        fileAnnotation.setRectangle(rect);

        fileAnnotation.setPrinted(false);
        fileAnnotation.setHidden(false);
        fileAnnotation.setNoView(false);
        fileAnnotation.setNoZoom(true);
        fileAnnotation.setNoRotate(true);

        try {
            PDAppearanceDictionary appearance = new PDAppearanceDictionary();
            PDAppearanceStream normalAppearance = new PDAppearanceStream(document);
            normalAppearance.setBBox(new PDRectangle(0, 0, rect.getWidth(), rect.getHeight()));
            appearance.setNormalAppearance(normalAppearance);
            fileAnnotation.setAppearance(appearance);
        } catch (RuntimeException e) {
            fileAnnotation.setAppearance(null);
        }

        PDEmbeddedFilesNameTreeNode efTree =
                document.getDocumentCatalog().getNames().getEmbeddedFiles();
        if (efTree != null) {
            Map<String, PDComplexFileSpecification> efMap = efTree.getNames();
            if (efMap != null) {
                PDComplexFileSpecification fileSpec = efMap.get(embeddedFilename);
                if (fileSpec != null) {
                    fileAnnotation.setFile(fileSpec);
                } else {
                    // Could not find embedded file
                }
            }
        }

        fileAnnotation.setContents(
                "Attachment " + (attachmentIndex + 1) + ": " + attachment.getFilename());
        fileAnnotation.setAnnotationName(
                "EmbeddedFile_" + attachmentIndex + "_" + embeddedFilename);

        page.getAnnotations().add(fileAnnotation);
    }

    private boolean isAscii(String str) {
        if (str == null) return true;
        for (int i = 0; i < str.length(); i++) {
            if (str.charAt(i) > 127) {
                return false;
            }
        }
        return true;
    }

    @Data
    public class MarkerPosition {
        private int pageIndex;
        private float x;
        private float y;
        private String character;
        private String filename;

        public MarkerPosition(int pageIndex, float x, float y, String character, String filename) {
            this.pageIndex = pageIndex;
            this.x = x;
            this.y = y;
            this.character = character;
            this.filename = filename;
        }
    }

    public class AttachmentMarkerPositionFinder extends PDFTextStripper {
        @Getter private final List<MarkerPosition> positions = new ArrayList<>();
        private int currentPageIndex;
        protected boolean sortByPosition;
        private boolean isInAttachmentSection;
        private boolean attachmentSectionFound;
        private final StringBuilder currentText = new StringBuilder();

        private static final Pattern ATTACHMENT_SECTION_PATTERN =
                Pattern.compile("attachments\\s*\\(\\d+\\)", Pattern.CASE_INSENSITIVE);

        private static final Pattern FILENAME_PATTERN =
                Pattern.compile("@\\s*([^\\s\\(]+(?:\\.[a-zA-Z0-9]+)?)");

        public AttachmentMarkerPositionFinder() {
            super();
            this.currentPageIndex = 0;
            this.sortByPosition = false; // Disable sorting to preserve document order
            this.isInAttachmentSection = false;
            this.attachmentSectionFound = false;
        }

        @Override
        public String getText(PDDocument document) throws IOException {
            super.getText(document);

            if (sortByPosition) {
                positions.sort(
                        (a, b) -> {
                            int pageCompare = Integer.compare(a.getPageIndex(), b.getPageIndex());
                            if (pageCompare != 0) return pageCompare;
                            return Float.compare(
                                    b.getY(), a.getY()); // Descending Y per PDF coordinate system
                        });
            }

            return ""; // Return empty string as we only need positions
        }

        @Override
        protected void startPage(PDPage page) throws IOException {
            super.startPage(page);
        }

        @Override
        protected void endPage(PDPage page) throws IOException {
            currentPageIndex++;
            super.endPage(page);
        }

        @Override
        protected void writeString(String string, List<TextPosition> textPositions)
                throws IOException {
            String lowerString = string.toLowerCase();

            if (ATTACHMENT_SECTION_PATTERN.matcher(lowerString).find()) {
                isInAttachmentSection = true;
                attachmentSectionFound = true;
            }

            if (isInAttachmentSection
                    && (lowerString.contains("</body>")
                            || lowerString.contains("</html>")
                            || (attachmentSectionFound
                                    && lowerString.trim().isEmpty()
                                    && string.length() > 50))) {
                isInAttachmentSection = false;
            }

            if (isInAttachmentSection) {
                currentText.append(string);

                for (int i = 0; (i = string.indexOf(ATTACHMENT_MARKER, i)) != -1; i++) {
                    if (i < textPositions.size()) {
                        TextPosition textPosition = textPositions.get(i);

                        String filename = extractFilenameAfterMarker(string, i);

                        MarkerPosition position =
                                new MarkerPosition(
                                        currentPageIndex,
                                        textPosition.getXDirAdj(),
                                        textPosition.getYDirAdj(),
                                        ATTACHMENT_MARKER,
                                        filename);
                        positions.add(position);
                    }
                }
            }
            super.writeString(string, textPositions);
        }

        @Override
        public void setSortByPosition(boolean sortByPosition) {
            this.sortByPosition = sortByPosition;
        }

        private String extractFilenameAfterMarker(String text, int markerIndex) {
            String afterMarker = text.substring(markerIndex + 1);

            Matcher matcher = FILENAME_PATTERN.matcher("@" + afterMarker);
            if (matcher.find()) {
                return matcher.group(1);
            }

            String[] parts = afterMarker.split("[\\s\\(\\)]+");
            for (String part : parts) {
                part = part.trim();
                if (part.length() > 3 && part.contains(".")) {
                    return part;
                }
            }

            return null;
        }
    }
}<|MERGE_RESOLUTION|>--- conflicted
+++ resolved
@@ -289,7 +289,7 @@
         return formatEmailDate(ZonedDateTime.ofInstant(date.toInstant(), ZoneId.systemDefault()));
     }
 
-    public static String formatEmailDate(ZonedDateTime dateTime) {
+    public String formatEmailDate(ZonedDateTime dateTime) {
         if (dateTime == null) return "";
 
         DateTimeFormatter formatter =
@@ -297,11 +297,8 @@
         return dateTime.withZoneSameInstant(ZoneId.of("UTC")).format(formatter);
     }
 
-<<<<<<< HEAD
-    private Map<Integer, String> addAttachmentsToDocumentWithMapping(
-=======
     @Data
-    public static class MarkerPosition {
+    public class MarkerPosition {
         private int pageIndex;
         private float x;
         private float y;
@@ -317,7 +314,7 @@
         }
     }
 
-    private static String normalizeFilename(String filename) {
+    private String normalizeFilename(String filename) {
         if (filename == null) return "";
         String normalized = filename.toLowerCase().trim();
         normalized =
@@ -333,11 +330,10 @@
         return normalized;
     }
 
-    private static Map<Integer, String> addAttachmentsToDocumentWithMapping(
->>>>>>> b7036bd2
-            PDDocument document,
-            List<MultipartFile> attachments,
-            List<EmlParser.EmailAttachment> originalAttachments)
+    private Map<Integer, String> addAttachmentsToDocumentWithMapping(
+        PDDocument document,
+        List<MultipartFile> attachments,
+        List<EmlParser.EmailAttachment> originalAttachments)
             throws IOException {
 
         PDDocumentCatalog catalog = document.getDocumentCatalog();
@@ -511,15 +507,7 @@
         return null;
     }
 
-<<<<<<< HEAD
-    private String normalizeFilename(String filename) {
-        if (filename == null) return "";
-        return filename.toLowerCase()
-                .trim()
-                .replaceAll("\\s+", " ")
-                .replaceAll("[^a-zA-Z0-9._-]", "");
-=======
-    public static class AttachmentMarkerPositionFinder extends PDFTextStripper {
+    public class AttachmentMarkerPositionFinder extends PDFTextStripper {
         private static final Pattern ATTACHMENT_SECTION_PATTERN =
                 RegexPatternUtils.getInstance().getAttachmentSectionPattern();
         private static final Pattern FILENAME_PATTERN =
@@ -635,7 +623,6 @@
 
             return null;
         }
->>>>>>> b7036bd2
     }
 
     private void addAttachmentAnnotationToPageWithMapping(
