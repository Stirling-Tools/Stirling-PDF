--- conflicted
+++ resolved
@@ -197,13 +197,8 @@
         } else {
             log.debug("Running sync job with timeout {} ms", timeoutToUse);
 
-<<<<<<< HEAD
-                // Execute with timeout
-                Object result = executeWithTimeout(work, timeoutToUse);
-=======
             // Execute with timeout
-            Object result = executeWithTimeout(() -> work.get(), timeoutToUse);
->>>>>>> 43345021
+            Object result = executeWithTimeout(work, timeoutToUse);
 
             // If the result is already a ResponseEntity, return it directly
             if (result instanceof ResponseEntity) {
