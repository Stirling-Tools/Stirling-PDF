--- conflicted
+++ resolved
@@ -24,9 +24,8 @@
 @UtilityClass
 public class EmlParser {
 
-<<<<<<< HEAD
     private final Pattern MIME_ENCODED_PATTERN =
-            Pattern.compile("=\\?([^?]+)\\?([BbQq])\\?([^?]*)\\?=");
+            RegexPatternUtils.getInstance().getMimeEncodedWordPattern();
     private final String DISPOSITION_ATTACHMENT = "attachment";
     private final String TEXT_PLAIN = MediaType.TEXT_PLAIN_VALUE;
     private final String TEXT_HTML = MediaType.TEXT_HTML_VALUE;
@@ -46,32 +45,6 @@
     private volatile boolean mimeUtilityChecked = false;
 
     private synchronized boolean isJakartaMailAvailable() {
-=======
-    private static volatile Boolean jakartaMailAvailable = null;
-    private static volatile Method mimeUtilityDecodeTextMethod = null;
-    private static volatile boolean mimeUtilityChecked = false;
-
-    private static final Pattern MIME_ENCODED_PATTERN =
-            RegexPatternUtils.getInstance().getMimeEncodedWordPattern();
-
-    private static final String DISPOSITION_ATTACHMENT = "attachment";
-    private static final String TEXT_PLAIN = MediaType.TEXT_PLAIN_VALUE;
-    private static final String TEXT_HTML = MediaType.TEXT_HTML_VALUE;
-    private static final String MULTIPART_PREFIX = "multipart/";
-
-    private static final String HEADER_CONTENT_TYPE = "content-type:";
-    private static final String HEADER_CONTENT_DISPOSITION = "content-disposition:";
-    private static final String HEADER_CONTENT_TRANSFER_ENCODING = "content-transfer-encoding:";
-    private static final String HEADER_CONTENT_ID = "Content-ID";
-    private static final String HEADER_SUBJECT = "Subject:";
-    private static final String HEADER_FROM = "From:";
-    private static final String HEADER_TO = "To:";
-    private static final String HEADER_CC = "Cc:";
-    private static final String HEADER_BCC = "Bcc:";
-    private static final String HEADER_DATE = "Date:";
-
-    private static synchronized boolean isJakartaMailAvailable() {
->>>>>>> b7036bd2
         if (jakartaMailAvailable == null) {
             try {
                 Class.forName("jakarta.mail.internet.MimeMessage");
@@ -512,16 +485,11 @@
         }
     }
 
-<<<<<<< HEAD
     private int findPartEnd(String content, int start) {
-        String[] lines = content.substring(start).split("\r?\n");
-=======
-    private static int findPartEnd(String content, int start) {
         String[] lines =
                 RegexPatternUtils.getInstance()
                         .getNewlineSplitPattern()
                         .split(content.substring(start));
->>>>>>> b7036bd2
         StringBuilder result = new StringBuilder();
 
         for (String line : lines) {
