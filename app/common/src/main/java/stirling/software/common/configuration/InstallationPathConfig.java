--- conflicted
+++ resolved
@@ -134,14 +134,10 @@
     }
 
     public static String getPrivateKeyPath() {
-<<<<<<< HEAD
-        return PRIVATE_KEY_PATH;
-=======
         return BACKUP_PRIVATE_KEY_PATH;
     }
 
     public static String getBackupPath() {
         return BACKUP_DB_PATH;
->>>>>>> 3af93f0a
     }
 }