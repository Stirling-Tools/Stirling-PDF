--- conflicted
+++ resolved
@@ -134,14 +134,10 @@
     }
 
     public static String getPrivateKeyPath() {
-<<<<<<< HEAD
         return BACKUP_PRIVATE_KEY_PATH;
     }
 
     public static String getBackupPath() {
         return BACKUP_DB_PATH;
-=======
-        return PRIVATE_KEY_PATH;
->>>>>>> b54beaa6
     }
 }