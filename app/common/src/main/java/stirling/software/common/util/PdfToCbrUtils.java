--- conflicted
+++ resolved
@@ -4,17 +4,12 @@
 import java.io.ByteArrayOutputStream;
 import java.io.FileInputStream;
 import java.io.IOException;
-<<<<<<< HEAD
-import java.util.Locale;
-import java.util.zip.ZipEntry;
-import java.util.zip.ZipOutputStream;
-=======
 import java.nio.file.Files;
 import java.nio.file.Path;
 import java.util.ArrayList;
 import java.util.Comparator;
 import java.util.List;
->>>>>>> 4a2f6e7a
+import java.util.Locale;
 
 import javax.imageio.ImageIO;
 
@@ -76,13 +71,9 @@
                     BufferedImage image =
                             pdfRenderer.renderImageWithDPI(pageIndex, dpi, ImageType.RGB);
 
-<<<<<<< HEAD
                     String imageFilename =
                             String.format(Locale.ROOT, "page_%03d.png", pageIndex + 1);
-=======
-                    String imageFilename = String.format("page_%03d.png", pageIndex + 1);
                     Path imagePath = tempDir.resolve(imageFilename);
->>>>>>> 4a2f6e7a
 
                     ImageIO.write(image, "PNG", imagePath.toFile());
                     generatedImages.add(imagePath);
