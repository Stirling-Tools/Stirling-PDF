package stirling.software.common.model;

import java.io.File;
import java.io.FileNotFoundException;
import java.io.IOException;
import java.io.InputStream;
import java.net.HttpURLConnection;
import java.net.URI;
import java.net.URISyntaxException;
import java.net.URL;
import java.util.ArrayList;
import java.util.Arrays;
import java.util.Collection;
import java.util.List;

import org.springframework.boot.context.properties.ConfigurationProperties;
import org.springframework.context.annotation.Bean;
import org.springframework.core.Ordered;
import org.springframework.core.annotation.Order;
import org.springframework.core.env.ConfigurableEnvironment;
import org.springframework.core.env.PropertySource;
import org.springframework.core.io.ClassPathResource;
import org.springframework.core.io.FileSystemResource;
import org.springframework.core.io.Resource;
import org.springframework.core.io.support.EncodedResource;
import org.springframework.stereotype.Component;

import com.fasterxml.jackson.annotation.JsonIgnore;
import com.fasterxml.jackson.annotation.JsonProperty;

import lombok.Data;
import lombok.Getter;
import lombok.Setter;
import lombok.ToString;
import lombok.extern.slf4j.Slf4j;

import stirling.software.common.configuration.InstallationPathConfig;
import stirling.software.common.configuration.YamlPropertySourceFactory;
import stirling.software.common.model.exception.UnsupportedProviderException;
import stirling.software.common.model.oauth2.GitHubProvider;
import stirling.software.common.model.oauth2.GoogleProvider;
import stirling.software.common.model.oauth2.KeycloakProvider;
import stirling.software.common.model.oauth2.Provider;
import stirling.software.common.util.ValidationUtils;

@Data
@Slf4j
@Component
@Order(Ordered.HIGHEST_PRECEDENCE)
@ConfigurationProperties(prefix = "")
public class ApplicationProperties {

    private Legal legal = new Legal();
    private Security security = new Security();
    private System system = new System();
    private Ui ui = new Ui();
    private Endpoints endpoints = new Endpoints();
    private Metrics metrics = new Metrics();
    private AutomaticallyGenerated automaticallyGenerated = new AutomaticallyGenerated();

    private Mail mail = new Mail();

    private Premium premium = new Premium();

    @JsonIgnore // Deprecated - completely hidden from JSON serialization
    private EnterpriseEdition enterpriseEdition = new EnterpriseEdition();

    private AutoPipeline autoPipeline = new AutoPipeline();
    private ProcessExecutor processExecutor = new ProcessExecutor();

    @Bean
    public PropertySource<?> dynamicYamlPropertySource(ConfigurableEnvironment environment)
            throws IOException {
        String configPath = InstallationPathConfig.getSettingsPath();
        log.debug("Attempting to load settings from: " + configPath);

        File file = new File(configPath);
        if (!file.exists()) {
            log.error("Warning: Settings file does not exist at: " + configPath);
        }

        Resource resource = new FileSystemResource(configPath);
        if (!resource.exists()) {
            throw new FileNotFoundException("Settings file not found at: " + configPath);
        }

        EncodedResource encodedResource = new EncodedResource(resource);
        PropertySource<?> propertySource =
                new YamlPropertySourceFactory().createPropertySource(null, encodedResource);
        environment.getPropertySources().addFirst(propertySource);

        log.debug("Loaded properties: " + propertySource.getSource());

        return propertySource;
    }

    @Data
    public static class AutoPipeline {
        private String outputFolder;
    }

    @Data
    public static class Legal {
        private String termsAndConditions;
        private String privacyPolicy;
        private String accessibilityStatement;
        private String cookiePolicy;
        private String impressum;
    }

    @Data
    public static class Security {
        private Boolean enableLogin;
        private Boolean csrfDisabled;
        private InitialLogin initialLogin = new InitialLogin();
        private OAUTH2 oauth2 = new OAUTH2();
        private SAML2 saml2 = new SAML2();
        private int loginAttemptCount;
        private long loginResetTimeMinutes;
        private String loginMethod = "all";
        private String customGlobalAPIKey;
        private Jwt jwt = new Jwt();
        private Validation validation = new Validation();

        public Boolean isAltLogin() {
            return saml2.getEnabled() || oauth2.getEnabled();
        }

        public enum LoginMethods {
            ALL("all"),
            NORMAL("normal"),
            OAUTH2("oauth2"),
            SAML2("saml2");

            private String method;

            LoginMethods(String method) {
                this.method = method;
            }

            @Override
            public String toString() {
                return method;
            }
        }

        public boolean isUserPass() {
            return (loginMethod.equalsIgnoreCase(LoginMethods.NORMAL.toString())
                    || loginMethod.equalsIgnoreCase(LoginMethods.ALL.toString()));
        }

        public boolean isOauth2Active() {
            return (oauth2 != null
                    && oauth2.getEnabled()
                    && !loginMethod.equalsIgnoreCase(LoginMethods.NORMAL.toString()));
        }

        public boolean isSaml2Active() {
            return (saml2 != null
                    && saml2.getEnabled()
                    && !loginMethod.equalsIgnoreCase(LoginMethods.NORMAL.toString()));
        }

        @Data
        public static class InitialLogin {
            private String username;
            @ToString.Exclude private String password;
        }

        @Getter
        @Setter
        @ToString
        public static class SAML2 {
            private String provider;
            private Boolean enabled = false;
            private Boolean autoCreateUser = false;
            private Boolean blockRegistration = false;
            private String registrationId = "stirling";

            @ToString.Exclude
            @JsonProperty("idpMetadataUri")
            private String idpMetadataUri;

            private String idpSingleLogoutUrl;
            private String idpSingleLoginUrl;
            private String idpIssuer;

            @JsonProperty("idpCert")
            private String idpCert;

            @ToString.Exclude
            @JsonProperty("privateKey")
            private String privateKey;

            @ToString.Exclude
            @JsonProperty("spCert")
            private String spCert;

            @JsonIgnore
            public InputStream getIdpMetadataUri() throws IOException {
                if (idpMetadataUri.startsWith("classpath:")) {
                    return new ClassPathResource(idpMetadataUri.substring("classpath:".length()))
                            .getInputStream();
                }
                try {
                    URI uri = new URI(idpMetadataUri);
                    URL url = uri.toURL();
                    HttpURLConnection connection = (HttpURLConnection) url.openConnection();
                    connection.setRequestMethod("GET");
                    return connection.getInputStream();
                } catch (URISyntaxException e) {
                    throw new IOException("Invalid URI format: " + idpMetadataUri, e);
                }
            }

            @JsonIgnore
            public Resource getSpCert() {
                if (spCert == null) return null;
                if (spCert.startsWith("classpath:")) {
                    return new ClassPathResource(spCert.substring("classpath:".length()));
                } else {
                    return new FileSystemResource(spCert);
                }
            }

            @JsonIgnore
            public Resource getIdpCert() {
                if (idpCert == null) return null;
                if (idpCert.startsWith("classpath:")) {
                    return new ClassPathResource(idpCert.substring("classpath:".length()));
                } else {
                    return new FileSystemResource(idpCert);
                }
            }

            @JsonIgnore
            public Resource getPrivateKey() {
                if (privateKey == null) return null;
                if (privateKey.startsWith("classpath:")) {
                    return new ClassPathResource(privateKey.substring("classpath:".length()));
                } else {
                    return new FileSystemResource(privateKey);
                }
            }
        }

        @Data
        public static class OAUTH2 {
            private Boolean enabled = false;
            private String issuer;
            private String clientId;
            @ToString.Exclude private String clientSecret;
            private Boolean autoCreateUser = false;
            private Boolean blockRegistration = false;
            private String useAsUsername;
            private Collection<String> scopes = new ArrayList<>();
            private String provider;
            private Client client = new Client();

            public void setScopes(String scopes) {
                List<String> scopesList =
                        Arrays.stream(scopes.split(",")).map(String::trim).toList();
                this.scopes.addAll(scopesList);
            }

            protected boolean isValid(String value, String name) {
                return value != null && !value.trim().isEmpty();
            }

            protected boolean isValid(Collection<String> value, String name) {
                return value != null && !value.isEmpty();
            }

            public boolean isSettingsValid() {
                return !ValidationUtils.isStringEmpty(this.getIssuer())
                        && !ValidationUtils.isStringEmpty(this.getClientId())
                        && !ValidationUtils.isStringEmpty(this.getClientSecret())
                        && !ValidationUtils.isCollectionEmpty(this.getScopes())
                        && !ValidationUtils.isStringEmpty(this.getUseAsUsername());
            }

            @Data
            public static class Client {
                private GoogleProvider google = new GoogleProvider();
                private GitHubProvider github = new GitHubProvider();
                private KeycloakProvider keycloak = new KeycloakProvider();

                public Provider get(String registrationId) throws UnsupportedProviderException {
                    return switch (registrationId.toLowerCase()) {
                        case "google" -> getGoogle();
                        case "github" -> getGithub();
                        case "keycloak" -> getKeycloak();
                        default ->
                                throw new UnsupportedProviderException(
                                        "Logout from the provider "
                                                + registrationId
                                                + " is not supported. "
                                                + "Report it at https://github.com/Stirling-Tools/Stirling-PDF/issues");
                    };
                }
            }
        }

        @Data
        public static class Jwt {
            private boolean enableKeystore = true;
            private boolean enableKeyRotation = false;
            private boolean enableKeyCleanup = true;
            private int keyRetentionDays = 7;
        }

        @Data
        public static class Validation {
            private Trust trust = new Trust();
            private boolean allowAIA = false;
            private Aatl aatl = new Aatl();
            private Eutl eutl = new Eutl();
            private Revocation revocation = new Revocation();

            @Data
            public static class Trust {
                private boolean serverAsAnchor = true;
                private boolean useSystemTrust = false;
                private boolean useMozillaBundle = false;
                private boolean useAATL = false;
                private boolean useEUTL = false;
            }

            @Data
            public static class Aatl {
                private String url = "https://trustlist.adobe.com/tl.pdf";
            }

            @Data
            public static class Eutl {
                private String lotlUrl = "https://ec.europa.eu/tools/lotl/eu-lotl.xml";
                private boolean acceptTransitional = false;
            }

            @Data
            public static class Revocation {
                private String mode = "none";
                private boolean hardFail = false;
            }
        }
    }

    @Data
    public static class System {
        private String defaultLocale;
        private Boolean googlevisibility;
        private boolean showUpdate;
        private Boolean showUpdateOnlyAdmin;
        private boolean customHTMLFiles;
        private String tessdataDir;
        private Boolean enableAlphaFunctionality;
        private Boolean enableAnalytics;
        private Boolean enablePosthog;
        private Boolean enableScarf;
        private Datasource datasource;
        private Boolean disableSanitize;
        private int maxDPI;
        private Boolean enableUrlToPDF;
        private Html html = new Html();
        private CustomPaths customPaths = new CustomPaths();
        private String fileUploadLimit;
        private TempFileManagement tempFileManagement = new TempFileManagement();
        private List<String> corsAllowedOrigins = new ArrayList<>();
        private String
                frontendUrl; // Base URL for frontend (used for invite links, etc.). If not set,

        // falls back to backend URL.

        public boolean isAnalyticsEnabled() {
            return this.getEnableAnalytics() != null && this.getEnableAnalytics();
        }

        public boolean isPosthogEnabled() {
            // Treat null as enabled when analytics is enabled
            return this.isAnalyticsEnabled()
                    && (this.getEnablePosthog() == null || this.getEnablePosthog());
        }

        public boolean isScarfEnabled() {
            // Treat null as enabled when analytics is enabled
            return this.isAnalyticsEnabled()
                    && (this.getEnableScarf() == null || this.getEnableScarf());
        }
    }

    @Data
    public static class CustomPaths {
        private Pipeline pipeline = new Pipeline();
        private Operations operations = new Operations();

        @Data
        public static class Pipeline {
            private String watchedFoldersDir;
            private String finishedFoldersDir;
            private String webUIConfigsDir;
        }

        @Data
        public static class Operations {
            private String weasyprint;
            private String unoconvert;
        }
    }

    @Data
    public static class TempFileManagement {
        @JsonProperty("baseTmpDir")
        private String baseTmpDir = "";

        @JsonProperty("libreofficeDir")
        private String libreofficeDir = "";

        private String systemTempDir = "";
        private String prefix = "stirling-pdf-";
        private long maxAgeHours = 24;
        private long cleanupIntervalMinutes = 30;
        private boolean startupCleanup = true;
        private boolean cleanupSystemTemp = false;

        @JsonIgnore
        public String getBaseTmpDir() {
            return baseTmpDir != null && !baseTmpDir.isEmpty()
                    ? baseTmpDir
                    : java.lang.System.getProperty("java.io.tmpdir").replaceAll("/+$", "")
                            + "/stirling-pdf";
        }

        @JsonIgnore
        public String getLibreofficeDir() {
            return libreofficeDir != null && !libreofficeDir.isEmpty()
                    ? libreofficeDir
                    : getBaseTmpDir() + "/libreoffice";
        }
    }

    @Data
    public static class Html {
        private UrlSecurity urlSecurity = new UrlSecurity();

        @Data
        public static class UrlSecurity {
            private boolean enabled = true;
            private String level = "MEDIUM"; // MAX, MEDIUM, OFF
            private List<String> allowedDomains = new ArrayList<>();
            private List<String> blockedDomains = new ArrayList<>();
            private List<String> internalTlds =
                    Arrays.asList(".local", ".internal", ".corp", ".home");
            private boolean blockPrivateNetworks = true;
            private boolean blockLocalhost = true;
            private boolean blockLinkLocal = true;
            private boolean blockCloudMetadata = true;
        }
    }

    @Data
    public static class Datasource {
        private boolean enableCustomDatabase;
        private String customDatabaseUrl;
        private String type;
        private String hostName;
        private Integer port;
        private String name;
        private String username;
        @ToString.Exclude private String password;
    }

    public enum Driver {
        H2("h2"),
        POSTGRESQL("postgresql"),
        ORACLE("oracle"),
        MYSQL("mysql");

        private final String driverName;

        Driver(String driverName) {
            this.driverName = driverName;
        }

        @Override
        public String toString() {
            return """
                Driver {
                  driverName='%s'
                }
                """
                    .formatted(driverName);
        }
    }

    @Data
    public static class Ui {
        private String appNameNavbar;
        private List<String> languages;

        public String getAppNameNavbar() {
            return appNameNavbar != null && appNameNavbar.trim().length() > 0
                    ? appNameNavbar
                    : null;
        }
    }

    @Data
    public static class Endpoints {
        private List<String> toRemove;
        private List<String> groupsToRemove;
    }

    @Data
    public static class Metrics {
        private Boolean enabled;
    }

    @Data
    public static class AutomaticallyGenerated {
        @ToString.Exclude private String key;
        private String UUID;
        private String appVersion;
    }

    // TODO: Remove post migration
    @Data
    @Deprecated(since = "0.45.0")
    public static class EnterpriseEdition {
        private boolean enabled;
        @ToString.Exclude private String key;
        private int maxUsers;
        private boolean ssoAutoLogin;
        private CustomMetadata customMetadata = new CustomMetadata();

        @Data
        public static class CustomMetadata {
            private boolean autoUpdateMetadata;
            private String author;
            private String creator;
            private String producer;

            public String getCreator() {
                return creator == null || creator.trim().isEmpty() ? "Stirling-PDF" : creator;
            }

            public String getProducer() {
                return producer == null || producer.trim().isEmpty() ? "Stirling-PDF" : producer;
            }
        }
    }

    @Data
    public static class Mail {
        private boolean enabled;
        private boolean enableInvites = false;
<<<<<<< HEAD
        private int inviteLinkExpiryHours = 72; // Default: 72 hours (3 days)
=======
>>>>>>> d0c5d744
        private String host;
        private int port;
        private String username;
        @ToString.Exclude private String password;
        private String from;
    }

    @Data
    public static class Premium {
        private boolean enabled;
        @ToString.Exclude private String key;
        private int maxUsers;
        private ProFeatures proFeatures = new ProFeatures();
        private EnterpriseFeatures enterpriseFeatures = new EnterpriseFeatures();

        @Data
        public static class ProFeatures {
            private boolean ssoAutoLogin;
            private boolean database;
            private CustomMetadata customMetadata = new CustomMetadata();

            @Data
            public static class CustomMetadata {
                private boolean autoUpdateMetadata;
                private String author;
                private String creator;
                private String producer;

                public String getCreator() {
                    return creator == null || creator.trim().isEmpty() ? "Stirling-PDF" : creator;
                }

                public String getProducer() {
                    return producer == null || producer.trim().isEmpty()
                            ? "Stirling-PDF"
                            : producer;
                }
            }
        }

        @Data
        public static class EnterpriseFeatures {
            private PersistentMetrics persistentMetrics = new PersistentMetrics();
            private Audit audit = new Audit();

            @Data
            public static class Audit {
                private boolean enabled = true;
                private int level = 2; // 0=OFF, 1=BASIC, 2=STANDARD, 3=VERBOSE
                private int retentionDays = 90;
            }

            @Data
            public static class PersistentMetrics {
                private boolean enabled;
                private int retentionDays;
            }
        }
    }

    @Data
    public static class ProcessExecutor {
        private SessionLimit sessionLimit = new SessionLimit();
        private TimeoutMinutes timeoutMinutes = new TimeoutMinutes();

        @Data
        public static class SessionLimit {
            private int libreOfficeSessionLimit;
            private int pdfToHtmlSessionLimit;
            private int pythonOpenCvSessionLimit;
            private int weasyPrintSessionLimit;
            private int installAppSessionLimit;
            private int calibreSessionLimit;
            private int qpdfSessionLimit;
            private int tesseractSessionLimit;
            private int ghostscriptSessionLimit;
            private int ocrMyPdfSessionLimit;

            public int getQpdfSessionLimit() {
                return qpdfSessionLimit > 0 ? qpdfSessionLimit : 2;
            }

            public int getTesseractSessionLimit() {
                return tesseractSessionLimit > 0 ? tesseractSessionLimit : 1;
            }

            public int getLibreOfficeSessionLimit() {
                return libreOfficeSessionLimit > 0 ? libreOfficeSessionLimit : 1;
            }

            public int getPdfToHtmlSessionLimit() {
                return pdfToHtmlSessionLimit > 0 ? pdfToHtmlSessionLimit : 1;
            }

            public int getPythonOpenCvSessionLimit() {
                return pythonOpenCvSessionLimit > 0 ? pythonOpenCvSessionLimit : 8;
            }

            public int getWeasyPrintSessionLimit() {
                return weasyPrintSessionLimit > 0 ? weasyPrintSessionLimit : 16;
            }

            public int getInstallAppSessionLimit() {
                return installAppSessionLimit > 0 ? installAppSessionLimit : 1;
            }

            public int getCalibreSessionLimit() {
                return calibreSessionLimit > 0 ? calibreSessionLimit : 1;
            }

            public int getGhostscriptSessionLimit() {
                return ghostscriptSessionLimit > 0 ? ghostscriptSessionLimit : 8;
            }

            public int getOcrMyPdfSessionLimit() {
                return ocrMyPdfSessionLimit > 0 ? ocrMyPdfSessionLimit : 2;
            }
        }

        @Data
        public static class TimeoutMinutes {
            @JsonProperty("libreOfficetimeoutMinutes")
            private long libreOfficeTimeoutMinutes;

            @JsonProperty("pdfToHtmltimeoutMinutes")
            private long pdfToHtmlTimeoutMinutes;

            @JsonProperty("pythonOpenCvtimeoutMinutes")
            private long pythonOpenCvTimeoutMinutes;

            @JsonProperty("weasyPrinttimeoutMinutes")
            private long weasyPrintTimeoutMinutes;

            @JsonProperty("installApptimeoutMinutes")
            private long installAppTimeoutMinutes;

            @JsonProperty("calibretimeoutMinutes")
            private long calibreTimeoutMinutes;

            private long tesseractTimeoutMinutes;
            private long qpdfTimeoutMinutes;
            private long ghostscriptTimeoutMinutes;
            private long ocrMyPdfTimeoutMinutes;

            public long getTesseractTimeoutMinutes() {
                return tesseractTimeoutMinutes > 0 ? tesseractTimeoutMinutes : 30;
            }

            public long getQpdfTimeoutMinutes() {
                return qpdfTimeoutMinutes > 0 ? qpdfTimeoutMinutes : 30;
            }

            public long getLibreOfficeTimeoutMinutes() {
                return libreOfficeTimeoutMinutes > 0 ? libreOfficeTimeoutMinutes : 30;
            }

            public long getPdfToHtmlTimeoutMinutes() {
                return pdfToHtmlTimeoutMinutes > 0 ? pdfToHtmlTimeoutMinutes : 20;
            }

            public long getPythonOpenCvTimeoutMinutes() {
                return pythonOpenCvTimeoutMinutes > 0 ? pythonOpenCvTimeoutMinutes : 30;
            }

            public long getWeasyPrintTimeoutMinutes() {
                return weasyPrintTimeoutMinutes > 0 ? weasyPrintTimeoutMinutes : 30;
            }

            public long getInstallAppTimeoutMinutes() {
                return installAppTimeoutMinutes > 0 ? installAppTimeoutMinutes : 60;
            }

            public long getCalibreTimeoutMinutes() {
                return calibreTimeoutMinutes > 0 ? calibreTimeoutMinutes : 30;
            }

            public long getGhostscriptTimeoutMinutes() {
                return ghostscriptTimeoutMinutes > 0 ? ghostscriptTimeoutMinutes : 30;
            }

            public long getOcrMyPdfTimeoutMinutes() {
                return ocrMyPdfTimeoutMinutes > 0 ? ocrMyPdfTimeoutMinutes : 30;
            }
        }
    }
}<|MERGE_RESOLUTION|>--- conflicted
+++ resolved
@@ -553,10 +553,7 @@
     public static class Mail {
         private boolean enabled;
         private boolean enableInvites = false;
-<<<<<<< HEAD
         private int inviteLinkExpiryHours = 72; // Default: 72 hours (3 days)
-=======
->>>>>>> d0c5d744
         private String host;
         private int port;
         private String username;
