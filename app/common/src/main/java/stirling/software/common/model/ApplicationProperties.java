package stirling.software.common.model;

import java.io.File;
import java.io.FileNotFoundException;
import java.io.IOException;
import java.io.InputStream;
import java.net.HttpURLConnection;
import java.net.URI;
import java.net.URISyntaxException;
import java.net.URL;
import java.util.ArrayList;
import java.util.Arrays;
import java.util.Collection;
import java.util.List;
import java.util.Locale;

import org.springframework.boot.context.properties.ConfigurationProperties;
import org.springframework.context.annotation.Bean;
import org.springframework.core.Ordered;
import org.springframework.core.annotation.Order;
import org.springframework.core.env.ConfigurableEnvironment;
import org.springframework.core.env.PropertySource;
import org.springframework.core.io.ClassPathResource;
import org.springframework.core.io.FileSystemResource;
import org.springframework.core.io.Resource;
import org.springframework.core.io.support.EncodedResource;
import org.springframework.stereotype.Component;

import com.fasterxml.jackson.annotation.JsonIgnore;
import com.fasterxml.jackson.annotation.JsonProperty;

import lombok.Data;
import lombok.Getter;
import lombok.Setter;
import lombok.ToString;
import lombok.extern.slf4j.Slf4j;

import stirling.software.common.configuration.InstallationPathConfig;
import stirling.software.common.configuration.YamlPropertySourceFactory;
import stirling.software.common.model.exception.UnsupportedProviderException;
import stirling.software.common.model.oauth2.GitHubProvider;
import stirling.software.common.model.oauth2.GoogleProvider;
import stirling.software.common.model.oauth2.KeycloakProvider;
import stirling.software.common.model.oauth2.Provider;
import stirling.software.common.service.SsrfProtectionService.SsrfProtectionLevel;
import stirling.software.common.util.ValidationUtils;

@Data
@Slf4j
@Component
@Order(Ordered.HIGHEST_PRECEDENCE)
@ConfigurationProperties(prefix = "")
public class ApplicationProperties {

    private Legal legal = new Legal();
    private Security security = new Security();
    private System system = new System();
    private Ui ui = new Ui();
    private Endpoints endpoints = new Endpoints();
    private Metrics metrics = new Metrics();
    private AutomaticallyGenerated automaticallyGenerated = new AutomaticallyGenerated();

    private Mail mail = new Mail();

    private Premium premium = new Premium();

    @JsonIgnore // Deprecated - completely hidden from JSON serialization
    private EnterpriseEdition enterpriseEdition = new EnterpriseEdition();

    private AutoPipeline autoPipeline = new AutoPipeline();
    private ProcessExecutor processExecutor = new ProcessExecutor();

    @Bean
    public PropertySource<?> dynamicYamlPropertySource(ConfigurableEnvironment environment)
            throws IOException {
        String configPath = InstallationPathConfig.getSettingsPath();
        log.debug("Attempting to load settings from: {}", configPath);

        File file = new File(configPath);
        if (!file.exists()) {
            log.error("Warning: Settings file does not exist at: {}", configPath);
        }

        Resource resource = new FileSystemResource(configPath);
        if (!resource.exists()) {
            throw new FileNotFoundException("Settings file not found at: " + configPath);
        }

        EncodedResource encodedResource = new EncodedResource(resource);
        PropertySource<?> propertySource =
                new YamlPropertySourceFactory().createPropertySource(null, encodedResource);
        environment.getPropertySources().addFirst(propertySource);

        log.debug("Loaded properties: {}", propertySource.getSource());

        return propertySource;
    }

    @Data
    public static class AutoPipeline {
        private String outputFolder;
    }

    @Data
    public static class Legal {
        private String termsAndConditions;
        private String privacyPolicy;
        private String accessibilityStatement;
        private String cookiePolicy;
        private String impressum;
    }

    @Data
    public static class Security {
<<<<<<< HEAD
        private boolean enableLogin;
        private boolean csrfDisabled;
=======
        private Boolean enableLogin;
>>>>>>> 7faf7e50
        private InitialLogin initialLogin = new InitialLogin();
        private OAUTH2 oauth2 = new OAUTH2();
        private SAML2 saml2 = new SAML2();
        private int loginAttemptCount;
        private long loginResetTimeMinutes;
        private String loginMethod = "all";
        private String customGlobalAPIKey;
        private Jwt jwt = new Jwt();
        private Validation validation = new Validation();

        public Boolean isAltLogin() {
            return saml2.getEnabled() || oauth2.getEnabled();
        }

        public enum LoginMethods {
            ALL("all"),
            NORMAL("normal"),
            OAUTH2("oauth2"),
            SAML2("saml2");

            private String method;

            LoginMethods(String method) {
                this.method = method;
            }

            @Override
            public String toString() {
                return method;
            }
        }

        public boolean isUserPass() {
            return (loginMethod.equalsIgnoreCase(LoginMethods.NORMAL.toString())
                    || loginMethod.equalsIgnoreCase(LoginMethods.ALL.toString()));
        }

        public boolean isOauth2Active() {
            return (oauth2 != null
                    && oauth2.getEnabled()
                    && !loginMethod.equalsIgnoreCase(LoginMethods.NORMAL.toString()));
        }

        public boolean isSaml2Active() {
            return (saml2 != null
                    && saml2.getEnabled()
                    && !loginMethod.equalsIgnoreCase(LoginMethods.NORMAL.toString()));
        }

        @Data
        public static class InitialLogin {
            private String username;
            @ToString.Exclude private String password;
        }

        @Getter
        @Setter
        @ToString
        public static class SAML2 {
            private String provider;
            private Boolean enabled = false;
            private Boolean autoCreateUser = false;
            private Boolean blockRegistration = false;
            private String registrationId = "stirling";

            @ToString.Exclude
            @JsonProperty("idpMetadataUri")
            private String idpMetadataUri;

            private String idpSingleLogoutUrl;
            private String idpSingleLoginUrl;
            private String idpIssuer;

            @JsonProperty("idpCert")
            private String idpCert;

            @ToString.Exclude
            @JsonProperty("privateKey")
            private String privateKey;

            @ToString.Exclude
            @JsonProperty("spCert")
            private String spCert;

            @JsonIgnore
            public InputStream getIdpMetadataUri() throws IOException {
                if (idpMetadataUri.startsWith("classpath:")) {
                    return new ClassPathResource(idpMetadataUri.substring("classpath:".length()))
                            .getInputStream();
                }
                try {
                    URI uri = new URI(idpMetadataUri);
                    URL url = uri.toURL();
                    HttpURLConnection connection = (HttpURLConnection) url.openConnection();
                    connection.setRequestMethod("GET");
                    return connection.getInputStream();
                } catch (URISyntaxException e) {
                    throw new IOException("Invalid URI format: " + idpMetadataUri, e);
                }
            }

            @JsonIgnore
            public Resource getSpCert() {
                if (spCert == null) return null;
                if (spCert.startsWith("classpath:")) {
                    return new ClassPathResource(spCert.substring("classpath:".length()));
                } else {
                    return new FileSystemResource(spCert);
                }
            }

            @JsonIgnore
            public Resource getIdpCert() {
                if (idpCert == null) return null;
                if (idpCert.startsWith("classpath:")) {
                    return new ClassPathResource(idpCert.substring("classpath:".length()));
                } else {
                    return new FileSystemResource(idpCert);
                }
            }

            @JsonIgnore
            public Resource getPrivateKey() {
                if (privateKey == null) return null;
                if (privateKey.startsWith("classpath:")) {
                    return new ClassPathResource(privateKey.substring("classpath:".length()));
                } else {
                    return new FileSystemResource(privateKey);
                }
            }
        }

        @Data
        public static class OAUTH2 {
            private Boolean enabled = false;
            private String issuer;
            private String clientId;
            @ToString.Exclude private String clientSecret;
            private Boolean autoCreateUser = false;
            private Boolean blockRegistration = false;
            private String useAsUsername;
            private Collection<String> scopes = new ArrayList<>();
            private String provider;
            private Client client = new Client();

            public void setScopes(String scopes) {
                List<String> scopesList =
                        Arrays.stream(scopes.split(",")).map(String::trim).toList();
                this.scopes.addAll(scopesList);
            }

            protected boolean isValid(String value, String name) {
                return value != null && !value.trim().isEmpty();
            }

            protected boolean isValid(Collection<String> value, String name) {
                return value != null && !value.isEmpty();
            }

            public boolean isSettingsValid() {
                return !ValidationUtils.isStringEmpty(this.getIssuer())
                        && !ValidationUtils.isStringEmpty(this.getClientId())
                        && !ValidationUtils.isStringEmpty(this.getClientSecret())
                        && !ValidationUtils.isCollectionEmpty(this.getScopes())
                        && !ValidationUtils.isStringEmpty(this.getUseAsUsername());
            }

            @Data
            public static class Client {
                private GoogleProvider google = new GoogleProvider();
                private GitHubProvider github = new GitHubProvider();
                private KeycloakProvider keycloak = new KeycloakProvider();

                public Provider get(String registrationId) throws UnsupportedProviderException {
                    return switch (registrationId.toLowerCase(Locale.ROOT)) {
                        case "google" -> getGoogle();
                        case "github" -> getGithub();
                        case "keycloak" -> getKeycloak();
                        default ->
                                throw new UnsupportedProviderException(
                                        "Logout from the provider "
                                                + registrationId
                                                + " is not supported. Report it at"
                                                + " https://github.com/Stirling-Tools/Stirling-PDF/issues");
                    };
                }
            }
        }

        @Data
        public static class Jwt {
            private boolean enableKeystore = true;
            private boolean enableKeyRotation = false;
            private boolean enableKeyCleanup = true;
            private int keyRetentionDays = 7;
        }

        @Data
        public static class Validation {
            private Trust trust = new Trust();
            private boolean allowAIA = false;
            private Aatl aatl = new Aatl();
            private Eutl eutl = new Eutl();
            private Revocation revocation = new Revocation();

            @Data
            public static class Trust {
                private boolean serverAsAnchor = true;
                private boolean useSystemTrust = false;
                private boolean useMozillaBundle = false;
                private boolean useAATL = false;
                private boolean useEUTL = false;
            }

            @Data
            public static class Aatl {
                private String url = "https://trustlist.adobe.com/tl.pdf";
            }

            @Data
            public static class Eutl {
                private String lotlUrl = "https://ec.europa.eu/tools/lotl/eu-lotl.xml";
                private boolean acceptTransitional = false;
            }

            @Data
            public static class Revocation {
                private String mode = "none";
                private boolean hardFail = false;
            }
        }
    }

    @Data
    public static class System {
        private String defaultLocale;
        private boolean googlevisibility;
        private boolean showUpdate;
        private boolean showUpdateOnlyAdmin;
        private boolean customHTMLFiles;
        private String tessdataDir;
        private boolean enableAlphaFunctionality;
        private Boolean enableAnalytics;
        private Boolean enablePosthog;
        private Boolean enableScarf;
        private Datasource datasource;
        private boolean disableSanitize;
        private int maxDPI;
        private boolean enableUrlToPDF;
        private Html html = new Html();
        private CustomPaths customPaths = new CustomPaths();
        private String fileUploadLimit;
        private TempFileManagement tempFileManagement = new TempFileManagement();
        private DatabaseBackup databaseBackup = new DatabaseBackup();
        private List<String> corsAllowedOrigins = new ArrayList<>();
        private String
                frontendUrl; // Base URL for frontend (used for invite links, etc.). If not set,

        // falls back to backend URL.

        public boolean isAnalyticsEnabled() {
            return this.getEnableAnalytics() != null && this.getEnableAnalytics();
        }

        public boolean isPosthogEnabled() {
            // Treat null as enabled when analytics is enabled
            return this.isAnalyticsEnabled()
                    && (this.getEnablePosthog() == null || this.getEnablePosthog());
        }

        public boolean isScarfEnabled() {
            // Treat null as enabled when analytics is enabled
            return this.isAnalyticsEnabled()
                    && (this.getEnableScarf() == null || this.getEnableScarf());
        }
    }

    @Data
    public static class DatabaseBackup {
        private String cron = "0 0 0 * * ?"; // daily at midnight
    }

    @Data
    public static class CustomPaths {
        private Pipeline pipeline = new Pipeline();
        private Operations operations = new Operations();

        @Data
        public static class Pipeline {
            private String watchedFoldersDir;
            private String finishedFoldersDir;
            private String webUIConfigsDir;
        }

        @Data
        public static class Operations {
            private String weasyprint;
            private String unoconvert;
            private String calibre;
            private String ocrmypdf;
            private String soffice;
        }
    }

    @Data
    public static class TempFileManagement {
        @JsonProperty("baseTmpDir")
        private String baseTmpDir = "";

        @JsonProperty("libreofficeDir")
        private String libreofficeDir = "";

        private String systemTempDir = "";
        private String prefix = "stirling-pdf-";
        private long maxAgeHours = 24;
        private long cleanupIntervalMinutes = 30;
        private boolean startupCleanup = true;
        private boolean cleanupSystemTemp = false;

        @JsonIgnore
        public String getBaseTmpDir() {
            if (baseTmpDir != null && !baseTmpDir.isEmpty()) {
                return baseTmpDir;
            }
            String tmp = java.lang.System.getProperty("java.io.tmpdir");
            return new File(tmp, "stirling-pdf").getPath();
        }

        @JsonIgnore
        public String getLibreofficeDir() {
            if (libreofficeDir != null && !libreofficeDir.isEmpty()) {
                return libreofficeDir;
            }
            return new File(getBaseTmpDir(), "libreoffice").getPath();
        }
    }

    @Data
    public static class Html {
        private UrlSecurity urlSecurity = new UrlSecurity();

        @Data
        public static class UrlSecurity {
            private boolean enabled = true;
            private SsrfProtectionLevel level = SsrfProtectionLevel.MEDIUM; // MAX, MEDIUM, OFF
            private List<String> allowedDomains = new ArrayList<>();
            private List<String> blockedDomains = new ArrayList<>();
            private List<String> internalTlds =
                    Arrays.asList(".local", ".internal", ".corp", ".home");
            private boolean blockPrivateNetworks = true;
            private boolean blockLocalhost = true;
            private boolean blockLinkLocal = true;
            private boolean blockCloudMetadata = true;
        }
    }

    @Data
    public static class Datasource {
        private boolean enableCustomDatabase;
        private String customDatabaseUrl;
        private String type;
        private String hostName;
        private Integer port;
        private String name;
        private String username;
        @ToString.Exclude private String password;
    }

    public enum Driver {
        H2("h2"),
        POSTGRESQL("postgresql"),
        ORACLE("oracle"),
        MYSQL("mysql");

        private final String driverName;

        Driver(String driverName) {
            this.driverName = driverName;
        }

        @Override
        public String toString() {
            return """
      Driver {
        driverName='%s'
      }
      """
                    .formatted(driverName);
        }
    }

    @Data
    public static class Ui {
        private String appNameNavbar;
        private List<String> languages;
        private String logoStyle = "classic"; // Options: "classic" (default) or "modern"

        public String getAppNameNavbar() {
            return appNameNavbar != null && !appNameNavbar.trim().isEmpty() ? appNameNavbar : null;
        }

        public String getLogoStyle() {
            // Validate and return either "modern" or "classic"
            if ("modern".equalsIgnoreCase(logoStyle)) {
                return "modern";
            }
            return "classic"; // default
        }
    }

    @Data
    public static class Endpoints {
        private List<String> toRemove;
        private List<String> groupsToRemove;
    }

    @Data
    public static class Metrics {
        private boolean enabled;
    }

    @Data
    public static class AutomaticallyGenerated {
        @ToString.Exclude private String key;
        private String UUID;
        private String appVersion;
    }

    // TODO: Remove post migration
    @Data
    @Deprecated(since = "0.45.0")
    public static class EnterpriseEdition {
        private boolean enabled;
        @ToString.Exclude private String key;
        private int maxUsers;
        private boolean ssoAutoLogin;
        private CustomMetadata customMetadata = new CustomMetadata();

        @Data
        public static class CustomMetadata {
            private boolean autoUpdateMetadata;
            private String author;
            private String creator;
            private String producer;

            public String getCreator() {
                return creator == null || creator.trim().isEmpty() ? "Stirling-PDF" : creator;
            }

            public String getProducer() {
                return producer == null || producer.trim().isEmpty() ? "Stirling-PDF" : producer;
            }
        }
    }

    @Data
    public static class Mail {
        private boolean enabled;
        private boolean enableInvites = false;
        private int inviteLinkExpiryHours = 72; // Default: 72 hours (3 days)
        private String host;
        private int port;
        private String username;
        @ToString.Exclude private String password;
        private String from;
    }

    @Data
    public static class Premium {
        private boolean enabled;
        @ToString.Exclude private String key;
        private int maxUsers;
        private ProFeatures proFeatures = new ProFeatures();
        private EnterpriseFeatures enterpriseFeatures = new EnterpriseFeatures();

        @Data
        public static class ProFeatures {
            private boolean ssoAutoLogin;
            private boolean database;
            private CustomMetadata customMetadata = new CustomMetadata();

            @Data
            public static class CustomMetadata {
                private boolean autoUpdateMetadata;
                private String author;
                private String creator;
                private String producer;

                public String getCreator() {
                    return creator == null || creator.trim().isEmpty() ? "Stirling-PDF" : creator;
                }

                public String getProducer() {
                    return producer == null || producer.trim().isEmpty()
                            ? "Stirling-PDF"
                            : producer;
                }
            }
        }

        @Data
        public static class EnterpriseFeatures {
            private PersistentMetrics persistentMetrics = new PersistentMetrics();
            private Audit audit = new Audit();
            private DatabaseNotifications databaseNotifications = new DatabaseNotifications();

            @Data
            public static class DatabaseNotifications {
                private Backup backups = new Backup();
                private Imports imports = new Imports();

                @Data
                public static class Backup {
                    private boolean successful = false;
                    private boolean failed = false;
                }

                @Data
                public static class Imports {
                    private boolean successful = false;
                    private boolean failed = false;
                }
            }

            @Data
            public static class Audit {
                private boolean enabled = true;
                private int level = 2; // 0=OFF, 1=BASIC, 2=STANDARD, 3=VERBOSE
                private int retentionDays = 90;
            }

            @Data
            public static class PersistentMetrics {
                private boolean enabled;
                private int retentionDays;
            }
        }
    }

    @Data
    public static class ProcessExecutor {
        private SessionLimit sessionLimit = new SessionLimit();
        private TimeoutMinutes timeoutMinutes = new TimeoutMinutes();

        @Data
        public static class SessionLimit {
            private int libreOfficeSessionLimit;
            private int pdfToHtmlSessionLimit;
            private int pythonOpenCvSessionLimit;
            private int weasyPrintSessionLimit;
            private int installAppSessionLimit;
            private int calibreSessionLimit;
            private int qpdfSessionLimit;
            private int tesseractSessionLimit;
            private int ghostscriptSessionLimit;
            private int ocrMyPdfSessionLimit;
            private int ffmpegSessionLimit;

            public int getQpdfSessionLimit() {
                return qpdfSessionLimit > 0 ? qpdfSessionLimit : 2;
            }

            public int getTesseractSessionLimit() {
                return tesseractSessionLimit > 0 ? tesseractSessionLimit : 1;
            }

            public int getLibreOfficeSessionLimit() {
                return libreOfficeSessionLimit > 0 ? libreOfficeSessionLimit : 1;
            }

            public int getPdfToHtmlSessionLimit() {
                return pdfToHtmlSessionLimit > 0 ? pdfToHtmlSessionLimit : 1;
            }

            public int getPythonOpenCvSessionLimit() {
                return pythonOpenCvSessionLimit > 0 ? pythonOpenCvSessionLimit : 8;
            }

            public int getWeasyPrintSessionLimit() {
                return weasyPrintSessionLimit > 0 ? weasyPrintSessionLimit : 16;
            }

            public int getInstallAppSessionLimit() {
                return installAppSessionLimit > 0 ? installAppSessionLimit : 1;
            }

            public int getCalibreSessionLimit() {
                return calibreSessionLimit > 0 ? calibreSessionLimit : 1;
            }

            public int getGhostscriptSessionLimit() {
                return ghostscriptSessionLimit > 0 ? ghostscriptSessionLimit : 8;
            }

            public int getOcrMyPdfSessionLimit() {
                return ocrMyPdfSessionLimit > 0 ? ocrMyPdfSessionLimit : 2;
            }

            public int getFfmpegSessionLimit() {
                return ffmpegSessionLimit > 0 ? ffmpegSessionLimit : 2;
            }
        }

        @Data
        public static class TimeoutMinutes {
            @JsonProperty("libreOfficetimeoutMinutes")
            private long libreOfficeTimeoutMinutes;

            @JsonProperty("pdfToHtmltimeoutMinutes")
            private long pdfToHtmlTimeoutMinutes;

            @JsonProperty("pythonOpenCvtimeoutMinutes")
            private long pythonOpenCvTimeoutMinutes;

            @JsonProperty("weasyPrinttimeoutMinutes")
            private long weasyPrintTimeoutMinutes;

            @JsonProperty("installApptimeoutMinutes")
            private long installAppTimeoutMinutes;

            @JsonProperty("calibretimeoutMinutes")
            private long calibreTimeoutMinutes;

            private long tesseractTimeoutMinutes;
            private long qpdfTimeoutMinutes;
            private long ghostscriptTimeoutMinutes;
            private long ocrMyPdfTimeoutMinutes;
            private long ffmpegTimeoutMinutes;

            public long getTesseractTimeoutMinutes() {
                return tesseractTimeoutMinutes > 0 ? tesseractTimeoutMinutes : 30;
            }

            public long getQpdfTimeoutMinutes() {
                return qpdfTimeoutMinutes > 0 ? qpdfTimeoutMinutes : 30;
            }

            public long getLibreOfficeTimeoutMinutes() {
                return libreOfficeTimeoutMinutes > 0 ? libreOfficeTimeoutMinutes : 30;
            }

            public long getPdfToHtmlTimeoutMinutes() {
                return pdfToHtmlTimeoutMinutes > 0 ? pdfToHtmlTimeoutMinutes : 20;
            }

            public long getPythonOpenCvTimeoutMinutes() {
                return pythonOpenCvTimeoutMinutes > 0 ? pythonOpenCvTimeoutMinutes : 30;
            }

            public long getWeasyPrintTimeoutMinutes() {
                return weasyPrintTimeoutMinutes > 0 ? weasyPrintTimeoutMinutes : 30;
            }

            public long getInstallAppTimeoutMinutes() {
                return installAppTimeoutMinutes > 0 ? installAppTimeoutMinutes : 60;
            }

            public long getCalibreTimeoutMinutes() {
                return calibreTimeoutMinutes > 0 ? calibreTimeoutMinutes : 30;
            }

            public long getGhostscriptTimeoutMinutes() {
                return ghostscriptTimeoutMinutes > 0 ? ghostscriptTimeoutMinutes : 30;
            }

            public long getOcrMyPdfTimeoutMinutes() {
                return ocrMyPdfTimeoutMinutes > 0 ? ocrMyPdfTimeoutMinutes : 30;
            }

            public long getFfmpegTimeoutMinutes() {
                return ffmpegTimeoutMinutes > 0 ? ffmpegTimeoutMinutes : 30;
            }
        }
    }
}<|MERGE_RESOLUTION|>--- conflicted
+++ resolved
@@ -112,12 +112,7 @@
 
     @Data
     public static class Security {
-<<<<<<< HEAD
         private boolean enableLogin;
-        private boolean csrfDisabled;
-=======
-        private Boolean enableLogin;
->>>>>>> 7faf7e50
         private InitialLogin initialLogin = new InitialLogin();
         private OAUTH2 oauth2 = new OAUTH2();
         private SAML2 saml2 = new SAML2();
