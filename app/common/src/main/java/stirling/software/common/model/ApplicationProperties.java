--- conflicted
+++ resolved
@@ -455,13 +455,9 @@
         public static class Operations {
             private String weasyprint;
             private String unoconvert;
-<<<<<<< HEAD
-            private String embedpdfFrontend;
-=======
             private String calibre;
             private String ocrmypdf;
             private String soffice;
->>>>>>> 69b035c6
         }
     }
 
@@ -729,11 +725,8 @@
             private int tesseractSessionLimit;
             private int ghostscriptSessionLimit;
             private int ocrMyPdfSessionLimit;
-<<<<<<< HEAD
             private int pdfiumRedactorSessionLimit;
-=======
             private int ffmpegSessionLimit;
->>>>>>> 69b035c6
 
             public int getQpdfSessionLimit() {
                 return qpdfSessionLimit > 0 ? qpdfSessionLimit : 2;
@@ -778,14 +771,12 @@
             public int getOcrMyPdfSessionLimit() {
                 return ocrMyPdfSessionLimit > 0 ? ocrMyPdfSessionLimit : 2;
             }
-
-<<<<<<< HEAD
             public int getPdfiumRedactorSessionLimit() {
                 return pdfiumRedactorSessionLimit > 0 ? pdfiumRedactorSessionLimit : 1;
-=======
+            }
+
             public int getFfmpegSessionLimit() {
                 return ffmpegSessionLimit > 0 ? ffmpegSessionLimit : 2;
->>>>>>> 69b035c6
             }
         }
 
@@ -815,11 +806,7 @@
             private long qpdfTimeoutMinutes;
             private long ghostscriptTimeoutMinutes;
             private long ocrMyPdfTimeoutMinutes;
-<<<<<<< HEAD
-            private long pdfiumRedactorTimeoutMinutes;
-=======
-            private long ffmpegTimeoutMinutes;
->>>>>>> 69b035c6
+            private PdfEditor pdfEditor = new PdfEditor();
 
             public long getTesseractTimeoutMinutes() {
                 return tesseractTimeoutMinutes > 0 ? tesseractTimeoutMinutes : 30;
@@ -864,14 +851,12 @@
             public long getOcrMyPdfTimeoutMinutes() {
                 return ocrMyPdfTimeoutMinutes > 0 ? ocrMyPdfTimeoutMinutes : 30;
             }
-
-<<<<<<< HEAD
             public long getPdfiumRedactorTimeoutMinutes() {
                 return pdfiumRedactorTimeoutMinutes > 0 ? pdfiumRedactorTimeoutMinutes : 30;
-=======
+            }
+
             public long getFfmpegTimeoutMinutes() {
                 return ffmpegTimeoutMinutes > 0 ? ffmpegTimeoutMinutes : 30;
->>>>>>> 69b035c6
             }
         }
     }
