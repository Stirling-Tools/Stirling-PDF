--- conflicted
+++ resolved
@@ -57,11 +57,7 @@
      * @return hex string of the checksum
      * @throws IOException if reading from the stream fails
      */
-<<<<<<< HEAD
     public String checksum(InputStream is, String algorithm) throws IOException {
-=======
-    public static String checksum(InputStream is, String algorithm) throws IOException {
->>>>>>> 6e82f124
         return switch (algorithm.toUpperCase(Locale.ROOT)) {
             case "CRC32" -> checksumChecksum(is, new CRC32());
             case "ADLER32" -> checksumChecksum(is, new Adler32());
@@ -98,11 +94,7 @@
      * @return Base64-encoded checksum bytes
      * @throws IOException if reading from the stream fails
      */
-<<<<<<< HEAD
     public String checksumBase64(InputStream is, String algorithm) throws IOException {
-=======
-    public static String checksumBase64(InputStream is, String algorithm) throws IOException {
->>>>>>> 6e82f124
         return switch (algorithm.toUpperCase(Locale.ROOT)) {
             case "CRC32" ->
                     Base64.getEncoder().encodeToString(checksumChecksumBytes(is, new CRC32()));
