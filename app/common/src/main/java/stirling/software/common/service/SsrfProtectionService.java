--- conflicted
+++ resolved
@@ -57,10 +57,7 @@
             case OFF -> true;
             case MAX -> isMaxSecurityAllowed(trimmedUrl, config);
             case MEDIUM -> isMediumSecurityAllowed(trimmedUrl, config);
-<<<<<<< HEAD
-=======
             default -> false;
->>>>>>> 3af93f0a
         };
     }
 
