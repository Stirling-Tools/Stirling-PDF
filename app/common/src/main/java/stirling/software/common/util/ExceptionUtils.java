--- conflicted
+++ resolved
@@ -297,28 +297,14 @@
 
         String message;
         if (context != null && !context.isEmpty()) {
-<<<<<<< HEAD
-            // Use error.pdfCorruptedDuring key if available in properties, otherwise fallback to
-            // constructed message
             String contextKey = "error.pdfCorruptedDuring";
             String defaultMsg =
                     MessageFormat.format(
                             "Error {0}: {1}", context, getMessage(ErrorCode.PDF_CORRUPTED));
             message = getMessage(contextKey, defaultMsg, context);
         } else {
-            message = getMessage(ErrorCode.PDF_CORRUPTED);
-=======
             message =
-                    String.format(
-                            "Error %s: PDF file appears to be corrupted or damaged. Please try"
-                                    + " using the 'Repair PDF' feature first to fix the file before"
-                                    + " proceeding with this operation.",
-                            context);
-        } else {
-            message =
-                    "PDF file appears to be corrupted or damaged. Please try using the 'Repair PDF'"
-                            + " feature first to fix the file before proceeding with this operation.";
->>>>>>> ad002a61
+                    "PDF file appears to be corrupted or damaged. Please try using the 'Repair PDF' feature first to fix the file before proceeding with this operation.";
         }
 
         return new PdfCorruptedException(message, cause, ErrorCode.PDF_CORRUPTED.getCode());
@@ -330,19 +316,11 @@
      * @param cause the original exception
      * @return PdfCorruptedException with user-friendly message
      */
-<<<<<<< HEAD
     public static PdfCorruptedException createMultiplePdfCorruptedException(Exception cause) {
         requireNonNull(cause, "cause");
         String message = getMessage(ErrorCode.PDF_MULTIPLE_CORRUPTED);
         return new PdfCorruptedException(
                 message, cause, ErrorCode.PDF_MULTIPLE_CORRUPTED.getCode());
-=======
-    public static IOException createMultiplePdfCorruptedException(Exception cause) {
-        String message =
-                "One or more PDF files appear to be corrupted or damaged. Please try using the"
-                        + " 'Repair PDF' feature on each file first before attempting to merge them.";
-        return new IOException(message, cause);
->>>>>>> ad002a61
     }
 
     /**
@@ -351,20 +329,10 @@
      * @param cause the original exception
      * @return PdfEncryptionException with user-friendly message
      */
-<<<<<<< HEAD
     public static PdfEncryptionException createPdfEncryptionException(Exception cause) {
         requireNonNull(cause, "cause");
         String message = getMessage(ErrorCode.PDF_ENCRYPTION);
         return new PdfEncryptionException(message, cause, ErrorCode.PDF_ENCRYPTION.getCode());
-=======
-    public static IOException createPdfEncryptionException(Exception cause) {
-        String message =
-                "The PDF appears to have corrupted encryption data. This can happen when the PDF"
-                        + " was created with incompatible encryption methods. Please try using the"
-                        + " 'Repair PDF' feature first, or contact the document creator for a new"
-                        + " copy.";
-        return new IOException(message, cause);
->>>>>>> ad002a61
     }
 
     /**
@@ -373,7 +341,6 @@
      * @param cause the original exception
      * @return PdfPasswordException with user-friendly message
      */
-<<<<<<< HEAD
     public static PdfPasswordException createPdfPasswordException(Exception cause) {
         requireNonNull(cause, "cause");
         String message = getMessage(ErrorCode.PDF_PASSWORD);
@@ -400,13 +367,6 @@
     public static CbrFormatException createCbrEncryptedException() {
         String message = getMessage(ErrorCode.CBR_INVALID_FORMAT);
         return new CbrFormatException(message, ErrorCode.CBR_INVALID_FORMAT.getCode());
-=======
-    public static IOException createPdfPasswordException(Exception cause) {
-        String message =
-                "The PDF Document is passworded and either the password was not provided or was"
-                        + " incorrect";
-        return new IOException(message, cause);
->>>>>>> ad002a61
     }
 
     /**
@@ -425,9 +385,10 @@
      *
      * @return CbrFormatException with user-friendly message
      */
-    public static CbrFormatException createCbrCorruptedImagesException() {
-        String message = getMessage(ErrorCode.CBR_NO_IMAGES);
-        return new CbrFormatException(message, ErrorCode.CBR_NO_IMAGES.getCode());
+    public static IOException createPdfEncryptionException(Exception cause) {
+        String message =
+                "The PDF appears to have corrupted encryption data. This can happen when the PDF was created with incompatible encryption methods. Please try using the 'Repair PDF' feature first, or contact the document creator for a new copy.";
+        return new IOException(message, cause);
     }
 
     /**
@@ -508,9 +469,10 @@
      *
      * @return EmlFormatException with user-friendly message
      */
-    public static EmlFormatException createEmlInvalidFormatException() {
-        String message = getMessage(ErrorCode.EML_INVALID_FORMAT);
-        return new EmlFormatException(message, ErrorCode.EML_INVALID_FORMAT.getCode());
+    public static IOException createPdfPasswordException(Exception cause) {
+        String message =
+                "The PDF Document is passworded and either the password was not provided or was incorrect";
+        return new IOException(message, cause);
     }
 
     /**
@@ -654,30 +616,15 @@
 
     /** Create system requirement exceptions. */
     public static IOException createPythonRequiredForWebpException() {
-        String message = getMessage(ErrorCode.PYTHON_REQUIRED_WEBP);
-        return new IOException(message);
-    }
-
-<<<<<<< HEAD
+        return createIOException(
+                "error.toolRequired", "{0} is required for {1}", null, "Python", "WebP conversion");
+    }
+
     /** Create compression-related exceptions. */
     public static RuntimeException createMd5AlgorithmException(Exception cause) {
         requireNonNull(cause, "cause");
         String message = getMessage(ErrorCode.MD5_ALGORITHM);
         return new RuntimeException(message, cause);
-=======
-    public static IOException createFfmpegRequiredException() {
-        return createIOException(
-                "error.toolRequired",
-                "{0} is required for {1}",
-                null,
-                "FFmpeg",
-                "PDF to Video Slideshow conversion");
-    }
-
-    /** Create file operation exceptions. */
-    public static IOException createFileNotFoundException(String fileId) {
-        return createIOException("error.fileNotFound", "File not found with ID: {0}", null, fileId);
->>>>>>> ad002a61
     }
 
     public static GhostscriptException createGhostscriptCompressionException() {
@@ -1208,7 +1155,6 @@
      *
      * @param <T> the return type of the operation
      */
-<<<<<<< HEAD
     @FunctionalInterface
     public interface RenderOperation<T> {
         T render() throws IOException;
@@ -1317,19 +1263,6 @@
         public CbzFormatException(String message, Throwable cause, String errorCode) {
             super(message, cause, errorCode);
         }
-=======
-    public static RuntimeException createOutOfMemoryDpiException(
-            int pageNumber, int dpi, Throwable cause) {
-        String message =
-                MessageFormat.format(
-                        "Out of memory or image-too-large error while rendering PDF page {0} at {1}"
-                                + " DPI. This can occur when the resulting image exceeds Java's"
-                                + " array/memory limits (e.g., NegativeArraySizeException). Please use"
-                                + " a lower DPI value (recommended: 150 or less) or process the"
-                                + " document in smaller chunks.",
-                        pageNumber, dpi);
-        return new RuntimeException(message, cause);
->>>>>>> ad002a61
     }
 
     /**
@@ -1354,7 +1287,6 @@
      * @param e the exception to check
      * @return true if it's a password error, false otherwise
      */
-<<<<<<< HEAD
     public static boolean isPasswordError(IOException e) {
         String message = e.getMessage();
         if (message == null) return false;
@@ -1362,18 +1294,6 @@
         return message.contains("password is incorrect")
                 || message.contains("Password is not provided")
                 || message.contains("PDF contains an encryption dictionary");
-=======
-    public static RuntimeException createOutOfMemoryDpiException(int dpi, Throwable cause) {
-        String message =
-                MessageFormat.format(
-                        "Out of memory or image-too-large error while rendering PDF at {0} DPI."
-                                + " This can occur when the resulting image exceeds Java's array/memory"
-                                + " limits (e.g., NegativeArraySizeException). Please use a lower DPI"
-                                + " value (recommended: 150 or less) or process the document in smaller"
-                                + " chunks.",
-                        dpi);
-        return new RuntimeException(message, cause);
->>>>>>> ad002a61
     }
 
     /** Exception thrown when EML file format is invalid. */
@@ -1390,10 +1310,27 @@
         }
     }
 
-    /** Exception thrown when Ghostscript fails to render or compress a file. */
-    public static class GhostscriptException extends BaseAppException {
-        public GhostscriptException(String message, Throwable cause, String errorCode) {
-            super(message, cause, errorCode);
-        }
+    /**
+     * Create a RuntimeException for memory/image size errors when rendering PDF images with DPI.
+     * Handles OutOfMemoryError and related conditions (e.g., NegativeArraySizeException) that
+     * result from images exceeding Java's array/memory limits.
+     *
+     * @param dpi the DPI value used
+     * @param cause the original error/exception (e.g., OutOfMemoryError,
+     *     NegativeArraySizeException)
+     * @return RuntimeException with user-friendly message
+     */
+    public static RuntimeException createOutOfMemoryDpiException(int dpi, Throwable cause) {
+        String message =
+                MessageFormat.format(
+                        "Out of memory or image-too-large error while rendering PDF at {0} DPI. "
+                                + "This can occur when the resulting image exceeds Java's array/memory limits (e.g., NegativeArraySizeException). "
+                                + "Please use a lower DPI value (recommended: 150 or less) or process the document in smaller chunks.",
+                        dpi);
+        return new RuntimeException(message, cause);
+    }
+
+    public static RuntimeException createOutOfMemoryDpiException(int dpi, OutOfMemoryError cause) {
+        return createOutOfMemoryDpiException(dpi, (Throwable) cause);
     }
 }