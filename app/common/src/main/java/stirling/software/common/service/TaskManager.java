--- conflicted
+++ resolved
@@ -348,15 +348,11 @@
             return true;
         }
 
-<<<<<<< HEAD
-        return fileName != null && fileName.toLowerCase().endsWith(".zip");
-=======
         if (fileName != null && fileName.toLowerCase(Locale.ROOT).endsWith(".zip")) {
             return true;
         }
 
-        return false;
->>>>>>> 6e82f124
+        return fileName != null && fileName.toLowerCase().endsWith(".zip");
     }
 
     /** Extract a ZIP file into individual files and store them */
