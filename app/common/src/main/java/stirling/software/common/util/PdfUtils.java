package stirling.software.common.util;

import java.awt.*;
import java.awt.image.BufferedImage;
import java.awt.image.RenderedImage;
import java.io.ByteArrayOutputStream;
import java.io.IOException;
import java.util.ArrayList;
import java.util.HashMap;
import java.util.List;
import java.util.zip.ZipEntry;
import java.util.zip.ZipOutputStream;

import javax.imageio.*;
import javax.imageio.stream.ImageOutputStream;

import org.apache.pdfbox.cos.COSName;
import org.apache.pdfbox.pdmodel.PDDocument;
import org.apache.pdfbox.pdmodel.PDPage;
import org.apache.pdfbox.pdmodel.PDPageContentStream;
import org.apache.pdfbox.pdmodel.PDPageContentStream.AppendMode;
import org.apache.pdfbox.pdmodel.PDResources;
import org.apache.pdfbox.pdmodel.common.PDRectangle;
import org.apache.pdfbox.pdmodel.graphics.PDXObject;
import org.apache.pdfbox.pdmodel.graphics.form.PDFormXObject;
import org.apache.pdfbox.pdmodel.graphics.image.JPEGFactory;
import org.apache.pdfbox.pdmodel.graphics.image.LosslessFactory;
import org.apache.pdfbox.pdmodel.graphics.image.PDImageXObject;
import org.apache.pdfbox.rendering.ImageType;
import org.apache.pdfbox.rendering.PDFRenderer;
import org.apache.pdfbox.text.PDFTextStripper;
import org.springframework.http.MediaType;
import org.springframework.web.multipart.MultipartFile;

import io.github.pixee.security.Filenames;

import lombok.extern.slf4j.Slf4j;

import stirling.software.common.model.ApplicationProperties;
import stirling.software.common.service.CustomPDFDocumentFactory;

@Slf4j
public class PdfUtils {

    public static PDRectangle textToPageSize(String size) {
        switch (size.toUpperCase()) {
            case "A0" -> {
                return PDRectangle.A0;
            }
            case "A1" -> {
                return PDRectangle.A1;
            }
            case "A2" -> {
                return PDRectangle.A2;
            }
            case "A3" -> {
                return PDRectangle.A3;
            }
            case "A4" -> {
                return PDRectangle.A4;
            }
            case "A5" -> {
                return PDRectangle.A5;
            }
            case "A6" -> {
                return PDRectangle.A6;
            }
            case "LETTER" -> {
                return PDRectangle.LETTER;
            }
            case "LEGAL" -> {
                return PDRectangle.LEGAL;
            }
            default -> throw ExceptionUtils.createInvalidPageSizeException(size);
        }
    }

    public static List<RenderedImage> getAllImages(PDResources resources) throws IOException {
        List<RenderedImage> images = new ArrayList<>();

        for (COSName name : resources.getXObjectNames()) {
            PDXObject object = resources.getXObject(name);

            if (object instanceof PDImageXObject) {
                images.add(((PDImageXObject) object).getImage());

            } else if (object instanceof PDFormXObject) {
                images.addAll(getAllImages(((PDFormXObject) object).getResources()));
            }
        }

        return images;
    }

    public static boolean hasImages(PDDocument document, String pagesToCheck) throws IOException {
        String[] pageOrderArr = pagesToCheck.split(",");
        List<Integer> pageList =
                GeneralUtils.parsePageList(pageOrderArr, document.getNumberOfPages());

        for (int pageNumber : pageList) {
            PDPage page = document.getPage(pageNumber);
            if (hasImagesOnPage(page)) {
                return true;
            }
        }

        return false;
    }

    public static boolean hasText(PDDocument document, String pageNumbersToCheck, String phrase)
            throws IOException {
        String[] pageOrderArr = pageNumbersToCheck.split(",");
        List<Integer> pageList =
                GeneralUtils.parsePageList(pageOrderArr, document.getNumberOfPages());

        for (int pageNumber : pageList) {
            PDPage page = document.getPage(pageNumber);
            if (hasTextOnPage(page, phrase)) {
                return true;
            }
        }

        return false;
    }

    public static boolean hasImagesOnPage(PDPage page) throws IOException {
        return getAllImages(page.getResources()).size() > 0;
    }

    public static boolean hasTextOnPage(PDPage page, String phrase) throws IOException {
        PDFTextStripper textStripper = new PDFTextStripper();
        PDDocument tempDoc = new PDDocument();
        tempDoc.addPage(page);
        String pageText = textStripper.getText(tempDoc);
        tempDoc.close();
        return pageText.contains(phrase);
    }

    public static byte[] convertFromPdf(
            CustomPDFDocumentFactory pdfDocumentFactory,
            byte[] inputStream,
            String imageType,
            ImageType colorType,
            boolean singleImage,
            int DPI,
            String filename,
            boolean includeAnnotations)
            throws IOException, Exception {

        // Validate and limit DPI to prevent excessive memory usage
        int maxSafeDpi = 500; // Default maximum safe DPI
        ApplicationProperties properties =
                ApplicationContextProvider.getBean(ApplicationProperties.class);
        if (properties != null && properties.getSystem() != null) {
            maxSafeDpi = properties.getSystem().getMaxDPI();
        }
        if (DPI > maxSafeDpi) {
            throw ExceptionUtils.createIllegalArgumentException(
                    "error.dpiExceedsLimit",
                    "DPI value {0} exceeds maximum safe limit of {1}. High DPI values can cause"
                            + " memory issues and crashes. Please use a lower DPI value.",
                    DPI,
                    maxSafeDpi);
        }

        try (PDDocument document = pdfDocumentFactory.load(inputStream)) {
            PDFRenderer pdfRenderer = new PDFRenderer(document);
            pdfRenderer.setSubsamplingAllowed(true);
            if (!includeAnnotations) {
                pdfRenderer.setAnnotationsFilter(annotation -> false);
            }
            int pageCount = document.getNumberOfPages();

            // Create a ByteArrayOutputStream to save the image(s) to
            ByteArrayOutputStream baos = new ByteArrayOutputStream();

            if (singleImage) {
                if ("tiff".equals(imageType.toLowerCase())
                        || "tif".equals(imageType.toLowerCase())) {
                    // Write the images to the output stream as a TIFF with multiple frames
                    ImageWriter writer = ImageIO.getImageWritersByFormatName("tiff").next();
                    ImageWriteParam param = writer.getDefaultWriteParam();
                    param.setCompressionMode(ImageWriteParam.MODE_EXPLICIT);
                    param.setCompressionType("ZLib");
                    param.setCompressionQuality(1.0f);

                    try (ImageOutputStream ios = ImageIO.createImageOutputStream(baos)) {
                        writer.setOutput(ios);
                        writer.prepareWriteSequence(null);

                        for (int i = 0; i < pageCount; ++i) {
                            BufferedImage image;
                            try {
                                image = pdfRenderer.renderImageWithDPI(i, DPI, colorType);
                            } catch (IllegalArgumentException e) {
                                if (e.getMessage() != null
                                        && e.getMessage()
                                                .contains("Maximum size of image exceeded")) {
                                    throw ExceptionUtils.createIllegalArgumentException(
                                            "error.pageTooBigForDpi",
                                            "PDF page {0} is too large to render at {1} DPI. Please"
                                                    + " try a lower DPI value (recommended: 150 or"
                                                    + " less).",
                                            i + 1,
                                            DPI);
                                }
                                throw e;
                            }
                            writer.writeToSequence(new IIOImage(image, null, null), param);
                        }

                        writer.endWriteSequence();
                    }

                    writer.dispose();
                } else {
                    // Combine all images into a single big image

                    // Calculate the combined image dimensions
                    int maxWidth = 0;
                    int totalHeight = 0;

                    BufferedImage pdfSizeImage = null;
                    int pdfSizeImageIndex = -1;

                    // Using a map to store the rendered dimensions of each page size
                    // to avoid rendering the same page sizes multiple times
                    HashMap<PdfRenderSettingsKey, PdfImageDimensionValue> pageSizes =
                            new HashMap<>();
                    for (int i = 0; i < pageCount; ++i) {
                        PDPage page = document.getPage(i);
                        PDRectangle mediaBox = page.getMediaBox();
                        int rotation = page.getRotation();
                        PdfRenderSettingsKey settings =
                                new PdfRenderSettingsKey(
                                        mediaBox.getWidth(), mediaBox.getHeight(), rotation);
                        PdfImageDimensionValue dimension = pageSizes.get(settings);
                        if (dimension == null) {
                            // Render the image to get the dimensions
                            try {
                                pdfSizeImage = pdfRenderer.renderImageWithDPI(i, DPI, colorType);
                            } catch (IllegalArgumentException e) {
                                if (e.getMessage() != null
                                        && e.getMessage()
                                                .contains("Maximum size of image exceeded")) {
                                    throw ExceptionUtils.createIllegalArgumentException(
                                            "error.pageTooBigExceedsArray",
                                            "PDF page {0} is too large to render at {1} DPI. The"
                                                    + " resulting image would exceed Java's maximum"
                                                    + " array size. Please try a lower DPI value"
                                                    + " (recommended: 150 or less).",
                                            i + 1,
                                            DPI);
                                }
                                throw e;
                            }
                            pdfSizeImageIndex = i;
                            dimension =
                                    new PdfImageDimensionValue(
                                            pdfSizeImage.getWidth(), pdfSizeImage.getHeight());
                            pageSizes.put(settings, dimension);
                            if (pdfSizeImage.getWidth() > maxWidth) {
                                maxWidth = pdfSizeImage.getWidth();
                            }
                        }
                        totalHeight += dimension.height();
                    }

                    // Check if combined image would exceed memory limits
                    final long MAX_COMBINED_PIXELS = 67_108_864; // 8192x8192 max combined
                    long totalPixels = (long) maxWidth * totalHeight;

                    if (totalPixels > MAX_COMBINED_PIXELS) {
                        throw ExceptionUtils.createIllegalArgumentException(
                                "error.combinedImageTooLarge",
                                "Combined image would be too large ({0}x{1} = {2} pixels). Maximum allowed is {3} pixels. Consider using separate images instead of single combined image.",
                                maxWidth,
                                totalHeight,
                                totalPixels,
                                MAX_COMBINED_PIXELS);
                    }

                    // Create a new BufferedImage to store the combined images
                    BufferedImage combined =
                            prepareImageForPdfToImage(maxWidth, totalHeight, imageType);
                    Graphics g = combined.getGraphics();

                    int currentHeight = 0;
                    BufferedImage pageImage;

                    // Check if the first image is the last rendered image
                    boolean firstImageAlreadyRendered = pdfSizeImageIndex == 0;

                    for (int i = 0; i < pageCount; ++i) {
                        if (firstImageAlreadyRendered && i == 0) {
                            pageImage = pdfSizeImage;
                        } else {
                            try {
                                pageImage = pdfRenderer.renderImageWithDPI(i, DPI, colorType);
                            } catch (IllegalArgumentException e) {
                                if (e.getMessage() != null
                                        && e.getMessage()
                                                .contains("Maximum size of image exceeded")) {
                                    throw ExceptionUtils.createIllegalArgumentException(
                                            "error.pageTooBigForDpi",
                                            "PDF page {0} is too large to render at {1} DPI. Please"
                                                    + " try a lower DPI value (recommended: 150 or"
                                                    + " less).",
                                            i + 1,
                                            DPI);
                                }
                                throw e;
                            }
                        }

                        // Calculate the x-coordinate to center the image
                        int x = (maxWidth - pageImage.getWidth()) / 2;

                        g.drawImage(pageImage, x, currentHeight, null);
                        currentHeight += pageImage.getHeight();
                    }

                    // Write the image to the output stream
                    ImageIO.write(combined, imageType, baos);
                }

                // Log that the image was successfully written to the byte array
                log.info("Image successfully written to byte array");
            } else {
                // Zip the images and return as byte array
                try (ZipOutputStream zos = new ZipOutputStream(baos)) {
                    for (int i = 0; i < pageCount; ++i) {
                        BufferedImage image;
                        try {
                            image = pdfRenderer.renderImageWithDPI(i, DPI, colorType);
                        } catch (IllegalArgumentException e) {
                            if (e.getMessage() != null
                                    && e.getMessage().contains("Maximum size of image exceeded")) {
                                throw ExceptionUtils.createIllegalArgumentException(
                                        "error.pageTooBigForDpi",
                                        "PDF page {0} is too large to render at {1} DPI. Please try"
                                                + " a lower DPI value (recommended: 150 or less).",
                                        i + 1,
                                        DPI);
                            }
                            throw e;
                        }
                        try (ByteArrayOutputStream baosImage = new ByteArrayOutputStream()) {
                            ImageIO.write(image, imageType, baosImage);

                            // Add the image to the zip file
                            zos.putNextEntry(
                                    new ZipEntry(
                                            String.format(
                                                    filename + "_%d.%s",
                                                    i + 1,
                                                    imageType.toLowerCase())));
                            zos.write(baosImage.toByteArray());
                        }
                    }
                    // Log that the images were successfully written to the byte array
                    log.info("Images successfully written to byte array as a zip");
                }
            }
            return baos.toByteArray();
        } catch (IOException e) {
            // Log an error message if there is an issue converting the PDF to an image
            log.error("Error converting PDF to image", e);
            throw e;
        }
    }

    /**
     * Converts a given Pdf file to PDF-Image.
     *
     * @param document to be converted. Note: the caller is responsible for closing the document
     * @return converted document to PDF-Image
     * @throws IOException if conversion fails
     */
    public static PDDocument convertPdfToPdfImage(PDDocument document) throws IOException {
        // Size limits to prevent OutOfMemoryError
        final int MAX_IMAGE_WIDTH = 8192;
        final int MAX_IMAGE_HEIGHT = 8192;
        final long MAX_IMAGE_PIXELS = 16_777_216; // 4096x4096

        PDDocument imageDocument = new PDDocument();
        PDFRenderer pdfRenderer = new PDFRenderer(document);
        pdfRenderer.setSubsamplingAllowed(true);
        for (int page = 0; page < document.getNumberOfPages(); ++page) {
            PDPage originalPage = document.getPage(page);

            // Calculate what the image dimensions would be at 300 DPI
            int projectedWidth =
                    (int) Math.ceil(originalPage.getMediaBox().getWidth() * 300 / 72.0);
            int projectedHeight =
                    (int) Math.ceil(originalPage.getMediaBox().getHeight() * 300 / 72.0);
            long projectedPixels = (long) projectedWidth * projectedHeight;

            // Skip pages that would exceed memory limits - add original page without conversion
            if (projectedWidth > MAX_IMAGE_WIDTH
                    || projectedHeight > MAX_IMAGE_HEIGHT
                    || projectedPixels > MAX_IMAGE_PIXELS) {

                log.warn(
                        "Skipping page {} - would exceed memory limits ({}x{} pixels)",
                        page + 1,
                        projectedWidth,
                        projectedHeight);

                float width = originalPage.getMediaBox().getWidth();
                float height = originalPage.getMediaBox().getHeight();
                PDPage newPage = new PDPage(new PDRectangle(width, height));
                imageDocument.addPage(newPage);
                continue;
            }

            BufferedImage bim;
            try {
                bim = pdfRenderer.renderImageWithDPI(page, 300, ImageType.RGB);
            } catch (IllegalArgumentException e) {
                if (e.getMessage() != null
                        && e.getMessage().contains("Maximum size of image exceeded")) {
<<<<<<< HEAD
                    log.warn("Skipping page {} - image size exceeds PDFBox limits", page + 1);

                    float width = originalPage.getMediaBox().getWidth();
                    float height = originalPage.getMediaBox().getHeight();
                    PDPage newPage = new PDPage(new PDRectangle(width, height));
                    imageDocument.addPage(newPage);
                    continue;
=======
                    throw ExceptionUtils.createIllegalArgumentException(
                            "error.pageTooBigFor300Dpi",
                            "PDF page {0} is too large to render at 300 DPI. The resulting image"
                                    + " would exceed Java's maximum array size. Please use a lower DPI"
                                    + " value for PDF-to-image conversion.",
                            page + 1);
>>>>>>> e5da6355
                }
                throw e;
            } catch (OutOfMemoryError e) {
                log.warn("Skipping page {} - out of memory", page + 1);

                float width = originalPage.getMediaBox().getWidth();
                float height = originalPage.getMediaBox().getHeight();
                PDPage newPage = new PDPage(new PDRectangle(width, height));
                imageDocument.addPage(newPage);
                continue;
            }

            float width = originalPage.getMediaBox().getWidth();
            float height = originalPage.getMediaBox().getHeight();

            PDPage newPage = new PDPage(new PDRectangle(width, height));
            imageDocument.addPage(newPage);
            PDImageXObject pdImage = LosslessFactory.createFromImage(imageDocument, bim);
            PDPageContentStream contentStream =
                    new PDPageContentStream(imageDocument, newPage, AppendMode.APPEND, true, true);
            contentStream.drawImage(pdImage, 0, 0, width, height);
            contentStream.close();
        }
        return imageDocument;
    }

    private static BufferedImage prepareImageForPdfToImage(
            int maxWidth, int height, String imageType) {
        BufferedImage combined;
        if ("png".equalsIgnoreCase(imageType)) {
            combined = new BufferedImage(maxWidth, height, BufferedImage.TYPE_INT_ARGB);
        } else {
            combined = new BufferedImage(maxWidth, height, BufferedImage.TYPE_INT_RGB);
        }
        if (!"png".equalsIgnoreCase(imageType)) {
            Graphics g = combined.getGraphics();
            g.setColor(Color.WHITE);
            g.fillRect(0, 0, combined.getWidth(), combined.getHeight());
            g.dispose();
        }
        return combined;
    }

    public static byte[] imageToPdf(
            MultipartFile[] files,
            String fitOption,
            boolean autoRotate,
            String colorType,
            CustomPDFDocumentFactory pdfDocumentFactory)
            throws IOException {
        try (PDDocument doc = pdfDocumentFactory.createNewDocument()) {
            for (MultipartFile file : files) {
                String contentType = file.getContentType();
                String originalFilename = Filenames.toSimpleFileName(file.getOriginalFilename());
                if (originalFilename != null
                        && (originalFilename.toLowerCase().endsWith(".tiff")
                                || originalFilename.toLowerCase().endsWith(".tif"))) {
                    ImageReader reader = ImageIO.getImageReadersByFormatName("tiff").next();
                    reader.setInput(ImageIO.createImageInputStream(file.getInputStream()));
                    int numPages = reader.getNumImages(true);
                    for (int i = 0; i < numPages; i++) {
                        BufferedImage pageImage = reader.read(i);
                        BufferedImage convertedImage =
                                ImageProcessingUtils.convertColorType(pageImage, colorType);
                        PDImageXObject pdImage =
                                LosslessFactory.createFromImage(doc, convertedImage);
                        addImageToDocument(doc, pdImage, fitOption, autoRotate);
                    }
                } else {
                    BufferedImage image = ImageProcessingUtils.loadImageWithExifOrientation(file);
                    BufferedImage convertedImage =
                            ImageProcessingUtils.convertColorType(image, colorType);
                    // Use JPEGFactory if it's JPEG since JPEG is lossy
                    PDImageXObject pdImage =
                            (contentType != null && MediaType.IMAGE_JPEG_VALUE.equals(contentType))
                                    ? JPEGFactory.createFromImage(doc, convertedImage)
                                    : LosslessFactory.createFromImage(doc, convertedImage);
                    addImageToDocument(doc, pdImage, fitOption, autoRotate);
                }
            }
            ByteArrayOutputStream byteArrayOutputStream = new ByteArrayOutputStream();
            doc.save(byteArrayOutputStream);
            log.debug("PDF successfully saved to byte array");
            return byteArrayOutputStream.toByteArray();
        }
    }

    public static void addImageToDocument(
            PDDocument doc, PDImageXObject image, String fitOption, boolean autoRotate)
            throws IOException {
        boolean imageIsLandscape = image.getWidth() > image.getHeight();
        PDRectangle pageSize = PDRectangle.A4;

        if (autoRotate && imageIsLandscape) {
            pageSize = new PDRectangle(pageSize.getHeight(), pageSize.getWidth());
        }

        if ("fitDocumentToImage".equals(fitOption)) {
            pageSize = new PDRectangle(image.getWidth(), image.getHeight());
        }

        PDPage page = new PDPage(pageSize);
        doc.addPage(page);

        float pageWidth = page.getMediaBox().getWidth();
        float pageHeight = page.getMediaBox().getHeight();

        try (PDPageContentStream contentStream =
                new PDPageContentStream(doc, page, AppendMode.APPEND, true, true)) {
            if ("fillPage".equals(fitOption) || "fitDocumentToImage".equals(fitOption)) {
                contentStream.drawImage(image, 0, 0, pageWidth, pageHeight);
            } else if ("maintainAspectRatio".equals(fitOption)) {
                float imageAspectRatio = (float) image.getWidth() / (float) image.getHeight();
                float pageAspectRatio = pageWidth / pageHeight;

                float scaleFactor = 1.0f;
                if (imageAspectRatio > pageAspectRatio) {
                    scaleFactor = pageWidth / image.getWidth();
                } else {
                    scaleFactor = pageHeight / image.getHeight();
                }

                float xPos = (pageWidth - (image.getWidth() * scaleFactor)) / 2;
                float yPos = (pageHeight - (image.getHeight() * scaleFactor)) / 2;
                contentStream.drawImage(
                        image,
                        xPos,
                        yPos,
                        image.getWidth() * scaleFactor,
                        image.getHeight() * scaleFactor);
            }
        } catch (IOException e) {
            log.error("Error adding image to PDF", e);
            throw e;
        }
    }

    public static byte[] overlayImage(
            CustomPDFDocumentFactory pdfDocumentFactory,
            byte[] pdfBytes,
            byte[] imageBytes,
            float x,
            float y,
            boolean everyPage)
            throws IOException {

        PDDocument document = pdfDocumentFactory.load(pdfBytes);

        // Get the first page of the PDF
        int pages = document.getNumberOfPages();
        for (int i = 0; i < pages; i++) {
            PDPage page = document.getPage(i);
            try (PDPageContentStream contentStream =
                    new PDPageContentStream(
                            document, page, PDPageContentStream.AppendMode.APPEND, true, true)) {
                // Create an image object from the image bytes
                PDImageXObject image = PDImageXObject.createFromByteArray(document, imageBytes, "");
                // Draw the image onto the page at the specified x and y coordinates
                contentStream.drawImage(image, x, y);
                log.info("Image successfully overlayed onto PDF");
                if (!everyPage && i == 0) {
                    break;
                }
            } catch (IOException e) {
                // Log an error message if there is an issue overlaying the image onto the PDF
                log.error("Error overlaying image onto PDF", e);
                throw e;
            }
        }
        // Create a ByteArrayOutputStream to save the PDF to
        ByteArrayOutputStream baos = new ByteArrayOutputStream();
        document.save(baos);
        log.info("PDF successfully saved to byte array");
        return baos.toByteArray();
    }

    public boolean containsTextInFile(PDDocument pdfDocument, String text, String pagesToCheck)
            throws IOException {
        PDFTextStripper textStripper = new PDFTextStripper();
        String pdfText = "";

        if (pagesToCheck == null || "all".equals(pagesToCheck)) {
            pdfText = textStripper.getText(pdfDocument);
        } else {
            // remove whitespaces
            pagesToCheck = pagesToCheck.replaceAll("\\s+", "");

            String[] splitPoints = pagesToCheck.split(",");
            for (String splitPoint : splitPoints) {
                if (splitPoint.contains("-")) {
                    // Handle page ranges
                    String[] range = splitPoint.split("-");
                    int startPage = Integer.parseInt(range[0]);
                    int endPage = Integer.parseInt(range[1]);

                    for (int i = startPage; i <= endPage; i++) {
                        textStripper.setStartPage(i);
                        textStripper.setEndPage(i);
                        pdfText += textStripper.getText(pdfDocument);
                    }
                } else {
                    // Handle individual page
                    int page = Integer.parseInt(splitPoint);
                    textStripper.setStartPage(page);
                    textStripper.setEndPage(page);
                    pdfText += textStripper.getText(pdfDocument);
                }
            }
        }

        pdfDocument.close();

        return pdfText.contains(text);
    }

    public boolean pageCount(PDDocument pdfDocument, int pageCount, String comparator)
            throws IOException {
        int actualPageCount = pdfDocument.getNumberOfPages();
        pdfDocument.close();

        switch (comparator.toLowerCase()) {
            case "greater":
                return actualPageCount > pageCount;
            case "equal":
                return actualPageCount == pageCount;
            case "less":
                return actualPageCount < pageCount;
            default:
                throw ExceptionUtils.createInvalidArgumentException("comparator", comparator);
        }
    }

    public boolean pageSize(PDDocument pdfDocument, String expectedPageSize) throws IOException {
        PDPage firstPage = pdfDocument.getPage(0);
        PDRectangle mediaBox = firstPage.getMediaBox();

        float actualPageWidth = mediaBox.getWidth();
        float actualPageHeight = mediaBox.getHeight();

        pdfDocument.close();

        // Assumes the expectedPageSize is in the format "widthxheight", e.g. "595x842"
        // for A4
        String[] dimensions = expectedPageSize.split("x");
        float expectedPageWidth = Float.parseFloat(dimensions[0]);
        float expectedPageHeight = Float.parseFloat(dimensions[1]);

        // Checks if the actual page size matches the expected page size
        return actualPageWidth == expectedPageWidth && actualPageHeight == expectedPageHeight;
    }

    /** Key for storing the dimensions of a rendered image in a map. */
    private record PdfRenderSettingsKey(float mediaBoxWidth, float mediaBoxHeight, int rotation) {}

    /** Value for storing the dimensions of a rendered image in a map. */
    private record PdfImageDimensionValue(int width, int height) {}
}<|MERGE_RESOLUTION|>--- conflicted
+++ resolved
@@ -266,20 +266,6 @@
                         totalHeight += dimension.height();
                     }
 
-                    // Check if combined image would exceed memory limits
-                    final long MAX_COMBINED_PIXELS = 67_108_864; // 8192x8192 max combined
-                    long totalPixels = (long) maxWidth * totalHeight;
-
-                    if (totalPixels > MAX_COMBINED_PIXELS) {
-                        throw ExceptionUtils.createIllegalArgumentException(
-                                "error.combinedImageTooLarge",
-                                "Combined image would be too large ({0}x{1} = {2} pixels). Maximum allowed is {3} pixels. Consider using separate images instead of single combined image.",
-                                maxWidth,
-                                totalHeight,
-                                totalPixels,
-                                MAX_COMBINED_PIXELS);
-                    }
-
                     // Create a new BufferedImage to store the combined images
                     BufferedImage combined =
                             prepareImageForPdfToImage(maxWidth, totalHeight, imageType);
@@ -378,75 +364,26 @@
      * @throws IOException if conversion fails
      */
     public static PDDocument convertPdfToPdfImage(PDDocument document) throws IOException {
-        // Size limits to prevent OutOfMemoryError
-        final int MAX_IMAGE_WIDTH = 8192;
-        final int MAX_IMAGE_HEIGHT = 8192;
-        final long MAX_IMAGE_PIXELS = 16_777_216; // 4096x4096
-
         PDDocument imageDocument = new PDDocument();
         PDFRenderer pdfRenderer = new PDFRenderer(document);
         pdfRenderer.setSubsamplingAllowed(true);
         for (int page = 0; page < document.getNumberOfPages(); ++page) {
-            PDPage originalPage = document.getPage(page);
-
-            // Calculate what the image dimensions would be at 300 DPI
-            int projectedWidth =
-                    (int) Math.ceil(originalPage.getMediaBox().getWidth() * 300 / 72.0);
-            int projectedHeight =
-                    (int) Math.ceil(originalPage.getMediaBox().getHeight() * 300 / 72.0);
-            long projectedPixels = (long) projectedWidth * projectedHeight;
-
-            // Skip pages that would exceed memory limits - add original page without conversion
-            if (projectedWidth > MAX_IMAGE_WIDTH
-                    || projectedHeight > MAX_IMAGE_HEIGHT
-                    || projectedPixels > MAX_IMAGE_PIXELS) {
-
-                log.warn(
-                        "Skipping page {} - would exceed memory limits ({}x{} pixels)",
-                        page + 1,
-                        projectedWidth,
-                        projectedHeight);
-
-                float width = originalPage.getMediaBox().getWidth();
-                float height = originalPage.getMediaBox().getHeight();
-                PDPage newPage = new PDPage(new PDRectangle(width, height));
-                imageDocument.addPage(newPage);
-                continue;
-            }
-
             BufferedImage bim;
             try {
                 bim = pdfRenderer.renderImageWithDPI(page, 300, ImageType.RGB);
             } catch (IllegalArgumentException e) {
                 if (e.getMessage() != null
                         && e.getMessage().contains("Maximum size of image exceeded")) {
-<<<<<<< HEAD
-                    log.warn("Skipping page {} - image size exceeds PDFBox limits", page + 1);
-
-                    float width = originalPage.getMediaBox().getWidth();
-                    float height = originalPage.getMediaBox().getHeight();
-                    PDPage newPage = new PDPage(new PDRectangle(width, height));
-                    imageDocument.addPage(newPage);
-                    continue;
-=======
                     throw ExceptionUtils.createIllegalArgumentException(
                             "error.pageTooBigFor300Dpi",
                             "PDF page {0} is too large to render at 300 DPI. The resulting image"
                                     + " would exceed Java's maximum array size. Please use a lower DPI"
                                     + " value for PDF-to-image conversion.",
                             page + 1);
->>>>>>> e5da6355
                 }
                 throw e;
-            } catch (OutOfMemoryError e) {
-                log.warn("Skipping page {} - out of memory", page + 1);
-
-                float width = originalPage.getMediaBox().getWidth();
-                float height = originalPage.getMediaBox().getHeight();
-                PDPage newPage = new PDPage(new PDRectangle(width, height));
-                imageDocument.addPage(newPage);
-                continue;
-            }
+            }
+            PDPage originalPage = document.getPage(page);
 
             float width = originalPage.getMediaBox().getWidth();
             float height = originalPage.getMediaBox().getHeight();
