--- conflicted
+++ resolved
@@ -182,7 +182,8 @@
             ByteArrayOutputStream baos = new ByteArrayOutputStream();
 
             if (singleImage) {
-                if ("tiff".equalsIgnoreCase(imageType) || "tif".equalsIgnoreCase(imageType)) {
+                if ("tiff".equals(imageType.toLowerCase())
+                        || "tif".equals(imageType.toLowerCase())) {
                     // Write the images to the output stream as a TIFF with multiple frames
                     ImageWriter writer = ImageIO.getImageWritersByFormatName("tiff").next();
                     ImageWriteParam param = writer.getDefaultWriteParam();
@@ -566,13 +567,8 @@
                 PDImageXObject image = PDImageXObject.createFromByteArray(document, imageBytes, "");
                 // Draw the image onto the page at the specified x and y coordinates
                 contentStream.drawImage(image, x, y);
-<<<<<<< HEAD
-                log.info("Image successfully overlayed onto PDF");
+                log.info("Image successfully overlaid onto PDF");
                 if (!everyPage) {
-=======
-                log.info("Image successfully overlaid onto PDF");
-                if (!everyPage && i == 0) {
->>>>>>> 60b522f1
                     break;
                 }
             } catch (IOException e) {
