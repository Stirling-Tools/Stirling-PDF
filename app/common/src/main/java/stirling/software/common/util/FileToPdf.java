package stirling.software.common.util;

import java.io.ByteArrayInputStream;
import java.io.FileOutputStream;
import java.io.IOException;
import java.io.UncheckedIOException;
import java.nio.charset.StandardCharsets;
import java.nio.file.Files;
import java.nio.file.Path;
import java.util.ArrayList;
import java.util.List;
import java.util.Locale;
import java.util.stream.Stream;
import java.util.zip.ZipEntry;
import java.util.zip.ZipInputStream;
import java.util.zip.ZipOutputStream;

import io.github.pixee.security.ZipSecurity;

import stirling.software.common.model.api.converters.HTMLToPdfRequest;
import stirling.software.common.util.ProcessExecutor.ProcessExecutorResult;

public class FileToPdf {

    public static byte[] convertHtmlToPdf(
            String weasyprintPath,
            HTMLToPdfRequest request,
            byte[] fileBytes,
            String fileName,
            TempFileManager tempFileManager,
            CustomHtmlSanitizer customHtmlSanitizer)
            throws IOException, InterruptedException {

        try (TempFile tempOutputFile = new TempFile(tempFileManager, ".pdf")) {
            try (TempFile tempInputFile =
                    new TempFile(
                            tempFileManager,
                            fileName.toLowerCase(Locale.ROOT).endsWith(".html")
                                    ? ".html"
                                    : ".zip")) {

                if (fileName.toLowerCase(Locale.ROOT).endsWith(".html")) {
                    String sanitizedHtml =
                            sanitizeHtmlContent(
                                    new String(fileBytes, StandardCharsets.UTF_8),
                                    customHtmlSanitizer);
                    Files.writeString(tempInputFile.getPath(), sanitizedHtml);
                } else if (fileName.toLowerCase(Locale.ROOT).endsWith(".zip")) {
                    Files.write(tempInputFile.getPath(), fileBytes);
                    sanitizeHtmlFilesInZip(
                            tempInputFile.getPath(), tempFileManager, customHtmlSanitizer);
                } else {
                    throw ExceptionUtils.createHtmlFileRequiredException();
                }

                List<String> command = new ArrayList<>();
                command.add(weasyprintPath);
                command.add("-e");
                command.add("utf-8");
                command.add("-v");
                command.add("--pdf-forms");
                command.add(tempInputFile.getAbsolutePath());
                command.add(tempOutputFile.getAbsolutePath());

                ProcessExecutorResult returnCode =
                        ProcessExecutor.getInstance(ProcessExecutor.Processes.WEASYPRINT)
                                .runCommandWithOutputHandling(command);

                byte[] pdfBytes = Files.readAllBytes(tempOutputFile.getPath());
                try {
                    return pdfBytes;
                } catch (Exception e) {
                    pdfBytes = Files.readAllBytes(tempOutputFile.getPath());
                    if (pdfBytes.length < 1) {
                        throw e;
                    }
                    return pdfBytes;
                }
            } // tempInputFile auto-closed
        } // tempOutputFile auto-closed
    }

    private static String sanitizeHtmlContent(
            String htmlContent, CustomHtmlSanitizer customHtmlSanitizer) {
        return customHtmlSanitizer.sanitize(htmlContent);
    }

    private static void sanitizeHtmlFilesInZip(
            Path zipFilePath,
            TempFileManager tempFileManager,
            CustomHtmlSanitizer customHtmlSanitizer)
            throws IOException {
        try (TempDirectory tempUnzippedDir = new TempDirectory(tempFileManager)) {
            try (ZipInputStream zipIn =
                    ZipSecurity.createHardenedInputStream(
                            new ByteArrayInputStream(Files.readAllBytes(zipFilePath)))) {
                ZipEntry entry = zipIn.getNextEntry();
                while (entry != null) {
                    Path filePath =
                            tempUnzippedDir.getPath().resolve(sanitizeZipFilename(entry.getName()));
                    if (!entry.isDirectory()) {
                        Files.createDirectories(filePath.getParent());
                        if (entry.getName().toLowerCase(Locale.ROOT).endsWith(".html")
                                || entry.getName().toLowerCase(Locale.ROOT).endsWith(".htm")) {
                            String content =
                                    new String(zipIn.readAllBytes(), StandardCharsets.UTF_8);
                            String sanitizedContent =
                                    sanitizeHtmlContent(content, customHtmlSanitizer);
                            Files.writeString(filePath, sanitizedContent);
                        } else {
                            Files.copy(zipIn, filePath);
                        }
                    }
                    zipIn.closeEntry();
                    entry = zipIn.getNextEntry();
                }
            }

            // Repack the sanitized files
            zipDirectory(tempUnzippedDir.getPath(), zipFilePath);
        } // tempUnzippedDir auto-cleaned
    }

    private static void zipDirectory(Path sourceDir, Path zipFilePath) throws IOException {
        try (ZipOutputStream zos =
                new ZipOutputStream(new FileOutputStream(zipFilePath.toFile()))) {
            try (Stream<Path> walk = Files.walk(sourceDir)) {
                walk.filter(path -> !Files.isDirectory(path))
                        .forEach(
                                path -> {
                                    ZipEntry zipEntry =
                                            new ZipEntry(sourceDir.relativize(path).toString());
                                    try {
                                        zos.putNextEntry(zipEntry);
                                        Files.copy(path, zos);
                                        zos.closeEntry();
                                    } catch (IOException e) {
                                        throw new UncheckedIOException(e);
                                    }
                                });
            }
        }
    }

<<<<<<< HEAD
    private static void deleteDirectory(Path dir) throws IOException {
        Files.walkFileTree(
                dir,
                new SimpleFileVisitor<>() {
                    @Override
                    public FileVisitResult visitFile(Path file, BasicFileAttributes attrs)
                            throws IOException {
                        Files.delete(file);
                        return FileVisitResult.CONTINUE;
                    }

                    @Override
                    public FileVisitResult postVisitDirectory(Path dir, IOException exc)
                            throws IOException {
                        Files.delete(dir);
                        return FileVisitResult.CONTINUE;
                    }
                });
    }

    private static Path unzipAndGetMainHtml(byte[] fileBytes) throws IOException {
        Path tempDirectory = Files.createTempDirectory("unzipped_");
        try (ZipInputStream zipIn =
                ZipSecurity.createHardenedInputStream(new ByteArrayInputStream(fileBytes))) {
            ZipEntry entry = zipIn.getNextEntry();
            while (entry != null) {
                Path filePath = tempDirectory.resolve(sanitizeZipFilename(entry.getName()));
                if (entry.isDirectory()) {
                    Files.createDirectories(filePath); // Explicitly create the directory structure
                } else {
                    Files.createDirectories(
                            filePath.getParent()); // Create parent directories if they don't exist
                    Files.copy(zipIn, filePath);
                }
                zipIn.closeEntry();
                entry = zipIn.getNextEntry();
            }
        }

        // Search for the main HTML file.
        try (Stream<Path> walk = Files.walk(tempDirectory)) {
            List<Path> htmlFiles = walk.filter(file -> file.toString().endsWith(".html")).toList();

            if (htmlFiles.isEmpty()) {
                throw new IOException("No HTML files found in the unzipped directory.");
            }

            // Prioritize 'index.html' if it exists, otherwise use the first .html file
            for (Path htmlFile : htmlFiles) {
                if ("index.html".equals(htmlFile.getFileName().toString())) {
                    return htmlFile;
                }
            }

            return htmlFiles.get(0);
        }
    }

=======
>>>>>>> 92fa1ddb
    static String sanitizeZipFilename(String entryName) {
        if (entryName == null || entryName.trim().isEmpty()) {
            return "";
        }
        // Remove any drive letters (e.g., "C:\") and leading forward/backslashes
        entryName =
                RegexPatternUtils.getInstance()
                        .getDriveLetterPattern()
                        .matcher(entryName)
                        .replaceAll("");
        entryName =
                RegexPatternUtils.getInstance()
                        .getLeadingSlashesPattern()
                        .matcher(entryName)
                        .replaceAll("");

        // Recursively remove path traversal sequences
        while (entryName.contains("../") || entryName.contains("..\\")) {
            entryName = entryName.replace("../", "").replace("..\\", "");
        }
        // Normalize all backslashes to forward slashes
        entryName =
                RegexPatternUtils.getInstance()
                        .getBackslashPattern()
                        .matcher(entryName)
                        .replaceAll("/");
        return entryName;
    }
}<|MERGE_RESOLUTION|>--- conflicted
+++ resolved
@@ -142,67 +142,6 @@
         }
     }
 
-<<<<<<< HEAD
-    private static void deleteDirectory(Path dir) throws IOException {
-        Files.walkFileTree(
-                dir,
-                new SimpleFileVisitor<>() {
-                    @Override
-                    public FileVisitResult visitFile(Path file, BasicFileAttributes attrs)
-                            throws IOException {
-                        Files.delete(file);
-                        return FileVisitResult.CONTINUE;
-                    }
-
-                    @Override
-                    public FileVisitResult postVisitDirectory(Path dir, IOException exc)
-                            throws IOException {
-                        Files.delete(dir);
-                        return FileVisitResult.CONTINUE;
-                    }
-                });
-    }
-
-    private static Path unzipAndGetMainHtml(byte[] fileBytes) throws IOException {
-        Path tempDirectory = Files.createTempDirectory("unzipped_");
-        try (ZipInputStream zipIn =
-                ZipSecurity.createHardenedInputStream(new ByteArrayInputStream(fileBytes))) {
-            ZipEntry entry = zipIn.getNextEntry();
-            while (entry != null) {
-                Path filePath = tempDirectory.resolve(sanitizeZipFilename(entry.getName()));
-                if (entry.isDirectory()) {
-                    Files.createDirectories(filePath); // Explicitly create the directory structure
-                } else {
-                    Files.createDirectories(
-                            filePath.getParent()); // Create parent directories if they don't exist
-                    Files.copy(zipIn, filePath);
-                }
-                zipIn.closeEntry();
-                entry = zipIn.getNextEntry();
-            }
-        }
-
-        // Search for the main HTML file.
-        try (Stream<Path> walk = Files.walk(tempDirectory)) {
-            List<Path> htmlFiles = walk.filter(file -> file.toString().endsWith(".html")).toList();
-
-            if (htmlFiles.isEmpty()) {
-                throw new IOException("No HTML files found in the unzipped directory.");
-            }
-
-            // Prioritize 'index.html' if it exists, otherwise use the first .html file
-            for (Path htmlFile : htmlFiles) {
-                if ("index.html".equals(htmlFile.getFileName().toString())) {
-                    return htmlFile;
-                }
-            }
-
-            return htmlFiles.get(0);
-        }
-    }
-
-=======
->>>>>>> 92fa1ddb
     static String sanitizeZipFilename(String entryName) {
         if (entryName == null || entryName.trim().isEmpty()) {
             return "";
