--- conflicted
+++ resolved
@@ -614,12 +614,7 @@
         }
     }
 
-<<<<<<< HEAD
     public String simplifyHtmlContent(String htmlContent) {
-        String simplified = htmlContent.replaceAll("(?i)<script[^>]*>.*?</script>", "");
-        simplified = simplified.replaceAll("(?i)<style[^>]*>.*?</style>", "");
-=======
-    public static String simplifyHtmlContent(String htmlContent) {
         String simplified =
                 RegexPatternUtils.getInstance()
                         .getScriptTagPattern()
@@ -630,7 +625,6 @@
                         .getStyleTagPattern()
                         .matcher(simplified)
                         .replaceAll("");
->>>>>>> b7036bd2
         return simplified;
     }
 }