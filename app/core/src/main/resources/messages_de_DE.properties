--- conflicted
+++ resolved
@@ -1264,13 +1264,8 @@
 flatten.title=Abflachen
 flatten.header=PDFs reduzieren
 flatten.flattenOnlyForms=Nur Formulare abflachen
-<<<<<<< HEAD
 flatten.renderDpi=Rendering-DPI (optional, empfohlen 150 DPI):
 flatten.renderDpi.help=Leer lassen, um den Systemstandard zu verwenden. Höhere DPI verbessern die Schärfe der Ausgabe, erhöhen jedoch die Verarbeitungszeit und Dateigröße.
-=======
-flatten.renderDpi=Rendering DPI (optional, recommended 150 DPI):
-flatten.renderDpi.help=Leave blank to use the system default. Higher DPI sharpens output but increases processing time and file size.
->>>>>>> 56afa9e2
 flatten.submit=Abflachen
 
 
