--- conflicted
+++ resolved
@@ -1404,19 +1404,11 @@
 multiTool.moveRight=Déplacer vers la droite
 multiTool.delete=Supprimer
 multiTool.dragDropMessage=Page(s) sélectionnées
-<<<<<<< HEAD
-multiTool.undo=Annuler
-multiTool.redo=Refaire
-multiTool.duplicate=Duplicate
-
-multiTool.svgNotSupported=SVG files are not supported in Multi Tool and were ignored.
-=======
 multiTool.undo=Annuler (CTRL + Z)
 multiTool.redo=Refaire (CTRL + Y)
 multiTool.duplicate=Dupliquer
 
 multiTool.svgNotSupported=Les fichiers SVG ne sont pas pris en charge dans l'Outil multifonction et ont été ignorés.
->>>>>>> e715f14c
 
 #decrypt
 decrypt.passwordPrompt=Ce fichier est protégé par un mot de passe. Veuillez saisir le mot de passe :
