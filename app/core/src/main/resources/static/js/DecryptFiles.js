--- conflicted
+++ resolved
@@ -1,10 +1,9 @@
-<<<<<<< HEAD
 const PDFJS_DEFAULT_OPTIONS = {
   cMapUrl: pdfjsPath + 'cmaps/',
   cMapPacked: true,
   standardFontDataUrl: pdfjsPath + 'standard_fonts/',
 };
-=======
+
 function formatProblemDetailsJson(input) {
   try {
     const obj = typeof input === 'string' ? JSON.parse(input) : input;
@@ -142,7 +141,6 @@
     actionRequired
   };
 }
->>>>>>> 886f9b37
 
 export class DecryptFile {
 
