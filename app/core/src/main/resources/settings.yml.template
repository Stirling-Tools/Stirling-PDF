--- conflicted
+++ resolved
@@ -127,17 +127,10 @@
   showUpdate: false # see when a new update is available
   showUpdateOnlyAdmin: false # only admins can see when a new update is available, depending on showUpdate it must be set to 'true'
   customHTMLFiles: false # enable to have files placed in /customFiles/templates override the existing template HTML files
-<<<<<<< HEAD
   tessdataDir: "" # path to the directory containing the Tessdata files. This setting is relevant for Windows systems. For Windows users, this path should be adjusted to point to the appropriate directory where the Tessdata files are stored.
   enableAnalytics: null # Master toggle for analytics: set to 'true' to enable all analytics, 'false' to disable all analytics, or leave as 'null' to prompt admin on first launch
   enablePosthog: null # Enable PostHog analytics (open-source product analytics): set to 'true' to enable, 'false' to disable, or 'null' to enable by default when analytics is enabled
-  enableScarf: null # Enable Scarf pixel: set to 'true' to enable, 'false' to disable, or 'null' to enable by default when analytics is enabled
-=======
-  tessdataDir: /usr/share/tessdata # path to the directory containing the Tessdata files. This setting is relevant for Windows systems. For Windows users, this path should be adjusted to point to the appropriate directory where the Tessdata files are stored.
-  enableAnalytics: null # Master toggle for analytics: set to 'true' to enable all analytics, 'false' to disable all analytics, or leave as 'null' to prompt admin on first launch
-  enablePosthog: null # Enable PostHog analytics (open-source product analytics): set to 'true' to enable, 'false' to disable, or 'null' to enable by default when analytics is enabled
   enableScarf: null # Enable Scarf tracking pixel: set to 'true' to enable, 'false' to disable, or 'null' to enable by default when analytics is enabled
->>>>>>> bdb3c887
   enableUrlToPDF: false # Set to 'true' to enable URL to PDF, INTERNAL ONLY, known security issues, should not be used externally
   disableSanitize: false # set to true to disable Sanitize HTML; (can lead to injections in HTML)
   maxDPI: 500 # Maximum allowed DPI for PDF to image conversion
