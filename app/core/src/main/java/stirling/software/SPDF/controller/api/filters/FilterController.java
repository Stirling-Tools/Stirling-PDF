--- conflicted
+++ resolved
@@ -86,11 +86,6 @@
         // Load the PDF
         PDDocument document = pdfDocumentFactory.load(inputFile);
         int actualPageCount = document.getNumberOfPages();
-
-<<<<<<< HEAD
-=======
-        boolean valid;
->>>>>>> e44d5f37
         // Perform the comparison
         boolean valid = switch (comparator) {
             case "Greater" -> actualPageCount > pageCount;
@@ -127,10 +122,6 @@
         PDRectangle standardSize = PdfUtils.textToPageSize(standardPageSize);
         float standardArea = standardSize.getWidth() * standardSize.getHeight();
 
-<<<<<<< HEAD
-=======
-        boolean valid;
->>>>>>> e44d5f37
         // Perform the comparison
         boolean valid = switch (comparator) {
             case "Greater" -> actualArea > standardArea;
@@ -157,10 +148,6 @@
         // Get the file size
         long actualFileSize = inputFile.getSize();
 
-<<<<<<< HEAD
-=======
-        boolean valid;
->>>>>>> e44d5f37
         // Perform the comparison
         boolean valid = switch (comparator) {
             case "Greater" -> actualFileSize > fileSize;
@@ -190,11 +177,7 @@
         // Get the rotation of the first page
         PDPage firstPage = document.getPage(0);
         int actualRotation = firstPage.getRotation();
-<<<<<<< HEAD
 
-=======
-        boolean valid;
->>>>>>> e44d5f37
         // Perform the comparison
         boolean valid = switch (comparator) {
             case "Greater" -> actualRotation > rotation;
