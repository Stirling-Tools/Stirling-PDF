package stirling.software.SPDF.controller.api.converters;

import org.springframework.http.MediaType;
import org.springframework.http.ResponseEntity;
import org.springframework.web.bind.annotation.ModelAttribute;
import org.springframework.web.multipart.MultipartFile;

import io.swagger.v3.oas.annotations.Operation;

<<<<<<< HEAD
import lombok.RequiredArgsConstructor;

=======
import stirling.software.SPDF.config.swagger.HtmlConversionResponse;
import stirling.software.common.annotations.AutoJobPostMapping;
import stirling.software.common.annotations.api.ConvertApi;
>>>>>>> 848ff968
import stirling.software.common.model.api.PDFFile;
import stirling.software.common.util.PDFToFile;
import stirling.software.common.util.TempFileManager;

<<<<<<< HEAD
@RestController
@Tag(name = "Convert", description = "Convert APIs")
@RequestMapping("/api/v1/convert")
@RequiredArgsConstructor
public class ConvertPDFToHtml {

    private final TempFileManager tempFileManager;

    @PostMapping(consumes = MediaType.MULTIPART_FORM_DATA_VALUE, value = "/pdf/html")
=======
@ConvertApi
public class ConvertPDFToHtml {

    @AutoJobPostMapping(consumes = "multipart/form-data", value = "/pdf/html")
>>>>>>> 848ff968
    @Operation(
            summary = "Convert PDF to HTML",
            description =
                    "This endpoint converts a PDF file to HTML format. Input:PDF Output:HTML Type:SISO")
    @HtmlConversionResponse
    public ResponseEntity<byte[]> processPdfToHTML(@ModelAttribute PDFFile file) throws Exception {
        MultipartFile inputFile = file.getFileInput();
        PDFToFile pdfToFile = new PDFToFile(tempFileManager);
        return pdfToFile.processPdfToHtml(inputFile);
    }
}<|MERGE_RESOLUTION|>--- conflicted
+++ resolved
@@ -7,34 +7,22 @@
 
 import io.swagger.v3.oas.annotations.Operation;
 
-<<<<<<< HEAD
 import lombok.RequiredArgsConstructor;
 
-=======
 import stirling.software.SPDF.config.swagger.HtmlConversionResponse;
 import stirling.software.common.annotations.AutoJobPostMapping;
 import stirling.software.common.annotations.api.ConvertApi;
->>>>>>> 848ff968
 import stirling.software.common.model.api.PDFFile;
 import stirling.software.common.util.PDFToFile;
 import stirling.software.common.util.TempFileManager;
 
-<<<<<<< HEAD
-@RestController
-@Tag(name = "Convert", description = "Convert APIs")
-@RequestMapping("/api/v1/convert")
+@ConvertApi
 @RequiredArgsConstructor
 public class ConvertPDFToHtml {
 
     private final TempFileManager tempFileManager;
 
-    @PostMapping(consumes = MediaType.MULTIPART_FORM_DATA_VALUE, value = "/pdf/html")
-=======
-@ConvertApi
-public class ConvertPDFToHtml {
-
-    @AutoJobPostMapping(consumes = "multipart/form-data", value = "/pdf/html")
->>>>>>> 848ff968
+    @AutoJobPostMapping(consumes = MediaType.MULTIPART_FORM_DATA_VALUE, value = "/pdf/html")
     @Operation(
             summary = "Convert PDF to HTML",
             description =
