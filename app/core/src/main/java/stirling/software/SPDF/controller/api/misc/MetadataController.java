package stirling.software.SPDF.controller.api.misc;

import java.io.IOException;
import java.util.Calendar;
import java.util.Map;
import java.util.Map.Entry;

import org.apache.pdfbox.cos.COSName;
import org.apache.pdfbox.pdmodel.PDDocument;
import org.apache.pdfbox.pdmodel.PDDocumentInformation;
import org.springframework.http.MediaType;
import org.springframework.http.ResponseEntity;
import org.springframework.web.bind.WebDataBinder;
import org.springframework.web.bind.annotation.*;
import org.springframework.web.multipart.MultipartFile;

import io.github.pixee.security.Filenames;
import io.swagger.v3.oas.annotations.Operation;

import lombok.RequiredArgsConstructor;
import lombok.extern.slf4j.Slf4j;

import stirling.software.SPDF.config.swagger.StandardPdfResponse;
import stirling.software.SPDF.model.api.misc.MetadataRequest;
import stirling.software.common.annotations.AutoJobPostMapping;
import stirling.software.common.annotations.api.MiscApi;
import stirling.software.common.service.CustomPDFDocumentFactory;
import stirling.software.common.service.PdfMetadataService;
import stirling.software.common.util.GeneralUtils;
import stirling.software.common.util.RegexPatternUtils;
import stirling.software.common.util.WebResponseUtils;
import stirling.software.common.util.propertyeditor.StringToMapPropertyEditor;

@MiscApi
@Slf4j
@RequiredArgsConstructor
public class MetadataController {

    private final CustomPDFDocumentFactory pdfDocumentFactory;

    private String checkUndefined(String entry) {
        // Check if the string is "undefined"
        if ("undefined".equals(entry)) {
            // Return null if it is
            return null;
        }
        // Return the original string if it's not "undefined"
        return entry;
    }

    @InitBinder
    public void initBinder(WebDataBinder binder) {
        binder.registerCustomEditor(Map.class, "allRequestParams", new StringToMapPropertyEditor());
    }

<<<<<<< HEAD
    @PostMapping(consumes = MediaType.MULTIPART_FORM_DATA_VALUE, value = "/update-metadata")
=======
    @AutoJobPostMapping(consumes = "multipart/form-data", value = "/update-metadata")
    @StandardPdfResponse
>>>>>>> b54beaa6
    @Operation(
            summary = "Update metadata of a PDF file",
            description =
                    "This endpoint allows you to update the metadata of a given PDF file. You can"
                            + " add, modify, or delete standard and custom metadata fields. Input:PDF"
                            + " Output:PDF Type:SISO")
    public ResponseEntity<byte[]> metadata(@ModelAttribute MetadataRequest request)
            throws IOException {

        // Extract PDF file from the request object
        MultipartFile pdfFile = request.getFileInput();

        // Extract metadata information
        boolean deleteAll = Boolean.TRUE.equals(request.getDeleteAll());
        String author = request.getAuthor();
        String creationDate = request.getCreationDate();
        String creator = request.getCreator();
        String keywords = request.getKeywords();
        String modificationDate = request.getModificationDate();
        String producer = request.getProducer();
        String subject = request.getSubject();
        String title = request.getTitle();
        String trapped = request.getTrapped();

        // Extract additional custom parameters
        Map<String, String> allRequestParams = request.getAllRequestParams();
        if (allRequestParams == null) {
            allRequestParams = new java.util.HashMap<String, String>();
        }
        // Load the PDF file into a PDDocument
        PDDocument document = pdfDocumentFactory.load(pdfFile, true);

        // Get the document information from the PDF
        PDDocumentInformation info = document.getDocumentInformation();

        // Check if each metadata value is "undefined" and set it to null if it is
        author = checkUndefined(author);
        creationDate = checkUndefined(creationDate);
        creator = checkUndefined(creator);
        keywords = checkUndefined(keywords);
        modificationDate = checkUndefined(modificationDate);
        producer = checkUndefined(producer);
        subject = checkUndefined(subject);
        title = checkUndefined(title);
        trapped = checkUndefined(trapped);

        // If the "deleteAll" flag is set, remove all metadata from the document
        // information
        if (deleteAll) {
            for (String key : info.getMetadataKeys()) {
                info.setCustomMetadataValue(key, null);
            }
            // Remove metadata from the PDF history
            document.getDocumentCatalog().getCOSObject().removeItem(COSName.getPDFName("Metadata"));
            document.getDocumentCatalog()
                    .getCOSObject()
                    .removeItem(COSName.getPDFName("PieceInfo"));
            author = null;
            creationDate = null;
            creator = null;
            keywords = null;
            modificationDate = null;
            producer = null;
            subject = null;
            title = null;
            trapped = null;
        } else {
            // Iterate through the request parameters and set the metadata values
            for (Entry<String, String> entry : allRequestParams.entrySet()) {
                String key = entry.getKey();
                // Check if the key is a standard metadata key
                if (!"Author".equalsIgnoreCase(key)
                        && !"CreationDate".equalsIgnoreCase(key)
                        && !"Creator".equalsIgnoreCase(key)
                        && !"Keywords".equalsIgnoreCase(key)
                        && !"modificationDate".equalsIgnoreCase(key)
                        && !"Producer".equalsIgnoreCase(key)
                        && !"Subject".equalsIgnoreCase(key)
                        && !"Title".equalsIgnoreCase(key)
                        && !"Trapped".equalsIgnoreCase(key)
                        && !key.contains("customKey")
                        && !key.contains("customValue")) {
                    info.setCustomMetadataValue(key, entry.getValue());
                } else if (key.contains("customKey")) {
                    int number =
                            Integer.parseInt(
                                    RegexPatternUtils.getInstance()
                                            .getNumericExtractionPattern()
                                            .matcher(key)
                                            .replaceAll(""));
                    String customKey = entry.getValue();
                    String customValue = allRequestParams.get("customValue" + number);
                    info.setCustomMetadataValue(customKey, customValue);
                }
            }
        }
        // Set creation date using utility method
        Calendar creationDateCal = PdfMetadataService.parseToCalendar(creationDate);
        info.setCreationDate(creationDateCal);

        // Set modification date using utility method
        Calendar modificationDateCal = PdfMetadataService.parseToCalendar(modificationDate);
        info.setModificationDate(modificationDateCal);
        info.setCreator(creator);
        info.setKeywords(keywords);
        info.setAuthor(author);
        info.setProducer(producer);
        info.setSubject(subject);
        info.setTitle(title);
        info.setTrapped(trapped);

        document.setDocumentInformation(info);
        return WebResponseUtils.pdfDocToWebResponse(
                document,
                GeneralUtils.removeExtension(
                                Filenames.toSimpleFileName(pdfFile.getOriginalFilename()))
                        + "_metadata.pdf");
    }
}<|MERGE_RESOLUTION|>--- conflicted
+++ resolved
@@ -53,12 +53,8 @@
         binder.registerCustomEditor(Map.class, "allRequestParams", new StringToMapPropertyEditor());
     }
 
-<<<<<<< HEAD
-    @PostMapping(consumes = MediaType.MULTIPART_FORM_DATA_VALUE, value = "/update-metadata")
-=======
-    @AutoJobPostMapping(consumes = "multipart/form-data", value = "/update-metadata")
+    @AutoJobPostMapping(consumes = MediaType.MULTIPART_FORM_DATA_VALUE, value = "/update-metadata")
     @StandardPdfResponse
->>>>>>> b54beaa6
     @Operation(
             summary = "Update metadata of a PDF file",
             description =
