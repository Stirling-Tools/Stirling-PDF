package stirling.software.SPDF.controller.api;

import java.io.ByteArrayOutputStream;
import java.util.ArrayList;
import java.util.HashMap;
import java.util.List;
import java.util.Map;

import org.apache.pdfbox.pdmodel.PDDocument;
import org.apache.pdfbox.pdmodel.PDPage;
import org.apache.pdfbox.pdmodel.interactive.documentnavigation.outline.PDDocumentOutline;
import org.apache.pdfbox.pdmodel.interactive.documentnavigation.outline.PDOutlineItem;
import org.apache.pdfbox.pdmodel.interactive.documentnavigation.outline.PDOutlineNode;
import org.springframework.http.MediaType;
import org.springframework.http.ResponseEntity;
<<<<<<< HEAD
import org.springframework.web.bind.annotation.*;
=======
import org.springframework.web.bind.annotation.ModelAttribute;
import org.springframework.web.bind.annotation.RequestParam;
import org.springframework.web.bind.annotation.ResponseBody;
>>>>>>> b54beaa6
import org.springframework.web.multipart.MultipartFile;

import com.fasterxml.jackson.core.type.TypeReference;
import com.fasterxml.jackson.databind.ObjectMapper;

import io.swagger.v3.oas.annotations.Operation;

import lombok.Getter;
import lombok.RequiredArgsConstructor;
import lombok.Setter;
import lombok.extern.slf4j.Slf4j;

import stirling.software.SPDF.config.swagger.JsonDataResponse;
import stirling.software.SPDF.config.swagger.StandardPdfResponse;
import stirling.software.SPDF.model.api.EditTableOfContentsRequest;
import stirling.software.common.annotations.AutoJobPostMapping;
import stirling.software.common.annotations.api.GeneralApi;
import stirling.software.common.service.CustomPDFDocumentFactory;
import stirling.software.common.util.GeneralUtils;
import stirling.software.common.util.WebResponseUtils;

@GeneralApi
@Slf4j
@RequiredArgsConstructor
public class EditTableOfContentsController {

    private final CustomPDFDocumentFactory pdfDocumentFactory;
    private final ObjectMapper objectMapper;

<<<<<<< HEAD
    @PostMapping(value = "/extract-bookmarks", consumes = MediaType.MULTIPART_FORM_DATA_VALUE)
=======
    @AutoJobPostMapping(value = "/extract-bookmarks", consumes = "multipart/form-data")
    @JsonDataResponse
>>>>>>> b54beaa6
    @Operation(
            summary = "Extract PDF Bookmarks",
            description = "Extracts bookmarks/table of contents from a PDF document as JSON.")
    @ResponseBody
    public List<Map<String, Object>> extractBookmarks(@RequestParam("file") MultipartFile file)
            throws Exception {
        PDDocument document = null;
        try {
            document = pdfDocumentFactory.load(file);
            PDDocumentOutline outline = document.getDocumentCatalog().getDocumentOutline();

            if (outline == null) {
                log.info("No outline/bookmarks found in PDF");
                return new ArrayList<>();
            }

            return extractBookmarkItems(document, outline);
        } finally {
            if (document != null) {
                document.close();
            }
        }
    }

    private List<Map<String, Object>> extractBookmarkItems(
            PDDocument document, PDDocumentOutline outline) throws Exception {
        List<Map<String, Object>> bookmarks = new ArrayList<>();
        PDOutlineItem current = outline.getFirstChild();

        while (current != null) {
            Map<String, Object> bookmark = new HashMap<>();

            // Get bookmark title
            String title = current.getTitle();
            bookmark.put("title", title);

            // Get page number (1-based for UI purposes)
            PDPage page = current.findDestinationPage(document);
            if (page != null) {
                int pageIndex = document.getPages().indexOf(page);
                bookmark.put("pageNumber", pageIndex + 1);
            } else {
                bookmark.put("pageNumber", 1);
            }

            // Process children if any
            PDOutlineItem child = current.getFirstChild();
            if (child != null) {
                List<Map<String, Object>> children = new ArrayList<>();
                PDOutlineNode parent = current;

                while (child != null) {
                    // Recursively process child items
                    Map<String, Object> childBookmark = processChild(document, child);
                    children.add(childBookmark);
                    child = child.getNextSibling();
                }

                bookmark.put("children", children);
            } else {
                bookmark.put("children", new ArrayList<>());
            }

            bookmarks.add(bookmark);
            current = current.getNextSibling();
        }

        return bookmarks;
    }

    private Map<String, Object> processChild(PDDocument document, PDOutlineItem item)
            throws Exception {
        Map<String, Object> bookmark = new HashMap<>();

        // Get bookmark title
        String title = item.getTitle();
        bookmark.put("title", title);

        // Get page number (1-based for UI purposes)
        PDPage page = item.findDestinationPage(document);
        if (page != null) {
            int pageIndex = document.getPages().indexOf(page);
            bookmark.put("pageNumber", pageIndex + 1);
        } else {
            bookmark.put("pageNumber", 1);
        }

        // Process children if any
        PDOutlineItem child = item.getFirstChild();
        if (child != null) {
            List<Map<String, Object>> children = new ArrayList<>();

            while (child != null) {
                // Recursively process child items
                Map<String, Object> childBookmark = processChild(document, child);
                children.add(childBookmark);
                child = child.getNextSibling();
            }

            bookmark.put("children", children);
        } else {
            bookmark.put("children", new ArrayList<>());
        }

        return bookmark;
    }

<<<<<<< HEAD
    @PostMapping(value = "/edit-table-of-contents", consumes = MediaType.MULTIPART_FORM_DATA_VALUE)
=======
    @AutoJobPostMapping(value = "/edit-table-of-contents", consumes = "multipart/form-data")
    @StandardPdfResponse
>>>>>>> b54beaa6
    @Operation(
            summary = "Edit Table of Contents",
            description = "Add or edit bookmarks/table of contents in a PDF document.")
    public ResponseEntity<byte[]> editTableOfContents(
            @ModelAttribute EditTableOfContentsRequest request) throws Exception {
        MultipartFile file = request.getFileInput();
        PDDocument document = null;

        try {
            document = pdfDocumentFactory.load(file);

            // Parse the bookmark data from JSON
            List<BookmarkItem> bookmarks =
                    objectMapper.readValue(
                            request.getBookmarkData(), new TypeReference<List<BookmarkItem>>() {});

            // Create a new document outline
            PDDocumentOutline outline = new PDDocumentOutline();
            document.getDocumentCatalog().setDocumentOutline(outline);

            // Add bookmarks to the outline
            addBookmarksToOutline(document, outline, bookmarks);

            // Save the document to a byte array
            ByteArrayOutputStream baos = new ByteArrayOutputStream();
            document.save(baos);

            return WebResponseUtils.bytesToWebResponse(
                    baos.toByteArray(),
                    GeneralUtils.generateFilename(file.getOriginalFilename(), "_with_toc.pdf"),
                    MediaType.APPLICATION_PDF);

        } finally {
            if (document != null) {
                document.close();
            }
        }
    }

    private void addBookmarksToOutline(
            PDDocument document, PDDocumentOutline outline, List<BookmarkItem> bookmarks) {
        for (BookmarkItem bookmark : bookmarks) {
            PDOutlineItem item = createOutlineItem(document, bookmark);
            outline.addLast(item);

            if (bookmark.getChildren() != null && !bookmark.getChildren().isEmpty()) {
                addChildBookmarks(document, item, bookmark.getChildren());
            }
        }
    }

    private void addChildBookmarks(
            PDDocument document, PDOutlineItem parent, List<BookmarkItem> children) {
        for (BookmarkItem child : children) {
            PDOutlineItem item = createOutlineItem(document, child);
            parent.addLast(item);

            if (child.getChildren() != null && !child.getChildren().isEmpty()) {
                addChildBookmarks(document, item, child.getChildren());
            }
        }
    }

    private PDOutlineItem createOutlineItem(PDDocument document, BookmarkItem bookmark) {
        PDOutlineItem item = new PDOutlineItem();
        item.setTitle(bookmark.getTitle());

        // Get the target page - adjust for 0-indexed pages in PDFBox
        int pageIndex = bookmark.getPageNumber() - 1;
        if (pageIndex < 0) {
            pageIndex = 0;
        } else if (pageIndex >= document.getNumberOfPages()) {
            pageIndex = document.getNumberOfPages() - 1;
        }

        PDPage page = document.getPage(pageIndex);
        item.setDestination(page);

        return item;
    }

    // Inner class to represent bookmarks in JSON
    @Setter
    @Getter
    public static class BookmarkItem {
        private String title;
        private int pageNumber;
        private List<BookmarkItem> children = new ArrayList<>();
    }
}<|MERGE_RESOLUTION|>--- conflicted
+++ resolved
@@ -13,13 +13,12 @@
 import org.apache.pdfbox.pdmodel.interactive.documentnavigation.outline.PDOutlineNode;
 import org.springframework.http.MediaType;
 import org.springframework.http.ResponseEntity;
-<<<<<<< HEAD
 import org.springframework.web.bind.annotation.*;
-=======
+
 import org.springframework.web.bind.annotation.ModelAttribute;
 import org.springframework.web.bind.annotation.RequestParam;
 import org.springframework.web.bind.annotation.ResponseBody;
->>>>>>> b54beaa6
+
 import org.springframework.web.multipart.MultipartFile;
 
 import com.fasterxml.jackson.core.type.TypeReference;
@@ -49,12 +48,8 @@
     private final CustomPDFDocumentFactory pdfDocumentFactory;
     private final ObjectMapper objectMapper;
 
-<<<<<<< HEAD
-    @PostMapping(value = "/extract-bookmarks", consumes = MediaType.MULTIPART_FORM_DATA_VALUE)
-=======
-    @AutoJobPostMapping(value = "/extract-bookmarks", consumes = "multipart/form-data")
+    @AutoJobPostMapping(value = "/extract-bookmarks", consumes = MediaType.MULTIPART_FORM_DATA_VALUE)
     @JsonDataResponse
->>>>>>> b54beaa6
     @Operation(
             summary = "Extract PDF Bookmarks",
             description = "Extracts bookmarks/table of contents from a PDF document as JSON.")
@@ -162,12 +157,8 @@
         return bookmark;
     }
 
-<<<<<<< HEAD
-    @PostMapping(value = "/edit-table-of-contents", consumes = MediaType.MULTIPART_FORM_DATA_VALUE)
-=======
-    @AutoJobPostMapping(value = "/edit-table-of-contents", consumes = "multipart/form-data")
+    @AutoJobPostMapping(value = "/edit-table-of-contents", consumes = MediaType.MULTIPART_FORM_DATA_VALUE)
     @StandardPdfResponse
->>>>>>> b54beaa6
     @Operation(
             summary = "Edit Table of Contents",
             description = "Add or edit bookmarks/table of contents in a PDF document.")
