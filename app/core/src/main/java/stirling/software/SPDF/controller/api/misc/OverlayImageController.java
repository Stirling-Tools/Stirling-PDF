--- conflicted
+++ resolved
@@ -28,11 +28,7 @@
 
     private final CustomPDFDocumentFactory pdfDocumentFactory;
 
-<<<<<<< HEAD
-    @PostMapping(consumes = MediaType.MULTIPART_FORM_DATA_VALUE, value = "/add-image")
-=======
-    @AutoJobPostMapping(consumes = "multipart/form-data", value = "/add-image")
->>>>>>> b54beaa6
+    @AutoJobPostMapping(consumes = MediaType.MULTIPART_FORM_DATA_VALUE, value = "/add-image")
     @Operation(
             summary = "Overlay image onto a PDF file",
             description =
