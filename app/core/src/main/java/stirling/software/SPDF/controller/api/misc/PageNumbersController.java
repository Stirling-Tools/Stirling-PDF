--- conflicted
+++ resolved
@@ -12,6 +12,7 @@
 import org.apache.pdfbox.pdmodel.common.PDRectangle;
 import org.apache.pdfbox.pdmodel.font.PDType1Font;
 import org.apache.pdfbox.pdmodel.font.Standard14Fonts;
+import org.springframework.http.MediaType;
 import org.springframework.http.ResponseEntity;
 import org.springframework.web.bind.annotation.ModelAttribute;
 import org.springframework.web.bind.annotation.PostMapping;
@@ -102,15 +103,11 @@
                     customText
                             .replace("{n}", String.valueOf(pageNumber))
                             .replace("{total}", String.valueOf(document.getNumberOfPages()))
-<<<<<<< HEAD
                             .replace(
                                     "{filename}",
                                     GeneralUtils.removeExtension(
                                             Filenames.toSimpleFileName(
                                                     file.getOriginalFilename())));
-=======
-                            .replace("{filename}", baseFilename);
->>>>>>> 798fc257
 
             PDType1Font currentFont =
                     switch (fontType == null ? "" : fontType.toLowerCase(Locale.ROOT)) {
