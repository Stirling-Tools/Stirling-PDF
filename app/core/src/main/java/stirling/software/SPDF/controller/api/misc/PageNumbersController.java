--- conflicted
+++ resolved
@@ -36,12 +36,8 @@
 
     private final CustomPDFDocumentFactory pdfDocumentFactory;
 
-<<<<<<< HEAD
-    @PostMapping(value = "/add-page-numbers", consumes = MediaType.MULTIPART_FORM_DATA_VALUE)
-=======
-    @AutoJobPostMapping(value = "/add-page-numbers", consumes = "multipart/form-data")
+    @AutoJobPostMapping(value = "/add-page-numbers", consumes = MediaType.MULTIPART_FORM_DATA_VALUE)
     @StandardPdfResponse
->>>>>>> b54beaa6
     @Operation(
             summary = "Add page numbers to a PDF document",
             description =
