package stirling.software.SPDF.controller.api.converters;

import java.io.IOException;

import org.apache.pdfbox.pdmodel.PDDocument;
import org.apache.pdfbox.text.PDFTextStripper;
import org.springframework.http.MediaType;
import org.springframework.http.ResponseEntity;
import org.springframework.web.bind.annotation.ModelAttribute;
import org.springframework.web.multipart.MultipartFile;

import io.swagger.v3.oas.annotations.Operation;

import lombok.RequiredArgsConstructor;

import stirling.software.SPDF.config.swagger.PowerPointConversionResponse;
import stirling.software.SPDF.config.swagger.TextPlainConversionResponse;
import stirling.software.SPDF.config.swagger.WordConversionResponse;
import stirling.software.SPDF.config.swagger.XmlConversionResponse;
import stirling.software.SPDF.model.api.converters.PdfToPresentationRequest;
import stirling.software.SPDF.model.api.converters.PdfToTextOrRTFRequest;
import stirling.software.SPDF.model.api.converters.PdfToWordRequest;
import stirling.software.common.annotations.AutoJobPostMapping;
import stirling.software.common.annotations.api.ConvertApi;
import stirling.software.common.model.api.PDFFile;
import stirling.software.common.service.CustomPDFDocumentFactory;
import stirling.software.common.util.GeneralUtils;
import stirling.software.common.util.PDFToFile;
import stirling.software.common.util.TempFileManager;
import stirling.software.common.util.WebResponseUtils;

@ConvertApi
@RequiredArgsConstructor
public class ConvertPDFToOffice {

    private final CustomPDFDocumentFactory pdfDocumentFactory;
    private final TempFileManager tempFileManager;

<<<<<<< HEAD
    @PostMapping(consumes = MediaType.MULTIPART_FORM_DATA_VALUE, value = "/pdf/presentation")
=======
    @AutoJobPostMapping(consumes = "multipart/form-data", value = "/pdf/presentation")
    @PowerPointConversionResponse
>>>>>>> b54beaa6
    @Operation(
            summary = "Convert PDF to Presentation format",
            description =
                    "This endpoint converts a given PDF file to a Presentation format. Input:PDF"
                            + " Output:PPT Type:SISO")
    public ResponseEntity<byte[]> processPdfToPresentation(
            @ModelAttribute PdfToPresentationRequest request)
            throws IOException, InterruptedException {
        MultipartFile inputFile = request.getFileInput();
        String outputFormat = request.getOutputFormat();
        PDFToFile pdfToFile = new PDFToFile(tempFileManager);
        return pdfToFile.processPdfToOfficeFormat(inputFile, outputFormat, "impress_pdf_import");
    }

<<<<<<< HEAD
    @PostMapping(consumes = MediaType.MULTIPART_FORM_DATA_VALUE, value = "/pdf/text")
=======
    @AutoJobPostMapping(consumes = "multipart/form-data", value = "/pdf/text")
    @TextPlainConversionResponse
>>>>>>> b54beaa6
    @Operation(
            summary = "Convert PDF to Text or RTF format",
            description =
                    "This endpoint converts a given PDF file to Text or RTF format. Input:PDF"
                            + " Output:TXT Type:SISO")
    public ResponseEntity<byte[]> processPdfToRTForTXT(
            @ModelAttribute PdfToTextOrRTFRequest request)
            throws IOException, InterruptedException {
        MultipartFile inputFile = request.getFileInput();
        String outputFormat = request.getOutputFormat();
        if ("txt".equals(request.getOutputFormat())) {
            try (PDDocument document = pdfDocumentFactory.load(inputFile)) {
                PDFTextStripper stripper = new PDFTextStripper();
                String text = stripper.getText(document);
                return WebResponseUtils.bytesToWebResponse(
                        text.getBytes(),
                        GeneralUtils.generateFilename(inputFile.getOriginalFilename(), ".txt"),
                        MediaType.TEXT_PLAIN);
            }
        } else {
            PDFToFile pdfToFile = new PDFToFile(tempFileManager);
            return pdfToFile.processPdfToOfficeFormat(inputFile, outputFormat, "writer_pdf_import");
        }
    }

<<<<<<< HEAD
    @PostMapping(consumes = MediaType.MULTIPART_FORM_DATA_VALUE, value = "/pdf/word")
=======
    @AutoJobPostMapping(consumes = "multipart/form-data", value = "/pdf/word")
    @WordConversionResponse
>>>>>>> b54beaa6
    @Operation(
            summary = "Convert PDF to Word document",
            description =
                    "This endpoint converts a given PDF file to a Word document format. Input:PDF"
                            + " Output:WORD Type:SISO")
    public ResponseEntity<byte[]> processPdfToWord(@ModelAttribute PdfToWordRequest request)
            throws IOException, InterruptedException {
        MultipartFile inputFile = request.getFileInput();
        String outputFormat = request.getOutputFormat();
        PDFToFile pdfToFile = new PDFToFile(tempFileManager);
        return pdfToFile.processPdfToOfficeFormat(inputFile, outputFormat, "writer_pdf_import");
    }

<<<<<<< HEAD
    @PostMapping(consumes = MediaType.MULTIPART_FORM_DATA_VALUE, value = "/pdf/xml")
=======
    @AutoJobPostMapping(consumes = "multipart/form-data", value = "/pdf/xml")
    @XmlConversionResponse
>>>>>>> b54beaa6
    @Operation(
            summary = "Convert PDF to XML",
            description =
                    "This endpoint converts a PDF file to an XML file. Input:PDF Output:XML"
                            + " Type:SISO")
    public ResponseEntity<byte[]> processPdfToXML(@ModelAttribute PDFFile file) throws Exception {
        MultipartFile inputFile = file.getFileInput();

        PDFToFile pdfToFile = new PDFToFile(tempFileManager);
        return pdfToFile.processPdfToOfficeFormat(inputFile, "xml", "writer_pdf_import");
    }
}<|MERGE_RESOLUTION|>--- conflicted
+++ resolved
@@ -36,12 +36,8 @@
     private final CustomPDFDocumentFactory pdfDocumentFactory;
     private final TempFileManager tempFileManager;
 
-<<<<<<< HEAD
-    @PostMapping(consumes = MediaType.MULTIPART_FORM_DATA_VALUE, value = "/pdf/presentation")
-=======
-    @AutoJobPostMapping(consumes = "multipart/form-data", value = "/pdf/presentation")
+    @AutoJobPostMapping(consumes = MediaType.MULTIPART_FORM_DATA_VALUE, value = "/pdf/presentation")
     @PowerPointConversionResponse
->>>>>>> b54beaa6
     @Operation(
             summary = "Convert PDF to Presentation format",
             description =
@@ -56,12 +52,8 @@
         return pdfToFile.processPdfToOfficeFormat(inputFile, outputFormat, "impress_pdf_import");
     }
 
-<<<<<<< HEAD
-    @PostMapping(consumes = MediaType.MULTIPART_FORM_DATA_VALUE, value = "/pdf/text")
-=======
-    @AutoJobPostMapping(consumes = "multipart/form-data", value = "/pdf/text")
+    @AutoJobPostMapping(consumes = MediaType.MULTIPART_FORM_DATA_VALUE, value = "/pdf/text")
     @TextPlainConversionResponse
->>>>>>> b54beaa6
     @Operation(
             summary = "Convert PDF to Text or RTF format",
             description =
@@ -87,12 +79,8 @@
         }
     }
 
-<<<<<<< HEAD
-    @PostMapping(consumes = MediaType.MULTIPART_FORM_DATA_VALUE, value = "/pdf/word")
-=======
-    @AutoJobPostMapping(consumes = "multipart/form-data", value = "/pdf/word")
+    @AutoJobPostMapping(consumes = MediaType.MULTIPART_FORM_DATA_VALUE, value = "/pdf/word")
     @WordConversionResponse
->>>>>>> b54beaa6
     @Operation(
             summary = "Convert PDF to Word document",
             description =
@@ -106,12 +94,8 @@
         return pdfToFile.processPdfToOfficeFormat(inputFile, outputFormat, "writer_pdf_import");
     }
 
-<<<<<<< HEAD
-    @PostMapping(consumes = MediaType.MULTIPART_FORM_DATA_VALUE, value = "/pdf/xml")
-=======
-    @AutoJobPostMapping(consumes = "multipart/form-data", value = "/pdf/xml")
+    @AutoJobPostMapping(consumes = MediaType.MULTIPART_FORM_DATA_VALUE, value = "/pdf/xml")
     @XmlConversionResponse
->>>>>>> b54beaa6
     @Operation(
             summary = "Convert PDF to XML",
             description =
