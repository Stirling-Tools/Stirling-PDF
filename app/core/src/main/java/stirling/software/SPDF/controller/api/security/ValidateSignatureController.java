--- conflicted
+++ resolved
@@ -8,13 +8,9 @@
 import java.security.cert.PKIXCertPathBuilderResult;
 import java.security.cert.X509Certificate;
 import java.security.interfaces.RSAPublicKey;
-import java.time.Instant;
 import java.util.ArrayList;
-<<<<<<< HEAD
-=======
 import java.util.Collection;
 import java.util.Date;
->>>>>>> bfd66105
 import java.util.List;
 
 import org.apache.pdfbox.pdmodel.PDDocument;
@@ -159,15 +155,6 @@
                                         new JcaSimpleSignerInfoVerifierBuilder().build(signerCert));
                         result.setValid(cmsValid);
 
-<<<<<<< HEAD
-                        result.setNotRevoked(!certValidationService.isRevoked(cert));
-                        result.setNotExpired(
-                                Instant.now().isBefore(cert.getNotAfter().toInstant()));
-
-                        // Set basic signature info
-                        result.setSignerName(sig.getName());
-                        result.setSignatureDate(sig.getSignDate().toInstant().toString());
-=======
                         // Build and validate certificate path
                         boolean chainValid = false;
                         boolean trustValid = false;
@@ -231,7 +218,6 @@
                                 sig.getSignDate() != null
                                         ? sig.getSignDate().getTime().toString()
                                         : null);
->>>>>>> bfd66105
                         result.setReason(sig.getReason());
                         result.setLocation(sig.getLocation());
 
