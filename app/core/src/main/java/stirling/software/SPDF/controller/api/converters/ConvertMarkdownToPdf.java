--- conflicted
+++ resolved
@@ -39,12 +39,8 @@
 
     private final CustomHtmlSanitizer customHtmlSanitizer;
 
-<<<<<<< HEAD
-    @PostMapping(consumes = MediaType.MULTIPART_FORM_DATA_VALUE, value = "/markdown/pdf")
-=======
-    @AutoJobPostMapping(consumes = "multipart/form-data", value = "/markdown/pdf")
+    @AutoJobPostMapping(consumes = MediaType.MULTIPART_FORM_DATA_VALUE, value = "/markdown/pdf")
     @StandardPdfResponse
->>>>>>> b54beaa6
     @Operation(
             summary = "Convert a Markdown file to PDF",
             description =
