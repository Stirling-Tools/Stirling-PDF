package stirling.software.SPDF.controller.api.converters;

import java.io.ByteArrayOutputStream;
import java.io.IOException;
import java.io.StringWriter;
import java.nio.charset.StandardCharsets;
import java.util.ArrayList;
import java.util.Collections;
import java.util.List;
import java.util.zip.ZipEntry;
import java.util.zip.ZipOutputStream;

import org.apache.commons.csv.CSVFormat;
import org.apache.commons.csv.QuoteMode;
import org.apache.pdfbox.pdmodel.PDDocument;
import org.springframework.http.ContentDisposition;
import org.springframework.http.HttpHeaders;
import org.springframework.http.MediaType;
import org.springframework.http.ResponseEntity;
import org.springframework.web.bind.annotation.ModelAttribute;

import io.swagger.v3.oas.annotations.Operation;

import lombok.RequiredArgsConstructor;
import lombok.extern.slf4j.Slf4j;

import stirling.software.SPDF.config.swagger.CsvConversionResponse;
import stirling.software.SPDF.model.api.PDFWithPageNums;
import stirling.software.SPDF.pdf.FlexibleCSVWriter;
import stirling.software.common.annotations.AutoJobPostMapping;
import stirling.software.common.annotations.api.ConvertApi;
import stirling.software.common.service.CustomPDFDocumentFactory;
import stirling.software.common.util.GeneralUtils;

import technology.tabula.ObjectExtractor;
import technology.tabula.Page;
import technology.tabula.Table;
import technology.tabula.extractors.SpreadsheetExtractionAlgorithm;

@ConvertApi
@Slf4j
@RequiredArgsConstructor
public class ExtractCSVController {

    private final CustomPDFDocumentFactory pdfDocumentFactory;

<<<<<<< HEAD
    @PostMapping(value = "/pdf/csv", consumes = MediaType.MULTIPART_FORM_DATA_VALUE)
=======
    @AutoJobPostMapping(value = "/pdf/csv", consumes = "multipart/form-data")
    @CsvConversionResponse
>>>>>>> b54beaa6
    @Operation(
            summary = "Extracts a CSV document from a PDF",
            description =
                    "This operation takes an input PDF file and returns CSV file of whole page."
                            + " Input:PDF Output:CSV Type:SISO")
    public ResponseEntity<?> pdfToCsv(@ModelAttribute PDFWithPageNums request) throws Exception {
        String baseName = getBaseName(request.getFileInput().getOriginalFilename());
        List<CsvEntry> csvEntries = new ArrayList<>();

        try (PDDocument document = pdfDocumentFactory.load(request)) {
            List<Integer> pages = request.getPageNumbersList(document, true);
            SpreadsheetExtractionAlgorithm sea = new SpreadsheetExtractionAlgorithm();
            CSVFormat format =
                    CSVFormat.EXCEL.builder().setEscape('"').setQuoteMode(QuoteMode.ALL).build();

            for (int pageNum : pages) {
                try (ObjectExtractor extractor = new ObjectExtractor(document)) {
                    log.info("{}", pageNum);
                    Page page = extractor.extract(pageNum);
                    List<Table> tables = sea.extract(page);

                    for (int i = 0; i < tables.size(); i++) {
                        StringWriter sw = new StringWriter();
                        FlexibleCSVWriter csvWriter = new FlexibleCSVWriter(format);
                        csvWriter.write(sw, Collections.singletonList(tables.get(i)));

                        String entryName = generateEntryName(baseName, pageNum, i + 1);
                        csvEntries.add(new CsvEntry(entryName, sw.toString()));
                    }
                }
            }

            if (csvEntries.isEmpty()) {
                return ResponseEntity.noContent().build();
            } else if (csvEntries.size() == 1) {
                return createCsvResponse(csvEntries.get(0), baseName);
            } else {
                return createZipResponse(csvEntries, baseName);
            }
        }
    }

    private ResponseEntity<byte[]> createZipResponse(List<CsvEntry> entries, String baseName)
            throws IOException {
        ByteArrayOutputStream baos = new ByteArrayOutputStream();
        try (ZipOutputStream zipOut = new ZipOutputStream(baos)) {
            for (CsvEntry entry : entries) {
                ZipEntry zipEntry = new ZipEntry(entry.filename());
                zipOut.putNextEntry(zipEntry);
                zipOut.write(entry.content().getBytes(StandardCharsets.UTF_8));
                zipOut.closeEntry();
            }
        }

        HttpHeaders headers = new HttpHeaders();
        headers.setContentDisposition(
                ContentDisposition.builder("attachment")
                        .filename(baseName + "_extracted.zip")
                        .build());
        headers.setContentType(MediaType.parseMediaType("application/zip"));

        return ResponseEntity.ok().headers(headers).body(baos.toByteArray());
    }

    private ResponseEntity<String> createCsvResponse(CsvEntry entry, String baseName) {
        HttpHeaders headers = new HttpHeaders();
        headers.setContentDisposition(
                ContentDisposition.builder("attachment")
                        .filename(baseName + "_extracted.csv")
                        .build());
        headers.setContentType(MediaType.parseMediaType("text/csv"));

        return ResponseEntity.ok().headers(headers).body(entry.content());
    }

    private String generateEntryName(String baseName, int pageNum, int tableIndex) {
        return String.format("%s_p%d_t%d.csv", baseName, pageNum, tableIndex);
    }

    private String getBaseName(String filename) {
        return GeneralUtils.removeExtension(filename);
    }

    private record CsvEntry(String filename, String content) {}
}<|MERGE_RESOLUTION|>--- conflicted
+++ resolved
@@ -44,12 +44,8 @@
 
     private final CustomPDFDocumentFactory pdfDocumentFactory;
 
-<<<<<<< HEAD
-    @PostMapping(value = "/pdf/csv", consumes = MediaType.MULTIPART_FORM_DATA_VALUE)
-=======
-    @AutoJobPostMapping(value = "/pdf/csv", consumes = "multipart/form-data")
+    @AutoJobPostMapping(value = "/pdf/csv", consumes = MediaType.MULTIPART_FORM_DATA_VALUE)
     @CsvConversionResponse
->>>>>>> b54beaa6
     @Operation(
             summary = "Extracts a CSV document from a PDF",
             description =
