package stirling.software.SPDF.controller.api.misc;

import java.awt.Color;
import java.awt.Graphics2D;
import java.awt.RenderingHints;
import java.awt.geom.AffineTransform;
import java.awt.image.BufferedImage;
import java.awt.image.DataBufferInt;
import java.io.ByteArrayOutputStream;
import java.io.IOException;
import java.io.UncheckedIOException;
import java.nio.file.Files;
import java.nio.file.Path;
import java.util.ArrayList;
import java.util.Arrays;
import java.util.List;
import java.util.Queue;
import java.util.concurrent.Callable;
import java.util.concurrent.ConcurrentLinkedQueue;
import java.util.concurrent.ExecutionException;
import java.util.concurrent.ForkJoinPool;
import java.util.concurrent.Future;
import java.util.concurrent.ThreadLocalRandom;
import java.util.concurrent.TimeUnit;
import java.util.stream.IntStream;

import org.apache.pdfbox.pdmodel.PDDocument;
import org.apache.pdfbox.pdmodel.PDPage;
import org.apache.pdfbox.pdmodel.PDPageContentStream;
import org.apache.pdfbox.pdmodel.common.PDRectangle;
import org.apache.pdfbox.pdmodel.graphics.image.LosslessFactory;
import org.apache.pdfbox.pdmodel.graphics.image.PDImageXObject;
import org.apache.pdfbox.rendering.PDFRenderer;
import org.springframework.http.MediaType;
import org.springframework.http.ResponseEntity;
import org.springframework.web.bind.annotation.ModelAttribute;
import org.springframework.web.multipart.MultipartFile;

import io.swagger.v3.oas.annotations.Operation;

import jakarta.validation.Valid;

import lombok.RequiredArgsConstructor;
import lombok.extern.slf4j.Slf4j;

import stirling.software.SPDF.model.api.misc.ScannerEffectRequest;
import stirling.software.common.annotations.AutoJobPostMapping;
import stirling.software.common.annotations.api.MiscApi;
import stirling.software.common.model.ApplicationProperties;
import stirling.software.common.service.CustomPDFDocumentFactory;
import stirling.software.common.util.ApplicationContextProvider;
import stirling.software.common.util.ExceptionUtils;
import stirling.software.common.util.GeneralUtils;
import stirling.software.common.util.WebResponseUtils;

@MiscApi
@RequiredArgsConstructor
@Slf4j
public class ScannerEffectController {

    private final CustomPDFDocumentFactory pdfDocumentFactory;
    private static final int MAX_IMAGE_WIDTH = 8192;
    private static final int MAX_IMAGE_HEIGHT = 8192;
    private static final long MAX_IMAGE_PIXELS = 16_777_216; // 4096x4096
    private static final long RENDER_CLONE_IN_MEMORY_THRESHOLD = 16 * 1024 * 1024; // 16 MB

<<<<<<< HEAD
    private static final ThreadLocal<BufferCache> BUFFER_CACHE =
            ThreadLocal.withInitial(BufferCache::new);

    private static int calculateSafeResolution(
            float pageWidthPts, float pageHeightPts, int resolution) {
        int projectedWidth = (int) Math.ceil(pageWidthPts * resolution / 72.0);
        int projectedHeight = (int) Math.ceil(pageHeightPts * resolution / 72.0);
        long projectedPixels = (long) projectedWidth * projectedHeight;

        if (projectedWidth <= MAX_IMAGE_WIDTH
                && projectedHeight <= MAX_IMAGE_HEIGHT
                && projectedPixels <= MAX_IMAGE_PIXELS) {
            return resolution;
        }

        double widthScale = (double) MAX_IMAGE_WIDTH / projectedWidth;
        double heightScale = (double) MAX_IMAGE_HEIGHT / projectedHeight;
        double pixelScale = Math.sqrt((double) MAX_IMAGE_PIXELS / projectedPixels);
        double minScale = Math.min(Math.min(widthScale, heightScale), pixelScale);

        return (int) Math.max(72, resolution * minScale);
    }

    private static int determineRenderResolution(ScannerEffectRequest request) {
        return request.getResolution();
    }

    private static BufferedImage renderPageSafely(PDFRenderer renderer, int pageIndex, int dpi)
=======
    @AutoJobPostMapping(value = "/scanner-effect", consumes = MediaType.MULTIPART_FORM_DATA_VALUE)
    @Operation(
            summary = "Apply scanner effect to PDF",
            description =
                    "Applies various effects to simulate a scanned document, including rotation, noise, and edge softening. Input:PDF Output:PDF Type:SISO")
    public ResponseEntity<byte[]> scannerEffect(@Valid @ModelAttribute ScannerEffectRequest request)
>>>>>>> bdb3c887
            throws IOException {
        return ExceptionUtils.handleOomRendering(
                pageIndex + 1, dpi, () -> renderer.renderImageWithDPI(pageIndex, dpi));
    }

    private static BufferedImage convertColorspace(
            BufferedImage image, ScannerEffectRequest.Colorspace colorspace) {
        BufferedImage result =
                new BufferedImage(image.getWidth(), image.getHeight(), BufferedImage.TYPE_INT_RGB);
        Graphics2D g = result.createGraphics();
        g.drawImage(image, 0, 0, null);
        g.dispose();

        if (colorspace == ScannerEffectRequest.Colorspace.grayscale) {
            convertToGrayscale(result);
        }

        return result;
    }

    private static void convertToGrayscale(BufferedImage image) {
        int[] pixels = ((DataBufferInt) image.getRaster().getDataBuffer()).getData();
        for (int i = 0; i < pixels.length; i++) {
            int rgb = pixels[i];
            int r = (rgb >> 16) & 0xFF;
            int g = (rgb >> 8) & 0xFF;
            int b = rgb & 0xFF;
            int gray = (r + g + b) / 3;
            pixels[i] = (gray << 16) | (gray << 8) | gray;
        }
    }

    private static GradientConfig createRandomGradient() {
        boolean vertical = ThreadLocalRandom.current().nextBoolean();
        float startGrey = 0.6f + 0.3f * ThreadLocalRandom.current().nextFloat();
        float endGrey = 0.6f + 0.3f * ThreadLocalRandom.current().nextFloat();

        Color startColor =
                new Color(
                        Math.round(startGrey * 255),
                        Math.round(startGrey * 255),
                        Math.round(startGrey * 255));
        Color endColor =
                new Color(
                        Math.round(endGrey * 255),
                        Math.round(endGrey * 255),
                        Math.round(endGrey * 255));

        return new GradientConfig(vertical, startColor, endColor);
    }

    private static BufferedImage addBorderWithGradient(
            BufferedImage image, int borderPx, GradientConfig gradient) {
        int width = image.getWidth() + 2 * borderPx;
        int height = image.getHeight() + 2 * borderPx;

        int[] gradientLUT = createGradientLUT(width, height, gradient);
        BufferedImage result = new BufferedImage(width, height, image.getType());
        int[] pixels = ((DataBufferInt) result.getRaster().getDataBuffer()).getData();

        fillWithGradient(pixels, width, height, gradientLUT, gradient.vertical);

        Graphics2D g = result.createGraphics();
        g.drawImage(image, borderPx, borderPx, null);
        g.dispose();

        return result;
    }

    private static int[] createGradientLUT(int width, int height, GradientConfig gradient) {
        int size = gradient.vertical ? height : width;
        int[] lut = new int[size];

        int rStart = gradient.startColor.getRed();
        int gStart = gradient.startColor.getGreen();
        int bStart = gradient.startColor.getBlue();
        int rDiff = gradient.endColor.getRed() - rStart;
        int gDiff = gradient.endColor.getGreen() - gStart;
        int bDiff = gradient.endColor.getBlue() - bStart;

        for (int i = 0; i < size; i++) {
            float frac = (float) i / Math.max(1, size - 1);
            int r = Math.round(rStart + rDiff * frac);
            int g = Math.round(gStart + gDiff * frac);
            int b = Math.round(bStart + bDiff * frac);
            lut[i] = (r << 16) | (g << 8) | b;
        }

        return lut;
    }

    private static void fillWithGradient(
            int[] pixels, int width, int height, int[] gradientLUT, boolean vertical) {
        if (vertical) {
            for (int y = 0; y < height; y++) {
                Arrays.fill(pixels, y * width, (y + 1) * width, gradientLUT[y]);
            }
        } else {
            for (int y = 0; y < height; y++) {
                System.arraycopy(gradientLUT, 0, pixels, y * width, width);
            }
        }
    }

    private static double calculateRotation(int baseRotation, int rotateVariance) {
        if (baseRotation == 0 && rotateVariance == 0) {
            return 0;
        }
        return baseRotation + (ThreadLocalRandom.current().nextDouble() * 2 - 1) * rotateVariance;
    }

    private static BufferedImage rotateImage(
            BufferedImage image, double rotation, GradientConfig gradient) {
        if (rotation == 0) {
            return image;
        }

        int w = image.getWidth();
        int h = image.getHeight();
        double radians = Math.toRadians(rotation);
        double sin = Math.abs(Math.sin(radians));
        double cos = Math.abs(Math.cos(radians));
        int rotW = (int) Math.floor(w * cos + h * sin);
        int rotH = (int) Math.floor(h * cos + w * sin);

        BufferedImage background = createRotatedBackground(rotW, rotH, image.getType(), gradient);
        BufferedImage result = new BufferedImage(rotW, rotH, image.getType());

        Graphics2D g = result.createGraphics();
        g.drawImage(background, 0, 0, null);

        AffineTransform transform = new AffineTransform();
        transform.translate((rotW - w) / 2.0, (rotH - h) / 2.0);
        transform.rotate(radians, w / 2.0, h / 2.0);

        g.setRenderingHint(
                RenderingHints.KEY_INTERPOLATION, RenderingHints.VALUE_INTERPOLATION_BICUBIC);
        g.setRenderingHint(RenderingHints.KEY_RENDERING, RenderingHints.VALUE_RENDER_QUALITY);
        g.setRenderingHint(RenderingHints.KEY_ANTIALIASING, RenderingHints.VALUE_ANTIALIAS_ON);
        g.drawImage(image, transform, null);
        g.dispose();

        return result;
    }

    private static BufferedImage createRotatedBackground(
            int width, int height, int imageType, GradientConfig gradient) {
        BufferedImage background = new BufferedImage(width, height, imageType);
        int[] pixels = ((DataBufferInt) background.getRaster().getDataBuffer()).getData();
        int[] gradientLUT = createGradientLUT(width, height, gradient);
        fillWithGradient(pixels, width, height, gradientLUT, gradient.vertical);
        return background;
    }

    private static BufferedImage applyAllEffectsSinglePass(
            BufferedImage image,
            float brightness,
            float contrast,
            boolean yellowish,
            double noise) {
        int width = image.getWidth();
        int height = image.getHeight();
        BufferedImage output = new BufferedImage(width, height, BufferedImage.TYPE_INT_RGB);

        int[] srcPixels = ((DataBufferInt) image.getRaster().getDataBuffer()).getData();
        int[] dstPixels = ((DataBufferInt) output.getRaster().getDataBuffer()).getData();

        double scaledStrength = noise * Math.min(width, height) / 1000.0;
        boolean applyNoise = scaledStrength > 0;
        float contrastOffset = 128.0f - 128.0f * contrast;
        float inv765 = 1.0f / 765.0f;
        for (int i = 0; i < srcPixels.length; i++) {
            int rgb = srcPixels[i];
            int r = (rgb >> 16) & 0xFF;
            int g = (rgb >> 8) & 0xFF;
            int b = rgb & 0xFF;

            r = (int) ((r * contrast + contrastOffset) * brightness);
            g = (int) ((g * contrast + contrastOffset) * brightness);
            b = (int) ((b * contrast + contrastOffset) * brightness);
            r = Math.min(255, Math.max(0, r));
            g = Math.min(255, Math.max(0, g));
            b = Math.min(255, Math.max(0, b));

            if (yellowish) {
                float bright = (r + g + b) * inv765;
                r = Math.min(255, (int) (r + (255 - r) * 0.18f * bright));
                g = Math.min(255, (int) (g + (255 - g) * 0.12f * bright));
                b = Math.max(0, (int) (b * (1.0f - 0.25f * bright)));
            }

            if (applyNoise) {
                r =
                        Math.min(
                                255,
                                Math.max(
                                        0,
                                        r
                                                + (int)
                                                        (ThreadLocalRandom.current().nextGaussian()
                                                                * scaledStrength)));
                g =
                        Math.min(
                                255,
                                Math.max(
                                        0,
                                        g
                                                + (int)
                                                        (ThreadLocalRandom.current().nextGaussian()
                                                                * scaledStrength)));
                b =
                        Math.min(
                                255,
                                Math.max(
                                        0,
                                        b
                                                + (int)
                                                        (ThreadLocalRandom.current().nextGaussian()
                                                                * scaledStrength)));
            }

            dstPixels[i] = (r << 16) | (g << 8) | b;
        }

        return output;
    }

    private static BufferedImage softenEdges(
            BufferedImage image,
            int featherRadius,
            Color startColor,
            Color endColor,
            boolean vertical) {
        int width = image.getWidth();
        int height = image.getHeight();
        BufferedImage output = new BufferedImage(width, height, image.getType());

        int[] srcPixels = ((DataBufferInt) image.getRaster().getDataBuffer()).getData();
        int[] dstPixels = ((DataBufferInt) output.getRaster().getDataBuffer()).getData();

        int[] gradientLUT =
                createGradientLUT(
                        width, height, new GradientConfig(vertical, startColor, endColor));
        for (int y = 0; y < height; y++) {
            for (int x = 0; x < width; x++) {
                int dx = Math.min(x, width - 1 - x);
                int dy = Math.min(y, height - 1 - y);
                int d = Math.min(dx, dy);

                int bgVal = gradientLUT[vertical ? y : x];
                int fgVal = srcPixels[y * width + x];

                float alpha = d < featherRadius ? (float) d / featherRadius : 1.0f;
                dstPixels[y * width + x] = blendColors(fgVal, bgVal, alpha);
            }
        }
        return output;
    }

    private static int blendColors(int fg, int bg, float alpha) {
        int r = Math.round(((fg >> 16) & 0xFF) * alpha + ((bg >> 16) & 0xFF) * (1 - alpha));
        int g = Math.round(((fg >> 8) & 0xFF) * alpha + ((bg >> 8) & 0xFF) * (1 - alpha));
        int b = Math.round((fg & 0xFF) * alpha + (bg & 0xFF) * (1 - alpha));
        return (r << 16) | (g << 8) | b;
    }

    private static BufferedImage applyGaussianBlur(BufferedImage image, double sigma) {
        if (sigma <= 0) {
            return image;
        }

        double scaledSigma = sigma * Math.min(image.getWidth(), image.getHeight()) / 1000.0;
        int radius = Math.max(1, (int) Math.ceil(scaledSigma * 2));
        int width = image.getWidth();
        int height = image.getHeight();
        int pixelCount = width * height;

        int[] srcPixels = ((DataBufferInt) image.getRaster().getDataBuffer()).getData();
        BufferCache cache = BUFFER_CACHE.get();
        int[] tempPixels = cache.getTempBuffer(pixelCount);
        int[] dstPixels = cache.getDstBuffer(pixelCount);

        System.arraycopy(srcPixels, 0, tempPixels, 0, pixelCount);

        for (int pass = 0; pass < 2; pass++) {
            boxBlurHorizontal(tempPixels, dstPixels, width, height, radius);
            boxBlurVertical(dstPixels, tempPixels, width, height, radius);
        }

        BufferedImage result = new BufferedImage(width, height, image.getType());
        int[] resultPixels = ((DataBufferInt) result.getRaster().getDataBuffer()).getData();
        System.arraycopy(tempPixels, 0, resultPixels, 0, pixelCount);

        return result;
    }

    private static void boxBlurHorizontal(int[] src, int[] dst, int width, int height, int radius) {
        int diameter = radius * 2 + 1;
        float invDiameter = 1.0f / diameter;

        for (int y = 0; y < height; y++) {
            int rowStart = y * width;
            int sumR = 0, sumG = 0, sumB = 0;

            for (int x = -radius; x <= radius; x++) {
                int px = Math.max(0, Math.min(width - 1, x));
                int rgb = src[rowStart + px];
                sumR += (rgb >> 16) & 0xFF;
                sumG += (rgb >> 8) & 0xFF;
                sumB += rgb & 0xFF;
            }

            for (int x = 0; x < width; x++) {
                int r = (int) (sumR * invDiameter);
                int g = (int) (sumG * invDiameter);
                int b = (int) (sumB * invDiameter);
                dst[rowStart + x] = (r << 16) | (g << 8) | b;

                int leftX = Math.max(0, x - radius);
                int rightX = Math.min(width - 1, x + radius + 1);

                int leftRgb = src[rowStart + leftX];
                int rightRgb = src[rowStart + rightX];

                sumR += ((rightRgb >> 16) & 0xFF) - ((leftRgb >> 16) & 0xFF);
                sumG += ((rightRgb >> 8) & 0xFF) - ((leftRgb >> 8) & 0xFF);
                sumB += (rightRgb & 0xFF) - (leftRgb & 0xFF);
            }
        }
    }

    private static void boxBlurVertical(int[] src, int[] dst, int width, int height, int radius) {
        int diameter = radius * 2 + 1;
        float invDiameter = 1.0f / diameter;

        for (int x = 0; x < width; x++) {
            int sumR = 0, sumG = 0, sumB = 0;

            for (int y = -radius; y <= radius; y++) {
                int py = Math.max(0, Math.min(height - 1, y));
                int rgb = src[py * width + x];
                sumR += (rgb >> 16) & 0xFF;
                sumG += (rgb >> 8) & 0xFF;
                sumB += rgb & 0xFF;
            }

            for (int y = 0; y < height; y++) {
                int r = (int) (sumR * invDiameter);
                int g = (int) (sumG * invDiameter);
                int b = (int) (sumB * invDiameter);
                dst[y * width + x] = (r << 16) | (g << 8) | b;

                int topY = Math.max(0, y - radius);
                int bottomY = Math.min(height - 1, y + radius + 1);

                int topRgb = src[topY * width + x];
                int bottomRgb = src[bottomY * width + x];

                sumR += ((bottomRgb >> 16) & 0xFF) - ((topRgb >> 16) & 0xFF);
                sumG += ((bottomRgb >> 8) & 0xFF) - ((topRgb >> 8) & 0xFF);
                sumB += (bottomRgb & 0xFF) - (topRgb & 0xFF);
            }
        }
    }

    private static void writeProcessedPagesToDocument(
            List<ProcessedPage> pages, PDDocument document) throws IOException {
        for (ProcessedPage page : pages) {
            PDPage newPage = new PDPage(new PDRectangle(page.origW, page.origH));
            document.addPage(newPage);

            try (PDPageContentStream contentStream = new PDPageContentStream(document, newPage)) {
                PDImageXObject pdImage = LosslessFactory.createFromImage(document, page.image);
                contentStream.drawImage(
                        pdImage, page.offsetX, page.offsetY, page.drawW, page.drawH);
            }

            page.image.flush();
        }
    }

    private static ProcessedPage processPage(
            int pageIndex,
            RenderingResources renderingResources,
            int baseRotation,
            int rotateVariance,
            int borderPx,
            float brightness,
            float contrast,
            float blur,
            float noise,
            boolean yellowish,
            int renderResolution,
            ScannerEffectRequest.Colorspace colorspace)
            throws ExceptionUtils.OutOfMemoryDpiException {

        try {
            PDRectangle pageSize = renderingResources.getPageMediaBox(pageIndex);
            float pageWidthPts = pageSize.getWidth();
            float pageHeightPts = pageSize.getHeight();

            int safeResolution =
                    calculateSafeResolution(pageWidthPts, pageHeightPts, renderResolution);

            BufferedImage image = renderingResources.renderPage(pageIndex, safeResolution);
            BufferedImage processed = convertColorspace(image, colorspace);
            image.flush();

            GradientConfig gradient = createRandomGradient();
            BufferedImage composed = addBorderWithGradient(processed, borderPx, gradient);
            processed.flush();

            double rotation = calculateRotation(baseRotation, rotateVariance);
            BufferedImage rotated = rotateImage(composed, rotation, gradient);

            if (rotated != composed) {
                composed.flush();
            }

            // Reuse the pageSize we already retrieved to avoid redundant document access
            float origW = pageSize.getWidth();
            float origH = pageSize.getHeight();

            int rotW = rotated.getWidth();
            int rotH = rotated.getHeight();
            float scale = Math.max(origW / rotW, origH / rotH);
            float drawW = rotW * scale;
            float drawH = rotH * scale;
            float offsetX = (origW - drawW) / 2f;
            float offsetY = (origH - drawH) / 2f;

            int featherRadius = Math.max(10, Math.round(Math.min(rotW, rotH) * 0.02f));
            BufferedImage softened =
                    softenEdges(
                            rotated,
                            featherRadius,
                            gradient.startColor,
                            gradient.endColor,
                            gradient.vertical);

            BufferedImage blurred = applyGaussianBlur(softened, blur);
            BufferedImage adjusted =
                    applyAllEffectsSinglePass(blurred, brightness, contrast, yellowish, noise);

            softened.flush();
            blurred.flush();

            if (rotated != composed) {
                rotated.flush();
            }
            return new ProcessedPage(adjusted, origW, origH, offsetX, offsetY, drawW, drawH);
        } catch (IOException e) {
            throw ExceptionUtils.wrapException(
                    e, "scanner effect processing for page " + (pageIndex + 1));
        } catch (OutOfMemoryError | NegativeArraySizeException e) {
            throw ExceptionUtils.createOutOfMemoryDpiException(pageIndex + 1, renderResolution, e);
        }
    }

    @PostMapping(value = "/scanner-effect", consumes = MediaType.MULTIPART_FORM_DATA_VALUE)
    @Operation(
            summary = "Apply scanner effect to PDF",
            description =
                    "Applies various effects to simulate a scanned document, including rotation, noise, and edge softening. Input:PDF Output:PDF Type:SISO")
    public ResponseEntity<byte[]> scannerEffect(@Valid @ModelAttribute ScannerEffectRequest request)
            throws IOException {
        MultipartFile file = request.getFileInput();

        List<Path> tempFiles = new ArrayList<>();
        Path processingInput;

        try {
            Path originalInput = Files.createTempFile("scanner_effect_input_", ".pdf");
            tempFiles.add(originalInput);
            file.transferTo(originalInput.toFile());

            processingInput = originalInput;

            if (!request.isAdvancedEnabled()) {
                switch (request.getQuality()) {
                    case high -> request.applyHighQualityPreset();
                    case medium -> request.applyMediumQualityPreset();
                    case low -> request.applyLowQualityPreset();
                }
            }

            int baseRotation = request.getRotationValue() + request.getRotate();
            int rotateVariance = request.getRotateVariance();
            int borderPx = request.getBorder();
            float brightness = request.getBrightness();
            float contrast = request.getContrast();
            float blur = request.getBlur();
            float noise = request.getNoise();
            boolean yellowish = request.isYellowish();
            int resolution = request.getResolution();
            int renderResolution = determineRenderResolution(request);
            ScannerEffectRequest.Colorspace colorspace = request.getColorspace();

            long inputFileSize = Files.size(processingInput);
            byte[] renderingPdfBytes = null;
            if (inputFileSize <= RENDER_CLONE_IN_MEMORY_THRESHOLD) {
                renderingPdfBytes = Files.readAllBytes(processingInput);
            }

            final byte[] sharedPdfBytes = renderingPdfBytes;
            final Path sharedPdfPath = sharedPdfBytes == null ? processingInput : null;

            int maxSafeDpi = 500; // Default maximum safe DPI
            ApplicationProperties properties =
                    ApplicationContextProvider.getBean(ApplicationProperties.class);
            if (properties != null && properties.getSystem() != null) {
                maxSafeDpi = properties.getSystem().getMaxDPI();
            }
            if (resolution > maxSafeDpi) {
                throw ExceptionUtils.createIllegalArgumentException(
                        "error.dpiExceedsLimit",
                        "DPI value {0} exceeds maximum safe limit of {1}. High DPI values can cause"
                                + " memory issues and crashes. Please use a lower DPI value.",
                        resolution,
                        maxSafeDpi);
            }

            try (PDDocument document =
                            sharedPdfBytes != null
                                    ? pdfDocumentFactory.load(sharedPdfBytes)
                                    : pdfDocumentFactory.load(processingInput);
                    PDDocument outputDocument = new PDDocument();
                    ByteArrayOutputStream outputStream = new ByteArrayOutputStream()) {

                int totalPages = document.getNumberOfPages();
                if (totalPages == 0) {
                    throw ExceptionUtils.createIllegalArgumentException(
                            "error.emptyDocument",
                            "The provided PDF contains no pages to process.");
                }
                int configuredParallelism =
                        Math.min(64, Math.max(2, Runtime.getRuntime().availableProcessors() * 2));
                int desiredParallelism = Math.max(1, Math.min(totalPages, configuredParallelism));

                try (ManagedForkJoinPool managedPool =
                        new ManagedForkJoinPool(desiredParallelism)) {
                    ForkJoinPool customPool = managedPool.getPool();

                    Queue<RenderingResources> renderingResourcesToClose =
                            new ConcurrentLinkedQueue<>();
                    ThreadLocal<RenderingResources> renderingResources =
                            ThreadLocal.withInitial(
                                    () -> {
                                        try {
                                            RenderingResources resources =
                                                    sharedPdfBytes != null
                                                            ? RenderingResources.fromBytes(
                                                                    pdfDocumentFactory,
                                                                    sharedPdfBytes)
                                                            : RenderingResources.fromPath(
                                                                    pdfDocumentFactory,
                                                                    sharedPdfPath);
                                            renderingResourcesToClose.add(resources);
                                            return resources;
                                        } catch (IOException e) {
                                            throw new UncheckedIOException(
                                                    "Failed to prepare rendering resources", e);
                                        }
                                    });
                    List<ProcessedPage> processedPages;
                    try {
                        List<Callable<ProcessedPage>> tasks =
                                IntStream.range(0, totalPages)
                                        .mapToObj(
                                                i ->
                                                        (Callable<ProcessedPage>)
                                                                () ->
                                                                        processPage(
                                                                                i,
                                                                                renderingResources
                                                                                        .get(),
                                                                                baseRotation,
                                                                                rotateVariance,
                                                                                borderPx,
                                                                                brightness,
                                                                                contrast,
                                                                                blur,
                                                                                noise,
                                                                                yellowish,
                                                                                renderResolution,
                                                                                colorspace))
                                        .toList();

                        List<Future<ProcessedPage>> futures = customPool.invokeAll(tasks);
                        processedPages = new ArrayList<>(totalPages);
                        for (Future<ProcessedPage> future : futures) {
                            processedPages.add(future.get());
                        }
                    } catch (InterruptedException e) {
                        Thread.currentThread().interrupt();
                        throw ExceptionUtils.createProcessingInterruptedException(
                                "scanner effect parallel page processing", e);
                    } catch (ExecutionException e) {
                        throw ExceptionUtils.createFileProcessingException(
                                "scanner effect parallel page processing",
                                new IOException("Processing failed", e.getCause()));
                    } finally {
                        renderingResources.remove();
                        for (RenderingResources resources : renderingResourcesToClose) {
                            resources.closeQuietly();
                        }
                    }

                    writeProcessedPagesToDocument(processedPages, outputDocument);

                    outputDocument.save(outputStream);

                    return WebResponseUtils.bytesToWebResponse(
                            outputStream.toByteArray(),
                            GeneralUtils.generateFilename(
                                    file.getOriginalFilename(), "_scanner_effect.pdf"));
                }
            }
        } finally {
            for (Path tempFile : tempFiles) {
                try {
                    Files.deleteIfExists(tempFile);
                } catch (IOException e) {
                    // Ignore cleanup failures
                }
            }
        }
    }

    private static final class RenderingResources implements AutoCloseable {
        private final PDDocument document;
        private final PDFRenderer renderer;

        private RenderingResources(PDDocument document) {
            this.document = document;
            this.renderer = new PDFRenderer(document);
            this.renderer.setSubsamplingAllowed(true);
            this.renderer.setImageDownscalingOptimizationThreshold(0.5f);
        }

        static RenderingResources fromBytes(CustomPDFDocumentFactory factory, byte[] pdfBytes)
                throws IOException {
            return new RenderingResources(factory.load(pdfBytes, true));
        }

        static RenderingResources fromPath(CustomPDFDocumentFactory factory, Path pdfPath)
                throws IOException {
            return new RenderingResources(factory.load(pdfPath, true));
        }

        PDRectangle getPageMediaBox(int pageIndex) {
            return document.getPage(pageIndex).getMediaBox();
        }

        BufferedImage renderPage(int pageIndex, int dpi) throws IOException {
            return renderPageSafely(renderer, pageIndex, dpi);
        }

        @Override
        public void close() throws IOException {
            document.close();
        }

        void closeQuietly() {
            try {
                close();
            } catch (IOException e) {
                // Ignore close failure
            }
        }
    }

    private static class BufferCache {
        int[] tempPixels = new int[0];
        int[] dstPixels = new int[0];

        int[] getTempBuffer(int requiredSize) {
            if (tempPixels.length < requiredSize) {
                tempPixels = new int[requiredSize];
            }
            return tempPixels;
        }

        int[] getDstBuffer(int requiredSize) {
            if (dstPixels.length < requiredSize) {
                dstPixels = new int[requiredSize];
            }
            return dstPixels;
        }
    }

    private static class ManagedForkJoinPool implements AutoCloseable {
        private final ForkJoinPool pool;

        ManagedForkJoinPool(int parallelism) {
            this.pool = new ForkJoinPool(parallelism);
        }

        ForkJoinPool getPool() {
            return pool;
        }

        @Override
        public void close() {
            pool.shutdown();
            try {
                if (!pool.awaitTermination(60, TimeUnit.SECONDS)) {
                    pool.shutdownNow();
                    if (!pool.awaitTermination(60, TimeUnit.SECONDS)) {
                        log.warn("ForkJoinPool did not terminate within timeout");
                    }
                }
            } catch (InterruptedException e) {
                pool.shutdownNow();
                Thread.currentThread().interrupt();
            }
        }
    }

    private record GradientConfig(boolean vertical, Color startColor, Color endColor) {}

    private static class ProcessedPage {
        final BufferedImage image;
        final float origW, origH, offsetX, offsetY, drawW, drawH;

        ProcessedPage(
                BufferedImage image,
                float origW,
                float origH,
                float offsetX,
                float offsetY,
                float drawW,
                float drawH) {
            this.image = image;
            this.origW = origW;
            this.origH = origH;
            this.offsetX = offsetX;
            this.offsetY = offsetY;
            this.drawW = drawW;
            this.drawH = drawH;
        }
    }
}<|MERGE_RESOLUTION|>--- conflicted
+++ resolved
@@ -64,7 +64,6 @@
     private static final long MAX_IMAGE_PIXELS = 16_777_216; // 4096x4096
     private static final long RENDER_CLONE_IN_MEMORY_THRESHOLD = 16 * 1024 * 1024; // 16 MB
 
-<<<<<<< HEAD
     private static final ThreadLocal<BufferCache> BUFFER_CACHE =
             ThreadLocal.withInitial(BufferCache::new);
 
@@ -93,14 +92,6 @@
     }
 
     private static BufferedImage renderPageSafely(PDFRenderer renderer, int pageIndex, int dpi)
-=======
-    @AutoJobPostMapping(value = "/scanner-effect", consumes = MediaType.MULTIPART_FORM_DATA_VALUE)
-    @Operation(
-            summary = "Apply scanner effect to PDF",
-            description =
-                    "Applies various effects to simulate a scanned document, including rotation, noise, and edge softening. Input:PDF Output:PDF Type:SISO")
-    public ResponseEntity<byte[]> scannerEffect(@Valid @ModelAttribute ScannerEffectRequest request)
->>>>>>> bdb3c887
             throws IOException {
         return ExceptionUtils.handleOomRendering(
                 pageIndex + 1, dpi, () -> renderer.renderImageWithDPI(pageIndex, dpi));
@@ -560,7 +551,7 @@
         }
     }
 
-    @PostMapping(value = "/scanner-effect", consumes = MediaType.MULTIPART_FORM_DATA_VALUE)
+    @AutoJobPostMapping(value = "/scanner-effect", consumes = MediaType.MULTIPART_FORM_DATA_VALUE)
     @Operation(
             summary = "Apply scanner effect to PDF",
             description =
