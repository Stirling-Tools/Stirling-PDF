--- conflicted
+++ resolved
@@ -43,25 +43,17 @@
 import stirling.software.common.util.GeneralUtils;
 import stirling.software.common.util.WebResponseUtils;
 
-<<<<<<< HEAD
-@RestController
-@RequestMapping("/api/v1/security")
-@Tag(name = "Security", description = "Security APIs")
+
 @Slf4j
-=======
 @SecurityApi
->>>>>>> b54beaa6
 @RequiredArgsConstructor
 public class SanitizeController {
 
     private final CustomPDFDocumentFactory pdfDocumentFactory;
 
-<<<<<<< HEAD
-    @PostMapping(consumes = MediaType.MULTIPART_FORM_DATA_VALUE, value = "/sanitize-pdf")
-=======
-    @AutoJobPostMapping(consumes = "multipart/form-data", value = "/sanitize-pdf")
+
+    @AutoJobPostMapping(consumes = MediaType.MULTIPART_FORM_DATA_VALUE, value = "/sanitize-pdf")
     @StandardPdfResponse
->>>>>>> b54beaa6
     @Operation(
             summary = "Sanitize a PDF file",
             description =
