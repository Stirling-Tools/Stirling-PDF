--- conflicted
+++ resolved
@@ -30,12 +30,8 @@
 
     private final CustomHtmlSanitizer customHtmlSanitizer;
 
-<<<<<<< HEAD
-    @PostMapping(consumes = MediaType.MULTIPART_FORM_DATA_VALUE, value = "/html/pdf")
-=======
-    @AutoJobPostMapping(consumes = "multipart/form-data", value = "/html/pdf")
+    @AutoJobPostMapping(consumes = MediaType.MULTIPART_FORM_DATA_VALUE, value = "/html/pdf")
     @StandardPdfResponse
->>>>>>> b54beaa6
     @Operation(
             summary = "Convert an HTML or ZIP (containing HTML and CSS) to PDF",
             description =
