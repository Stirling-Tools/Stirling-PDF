package stirling.software.SPDF.config;

import java.util.Arrays;
import java.util.HashMap;
import java.util.List;
import java.util.Map;

import org.springframework.web.servlet.HandlerInterceptor;
import org.springframework.web.servlet.ModelAndView;

import jakarta.servlet.http.HttpServletRequest;
import jakarta.servlet.http.HttpServletResponse;

public class CleanUrlInterceptor implements HandlerInterceptor {

    private static final List<String> ALLOWED_PARAMS =
            Arrays.asList(
                    "lang",
                    "endpoint",
                    "endpoints",
                    "logout",
                    "error",
                    "errorOAuth",
                    "file",
                    "messageType",
                    "infoMessage",
                    "page",
                    "size",
                    "type",
                    "principal",
                    "startDate",
                    "endDate",
                    "async");

    @Override
    public boolean preHandle(
            HttpServletRequest request, HttpServletResponse response, Object handler)
            throws Exception {
        String requestURI = request.getRequestURI();

        // Skip URL cleaning for API endpoints - they need their own parameter handling
        if (requestURI.contains("/api/")) {
            return true;
        }

        String queryString = request.getQueryString();
        if (queryString != null && !queryString.isEmpty()) {
<<<<<<< HEAD
            String requestURI = request.getRequestURI();
            
            if (requestURI.contains("/api/")) {
                return true;
            }
            
=======
>>>>>>> 12ad8211
            Map<String, String> allowedParameters = new HashMap<>();

            // Keep only the allowed parameters
            String[] queryParameters = queryString.split("&");
            for (String param : queryParameters) {
                String[] keyValuePair = param.split("=");
                if (keyValuePair.length != 2) {
                    continue;
                }
                if (ALLOWED_PARAMS.contains(keyValuePair[0])) {
                    allowedParameters.put(keyValuePair[0], keyValuePair[1]);
                }
            }

            // If there are any parameters that are not allowed
            if (allowedParameters.size() != queryParameters.length) {
                // Construct new query string
                StringBuilder newQueryString = new StringBuilder();
                for (Map.Entry<String, String> entry : allowedParameters.entrySet()) {
                    if (newQueryString.length() > 0) {
                        newQueryString.append("&");
                    }
                    newQueryString.append(entry.getKey()).append("=").append(entry.getValue());
                }

                // Redirect to the URL with only allowed query parameters
                String redirectUrl = requestURI + "?" + newQueryString;

                response.sendRedirect(request.getContextPath() + redirectUrl);
                return false;
            }
        }
        return true;
    }

    @Override
    public void postHandle(
            HttpServletRequest request,
            HttpServletResponse response,
            Object handler,
            ModelAndView modelAndView) {}

    @Override
    public void afterCompletion(
            HttpServletRequest request,
            HttpServletResponse response,
            Object handler,
            Exception ex) {}
}<|MERGE_RESOLUTION|>--- conflicted
+++ resolved
@@ -45,15 +45,6 @@
 
         String queryString = request.getQueryString();
         if (queryString != null && !queryString.isEmpty()) {
-<<<<<<< HEAD
-            String requestURI = request.getRequestURI();
-            
-            if (requestURI.contains("/api/")) {
-                return true;
-            }
-            
-=======
->>>>>>> 12ad8211
             Map<String, String> allowedParameters = new HashMap<>();
 
             // Keep only the allowed parameters
