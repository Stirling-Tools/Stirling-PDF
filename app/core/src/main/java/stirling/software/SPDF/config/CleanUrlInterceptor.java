package stirling.software.SPDF.config;

import java.util.Arrays;
import java.util.HashMap;
import java.util.List;
import java.util.Map;

import org.springframework.web.servlet.HandlerInterceptor;
import org.springframework.web.servlet.ModelAndView;

import jakarta.servlet.http.HttpServletRequest;
import jakarta.servlet.http.HttpServletResponse;

public class CleanUrlInterceptor implements HandlerInterceptor {

    private static final List<String> ALLOWED_PARAMS =
            Arrays.asList(
                    "lang",
                    "endpoint",
                    "endpoints",
                    "logout",
                    "error",
                    "errorOAuth",
                    "file",
                    "messageType",
                    "infoMessage",
                    "page",
                    "size",
                    "type",
                    "principal",
                    "startDate",
                    "endDate",
                    "async");

    @Override
    public boolean preHandle(
            HttpServletRequest request, HttpServletResponse response, Object handler)
            throws Exception {
        String requestURI = request.getRequestURI();

        // Skip URL cleaning for API endpoints - they need their own parameter handling
        if (requestURI.contains("/api/")) {
            return true;
        }

        String queryString = request.getQueryString();
        if (queryString != null && !queryString.isEmpty()) {
<<<<<<< HEAD
            String requestURI = request.getRequestURI();

            if (requestURI.contains("/api/")) {
                return true;
            }

=======
       
>>>>>>> 20245c67
            Map<String, String> allowedParameters = new HashMap<>();

            // Keep only the allowed parameters
            String[] queryParameters = queryString.split("&");
            for (String param : queryParameters) {
                String[] keyValuePair = param.split("=");
                if (keyValuePair.length != 2) {
                    continue;
                }
                if (ALLOWED_PARAMS.contains(keyValuePair[0])) {
                    allowedParameters.put(keyValuePair[0], keyValuePair[1]);
                }
            }

            // If there are any parameters that are not allowed
            if (allowedParameters.size() != queryParameters.length) {
                // Construct new query string
                StringBuilder newQueryString = new StringBuilder();
                for (Map.Entry<String, String> entry : allowedParameters.entrySet()) {
                    if (newQueryString.length() > 0) {
                        newQueryString.append("&");
                    }
                    newQueryString.append(entry.getKey()).append("=").append(entry.getValue());
                }

                // Redirect to the URL with only allowed query parameters
                String redirectUrl = requestURI + "?" + newQueryString;

                response.sendRedirect(request.getContextPath() + redirectUrl);
                return false;
            }
        }
        return true;
    }

    @Override
    public void postHandle(
            HttpServletRequest request,
            HttpServletResponse response,
            Object handler,
            ModelAndView modelAndView) {}

    @Override
    public void afterCompletion(
            HttpServletRequest request,
            HttpServletResponse response,
            Object handler,
            Exception ex) {}
}<|MERGE_RESOLUTION|>--- conflicted
+++ resolved
@@ -45,16 +45,13 @@
 
         String queryString = request.getQueryString();
         if (queryString != null && !queryString.isEmpty()) {
-<<<<<<< HEAD
             String requestURI = request.getRequestURI();
 
             if (requestURI.contains("/api/")) {
                 return true;
             }
 
-=======
-       
->>>>>>> 20245c67
+
             Map<String, String> allowedParameters = new HashMap<>();
 
             // Keep only the allowed parameters
