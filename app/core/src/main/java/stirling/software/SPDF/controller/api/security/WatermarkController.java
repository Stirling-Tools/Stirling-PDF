--- conflicted
+++ resolved
@@ -63,12 +63,8 @@
                 });
     }
 
-<<<<<<< HEAD
-    @PostMapping(consumes = MediaType.MULTIPART_FORM_DATA_VALUE, value = "/add-watermark")
-=======
-    @AutoJobPostMapping(consumes = "multipart/form-data", value = "/add-watermark")
+    @AutoJobPostMapping(consumes = MediaType.MULTIPART_FORM_DATA_VALUE, value = "/add-watermark")
     @StandardPdfResponse
->>>>>>> b54beaa6
     @Operation(
             summary = "Add watermark to a PDF file",
             description =
