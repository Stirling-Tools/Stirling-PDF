--- conflicted
+++ resolved
@@ -10,16 +10,17 @@
 import org.apache.pdfbox.text.PDFTextStripper;
 import org.apache.pdfbox.text.TextPosition;
 
-import lombok.Getter;
+import lombok.extern.slf4j.Slf4j;
 
 import stirling.software.SPDF.model.PDFText;
 
+@Slf4j
 public class TextFinder extends PDFTextStripper {
 
     private final String searchTerm;
     private final boolean useRegex;
     private final boolean wholeWordSearch;
-    @Getter private final List<PDFText> foundTexts = new ArrayList<>();
+    private final List<PDFText> foundTexts = new ArrayList<>();
 
     private final List<TextPosition> pageTextPositions = new ArrayList<>();
     private final StringBuilder pageTextBuilder = new StringBuilder();
@@ -41,39 +42,20 @@
 
     @Override
     protected void writeString(String text, List<TextPosition> textPositions) {
-        for (TextPosition tp : textPositions) {
-            if (tp == null) continue;
-            String u = tp.getUnicode();
-            if (u == null) continue;
-            for (int i = 0; i < u.length(); ) {
-                int cp = u.codePointAt(i);
-                pageTextBuilder.append(Character.toChars(cp));
-                // Add one position per code unit appended (1-2 chars depending on surrogate)
-                int codeUnits = Character.charCount(cp);
-                for (int k = 0; k < codeUnits; k++) {
-                    pageTextPositions.add(tp);
-                }
-                i += codeUnits;
-            }
-        }
+        pageTextBuilder.append(text);
+        pageTextPositions.addAll(textPositions);
     }
 
     @Override
     protected void writeWordSeparator() {
-        String sep = getWordSeparator();
-        pageTextBuilder.append(sep);
-        for (int i = 0; i < sep.length(); i++) {
-            pageTextPositions.add(null);
-        }
+        pageTextBuilder.append(getWordSeparator());
+        pageTextPositions.add(null); // Placeholder for separator
     }
 
     @Override
     protected void writeLineSeparator() {
-        String sep = getLineSeparator();
-        pageTextBuilder.append(sep);
-        for (int i = 0; i < sep.length(); i++) {
-            pageTextPositions.add(null);
-        }
+        pageTextBuilder.append(getLineSeparator());
+        pageTextPositions.add(null); // Placeholder for separator
     }
 
     @Override
@@ -85,18 +67,10 @@
         }
 
         String processedSearchTerm = this.searchTerm.trim();
-<<<<<<< HEAD
-
-=======
->>>>>>> 3af93f0a
         if (processedSearchTerm.isEmpty()) {
             super.endPage(page);
             return;
         }
-<<<<<<< HEAD
-
-=======
->>>>>>> 3af93f0a
         String regex = this.useRegex ? processedSearchTerm : "\\Q" + processedSearchTerm + "\\E";
         if (this.wholeWordSearch) {
             if (processedSearchTerm.length() == 1
@@ -112,9 +86,26 @@
         Pattern pattern = Pattern.compile(regex, Pattern.CASE_INSENSITIVE | Pattern.UNICODE_CASE);
         Matcher matcher = pattern.matcher(text);
 
+        log.debug(
+                "Searching for '{}' in page {} with regex '{}' (wholeWord: {}, useRegex: {})",
+                processedSearchTerm,
+                getCurrentPageNo(),
+                regex,
+                wholeWordSearch,
+                useRegex);
+
+        int matchCount = 0;
         while (matcher.find()) {
+            matchCount++;
             int matchStart = matcher.start();
             int matchEnd = matcher.end();
+
+            log.debug(
+                    "Found match #{} at positions {}-{}: '{}'",
+                    matchCount,
+                    matchStart,
+                    matchEnd,
+                    matcher.group());
 
             float minX = Float.MAX_VALUE;
             float minY = Float.MAX_VALUE;
@@ -123,7 +114,13 @@
             boolean foundPosition = false;
 
             for (int i = matchStart; i < matchEnd; i++) {
-                if (i >= pageTextPositions.size()) continue;
+                if (i >= pageTextPositions.size()) {
+                    log.debug(
+                            "Position index {} exceeds available positions ({})",
+                            i,
+                            pageTextPositions.size());
+                    continue;
+                }
                 TextPosition pos = pageTextPositions.get(i);
                 if (pos != null) {
                     foundPosition = true;
@@ -135,6 +132,11 @@
             }
 
             if (!foundPosition && matchStart < pageTextPositions.size()) {
+                log.debug(
+                        "Attempting to find nearby positions for match at {}-{}",
+                        matchStart,
+                        matchEnd);
+
                 for (int i = Math.max(0, matchStart - 5);
                         i < Math.min(pageTextPositions.size(), matchEnd + 5);
                         i++) {
@@ -159,12 +161,34 @@
                                 maxX,
                                 maxY,
                                 matcher.group()));
+                log.debug(
+                        "Added PDFText for match: page={}, bounds=({},{},{},{}), text='{}'",
+                        getCurrentPageNo() - 1,
+                        minX,
+                        minY,
+                        maxX,
+                        maxY,
+                        matcher.group());
             } else {
-                // no position info
-            }
-        }
+                log.warn(
+                        "Found text match '{}' but no valid position data at {}-{}",
+                        matcher.group(),
+                        matchStart,
+                        matchEnd);
+            }
+        }
+
+        log.debug(
+                "Page {} search complete: found {} matches for '{}'",
+                getCurrentPageNo(),
+                matchCount,
+                processedSearchTerm);
 
         super.endPage(page);
+    }
+
+    public List<PDFText> getFoundTexts() {
+        return foundTexts;
     }
 
     public String getDebugInfo() {
