--- conflicted
+++ resolved
@@ -29,12 +29,12 @@
 
 import stirling.software.SPDF.config.swagger.MultiFileResponse;
 import stirling.software.SPDF.model.api.misc.ExtractImageScansRequest;
-<<<<<<< HEAD
+
 import stirling.software.common.model.ApplicationProperties;
-=======
+
 import stirling.software.common.annotations.AutoJobPostMapping;
 import stirling.software.common.annotations.api.MiscApi;
->>>>>>> b54beaa6
+
 import stirling.software.common.service.CustomPDFDocumentFactory;
 import stirling.software.common.util.ApplicationContextProvider;
 import stirling.software.common.util.CheckProgramInstall;
@@ -53,12 +53,8 @@
 
     private final CustomPDFDocumentFactory pdfDocumentFactory;
 
-<<<<<<< HEAD
-    @PostMapping(consumes = MediaType.MULTIPART_FORM_DATA_VALUE, value = "/extract-image-scans")
-=======
-    @AutoJobPostMapping(consumes = "multipart/form-data", value = "/extract-image-scans")
+    @AutoJobPostMapping(consumes = MediaType.MULTIPART_FORM_DATA_VALUE, value = "/extract-image-scans")
     @MultiFileResponse
->>>>>>> b54beaa6
     @Operation(
             summary = "Extract image scans from an input file",
             description =
