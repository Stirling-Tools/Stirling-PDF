package stirling.software.SPDF.controller.api.security;

import java.io.IOException;

import org.apache.pdfbox.pdmodel.PDDocument;
import org.apache.pdfbox.pdmodel.encryption.AccessPermission;
import org.apache.pdfbox.pdmodel.encryption.StandardProtectionPolicy;
import org.springframework.http.MediaType;
import org.springframework.http.ResponseEntity;
import org.springframework.web.bind.annotation.ModelAttribute;
import org.springframework.web.multipart.MultipartFile;

import io.swagger.v3.oas.annotations.Operation;

import lombok.RequiredArgsConstructor;

import stirling.software.SPDF.config.swagger.StandardPdfResponse;
import stirling.software.SPDF.model.api.security.AddPasswordRequest;
import stirling.software.SPDF.model.api.security.PDFPasswordRequest;
import stirling.software.common.annotations.AutoJobPostMapping;
import stirling.software.common.annotations.api.SecurityApi;
import stirling.software.common.service.CustomPDFDocumentFactory;
import stirling.software.common.util.ExceptionUtils;
import stirling.software.common.util.GeneralUtils;
import stirling.software.common.util.WebResponseUtils;

@SecurityApi
@RequiredArgsConstructor
public class PasswordController {

    private final CustomPDFDocumentFactory pdfDocumentFactory;

<<<<<<< HEAD
    @PostMapping(consumes = MediaType.MULTIPART_FORM_DATA_VALUE, value = "/remove-password")
=======
    @AutoJobPostMapping(consumes = "multipart/form-data", value = "/remove-password")
    @StandardPdfResponse
>>>>>>> b54beaa6
    @Operation(
            summary = "Remove password from a PDF file",
            description =
                    "This endpoint removes the password from a protected PDF file. Users need to"
                            + " provide the existing password. Input:PDF Output:PDF Type:SISO")
    public ResponseEntity<byte[]> removePassword(@ModelAttribute PDFPasswordRequest request)
            throws IOException {
        MultipartFile fileInput = request.getFileInput();
        String password = request.getPassword();
        PDDocument document = pdfDocumentFactory.load(fileInput, password);

        try {
            document.setAllSecurityToBeRemoved(true);
            return WebResponseUtils.pdfDocToWebResponse(
                    document,
                    GeneralUtils.generateFilename(
                            fileInput.getOriginalFilename(), "_password_removed.pdf"));
        } catch (IOException e) {
            document.close();
            ExceptionUtils.logException("password removal", e);
            throw ExceptionUtils.handlePdfException(e);
        }
    }

<<<<<<< HEAD
    @PostMapping(consumes = MediaType.MULTIPART_FORM_DATA_VALUE, value = "/add-password")
=======
    @AutoJobPostMapping(consumes = "multipart/form-data", value = "/add-password")
    @StandardPdfResponse
>>>>>>> b54beaa6
    @Operation(
            summary = "Add password to a PDF file",
            description =
                    "This endpoint adds password protection to a PDF file. Users can specify a set"
                            + " of permissions that should be applied to the file. Input:PDF"
                            + " Output:PDF")
    public ResponseEntity<byte[]> addPassword(@ModelAttribute AddPasswordRequest request)
            throws IOException {
        MultipartFile fileInput = request.getFileInput();
        String ownerPassword = request.getOwnerPassword();
        String password = request.getPassword();
        int keyLength = request.getKeyLength();
        boolean preventAssembly = Boolean.TRUE.equals(request.getPreventAssembly());
        boolean preventExtractContent = Boolean.TRUE.equals(request.getPreventExtractContent());
        boolean preventExtractForAccessibility =
                Boolean.TRUE.equals(request.getPreventExtractForAccessibility());
        boolean preventFillInForm = Boolean.TRUE.equals(request.getPreventFillInForm());
        boolean preventModify = Boolean.TRUE.equals(request.getPreventModify());
        boolean preventModifyAnnotations =
                Boolean.TRUE.equals(request.getPreventModifyAnnotations());
        boolean preventPrinting = Boolean.TRUE.equals(request.getPreventPrinting());
        boolean preventPrintingFaithful = Boolean.TRUE.equals(request.getPreventPrintingFaithful());

        PDDocument document = pdfDocumentFactory.load(fileInput);
        AccessPermission ap = new AccessPermission();
        ap.setCanAssembleDocument(!preventAssembly);
        ap.setCanExtractContent(!preventExtractContent);
        ap.setCanExtractForAccessibility(!preventExtractForAccessibility);
        ap.setCanFillInForm(!preventFillInForm);
        ap.setCanModify(!preventModify);
        ap.setCanModifyAnnotations(!preventModifyAnnotations);
        ap.setCanPrint(!preventPrinting);
        ap.setCanPrintFaithful(!preventPrintingFaithful);
        StandardProtectionPolicy spp = new StandardProtectionPolicy(ownerPassword, password, ap);

        if (!"".equals(ownerPassword) || !"".equals(password)) {
            spp.setEncryptionKeyLength(keyLength);
        }
        spp.setPermissions(ap);
        document.protect(spp);

        if ("".equals(ownerPassword) && "".equals(password))
            return WebResponseUtils.pdfDocToWebResponse(
                    document,
                    GeneralUtils.generateFilename(
                            fileInput.getOriginalFilename(), "_permissions.pdf"));
        return WebResponseUtils.pdfDocToWebResponse(
                document,
                GeneralUtils.generateFilename(fileInput.getOriginalFilename(), "_passworded.pdf"));
    }
}<|MERGE_RESOLUTION|>--- conflicted
+++ resolved
@@ -30,12 +30,8 @@
 
     private final CustomPDFDocumentFactory pdfDocumentFactory;
 
-<<<<<<< HEAD
-    @PostMapping(consumes = MediaType.MULTIPART_FORM_DATA_VALUE, value = "/remove-password")
-=======
-    @AutoJobPostMapping(consumes = "multipart/form-data", value = "/remove-password")
+    @AutoJobPostMapping(consumes = MediaType.MULTIPART_FORM_DATA_VALUE, value = "/remove-password")
     @StandardPdfResponse
->>>>>>> b54beaa6
     @Operation(
             summary = "Remove password from a PDF file",
             description =
@@ -60,12 +56,8 @@
         }
     }
 
-<<<<<<< HEAD
-    @PostMapping(consumes = MediaType.MULTIPART_FORM_DATA_VALUE, value = "/add-password")
-=======
-    @AutoJobPostMapping(consumes = "multipart/form-data", value = "/add-password")
+    @AutoJobPostMapping(consumes = MediaType.MULTIPART_FORM_DATA_VALUE, value = "/add-password")
     @StandardPdfResponse
->>>>>>> b54beaa6
     @Operation(
             summary = "Add password to a PDF file",
             description =
