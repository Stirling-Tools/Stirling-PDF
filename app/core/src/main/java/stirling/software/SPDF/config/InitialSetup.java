package stirling.software.SPDF.config;

import java.io.IOException;
import java.util.Properties;
import java.util.UUID;

import org.springframework.core.Ordered;
import org.springframework.core.annotation.Order;
import org.springframework.core.io.ClassPathResource;
import org.springframework.core.io.Resource;
import org.springframework.stereotype.Component;

import io.micrometer.common.util.StringUtils;

import jakarta.annotation.PostConstruct;

import lombok.RequiredArgsConstructor;
import lombok.extern.slf4j.Slf4j;

import stirling.software.common.model.ApplicationProperties;
import stirling.software.common.util.GeneralUtils;

@Component
@Slf4j
@Order(Ordered.HIGHEST_PRECEDENCE + 1)
@RequiredArgsConstructor
public class InitialSetup {

    private final ApplicationProperties applicationProperties;

    private static boolean isNewServer = false;

    @PostConstruct
    public void init() throws IOException {
        initUUIDKey();
        initSecretKey();
        initLegalUrls();
        initSetAppVersion();
        GeneralUtils.extractPipeline();
    }

    public void initUUIDKey() throws IOException {
        String uuid = applicationProperties.getAutomaticallyGenerated().getUUID();
        if (!GeneralUtils.isValidUUID(uuid)) {
            // Generating a random UUID as the secret key
            uuid = UUID.randomUUID().toString();
            GeneralUtils.saveKeyToSettings("AutomaticallyGenerated.UUID", uuid);
            applicationProperties.getAutomaticallyGenerated().setUUID(uuid);
        }
    }

    public void initSecretKey() throws IOException {
        String secretKey = applicationProperties.getAutomaticallyGenerated().getKey();
        if (!GeneralUtils.isValidUUID(secretKey)) {
            // Generating a random UUID as the secret key
            secretKey = UUID.randomUUID().toString();
            GeneralUtils.saveKeyToSettings("AutomaticallyGenerated.key", secretKey);
            applicationProperties.getAutomaticallyGenerated().setKey(secretKey);
        }
    }
<<<<<<< HEAD

    public void initEnableCSRFSecurity() throws IOException {
        if (GeneralUtils.isVersionHigher(
                "0.46.0", applicationProperties.getAutomaticallyGenerated().getAppVersion())) {
            boolean csrf = applicationProperties.getSecurity().isCsrfDisabled();
            if (!csrf) {
                GeneralUtils.saveKeyToSettings("system.enableAnalytics", true);
            }
        }
    }

=======
>>>>>>> 7faf7e50
    public void initLegalUrls() throws IOException {
        // Initialize Terms and Conditions
        String termsUrl = applicationProperties.getLegal().getTermsAndConditions();
        if (StringUtils.isEmpty(termsUrl)) {
            String defaultTermsUrl = "https://www.stirlingpdf.com/terms";
            GeneralUtils.saveKeyToSettings("legal.termsAndConditions", defaultTermsUrl);
            applicationProperties.getLegal().setTermsAndConditions(defaultTermsUrl);
        }
        // Initialize Privacy Policy
        String privacyUrl = applicationProperties.getLegal().getPrivacyPolicy();
        if (StringUtils.isEmpty(privacyUrl)) {
            String defaultPrivacyUrl = "https://www.stirlingpdf.com/privacy-policy";
            GeneralUtils.saveKeyToSettings("legal.privacyPolicy", defaultPrivacyUrl);
            applicationProperties.getLegal().setPrivacyPolicy(defaultPrivacyUrl);
        }
    }

    public void initSetAppVersion() throws IOException {
        // Check if this is a new server before setting the version
        String existingVersion = applicationProperties.getAutomaticallyGenerated().getAppVersion();
        isNewServer =
                existingVersion == null
                        || existingVersion.isEmpty()
                        || "0.0.0".equals(existingVersion);

        String appVersion = "0.0.0";
        Resource resource = new ClassPathResource("version.properties");
        Properties props = new Properties();
        try {
            props.load(resource.getInputStream());
            appVersion = props.getProperty("version");
        } catch (Exception e) {
        }
        GeneralUtils.saveKeyToSettings("AutomaticallyGenerated.appVersion", appVersion);
        applicationProperties.getAutomaticallyGenerated().setAppVersion(appVersion);
    }

    public static boolean isNewServer() {
        return isNewServer;
    }
}<|MERGE_RESOLUTION|>--- conflicted
+++ resolved
@@ -58,20 +58,7 @@
             applicationProperties.getAutomaticallyGenerated().setKey(secretKey);
         }
     }
-<<<<<<< HEAD
 
-    public void initEnableCSRFSecurity() throws IOException {
-        if (GeneralUtils.isVersionHigher(
-                "0.46.0", applicationProperties.getAutomaticallyGenerated().getAppVersion())) {
-            boolean csrf = applicationProperties.getSecurity().isCsrfDisabled();
-            if (!csrf) {
-                GeneralUtils.saveKeyToSettings("system.enableAnalytics", true);
-            }
-        }
-    }
-
-=======
->>>>>>> 7faf7e50
     public void initLegalUrls() throws IOException {
         // Initialize Terms and Conditions
         String termsUrl = applicationProperties.getLegal().getTermsAndConditions();
