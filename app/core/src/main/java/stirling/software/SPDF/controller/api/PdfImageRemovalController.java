--- conflicted
+++ resolved
@@ -45,12 +45,8 @@
      *     content type and filename.
      * @throws IOException If an error occurs while processing the PDF file.
      */
-<<<<<<< HEAD
-    @PostMapping(consumes = MediaType.MULTIPART_FORM_DATA_VALUE, value = "/remove-image-pdf")
-=======
-    @AutoJobPostMapping(consumes = "multipart/form-data", value = "/remove-image-pdf")
+    @AutoJobPostMapping(consumes = MediaType.MULTIPART_FORM_DATA_VALUE, value = "/remove-image-pdf")
     @StandardPdfResponse
->>>>>>> b54beaa6
     @Operation(
             summary = "Remove images from file to reduce the file size.",
             description =
