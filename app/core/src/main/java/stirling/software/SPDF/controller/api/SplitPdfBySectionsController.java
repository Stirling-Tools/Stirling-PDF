--- conflicted
+++ resolved
@@ -46,12 +46,8 @@
     private final TempFileManager tempFileManager;
     private final PDFService pdfService;
 
-<<<<<<< HEAD
-    @PostMapping(value = "/split-pdf-by-sections", consumes = MediaType.MULTIPART_FORM_DATA_VALUE)
-=======
-    @AutoJobPostMapping(value = "/split-pdf-by-sections", consumes = "multipart/form-data")
+    @AutoJobPostMapping(value = "/split-pdf-by-sections", consumes = MediaType.MULTIPART_FORM_DATA_VALUE)
     @MultiFileResponse
->>>>>>> b54beaa6
     @Operation(
             summary = "Split PDF pages into smaller sections",
             description =
