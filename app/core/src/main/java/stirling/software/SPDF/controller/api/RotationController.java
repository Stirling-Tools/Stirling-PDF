--- conflicted
+++ resolved
@@ -29,12 +29,8 @@
 
     private final CustomPDFDocumentFactory pdfDocumentFactory;
 
-<<<<<<< HEAD
-    @PostMapping(consumes = MediaType.MULTIPART_FORM_DATA_VALUE, value = "/rotate-pdf")
-=======
-    @AutoJobPostMapping(consumes = "multipart/form-data", value = "/rotate-pdf")
+    @AutoJobPostMapping(consumes = MediaType.MULTIPART_FORM_DATA_VALUE, value = "/rotate-pdf")
     @StandardPdfResponse
->>>>>>> b54beaa6
     @Operation(
             summary = "Rotate a PDF file",
             description =
