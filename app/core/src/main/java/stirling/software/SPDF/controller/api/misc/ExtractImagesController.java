package stirling.software.SPDF.controller.api.misc;

import java.awt.*;
import java.awt.image.BufferedImage;
import java.awt.image.RenderedImage;
import java.io.ByteArrayOutputStream;
import java.io.IOException;
import java.security.MessageDigest;
import java.security.NoSuchAlgorithmException;
import java.util.Arrays;
import java.util.HashSet;
import java.util.Set;
import java.util.concurrent.ExecutionException;
import java.util.concurrent.ExecutorService;
import java.util.concurrent.Executors;
import java.util.concurrent.Future;
import java.util.zip.Deflater;
import java.util.zip.ZipEntry;
import java.util.zip.ZipOutputStream;

import javax.imageio.ImageIO;

import org.apache.pdfbox.cos.COSName;
import org.apache.pdfbox.pdmodel.PDDocument;
import org.apache.pdfbox.pdmodel.PDPage;
import org.apache.pdfbox.pdmodel.graphics.image.PDImageXObject;
import org.springframework.http.MediaType;
import org.springframework.http.ResponseEntity;
import org.springframework.web.bind.annotation.ModelAttribute;
import org.springframework.web.multipart.MultipartFile;

import io.swagger.v3.oas.annotations.Operation;

import lombok.RequiredArgsConstructor;
import lombok.extern.slf4j.Slf4j;

import stirling.software.SPDF.config.swagger.MultiFileResponse;
import stirling.software.SPDF.model.api.PDFExtractImagesRequest;
import stirling.software.common.annotations.AutoJobPostMapping;
import stirling.software.common.annotations.api.MiscApi;
import stirling.software.common.service.CustomPDFDocumentFactory;
import stirling.software.common.util.ExceptionUtils;
import stirling.software.common.util.GeneralUtils;
import stirling.software.common.util.ImageProcessingUtils;
import stirling.software.common.util.WebResponseUtils;

@MiscApi
@Slf4j
@RequiredArgsConstructor
public class ExtractImagesController {

    private final CustomPDFDocumentFactory pdfDocumentFactory;

<<<<<<< HEAD
    @PostMapping(consumes = MediaType.MULTIPART_FORM_DATA_VALUE, value = "/extract-images")
=======
    @AutoJobPostMapping(consumes = "multipart/form-data", value = "/extract-images")
    @MultiFileResponse
>>>>>>> b54beaa6
    @Operation(
            summary = "Extract images from a PDF file",
            description =
                    "This endpoint extracts images from a given PDF file and returns them in a zip"
                            + " file. Users can specify the output image format. Input:PDF"
                            + " Output:IMAGE/ZIP Type:SIMO")
    public ResponseEntity<byte[]> extractImages(@ModelAttribute PDFExtractImagesRequest request)
            throws IOException, InterruptedException, ExecutionException {
        MultipartFile file = request.getFileInput();
        String format = request.getFormat();
        boolean allowDuplicates = Boolean.TRUE.equals(request.getAllowDuplicates());
        PDDocument document = pdfDocumentFactory.load(file);

        // Determine if multithreading should be used based on PDF size or number of pages
        boolean useMultithreading = shouldUseMultithreading(file, document);

        // Create ByteArrayOutputStream to write zip file to byte array
        ByteArrayOutputStream baos = new ByteArrayOutputStream();

        // Create ZipOutputStream to create zip file
        ZipOutputStream zos = new ZipOutputStream(baos);

        // Set compression level
        zos.setLevel(Deflater.BEST_COMPRESSION);

        String filename = GeneralUtils.removeExtension(file.getOriginalFilename());
        Set<byte[]> processedImages = new HashSet<>();

        if (useMultithreading) {
            // Executor service to handle multithreading
            ExecutorService executor =
                    Executors.newFixedThreadPool(Runtime.getRuntime().availableProcessors());
            Set<Future<Void>> futures = new HashSet<>();

            // Safely iterate over each page, handling corrupt PDFs where page count might be wrong
            try {
                int pageCount = document.getPages().getCount();
                log.debug("Document reports {} pages", pageCount);

                int consecutiveFailures = 0;

                for (int pgNum = 0; pgNum < pageCount; pgNum++) {
                    try {
                        PDPage page = document.getPage(pgNum);
                        consecutiveFailures = 0; // Reset on success
                        final int currentPageNum = pgNum + 1; // Convert to 1-based page numbering
                        Future<Void> future =
                                executor.submit(
                                        () -> {
                                            try {
                                                // Call the image extraction method for each page
                                                extractImagesFromPage(
                                                        page,
                                                        format,
                                                        filename,
                                                        currentPageNum,
                                                        processedImages,
                                                        zos,
                                                        allowDuplicates);
                                            } catch (Exception e) {
                                                // Log the error and continue processing other pages
                                                ExceptionUtils.logException(
                                                        "image extraction from page "
                                                                + currentPageNum,
                                                        e);
                                            }

                                            return null; // Callable requires a return type
                                        });

                        // Add the Future object to the list to track completion
                        futures.add(future);
                    } catch (Exception e) {
                        consecutiveFailures++;
                        ExceptionUtils.logException("page access for page " + (pgNum + 1), e);

                        if (consecutiveFailures >= 3) {
                            log.warn("Stopping page iteration after 3 consecutive failures");
                            break;
                        }
                    }
                }
            } catch (Exception e) {
                ExceptionUtils.logException("page count determination", e);
                throw e;
            }

            // Wait for all tasks to complete
            for (Future<Void> future : futures) {
                future.get();
            }

            // Close executor service
            executor.shutdown();
        } else {
            // Single-threaded extraction
            for (int pgNum = 0; pgNum < document.getPages().getCount(); pgNum++) {
                PDPage page = document.getPage(pgNum);
                extractImagesFromPage(
                        page, format, filename, pgNum + 1, processedImages, zos, allowDuplicates);
            }
        }

        // Close PDDocument and ZipOutputStream
        document.close();
        zos.close();

        // Create ByteArrayResource from byte array
        byte[] zipContents = baos.toByteArray();

        return WebResponseUtils.baosToWebResponse(
                baos, filename + "_extracted-images.zip", MediaType.APPLICATION_OCTET_STREAM);
    }

    private boolean shouldUseMultithreading(MultipartFile file, PDDocument document) {
        // Criteria: Use multithreading if file size > 10MB or number of pages > 20
        long fileSizeInMB = file.getSize() / (1024 * 1024);
        int numberOfPages = document.getPages().getCount();
        return fileSizeInMB > 10 || numberOfPages > 20;
    }

    private void extractImagesFromPage(
            PDPage page,
            String format,
            String filename,
            int pageNum,
            Set<byte[]> processedImages,
            ZipOutputStream zos,
            boolean allowDuplicates)
            throws IOException {
        MessageDigest md;
        try {
            md = MessageDigest.getInstance("MD5");
        } catch (NoSuchAlgorithmException e) {
            log.error("MD5 algorithm not available for extractImages hash.", e);
            return;
        }
        if (page.getResources() == null || page.getResources().getXObjectNames() == null) {
            return;
        }
        int count = 1;
        for (COSName name : page.getResources().getXObjectNames()) {
            try {
                if (page.getResources().isImageXObject(name)) {
                    PDImageXObject image = (PDImageXObject) page.getResources().getXObject(name);
                    if (!allowDuplicates) {
                        byte[] data = ImageProcessingUtils.getImageData(image.getImage());
                        byte[] imageHash = md.digest(data);
                        synchronized (processedImages) {
                            if (processedImages.stream()
                                    .anyMatch(hash -> Arrays.equals(hash, imageHash))) {
                                continue; // Skip already processed images
                            }
                            processedImages.add(imageHash);
                        }
                    }

                    RenderedImage renderedImage = image.getImage();

                    // Convert to standard RGB colorspace if needed
                    BufferedImage bufferedImage = convertToRGB(renderedImage, format);

                    // Write image to zip file
                    String imageName = filename + "_page_" + pageNum + "_" + count++ + "." + format;
                    synchronized (zos) {
                        zos.putNextEntry(new ZipEntry(imageName));
                        ByteArrayOutputStream imageBaos = new ByteArrayOutputStream();
                        ImageIO.write(bufferedImage, format, imageBaos);
                        zos.write(imageBaos.toByteArray());
                        zos.closeEntry();
                    }
                }
            } catch (IOException e) {
                ExceptionUtils.logException("image extraction", e);
                throw ExceptionUtils.handlePdfException(e, "during image extraction");
            }
        }
    }

    private BufferedImage convertToRGB(RenderedImage renderedImage, String format) {
        int width = renderedImage.getWidth();
        int height = renderedImage.getHeight();
        BufferedImage rgbImage;

        if ("png".equalsIgnoreCase(format)) {
            rgbImage = new BufferedImage(width, height, BufferedImage.TYPE_INT_ARGB);
        } else if ("jpeg".equalsIgnoreCase(format) || "jpg".equalsIgnoreCase(format)) {
            rgbImage = new BufferedImage(width, height, BufferedImage.TYPE_INT_RGB);
        } else if ("gif".equalsIgnoreCase(format)) {
            rgbImage = new BufferedImage(width, height, BufferedImage.TYPE_BYTE_INDEXED);
        } else {
            rgbImage = new BufferedImage(width, height, BufferedImage.TYPE_INT_RGB);
        }

        Graphics2D g = rgbImage.createGraphics();
        g.drawImage((Image) renderedImage, 0, 0, null);
        g.dispose();
        return rgbImage;
    }
}<|MERGE_RESOLUTION|>--- conflicted
+++ resolved
@@ -51,12 +51,8 @@
 
     private final CustomPDFDocumentFactory pdfDocumentFactory;
 
-<<<<<<< HEAD
-    @PostMapping(consumes = MediaType.MULTIPART_FORM_DATA_VALUE, value = "/extract-images")
-=======
-    @AutoJobPostMapping(consumes = "multipart/form-data", value = "/extract-images")
+    @AutoJobPostMapping(consumes = MediaType.MULTIPART_FORM_DATA_VALUE, value = "/extract-images")
     @MultiFileResponse
->>>>>>> b54beaa6
     @Operation(
             summary = "Extract images from a PDF file",
             description =
