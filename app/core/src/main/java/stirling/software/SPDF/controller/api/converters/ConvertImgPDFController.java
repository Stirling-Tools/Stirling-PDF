--- conflicted
+++ resolved
@@ -70,11 +70,12 @@
         Path tempFile = null;
         Path tempOutputDir = null;
         Path tempPdfPath = null;
-        byte[] result;
+        byte[] result = null;
         String[] pageOrderArr =
                 (pageNumbers != null && !pageNumbers.trim().isEmpty())
                         ? pageNumbers.split(",")
                         : new String[] {"all"};
+        ;
         try {
             // Load the input PDF
             byte[] newPdfBytes = rearrangePdfPages(file, pageOrderArr);
@@ -101,14 +102,9 @@
                             colorTypeResult,
                             singleImage,
                             dpi,
-<<<<<<< HEAD
-                            filename);
-            if (result.length == 0) {
-=======
                             filename,
                             includeAnnotations);
             if (result == null || result.length == 0) {
->>>>>>> c055f945
                 log.error("resultant bytes for {} is null, error converting ", filename);
             }
             if ("webp".equalsIgnoreCase(imageFormat) && !CheckProgramInstall.isPythonAvailable()) {
@@ -165,7 +161,7 @@
                             "No WebP files were created. " + resultProcess.getMessages());
                 }
 
-                byte[] bodyBytes;
+                byte[] bodyBytes = new byte[0];
 
                 if (webpFiles.size() == 1) {
                     // Return the single WebP file directly
@@ -185,7 +181,7 @@
                 }
                 // Clean up the temporary files
                 Files.deleteIfExists(tempFile);
-                FileUtils.deleteDirectory(tempOutputDir.toFile());
+                if (tempOutputDir != null) FileUtils.deleteDirectory(tempOutputDir.toFile());
                 result = bodyBytes;
             }
 
