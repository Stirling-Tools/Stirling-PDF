--- conflicted
+++ resolved
@@ -372,14 +372,8 @@
     @Operation(
             summary = "Convert PDF to CBR comic book archive",
             description =
-<<<<<<< HEAD
-                    "This endpoint converts a PDF file to a CBR-like (ZIP-based) comic book"
-                            + " archive. Note: Output is ZIP-based for compatibility. Input:PDF"
-                            + " Output:CBR Type:SISO")
-=======
                     "This endpoint converts a PDF file to a CBR comic book archive using the local RAR CLI. "
                             + "Input:PDF Output:CBR Type:SISO")
->>>>>>> 4a2f6e7a
     public ResponseEntity<?> convertPdfToCbr(@ModelAttribute ConvertPdfToCbrRequest request)
             throws IOException {
         MultipartFile file = request.getFileInput();
