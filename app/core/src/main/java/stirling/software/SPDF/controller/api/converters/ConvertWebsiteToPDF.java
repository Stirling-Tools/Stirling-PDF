package stirling.software.SPDF.controller.api.converters;

import java.io.IOException;
import java.net.URI;
import java.net.http.HttpClient;
import java.net.http.HttpRequest;
import java.net.http.HttpResponse;
import java.nio.charset.StandardCharsets;
import java.nio.file.Files;
import java.nio.file.Path;
import java.time.Duration;
import java.util.ArrayList;
import java.util.List;
import java.util.Locale;
import java.util.regex.Matcher;
import java.util.regex.Pattern;

import org.apache.pdfbox.pdmodel.PDDocument;
import org.springframework.http.HttpStatus;
import org.springframework.http.MediaType;
import org.springframework.http.ResponseEntity;
import org.springframework.web.bind.annotation.ModelAttribute;
import org.springframework.web.bind.annotation.PostMapping;
import org.springframework.web.bind.annotation.RequestMapping;
import org.springframework.web.bind.annotation.RestController;
import org.springframework.web.servlet.support.ServletUriComponentsBuilder;
import org.springframework.web.util.UriComponentsBuilder;

import io.swagger.v3.oas.annotations.Operation;
import io.swagger.v3.oas.annotations.tags.Tag;

import lombok.RequiredArgsConstructor;
import lombok.extern.slf4j.Slf4j;

import stirling.software.SPDF.model.api.converters.UrlToPdfRequest;
import stirling.software.common.configuration.RuntimePathConfig;
import stirling.software.common.model.ApplicationProperties;
import stirling.software.common.service.CustomPDFDocumentFactory;
import stirling.software.common.util.GeneralUtils;
import stirling.software.common.util.ProcessExecutor;
import stirling.software.common.util.RegexPatternUtils;
import stirling.software.common.util.WebResponseUtils;

@RestController
@Tag(name = "Convert", description = "Convert APIs")
@Slf4j
@RequestMapping("/api/v1/convert")
@RequiredArgsConstructor
public class ConvertWebsiteToPDF {

    private final CustomPDFDocumentFactory pdfDocumentFactory;
    private final RuntimePathConfig runtimePathConfig;
    private final ApplicationProperties applicationProperties;

<<<<<<< HEAD
    // TODO: check MediaType for URL input?
    @PostMapping(
            consumes = {
                MediaType.MULTIPART_FORM_DATA_VALUE,
                MediaType.APPLICATION_FORM_URLENCODED_VALUE
            },
            value = "/url/pdf")
=======
    private static final Pattern FILE_SCHEME_PATTERN =
            Pattern.compile("(?<![a-z0-9_])file\\s*:(?:/{1,3}|%2f|%5c|%3a|&#x2f;|&#47;)");

    private static final Pattern NUMERIC_HTML_ENTITY_PATTERN = Pattern.compile("&#(x?[0-9a-f]+);");

    @PostMapping(consumes = MediaType.MULTIPART_FORM_DATA_VALUE, value = "/url/pdf")
>>>>>>> 30d83ec8
    @Operation(
            summary = "Convert a URL to a PDF",
            description =
                    "This endpoint fetches content from a URL and converts it to a PDF format."
                            + " Input:N/A Output:PDF Type:SISO")
    public ResponseEntity<?> urlToPdf(@ModelAttribute UrlToPdfRequest request)
            throws IOException, InterruptedException {
        String URL = request.getUrlInput();
        UriComponentsBuilder uriComponentsBuilder =
                ServletUriComponentsBuilder.fromCurrentContextPath().path("/url-to-pdf");
        URI location = null;
        HttpStatus status = HttpStatus.SEE_OTHER;

        if (!applicationProperties.getSystem().getEnableUrlToPDF()) {
            location =
                    uriComponentsBuilder
                            .queryParam("error", "error.endpointDisabled")
                            .build()
                            .toUri();
        } else {
            // Validate the URL format (relaxed: only invalid if BOTH checks fail)
            boolean patternValid =
                    RegexPatternUtils.getInstance().getHttpUrlPattern().matcher(URL).matches();
            boolean generalValid = GeneralUtils.isValidURL(URL);
            if (!patternValid && !generalValid) {
                location =
                        uriComponentsBuilder
                                .queryParam("error", "error.invalidUrlFormat")
                                .build()
                                .toUri();
            } else if (!GeneralUtils.isURLReachable(URL)) {
                // validate the URL is reachable
                location =
                        uriComponentsBuilder
                                .queryParam("error", "error.urlNotReachable")
                                .build()
                                .toUri();
            }
        }

        if (location != null) {
            log.info("Redirecting to: {}", location.toString());
            return ResponseEntity.status(status).location(location).build();
        }

        Path tempOutputFile = null;
        Path tempHtmlInput = null;
        PDDocument doc = null;
        try {
            // Download the remote content first to ensure we don't allow dangerous schemes
            String htmlContent = fetchRemoteHtml(URL);

            if (containsDisallowedUriScheme(htmlContent)) {
                URI rejectionLocation =
                        uriComponentsBuilder
                                .queryParam("error", "error.disallowedUrlContent")
                                .build()
                                .toUri();
                log.warn("Rejected URL to PDF conversion due to disallowed content references");
                return ResponseEntity.status(status).location(rejectionLocation).build();
            }

            tempHtmlInput = Files.createTempFile("url_input_", ".html");
            Files.writeString(tempHtmlInput, htmlContent, StandardCharsets.UTF_8);

            // Prepare the output file path
            tempOutputFile = Files.createTempFile("output_", ".pdf");

            // Prepare the WeasyPrint command
            List<String> command = new ArrayList<>();
            command.add(runtimePathConfig.getWeasyPrintPath());
            command.add(tempHtmlInput.toString());
            command.add("--base-url");
            command.add(URL);
            command.add("--pdf-forms");
            command.add(tempOutputFile.toString());

            ProcessExecutor.getInstance(ProcessExecutor.Processes.WEASYPRINT)
                    .runCommandWithOutputHandling(command);

            // Load the PDF using pdfDocumentFactory
            doc = pdfDocumentFactory.load(tempOutputFile.toFile());

            // Convert URL to a safe filename
            String outputFilename = convertURLToFileName(URL);

            ResponseEntity<byte[]> response =
                    WebResponseUtils.pdfDocToWebResponse(doc, outputFilename);
            if (response == null) {
                // Defensive fallback - should not happen but avoids null returns breaking tests
                return ResponseEntity.ok(new byte[0]);
            }
            return response;
        } finally {
            if (tempHtmlInput != null) {
                try {
                    Files.deleteIfExists(tempHtmlInput);
                } catch (IOException e) {
                    log.error("Error deleting temporary HTML input file", e);
                }
            }

            if (tempOutputFile != null) {
                try {
                    Files.deleteIfExists(tempOutputFile);
                } catch (IOException e) {
                    log.error("Error deleting temporary output file", e);
                }
            }
        }
    }

    private String fetchRemoteHtml(String url) throws IOException, InterruptedException {
        HttpClient client =
                HttpClient.newBuilder()
                        .followRedirects(HttpClient.Redirect.NORMAL)
                        .connectTimeout(Duration.ofSeconds(10))
                        .build();

        HttpRequest request =
                HttpRequest.newBuilder(URI.create(url))
                        .timeout(Duration.ofSeconds(20))
                        .GET()
                        .header("User-Agent", "Stirling-PDF/URL-to-PDF")
                        .build();

        HttpResponse<String> response =
                client.send(request, HttpResponse.BodyHandlers.ofString(StandardCharsets.UTF_8));

        if (response.statusCode() >= 400 || response.body() == null) {
            throw new IOException(
                    "Failed to retrieve remote HTML. Status: " + response.statusCode());
        }

        return response.body();
    }

    private boolean containsDisallowedUriScheme(String htmlContent) {
        if (htmlContent == null || htmlContent.isEmpty()) {
            return false;
        }

        String normalized = normalizeForSchemeDetection(htmlContent);
        return FILE_SCHEME_PATTERN.matcher(normalized).find();
    }

    private String normalizeForSchemeDetection(String htmlContent) {
        String lowerCaseContent = htmlContent.toLowerCase(Locale.ROOT);
        String decodedHtmlEntities = decodeNumericHtmlEntities(lowerCaseContent);
        decodedHtmlEntities =
                decodedHtmlEntities
                        .replace("&colon;", ":")
                        .replace("&sol;", "/")
                        .replace("&frasl;", "/");
        return percentDecode(decodedHtmlEntities);
    }

    private String percentDecode(String content) {
        StringBuilder result = new StringBuilder(content.length());
        for (int i = 0; i < content.length(); i++) {
            char current = content.charAt(i);
            if (current == '%' && i + 2 < content.length()) {
                String hex = content.substring(i + 1, i + 3);
                try {
                    int value = Integer.parseInt(hex, 16);
                    result.append((char) value);
                    i += 2;
                    continue;
                } catch (NumberFormatException ignored) {
                    // Fall through to append the literal characters when parsing fails
                }
            }
            result.append(current);
        }
        return result.toString();
    }

    private String decodeNumericHtmlEntities(String content) {
        Matcher matcher = NUMERIC_HTML_ENTITY_PATTERN.matcher(content);
        StringBuffer decoded = new StringBuffer();
        while (matcher.find()) {
            String entityBody = matcher.group(1);
            try {
                int radix = entityBody.startsWith("x") ? 16 : 10;
                int codePoint =
                        Integer.parseInt(radix == 16 ? entityBody.substring(1) : entityBody, radix);
                matcher.appendReplacement(
                        decoded, Matcher.quoteReplacement(Character.toString((char) codePoint)));
            } catch (NumberFormatException ex) {
                matcher.appendReplacement(decoded, matcher.group(0));
            }
        }
        matcher.appendTail(decoded);
        return decoded.toString();
    }

    private String convertURLToFileName(String url) {
        String safeName = GeneralUtils.convertToFileName(url);
        if (safeName == null || safeName.isBlank()) {
            // Fallback: derive from URL host/path or use default
            try {
                URI uri = URI.create(url);
                String hostPart = uri.getHost();
                if (hostPart == null || hostPart.isBlank()) {
                    hostPart = "document";
                }
                safeName =
                        RegexPatternUtils.getInstance()
                                .getNonAlnumUnderscorePattern()
                                .matcher(hostPart)
                                .replaceAll("_");
            } catch (Exception e) {
                safeName = "document";
            }
        }
        // Restrict characters strictly to alphanumeric and underscore for predictable tests
        RegexPatternUtils patterns = RegexPatternUtils.getInstance();
        safeName = patterns.getNonAlnumUnderscorePattern().matcher(safeName).replaceAll("_");
        // Collapse multiple underscores
        safeName = patterns.getMultipleUnderscoresPattern().matcher(safeName).replaceAll("_");
        // Trim leading underscores
        safeName = patterns.getLeadingUnderscoresPattern().matcher(safeName).replaceAll("");
        // Trim trailing underscores
        safeName = patterns.getTrailingUnderscoresPattern().matcher(safeName).replaceAll("");
        if (safeName.isEmpty()) {
            safeName = "document";
        }
        if (safeName.length() > 50) {
            safeName = safeName.substring(0, 50); // restrict to 50 characters
        }
        return GeneralUtils.generateFilename(safeName, ".pdf");
    }
}<|MERGE_RESOLUTION|>--- conflicted
+++ resolved
@@ -52,22 +52,17 @@
     private final RuntimePathConfig runtimePathConfig;
     private final ApplicationProperties applicationProperties;
 
-<<<<<<< HEAD
-    // TODO: check MediaType for URL input?
-    @PostMapping(
+    private static final Pattern FILE_SCHEME_PATTERN =
+            Pattern.compile("(?<![a-z0-9_])file\\s*:(?:/{1,3}|%2f|%5c|%3a|&#x2f;|&#47;)");
+
+    private static final Pattern NUMERIC_HTML_ENTITY_PATTERN = Pattern.compile("&#(x?[0-9a-f]+);");
+
+     @PostMapping(
             consumes = {
                 MediaType.MULTIPART_FORM_DATA_VALUE,
                 MediaType.APPLICATION_FORM_URLENCODED_VALUE
             },
             value = "/url/pdf")
-=======
-    private static final Pattern FILE_SCHEME_PATTERN =
-            Pattern.compile("(?<![a-z0-9_])file\\s*:(?:/{1,3}|%2f|%5c|%3a|&#x2f;|&#47;)");
-
-    private static final Pattern NUMERIC_HTML_ENTITY_PATTERN = Pattern.compile("&#(x?[0-9a-f]+);");
-
-    @PostMapping(consumes = MediaType.MULTIPART_FORM_DATA_VALUE, value = "/url/pdf")
->>>>>>> 30d83ec8
     @Operation(
             summary = "Convert a URL to a PDF",
             description =
