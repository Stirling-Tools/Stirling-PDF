package stirling.software.SPDF.controller.api.converters;

import java.io.IOException;
import java.net.URI;
import java.nio.file.Files;
import java.nio.file.Path;
import java.util.ArrayList;
import java.util.List;

import org.apache.pdfbox.pdmodel.PDDocument;
import org.springframework.http.HttpStatus;
import org.springframework.http.MediaType;
import org.springframework.http.ResponseEntity;
import org.springframework.web.bind.annotation.ModelAttribute;
<<<<<<< HEAD
import org.springframework.web.bind.annotation.PostMapping;
import org.springframework.web.bind.annotation.RequestMapping;
import org.springframework.web.bind.annotation.RestController;
import org.springframework.web.servlet.support.ServletUriComponentsBuilder;
import org.springframework.web.util.UriComponentsBuilder;
=======
>>>>>>> b54beaa6

import io.swagger.v3.oas.annotations.Operation;

import lombok.RequiredArgsConstructor;
import lombok.extern.slf4j.Slf4j;

import stirling.software.SPDF.config.swagger.StandardPdfResponse;
import stirling.software.SPDF.model.api.converters.UrlToPdfRequest;
import stirling.software.common.annotations.AutoJobPostMapping;
import stirling.software.common.annotations.api.ConvertApi;
import stirling.software.common.configuration.RuntimePathConfig;
import stirling.software.common.model.ApplicationProperties;
import stirling.software.common.service.CustomPDFDocumentFactory;
import stirling.software.common.util.GeneralUtils;
import stirling.software.common.util.ProcessExecutor;
import stirling.software.common.util.RegexPatternUtils;
import stirling.software.common.util.WebResponseUtils;

@ConvertApi
@Slf4j
@RequiredArgsConstructor
public class ConvertWebsiteToPDF {

    private final CustomPDFDocumentFactory pdfDocumentFactory;
    private final RuntimePathConfig runtimePathConfig;
    private final ApplicationProperties applicationProperties;

<<<<<<< HEAD
    @PostMapping(consumes = MediaType.MULTIPART_FORM_DATA_VALUE, value = "/url/pdf")
=======
    @AutoJobPostMapping(consumes = "multipart/form-data", value = "/url/pdf")
    @StandardPdfResponse
>>>>>>> b54beaa6
    @Operation(
            summary = "Convert a URL to a PDF",
            description =
                    "This endpoint fetches content from a URL and converts it to a PDF format."
                            + " Input:N/A Output:PDF Type:SISO")
    public ResponseEntity<?> urlToPdf(@ModelAttribute UrlToPdfRequest request)
            throws IOException, InterruptedException {
        String URL = request.getUrlInput();
        UriComponentsBuilder uriComponentsBuilder =
                ServletUriComponentsBuilder.fromCurrentContextPath().path("/url-to-pdf");
        URI location = null;
        HttpStatus status = HttpStatus.SEE_OTHER;

        if (!applicationProperties.getSystem().getEnableUrlToPDF()) {
            location =
                    uriComponentsBuilder
                            .queryParam("error", "error.endpointDisabled")
                            .build()
                            .toUri();
        } else {
            // Validate the URL format (relaxed: only invalid if BOTH checks fail)
            boolean patternValid =
                    RegexPatternUtils.getInstance().getHttpUrlPattern().matcher(URL).matches();
            boolean generalValid = GeneralUtils.isValidURL(URL);
            if (!patternValid && !generalValid) {
                location =
                        uriComponentsBuilder
                                .queryParam("error", "error.invalidUrlFormat")
                                .build()
                                .toUri();
            } else if (!GeneralUtils.isURLReachable(URL)) {
                // validate the URL is reachable
                location =
                        uriComponentsBuilder
                                .queryParam("error", "error.urlNotReachable")
                                .build()
                                .toUri();
            }
        }

        if (location != null) {
            log.info("Redirecting to: {}", location.toString());
            return ResponseEntity.status(status).location(location).build();
        }

        Path tempOutputFile = null;
        PDDocument doc = null;
        try {
            // Prepare the output file path
            tempOutputFile = Files.createTempFile("output_", ".pdf");

            // Prepare the WeasyPrint command
            List<String> command = new ArrayList<>();
            command.add(runtimePathConfig.getWeasyPrintPath());
            command.add(URL);
            command.add("--pdf-forms");
            command.add(tempOutputFile.toString());

            ProcessExecutor.getInstance(ProcessExecutor.Processes.WEASYPRINT)
                    .runCommandWithOutputHandling(command);

            // Load the PDF using pdfDocumentFactory
            doc = pdfDocumentFactory.load(tempOutputFile.toFile());

            // Convert URL to a safe filename
            String outputFilename = convertURLToFileName(URL);

            ResponseEntity<byte[]> response =
                    WebResponseUtils.pdfDocToWebResponse(doc, outputFilename);
            if (response == null) {
                // Defensive fallback - should not happen but avoids null returns breaking tests
                return ResponseEntity.ok(new byte[0]);
            }
            return response;
        } finally {

            if (tempOutputFile != null) {
                try {
                    Files.deleteIfExists(tempOutputFile);
                } catch (IOException e) {
                    log.error("Error deleting temporary output file", e);
                }
            }
        }
    }

    private String convertURLToFileName(String url) {
        String safeName = GeneralUtils.convertToFileName(url);
        if (safeName == null || safeName.isBlank()) {
            // Fallback: derive from URL host/path or use default
            try {
                URI uri = URI.create(url);
                String hostPart = uri.getHost();
                if (hostPart == null || hostPart.isBlank()) {
                    hostPart = "document";
                }
                safeName =
                        RegexPatternUtils.getInstance()
                                .getNonAlnumUnderscorePattern()
                                .matcher(hostPart)
                                .replaceAll("_");
            } catch (Exception e) {
                safeName = "document";
            }
        }
        // Restrict characters strictly to alphanumeric and underscore for predictable tests
        RegexPatternUtils patterns = RegexPatternUtils.getInstance();
        safeName = patterns.getNonAlnumUnderscorePattern().matcher(safeName).replaceAll("_");
        // Collapse multiple underscores
        safeName = patterns.getMultipleUnderscoresPattern().matcher(safeName).replaceAll("_");
        // Trim leading underscores
        safeName = patterns.getLeadingUnderscoresPattern().matcher(safeName).replaceAll("");
        // Trim trailing underscores
        safeName = patterns.getTrailingUnderscoresPattern().matcher(safeName).replaceAll("");
        if (safeName.isEmpty()) {
            safeName = "document";
        }
        if (safeName.length() > 50) {
            safeName = safeName.substring(0, 50); // restrict to 50 characters
        }
        return GeneralUtils.generateFilename(safeName, ".pdf");
    }
}<|MERGE_RESOLUTION|>--- conflicted
+++ resolved
@@ -12,14 +12,11 @@
 import org.springframework.http.MediaType;
 import org.springframework.http.ResponseEntity;
 import org.springframework.web.bind.annotation.ModelAttribute;
-<<<<<<< HEAD
 import org.springframework.web.bind.annotation.PostMapping;
 import org.springframework.web.bind.annotation.RequestMapping;
 import org.springframework.web.bind.annotation.RestController;
 import org.springframework.web.servlet.support.ServletUriComponentsBuilder;
 import org.springframework.web.util.UriComponentsBuilder;
-=======
->>>>>>> b54beaa6
 
 import io.swagger.v3.oas.annotations.Operation;
 
@@ -47,12 +44,8 @@
     private final RuntimePathConfig runtimePathConfig;
     private final ApplicationProperties applicationProperties;
 
-<<<<<<< HEAD
-    @PostMapping(consumes = MediaType.MULTIPART_FORM_DATA_VALUE, value = "/url/pdf")
-=======
-    @AutoJobPostMapping(consumes = "multipart/form-data", value = "/url/pdf")
+    @AutoJobPostMapping(consumes = MediaType.MULTIPART_FORM_DATA_VALUE, value = "/url/pdf")
     @StandardPdfResponse
->>>>>>> b54beaa6
     @Operation(
             summary = "Convert a URL to a PDF",
             description =
