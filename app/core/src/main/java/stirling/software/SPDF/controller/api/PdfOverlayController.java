package stirling.software.SPDF.controller.api;

import java.io.ByteArrayOutputStream;
import java.io.File;
import java.io.IOException;
import java.nio.file.Files;
import java.util.ArrayList;
import java.util.HashMap;
import java.util.List;
import java.util.Map;

import org.apache.pdfbox.Loader;
import org.apache.pdfbox.multipdf.Overlay;
import org.apache.pdfbox.pdmodel.PDDocument;
import org.springframework.http.MediaType;
import org.springframework.http.ResponseEntity;
import org.springframework.web.bind.annotation.ModelAttribute;
import org.springframework.web.multipart.MultipartFile;

import io.swagger.v3.oas.annotations.Operation;

import lombok.RequiredArgsConstructor;

import stirling.software.SPDF.config.swagger.StandardPdfResponse;
import stirling.software.SPDF.model.api.general.OverlayPdfsRequest;
import stirling.software.common.annotations.AutoJobPostMapping;
import stirling.software.common.annotations.api.GeneralApi;
import stirling.software.common.service.CustomPDFDocumentFactory;
import stirling.software.common.util.GeneralUtils;
import stirling.software.common.util.WebResponseUtils;

@GeneralApi
@RequiredArgsConstructor
public class PdfOverlayController {

    private final CustomPDFDocumentFactory pdfDocumentFactory;

<<<<<<< HEAD
    @PostMapping(value = "/overlay-pdfs", consumes = MediaType.MULTIPART_FORM_DATA_VALUE)
=======
    @AutoJobPostMapping(value = "/overlay-pdfs", consumes = "multipart/form-data")
    @StandardPdfResponse
>>>>>>> b54beaa6
    @Operation(
            summary = "Overlay PDF files in various modes",
            description =
                    "Overlay PDF files onto a base PDF with different modes: Sequential,"
                            + " Interleaved, or Fixed Repeat. Input:PDF Output:PDF Type:MIMO")
    public ResponseEntity<byte[]> overlayPdfs(@ModelAttribute OverlayPdfsRequest request)
            throws IOException {
        MultipartFile baseFile = request.getFileInput();
        int overlayPos = request.getOverlayPosition();

        MultipartFile[] overlayFiles = request.getOverlayFiles();
        File[] overlayPdfFiles = new File[overlayFiles.length];
        List<File> tempFiles = new ArrayList<>(); // List to keep track of temporary files

        try {
            for (int i = 0; i < overlayFiles.length; i++) {
                overlayPdfFiles[i] = GeneralUtils.multipartToFile(overlayFiles[i]);
            }

            String mode = request.getOverlayMode(); // "SequentialOverlay", "InterleavedOverlay",
            // "FixedRepeatOverlay"
            int[] counts = request.getCounts(); // Used for FixedRepeatOverlay mode

            try (PDDocument basePdf = pdfDocumentFactory.load(baseFile);
                    Overlay overlay = new Overlay()) {
                Map<Integer, String> overlayGuide =
                        prepareOverlayGuide(
                                basePdf.getNumberOfPages(),
                                overlayPdfFiles,
                                mode,
                                counts,
                                tempFiles);

                overlay.setInputPDF(basePdf);
                if (overlayPos == 0) {
                    overlay.setOverlayPosition(Overlay.Position.FOREGROUND);
                } else {
                    overlay.setOverlayPosition(Overlay.Position.BACKGROUND);
                }

                ByteArrayOutputStream outputStream = new ByteArrayOutputStream();
                overlay.overlay(overlayGuide).save(outputStream);
                byte[] data = outputStream.toByteArray();
                String outputFilename =
                        GeneralUtils.generateFilename(
                                baseFile.getOriginalFilename(), "_overlayed.pdf");

                return WebResponseUtils.bytesToWebResponse(
                        data, outputFilename, MediaType.APPLICATION_PDF);
            }
        } finally {
            for (File overlayPdfFile : overlayPdfFiles) {
                if (overlayPdfFile != null) {
                    Files.deleteIfExists(overlayPdfFile.toPath());
                }
            }
            for (File tempFile : tempFiles) { // Delete temporary files
                if (tempFile != null) {
                    Files.deleteIfExists(tempFile.toPath());
                }
            }
        }
    }

    private Map<Integer, String> prepareOverlayGuide(
            int basePageCount, File[] overlayFiles, String mode, int[] counts, List<File> tempFiles)
            throws IOException {
        Map<Integer, String> overlayGuide = new HashMap<>();
        switch (mode) {
            case "SequentialOverlay":
                sequentialOverlay(overlayGuide, overlayFiles, basePageCount, tempFiles);
                break;
            case "InterleavedOverlay":
                interleavedOverlay(overlayGuide, overlayFiles, basePageCount);
                break;
            case "FixedRepeatOverlay":
                fixedRepeatOverlay(overlayGuide, overlayFiles, counts, basePageCount);
                break;
            default:
                throw new IllegalArgumentException("Invalid overlay mode");
        }
        return overlayGuide;
    }

    private void sequentialOverlay(
            Map<Integer, String> overlayGuide,
            File[] overlayFiles,
            int basePageCount,
            List<File> tempFiles)
            throws IOException {
        int overlayFileIndex = 0;
        int pageCountInCurrentOverlay = 0;

        for (int basePageIndex = 1; basePageIndex <= basePageCount; basePageIndex++) {
            if (pageCountInCurrentOverlay == 0
                    || pageCountInCurrentOverlay
                            >= getNumberOfPages(overlayFiles[overlayFileIndex])) {
                pageCountInCurrentOverlay = 0;
                overlayFileIndex = (overlayFileIndex + 1) % overlayFiles.length;
            }

            try (PDDocument overlayPdf = Loader.loadPDF(overlayFiles[overlayFileIndex])) {
                PDDocument singlePageDocument = new PDDocument();
                singlePageDocument.addPage(overlayPdf.getPage(pageCountInCurrentOverlay));
                File tempFile = Files.createTempFile("overlay-page-", ".pdf").toFile();
                singlePageDocument.save(tempFile);
                singlePageDocument.close();

                overlayGuide.put(basePageIndex, tempFile.getAbsolutePath());
                tempFiles.add(tempFile); // Keep track of the temporary file for cleanup
            }

            pageCountInCurrentOverlay++;
        }
    }

    private int getNumberOfPages(File file) throws IOException {
        try (PDDocument doc = Loader.loadPDF(file)) {
            return doc.getNumberOfPages();
        }
    }

    private void interleavedOverlay(
            Map<Integer, String> overlayGuide, File[] overlayFiles, int basePageCount)
            throws IOException {
        for (int basePageIndex = 1; basePageIndex <= basePageCount; basePageIndex++) {
            File overlayFile = overlayFiles[(basePageIndex - 1) % overlayFiles.length];

            // Load the overlay document to check its page count
            try (PDDocument overlayPdf = Loader.loadPDF(overlayFile)) {
                int overlayPageCount = overlayPdf.getNumberOfPages();
                if ((basePageIndex - 1) % overlayPageCount < overlayPageCount) {
                    overlayGuide.put(basePageIndex, overlayFile.getAbsolutePath());
                }
            }
        }
    }

    private void fixedRepeatOverlay(
            Map<Integer, String> overlayGuide, File[] overlayFiles, int[] counts, int basePageCount)
            throws IOException {
        if (overlayFiles.length != counts.length) {
            throw new IllegalArgumentException(
                    "Counts array length must match the number of overlay files");
        }
        int currentPage = 1;
        for (int i = 0; i < overlayFiles.length; i++) {
            File overlayFile = overlayFiles[i];
            int repeatCount = counts[i];

            // Load the overlay document to check its page count
            try (PDDocument overlayPdf = Loader.loadPDF(overlayFile)) {
                int overlayPageCount = overlayPdf.getNumberOfPages();
                for (int j = 0; j < repeatCount; j++) {
                    for (int page = 0; page < overlayPageCount; page++) {
                        if (currentPage > basePageCount) break;
                        overlayGuide.put(currentPage++, overlayFile.getAbsolutePath());
                    }
                }
            }
        }
    }
}

// Additional classes like OverlayPdfsRequest, WebResponseUtils, etc. are assumed to be defined
// elsewhere.<|MERGE_RESOLUTION|>--- conflicted
+++ resolved
@@ -35,12 +35,8 @@
 
     private final CustomPDFDocumentFactory pdfDocumentFactory;
 
-<<<<<<< HEAD
-    @PostMapping(value = "/overlay-pdfs", consumes = MediaType.MULTIPART_FORM_DATA_VALUE)
-=======
-    @AutoJobPostMapping(value = "/overlay-pdfs", consumes = "multipart/form-data")
+    @AutoJobPostMapping(value = "/overlay-pdfs", consumes = MediaType.MULTIPART_FORM_DATA_VALUE)
     @StandardPdfResponse
->>>>>>> b54beaa6
     @Operation(
             summary = "Overlay PDF files in various modes",
             description =
