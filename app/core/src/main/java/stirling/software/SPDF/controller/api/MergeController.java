--- conflicted
+++ resolved
@@ -233,18 +233,11 @@
             mergedDocument.save(outputTempFile.getFile());
 
             String mergedFileName =
-<<<<<<< HEAD
                     GeneralUtils.generateFilename(
                             files[0].getOriginalFilename(), "_merged_unsigned.pdf");
             return WebResponseUtils.baosToWebResponse(
                     baos, mergedFileName); // Return the modified PDF
 
-=======
-                    files[0].getOriginalFilename().replaceFirst("[.][^.]+$", "")
-                            + "_merged_unsigned.pdf";
-            return WebResponseUtils.pdfFileToWebResponse(
-                    outputTempFile, mergedFileName); // Return the modified PDF as stream
->>>>>>> 798fc257
         } catch (Exception ex) {
             if (ex instanceof IOException && PdfErrorUtils.isCorruptedPdfError((IOException) ex)) {
                 log.warn("Corrupted PDF detected in merge pdf process: {}", ex.getMessage());
