package stirling.software.SPDF.controller.api;

import java.io.File;
import java.io.IOException;
import java.io.InputStream;
import java.util.ArrayList;
import java.util.Arrays;
import java.util.Comparator;
import java.util.List;

import org.apache.pdfbox.multipdf.PDFMergerUtility;
import org.apache.pdfbox.pdmodel.PDDocument;
import org.apache.pdfbox.pdmodel.PDDocumentCatalog;
import org.apache.pdfbox.pdmodel.PDDocumentInformation;
import org.apache.pdfbox.pdmodel.PDPage;
import org.apache.pdfbox.pdmodel.common.PDMetadata;
import org.apache.pdfbox.pdmodel.interactive.documentnavigation.outline.PDDocumentOutline;
import org.apache.pdfbox.pdmodel.interactive.documentnavigation.outline.PDOutlineItem;
import org.apache.pdfbox.pdmodel.interactive.form.PDAcroForm;
import org.apache.pdfbox.pdmodel.interactive.form.PDField;
import org.apache.pdfbox.pdmodel.interactive.form.PDSignatureField;
import org.apache.xmpbox.XMPMetadata;
import org.apache.xmpbox.schema.XMPBasicSchema;
import org.apache.xmpbox.xml.DomXmpParser;
import org.springframework.http.MediaType;
import org.springframework.http.ResponseEntity;
import org.springframework.web.bind.annotation.ModelAttribute;
import org.springframework.web.bind.annotation.PostMapping;
import org.springframework.web.bind.annotation.RequestMapping;
import org.springframework.web.bind.annotation.RequestParam;
import org.springframework.web.bind.annotation.RestController;
import org.springframework.web.multipart.MultipartFile;
import org.springframework.web.servlet.mvc.method.annotation.StreamingResponseBody;

import io.swagger.v3.oas.annotations.Operation;
import io.swagger.v3.oas.annotations.tags.Tag;

import lombok.RequiredArgsConstructor;
import lombok.extern.slf4j.Slf4j;

import stirling.software.SPDF.model.api.general.MergePdfsRequest;
import stirling.software.common.service.CustomPDFDocumentFactory;
import stirling.software.common.util.ExceptionUtils;
import stirling.software.common.util.GeneralUtils;
import stirling.software.common.util.PdfErrorUtils;
import stirling.software.common.util.TempFile;
import stirling.software.common.util.TempFileManager;
import stirling.software.common.util.WebResponseUtils;

@RestController
@Slf4j
@RequestMapping("/api/v1/general")
@Tag(name = "General", description = "General APIs")
@RequiredArgsConstructor
public class MergeController {

    private final CustomPDFDocumentFactory pdfDocumentFactory;
    private final TempFileManager tempFileManager;

    // Merges a list of PDDocument objects into a single PDDocument
    public PDDocument mergeDocuments(List<PDDocument> documents) throws IOException {
        PDDocument mergedDoc = pdfDocumentFactory.createNewDocument();
        for (PDDocument doc : documents) {
            for (PDPage page : doc.getPages()) {
                mergedDoc.addPage(page);
            }
        }
        return mergedDoc;
    }

    // Returns a comparator for sorting MultipartFile arrays based on the given sort type
    private Comparator<MultipartFile> getSortComparator(String sortType) {
        return switch (sortType) {
            case "byFileName" ->
                    Comparator.comparing(
                            (MultipartFile mf) -> {
                                String name = mf.getOriginalFilename();
                                return name == null ? "" : name;
                            },
                            String.CASE_INSENSITIVE_ORDER);
            case "byDateModified" ->
                    (file1, file2) -> {
                        long t1 = getPdfModificationTimeSafe(file1);
                        long t2 = getPdfModificationTimeSafe(file2);
                        return Long.compare(t2, t1);
                    };
            case "byDateCreated" ->
                    (file1, file2) -> {
                        long t1 = getPdfCreationTimeSafe(file1);
                        long t2 = getPdfCreationTimeSafe(file2);
                        return Long.compare(t2, t1);
                    };
            case "byPDFTitle" ->
                    (file1, file2) -> {
                        try (PDDocument doc1 = pdfDocumentFactory.load(file1);
                                PDDocument doc2 = pdfDocumentFactory.load(file2)) {
                            String title1 =
                                    doc1.getDocumentInformation() != null
                                            ? doc1.getDocumentInformation().getTitle()
                                            : null;
                            String title2 =
                                    doc2.getDocumentInformation() != null
                                            ? doc2.getDocumentInformation().getTitle()
                                            : null;
                            if (title1 == null && title2 == null) {
                                return 0;
                            }
                            if (title1 == null) {
                                return 1;
                            }
                            if (title2 == null) {
                                return -1;
                            }
                            return title1.compareToIgnoreCase(title2);
                        } catch (IOException e) {
                            return 0;
                        }
                    };
            case "orderProvided" -> (file1, file2) -> 0; // Default is the order provided
            default -> (file1, file2) -> 0; // Default is the order provided
        };
    }

    private long getPdfModificationTimeSafe(MultipartFile file) {
        try {
            try (PDDocument doc = pdfDocumentFactory.load(file)) {
                PDDocumentInformation info = doc.getDocumentInformation();
                if (info != null) {
                    if (info.getModificationDate() != null) {
                        return info.getModificationDate().getTimeInMillis();
                    }
                    if (info.getCreationDate() != null) {
                        return info.getCreationDate().getTimeInMillis();
                    }
                }

                // Fallback to XMP metadata if Info dates are missing
                PDMetadata metadata = doc.getDocumentCatalog().getMetadata();
                if (metadata != null) {
                    try (InputStream is = metadata.createInputStream()) {
                        DomXmpParser parser = new DomXmpParser();
                        XMPMetadata xmp = parser.parse(is);
                        XMPBasicSchema basic = xmp.getXMPBasicSchema();
                        if (basic != null) {
                            if (basic.getModifyDate() != null) {
                                return basic.getModifyDate().getTimeInMillis();
                            }
                            if (basic.getCreateDate() != null) {
                                return basic.getCreateDate().getTimeInMillis();
                            }
                        }
                    } catch (Exception e) {
                        log.debug(
                                "Unable to read XMP metadata dates from uploaded file: {}",
                                e.getMessage());
                    }
                }
            }
        } catch (IOException e) {
            log.debug("Unable to read PDF dates from uploaded file: {}", e.getMessage());
        }
        return 0L;
    }

    private long getPdfCreationTimeSafe(MultipartFile file) {
        try {
            try (PDDocument doc = pdfDocumentFactory.load(file)) {
                PDDocumentInformation info = doc.getDocumentInformation();
                if (info != null && info.getCreationDate() != null) {
                    return info.getCreationDate().getTimeInMillis();
                }

                // Fallback to XMP metadata
                PDMetadata metadata = doc.getDocumentCatalog().getMetadata();
                if (metadata != null) {
                    try (InputStream is = metadata.createInputStream()) {
                        DomXmpParser parser = new DomXmpParser();
                        XMPMetadata xmp = parser.parse(is);
                        XMPBasicSchema basic = xmp.getXMPBasicSchema();
                        if (basic != null && basic.getCreateDate() != null) {
                            return basic.getCreateDate().getTimeInMillis();
                        }
                    } catch (Exception e) {
                        log.debug(
                                "Unable to read XMP metadata creation date from uploaded file: {}",
                                e.getMessage());
                    }
                }
            }
        } catch (IOException e) {
            log.debug("Unable to read PDF creation date from uploaded file: {}", e.getMessage());
        }
        return 0L;
    }

    // Adds a table of contents to the merged document using filenames as chapter titles
    private void addTableOfContents(PDDocument mergedDocument, MultipartFile[] files) {
        // Create the document outline
        PDDocumentOutline outline = new PDDocumentOutline();
        mergedDocument.getDocumentCatalog().setDocumentOutline(outline);

        int pageIndex = 0; // Current page index in the merged document

        // Iterate through the original files
        for (MultipartFile file : files) {
            // Get the filename without extension to use as bookmark title
<<<<<<< HEAD
            String title = file.getOriginalFilename();
            if (title != null && title.contains(".")) {
                title = title.substring(0, title.lastIndexOf('.'));
            }
=======
            String filename = file.getOriginalFilename();
            String title = GeneralUtils.removeExtension(filename);
>>>>>>> b7036bd2

            // Create an outline item for this file
            PDOutlineItem item = new PDOutlineItem();
            item.setTitle(title);

            // Set the destination to the first page of this file in the merged document
            if (pageIndex < mergedDocument.getNumberOfPages()) {
                PDPage page = mergedDocument.getPage(pageIndex);
                item.setDestination(page);
            }

            // Add the item to the outline
            outline.addLast(item);

            // Increment page index for the next file
            try (PDDocument doc = pdfDocumentFactory.load(file)) {
                pageIndex += doc.getNumberOfPages();
            } catch (IOException e) {
                ExceptionUtils.logException("document loading for TOC generation", e);
                pageIndex++; // Increment by at least one if we can't determine page count
            }
        }
    }

    @PostMapping(consumes = MediaType.MULTIPART_FORM_DATA_VALUE, value = "/merge-pdfs")
    @Operation(
            summary = "Merge multiple PDF files into one",
            description =
                    "This endpoint merges multiple PDF files into a single PDF file. The merged"
                            + " file will contain all pages from the input files in the order they were"
                            + " provided. Input:PDF Output:PDF Type:MISO")
    public ResponseEntity<StreamingResponseBody> mergePdfs(
            @ModelAttribute MergePdfsRequest request,
            @RequestParam(value = "fileOrder", required = false) String fileOrder)
            throws IOException {
        List<File> filesToDelete = new ArrayList<>(); // List of temporary files to delete
        TempFile outputTempFile;

        boolean removeCertSign = Boolean.TRUE.equals(request.getRemoveCertSign());
        boolean generateToc = request.isGenerateToc();

        try (TempFile mt = new TempFile(tempFileManager, ".pdf")) {

            MultipartFile[] files = request.getFileInput();

            // If front-end provided explicit visible order, honor it and override backend sorting
            if (fileOrder != null && !fileOrder.isBlank()) {
                files = reorderFilesByProvidedOrder(files, fileOrder);
            } else {
                Arrays.sort(
                        files,
                        getSortComparator(
                                request.getSortType())); // Sort files based on requested sort type
            }

            PDFMergerUtility mergerUtility = new PDFMergerUtility();
            long totalSize = 0;
            for (MultipartFile multipartFile : files) {
                totalSize += multipartFile.getSize();
                File tempFile =
                        tempFileManager.convertMultipartFileToFile(
                                multipartFile); // Convert MultipartFile to File
                filesToDelete.add(tempFile); // Add temp file to the list for later deletion
                mergerUtility.addSource(tempFile); // Add source file to the merger utility
            }

            mergerUtility.setDestinationFileName(mt.getFile().getAbsolutePath());

            try {
                mergerUtility.mergeDocuments(
                        pdfDocumentFactory.getStreamCacheFunction(
                                totalSize)); // Merge the documents
            } catch (IOException e) {
                ExceptionUtils.logException("PDF merge", e);
                if (PdfErrorUtils.isCorruptedPdfError(e)) {
                    throw ExceptionUtils.createMultiplePdfCorruptedException(e);
                }
                throw e;
            }

            // Load the merged PDF document and operate on it inside try-with-resources
            try (PDDocument mergedDocument = pdfDocumentFactory.load(mt.getFile())) {
                // Remove signatures if removeCertSign is true
                if (removeCertSign) {
                    PDDocumentCatalog catalog = mergedDocument.getDocumentCatalog();
                    PDAcroForm acroForm = catalog.getAcroForm();
                    if (acroForm != null) {
                        List<PDField> fieldsToRemove =
                                acroForm.getFields().stream()
                                        .filter(PDSignatureField.class::isInstance)
                                        .toList();

                        if (!fieldsToRemove.isEmpty()) {
                            acroForm.flatten(
                                    fieldsToRemove,
                                    false); // Flatten the fields, effectively removing them
                        }
                    }
                }

                // Add table of contents if generateToc is true
                if (generateToc && files.length > 0) {
                    addTableOfContents(mergedDocument, files);
                }

                // Save the modified document to a temporary file
                outputTempFile = new TempFile(tempFileManager, ".pdf");
                mergedDocument.save(outputTempFile.getFile());

<<<<<<< HEAD
                String mergedFileName =
                        files[0].getOriginalFilename().replaceFirst("[.][^.]+$", "")
                                + "_merged_unsigned.pdf";
                return WebResponseUtils.pdfFileToWebResponse(
                        outputTempFile, mergedFileName); // Return the modified PDF as stream
            }
=======
            String mergedFileName =
                    GeneralUtils.generateFilename(
                            files[0].getOriginalFilename(), "_merged_unsigned.pdf");
            return WebResponseUtils.pdfFileToWebResponse(
                    outputTempFile, mergedFileName); // Return the modified PDF

>>>>>>> b7036bd2
        } catch (Exception ex) {
            if (ex instanceof IOException && PdfErrorUtils.isCorruptedPdfError((IOException) ex)) {
                log.warn("Corrupted PDF detected in merge pdf process: {}", ex.getMessage());
            } else {
                log.error("Error in merge pdf process", ex);
            }
            throw ex;
        } finally {
            for (File file : filesToDelete) {
                tempFileManager.deleteTempFile(file); // Delete temporary files
            }
        }
    }

    // Re-order files to match the explicit order provided by the front-end.
    // fileOrder is newline-delimited original filenames in the desired order.
    private MultipartFile[] reorderFilesByProvidedOrder(MultipartFile[] files, String fileOrder) {
        String[] desired = fileOrder.split("\n", -1);
        List<MultipartFile> remaining = new ArrayList<>(Arrays.asList(files));
        List<MultipartFile> ordered = new ArrayList<>(files.length);

        for (String name : desired) {
            if (name == null || name.isEmpty()) continue;
            int idx = indexOfByOriginalFilename(remaining, name);
            if (idx >= 0) {
                ordered.add(remaining.remove(idx));
            }
        }

        // Append any files not explicitly listed, preserving their relative order
        ordered.addAll(remaining);
        return ordered.toArray(new MultipartFile[0]);
    }

    private int indexOfByOriginalFilename(List<MultipartFile> list, String name) {
        for (int i = 0; i < list.size(); i++) {
            MultipartFile f = list.get(i);
            if (name.equals(f.getOriginalFilename())) return i;
        }
        return -1;
    }
}<|MERGE_RESOLUTION|>--- conflicted
+++ resolved
@@ -204,15 +204,8 @@
         // Iterate through the original files
         for (MultipartFile file : files) {
             // Get the filename without extension to use as bookmark title
-<<<<<<< HEAD
-            String title = file.getOriginalFilename();
-            if (title != null && title.contains(".")) {
-                title = title.substring(0, title.lastIndexOf('.'));
-            }
-=======
             String filename = file.getOriginalFilename();
             String title = GeneralUtils.removeExtension(filename);
->>>>>>> b7036bd2
 
             // Create an outline item for this file
             PDOutlineItem item = new PDOutlineItem();
@@ -322,21 +315,11 @@
                 outputTempFile = new TempFile(tempFileManager, ".pdf");
                 mergedDocument.save(outputTempFile.getFile());
 
-<<<<<<< HEAD
                 String mergedFileName =
-                        files[0].getOriginalFilename().replaceFirst("[.][^.]+$", "")
-                                + "_merged_unsigned.pdf";
+                        GeneralUtils.generateFilename(
+                                files[0].getOriginalFilename(), "_merged_unsigned.pdf");
                 return WebResponseUtils.pdfFileToWebResponse(
                         outputTempFile, mergedFileName); // Return the modified PDF as stream
-            }
-=======
-            String mergedFileName =
-                    GeneralUtils.generateFilename(
-                            files[0].getOriginalFilename(), "_merged_unsigned.pdf");
-            return WebResponseUtils.pdfFileToWebResponse(
-                    outputTempFile, mergedFileName); // Return the modified PDF
-
->>>>>>> b7036bd2
         } catch (Exception ex) {
             if (ex instanceof IOException && PdfErrorUtils.isCorruptedPdfError((IOException) ex)) {
                 log.warn("Corrupted PDF detected in merge pdf process: {}", ex.getMessage());
