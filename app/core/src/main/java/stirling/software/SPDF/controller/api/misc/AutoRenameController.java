package stirling.software.SPDF.controller.api.misc;

import java.io.IOException;
import java.util.ArrayList;
import java.util.Comparator;
import java.util.List;

import org.apache.pdfbox.pdmodel.PDDocument;
import org.apache.pdfbox.text.PDFTextStripper;
import org.apache.pdfbox.text.TextPosition;
import org.springframework.http.MediaType;
import org.springframework.http.ResponseEntity;
import org.springframework.web.bind.annotation.ModelAttribute;
import org.springframework.web.multipart.MultipartFile;

import io.github.pixee.security.Filenames;
import io.swagger.v3.oas.annotations.Operation;

import lombok.RequiredArgsConstructor;
import lombok.extern.slf4j.Slf4j;

import stirling.software.SPDF.model.api.misc.ExtractHeaderRequest;
import stirling.software.common.annotations.AutoJobPostMapping;
import stirling.software.common.annotations.api.MiscApi;
import stirling.software.common.service.CustomPDFDocumentFactory;
import stirling.software.common.util.RegexPatternUtils;
import stirling.software.common.util.WebResponseUtils;

@MiscApi
@Slf4j
@RequiredArgsConstructor
public class AutoRenameController {

    // private static final float TITLE_FONT_SIZE_THRESHOLD = 20.0f;
    private static final int LINE_LIMIT = 200;

    private final CustomPDFDocumentFactory pdfDocumentFactory;

<<<<<<< HEAD
    @PostMapping(consumes = MediaType.MULTIPART_FORM_DATA_VALUE, value = "/auto-rename")
=======
    @AutoJobPostMapping(consumes = "multipart/form-data", value = "/auto-rename")
>>>>>>> b54beaa6
    @Operation(
            summary = "Extract header from PDF file",
            description =
                    "This endpoint accepts a PDF file and attempts to extract its title or header"
                            + " based on heuristics. Input:PDF Output:PDF Type:SISO")
    public ResponseEntity<byte[]> extractHeader(@ModelAttribute ExtractHeaderRequest request)
            throws Exception {
        MultipartFile file = request.getFileInput();
        boolean useFirstTextAsFallback = Boolean.TRUE.equals(request.getUseFirstTextAsFallback());

        PDDocument document = pdfDocumentFactory.load(file);
        PDFTextStripper reader =
                new PDFTextStripper() {
                    List<LineInfo> lineInfos = new ArrayList<>();
                    StringBuilder lineBuilder = new StringBuilder();
                    float lastY = -1;
                    float maxFontSizeInLine = 0.0f;
                    int lineCount = 0;

                    @Override
                    protected void processTextPosition(TextPosition text) {
                        if (lastY != text.getY() && lineCount < LINE_LIMIT) {
                            processLine();
                            lineBuilder = new StringBuilder(text.getUnicode());
                            maxFontSizeInLine = text.getFontSizeInPt();
                            lastY = text.getY();
                            lineCount++;
                        } else if (lineCount < LINE_LIMIT) {
                            lineBuilder.append(text.getUnicode());
                            if (text.getFontSizeInPt() > maxFontSizeInLine) {
                                maxFontSizeInLine = text.getFontSizeInPt();
                            }
                        }
                    }

                    private void processLine() {
                        if (!lineBuilder.isEmpty() && lineCount < LINE_LIMIT) {
                            lineInfos.add(new LineInfo(lineBuilder.toString(), maxFontSizeInLine));
                        }
                    }

                    @Override
                    public String getText(PDDocument doc) throws IOException {
                        this.lineInfos.clear();
                        this.lineBuilder = new StringBuilder();
                        this.lastY = -1;
                        this.maxFontSizeInLine = 0.0f;
                        this.lineCount = 0;
                        super.getText(doc);
                        processLine(); // Process the last line

                        // Merge lines with same font size
                        List<LineInfo> mergedLineInfos = new ArrayList<>();
                        for (int i = 0; i < lineInfos.size(); i++) {
                            StringBuilder mergedText = new StringBuilder(lineInfos.get(i).text);
                            float fontSize = lineInfos.get(i).fontSize;
                            while (i + 1 < lineInfos.size()
                                    && lineInfos.get(i + 1).fontSize == fontSize) {
                                mergedText.append(" ").append(lineInfos.get(i + 1).text);
                                i++;
                            }
                            mergedLineInfos.add(new LineInfo(mergedText.toString(), fontSize));
                        }

                        // Sort lines by font size in descending order and get the first one
                        mergedLineInfos.sort(
                                Comparator.comparing((LineInfo li) -> li.fontSize).reversed());
                        String title =
                                mergedLineInfos.isEmpty() ? null : mergedLineInfos.get(0).text;

                        return title != null
                                ? title
                                : (useFirstTextAsFallback
                                        ? (mergedLineInfos.isEmpty()
                                                ? null
                                                : mergedLineInfos.get(mergedLineInfos.size() - 1)
                                                        .text)
                                        : null);
                    }

                    class LineInfo {
                        String text;
                        float fontSize;

                        LineInfo(String text, float fontSize) {
                            this.text = text;
                            this.fontSize = fontSize;
                        }
                    }
                };

        String header = reader.getText(document);

        // Sanitize the header string by removing characters not allowed in a filename.
        if (header != null && header.length() < 255) {
            header =
                    RegexPatternUtils.getInstance()
                            .getSafeFilenamePattern()
                            .matcher(header)
                            .replaceAll("")
                            .trim();
            return WebResponseUtils.pdfDocToWebResponse(document, header + ".pdf");
        } else {
            log.info("File has no good title to be found");
            return WebResponseUtils.pdfDocToWebResponse(
                    document, Filenames.toSimpleFileName(file.getOriginalFilename()));
        }
    }
}<|MERGE_RESOLUTION|>--- conflicted
+++ resolved
@@ -36,11 +36,7 @@
 
     private final CustomPDFDocumentFactory pdfDocumentFactory;
 
-<<<<<<< HEAD
-    @PostMapping(consumes = MediaType.MULTIPART_FORM_DATA_VALUE, value = "/auto-rename")
-=======
-    @AutoJobPostMapping(consumes = "multipart/form-data", value = "/auto-rename")
->>>>>>> b54beaa6
+    @AutoJobPostMapping(consumes = MediaType.MULTIPART_FORM_DATA_VALUE, value = "/auto-rename")
     @Operation(
             summary = "Extract header from PDF file",
             description =
