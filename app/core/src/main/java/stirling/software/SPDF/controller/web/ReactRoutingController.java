--- conflicted
+++ resolved
@@ -20,12 +20,6 @@
     @Value("${server.servlet.context-path:/}")
     private String contextPath;
 
-<<<<<<< HEAD
-    @GetMapping(
-            value = {"/", "/index.html"},
-            produces = MediaType.TEXT_HTML_VALUE)
-    public ResponseEntity<String> serveIndexHtml(HttpServletRequest request) throws IOException {
-=======
     private String cachedIndexHtml;
     private boolean indexHtmlExists = false;
 
@@ -45,7 +39,6 @@
     }
 
     private String processIndexHtml() throws IOException {
->>>>>>> 93ed05b0
         ClassPathResource resource = new ClassPathResource("static/index.html");
 
         try (InputStream inputStream = resource.getInputStream()) {
@@ -70,9 +63,6 @@
     }
 
     @GetMapping(
-<<<<<<< HEAD
-            "/{path:^(?!api|static|robots\\.txt|favicon\\.ico|manifest.*\\.json|pipeline|pdfjs|pdfjs-legacy|fonts|images|files|css|js|assets|locales|modern-logo|classic-logo|Login|og_images|samples)[^\\.]*$}")
-=======
             value = {"/", "/index.html"},
             produces = MediaType.TEXT_HTML_VALUE)
     public ResponseEntity<String> serveIndexHtml(HttpServletRequest request) throws IOException {
@@ -85,7 +75,6 @@
 
     @GetMapping(
             "/{path:^(?!api|static|robots\\.txt|favicon\\.ico|manifest.*\\.json|pipeline|pdfjs|pdfjs-legacy|pdfium|fonts|images|files|css|js|assets|locales|modern-logo|classic-logo|Login|og_images|samples)[^\\.]*$}")
->>>>>>> 93ed05b0
     public ResponseEntity<String> forwardRootPaths(HttpServletRequest request) throws IOException {
         return serveIndexHtml(request);
     }
