--- conflicted
+++ resolved
@@ -17,18 +17,6 @@
 @Controller
 public class ReactRoutingController {
 
-<<<<<<< HEAD
-    @GetMapping(
-            "/{path:^(?!api|static|robots\\.txt|favicon\\.ico|pipeline|pdfjs|pdfjs-legacy|fonts|images|files|css|js)[^\\.]*$}")
-    public String forwardRootPaths() {
-        return "forward:/index.html";
-    }
-
-    @GetMapping(
-            "/{path:^(?!api|static|pipeline|pdfjs|pdfjs-legacy|fonts|images|files|css|js)[^\\.]*}/{subpath:^(?!.*\\.).*$}")
-    public String forwardNestedPaths() {
-        return "forward:/index.html";
-=======
     @Value("${server.servlet.context-path:/}")
     private String contextPath;
 
@@ -96,6 +84,5 @@
     public ResponseEntity<String> forwardNestedPaths(HttpServletRequest request)
             throws IOException {
         return serveIndexHtml(request);
->>>>>>> 6f7b8ce4
     }
 }