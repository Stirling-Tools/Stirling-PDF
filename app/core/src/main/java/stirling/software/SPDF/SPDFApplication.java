--- conflicted
+++ resolved
@@ -147,7 +147,6 @@
         serverPortStatic = serverPort;
         String url = baseUrl + ":" + getStaticPort() + contextPath;
 
-<<<<<<< HEAD
         // Log Tauri mode information
         if (Boolean.parseBoolean(System.getProperty("STIRLING_PDF_TAURI_MODE", "false"))) {
             String parentPid = System.getenv("TAURI_PARENT_PID");
@@ -155,28 +154,6 @@
                     "Running in Tauri mode. Parent process PID: {}",
                     parentPid != null ? parentPid : "not set");
         }
-        if (webBrowser != null
-                && Boolean.parseBoolean(System.getProperty("STIRLING_PDF_DESKTOP_UI", "false"))) {
-            webBrowser.initWebUI(url);
-        } else {
-            String browserOpenEnv = env.getProperty("BROWSER_OPEN");
-            boolean browserOpen = browserOpenEnv != null && "true".equalsIgnoreCase(browserOpenEnv);
-            if (browserOpen) {
-                try {
-                    String os = System.getProperty("os.name").toLowerCase();
-                    Runtime rt = Runtime.getRuntime();
-
-                    if (os.contains("win")) {
-                        // For Windows
-                        SystemCommand.runCommand(rt, "rundll32 url.dll,FileProtocolHandler " + url);
-                    } else if (os.contains("mac")) {
-                        SystemCommand.runCommand(rt, "open " + url);
-                    } else if (os.contains("nix") || os.contains("nux")) {
-                        SystemCommand.runCommand(rt, "xdg-open " + url);
-                    }
-                } catch (IOException e) {
-                    log.error("Error opening browser: {}", e.getMessage());
-=======
         // Desktop UI initialization removed - webBrowser dependency eliminated
         // Keep backwards compatibility for STIRLING_PDF_DESKTOP_UI system property
         if (Boolean.parseBoolean(System.getProperty("STIRLING_PDF_DESKTOP_UI", "false"))) {
@@ -199,7 +176,6 @@
                     SystemCommand.runCommand(rt, "open " + url);
                 } else if (os.contains("nix") || os.contains("nux")) {
                     SystemCommand.runCommand(rt, "xdg-open " + url);
->>>>>>> 848ff968
                 }
             } catch (IOException e) {
                 log.error("Error opening browser: {}", e.getMessage());
