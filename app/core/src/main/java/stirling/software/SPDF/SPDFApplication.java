package stirling.software.SPDF;

import java.io.IOException;
import java.net.URISyntaxException;
import java.nio.file.Files;
import java.nio.file.Path;
import java.nio.file.Paths;
import java.util.Collections;
import java.util.HashMap;
import java.util.Locale;
import java.util.Map;
import java.util.Properties;

import org.springframework.boot.SpringApplication;
import org.springframework.boot.autoconfigure.SpringBootApplication;
import org.springframework.boot.web.context.WebServerInitializedEvent;
import org.springframework.context.event.EventListener;
import org.springframework.core.env.Environment;
import org.springframework.scheduling.annotation.EnableScheduling;

import io.github.pixee.security.SystemCommand;

import jakarta.annotation.PostConstruct;
import jakarta.annotation.PreDestroy;

import lombok.extern.slf4j.Slf4j;

import stirling.software.common.configuration.AppConfig;
import stirling.software.common.configuration.ConfigInitializer;
import stirling.software.common.configuration.InstallationPathConfig;
import stirling.software.common.model.ApplicationProperties;
import stirling.software.common.util.UrlUtils;

@Slf4j
@EnableScheduling
@SpringBootApplication(
        scanBasePackages = {
            "stirling.software.SPDF",
            "stirling.software.common",
            "stirling.software.proprietary"
        })
public class SPDFApplication {

    private static String serverPortStatic;
    private static String baseUrlStatic;
    private static String contextPathStatic;

    private final AppConfig appConfig;
    private final Environment env;
    private final ApplicationProperties applicationProperties;

    public SPDFApplication(
            AppConfig appConfig, Environment env, ApplicationProperties applicationProperties) {
        this.appConfig = appConfig;
        this.env = env;
        this.applicationProperties = applicationProperties;
    }

    public static void main(String[] args) throws IOException, InterruptedException {
        SpringApplication app = new SpringApplication(SPDFApplication.class);

        Properties props = new Properties();

        if (Boolean.parseBoolean(System.getProperty("STIRLING_PDF_DESKTOP_UI", "false"))) {
            System.setProperty("java.awt.headless", "false");
            app.setHeadless(false);
            props.put("java.awt.headless", "false");
            props.put("spring.main.web-application-type", "servlet");

            int desiredPort = 8080;
            String port = UrlUtils.findAvailablePort(desiredPort);
            props.put("server.port", port);
            System.setProperty("server.port", port);
            log.info("Desktop UI mode: Using port {}", port);
        }

        app.setAdditionalProfiles(getActiveProfile(args));

        ConfigInitializer initializer = new ConfigInitializer();
        try {
            initializer.ensureConfigExists();
        } catch (IOException | URISyntaxException e) {
            log.error("Error initialising configuration", e);
        }
        Map<String, String> propertyFiles = new HashMap<>();

        // External config files
        Path settingsPath = Paths.get(InstallationPathConfig.getSettingsPath());
        log.info("Settings file: {}", settingsPath.toString());
        if (Files.exists(settingsPath)) {
            propertyFiles.put(
                    "spring.config.additional-location", "file:" + settingsPath.toString());
        } else {
            log.warn("External configuration file '{}' does not exist.", settingsPath.toString());
        }

        Path customSettingsPath = Paths.get(InstallationPathConfig.getCustomSettingsPath());
        log.info("Custom settings file: {}", customSettingsPath.toString());
        if (Files.exists(customSettingsPath)) {
            String existingLocation =
                    propertyFiles.getOrDefault("spring.config.additional-location", "");
            if (!existingLocation.isEmpty()) {
                existingLocation += ",";
            }
            propertyFiles.put(
                    "spring.config.additional-location",
                    existingLocation + "file:" + customSettingsPath.toString());
        } else {
            log.warn(
                    "Custom configuration file '{}' does not exist.",
                    customSettingsPath.toString());
        }
        Properties finalProps = new Properties();

        if (!propertyFiles.isEmpty()) {
            finalProps.putAll(
                    Collections.singletonMap(
                            "spring.config.additional-location",
                            propertyFiles.get("spring.config.additional-location")));
        }

        if (!props.isEmpty()) {
            finalProps.putAll(props);
        }
        app.setDefaultProperties(finalProps);

        app.run(args);

        // Ensure directories are created
        try {
            Files.createDirectories(Path.of(InstallationPathConfig.getTemplatesPath()));
            Files.createDirectories(Path.of(InstallationPathConfig.getStaticPath()));
        } catch (IOException e) {
            log.error("Error creating directories: {}", e.getMessage());
        }

        printStartupLogs();
    }

    @PostConstruct
    public void init() {
        String baseUrl = appConfig.getBaseUrl();
        String contextPath = appConfig.getContextPath();
        String serverPort = appConfig.getServerPort();
        baseUrlStatic = baseUrl;
        contextPathStatic = contextPath;
        serverPortStatic = serverPort;
        String url = baseUrl + ":" + getStaticPort() + contextPath;

<<<<<<< HEAD
        if (webBrowser != null
                && Boolean.parseBoolean(System.getProperty("STIRLING_PDF_DESKTOP_UI", "false"))) {
            webBrowser.initWebUI(url);
        } else {
            String browserOpenEnv = env.getProperty("BROWSER_OPEN");
            boolean browserOpen = browserOpenEnv != null && "true".equalsIgnoreCase(browserOpenEnv);
            if (browserOpen) {
                try {
                    String os = System.getProperty("os.name").toLowerCase(Locale.ROOT);
                    Runtime rt = Runtime.getRuntime();

                    if (os.contains("win")) {
                        // For Windows
                        SystemCommand.runCommand(rt, "rundll32 url.dll,FileProtocolHandler " + url);
                    } else if (os.contains("mac")) {
                        SystemCommand.runCommand(rt, "open " + url);
                    } else if (os.contains("nix") || os.contains("nux")) {
                        SystemCommand.runCommand(rt, "xdg-open " + url);
                    }
                } catch (IOException e) {
                    log.error("Error opening browser: {}", e.getMessage());
=======
        // Log Tauri mode information
        if (Boolean.parseBoolean(System.getProperty("STIRLING_PDF_TAURI_MODE", "false"))) {
            String parentPid = System.getenv("TAURI_PARENT_PID");
            log.info(
                    "Running in Tauri mode. Parent process PID: {}",
                    parentPid != null ? parentPid : "not set");
        }
        // Desktop UI initialization removed - webBrowser dependency eliminated
        // Keep backwards compatibility for STIRLING_PDF_DESKTOP_UI system property
        if (Boolean.parseBoolean(System.getProperty("STIRLING_PDF_DESKTOP_UI", "false"))) {
            log.info("Desktop UI mode enabled, but WebBrowser functionality has been removed");
            // webBrowser.initWebUI(url); // Removed - desktop UI eliminated
        }

        // Standard browser opening logic
        String browserOpenEnv = env.getProperty("BROWSER_OPEN");
        boolean browserOpen = browserOpenEnv != null && "true".equalsIgnoreCase(browserOpenEnv);
        if (browserOpen) {
            try {
                String os = System.getProperty("os.name").toLowerCase();
                Runtime rt = Runtime.getRuntime();

                if (os.contains("win")) {
                    // For Windows
                    SystemCommand.runCommand(rt, "rundll32 url.dll,FileProtocolHandler " + url);
                } else if (os.contains("mac")) {
                    SystemCommand.runCommand(rt, "open " + url);
                } else if (os.contains("nix") || os.contains("nux")) {
                    SystemCommand.runCommand(rt, "xdg-open " + url);
>>>>>>> bdb3c887
                }
            } catch (IOException e) {
                log.error("Error opening browser: {}", e.getMessage());
            }
        }
    }

    public static void setServerPortStatic(String port) {
        if ("auto".equalsIgnoreCase(port)) {
            // Use Spring Boot's automatic port assignment (server.port=0)
            SPDFApplication.serverPortStatic =
                    "0"; // This will let Spring Boot assign an available port
        } else {
            SPDFApplication.serverPortStatic = port;
        }
    }

    @PreDestroy
    public void cleanup() {
        // webBrowser cleanup removed - desktop UI eliminated
        // if (webBrowser != null) {
        //     webBrowser.cleanup();
        // }
    }

    @EventListener
    public void onWebServerInitialized(WebServerInitializedEvent event) {
        int actualPort = event.getWebServer().getPort();
        serverPortStatic = String.valueOf(actualPort);
        // Log the actual runtime port for Tauri to parse
        log.info("Stirling-PDF running on port: {}", actualPort);
    }

    private static void printStartupLogs() {
        log.info("Stirling-PDF Started.");
        String url = baseUrlStatic + ":" + getStaticPort() + contextPathStatic;
        log.info("Navigate to {}", url);
    }

    protected static String[] getActiveProfile(String[] args) {
        // 1. Check for explicitly passed profiles
        if (args != null) {
            for (String arg : args) {
                if (arg.startsWith("--spring.profiles.active=")) {
                    String[] provided = arg.substring(arg.indexOf('=') + 1).split(",");
                    if (provided.length > 0) {
                        return provided;
                    }
                }
            }
        }

        // 2. Detect if SecurityConfiguration is present on classpath
        if (isClassPresent(
                "stirling.software.proprietary.security.configuration.SecurityConfiguration")) {
            log.info("Additional features in jar");
            return new String[] {"security"};
        } else {
            log.info("Without additional features in jar");
            return new String[] {"default"};
        }
    }

    protected static boolean isClassPresent(String className) {
        try {
            Class.forName(className, false, SPDFApplication.class.getClassLoader());
            return true;
        } catch (ClassNotFoundException e) {
            return false;
        }
    }

    public static String getStaticBaseUrl() {
        return baseUrlStatic;
    }

    public static String getStaticPort() {
        return serverPortStatic;
    }

    public static String getStaticContextPath() {
        return contextPathStatic;
    }
}<|MERGE_RESOLUTION|>--- conflicted
+++ resolved
@@ -7,7 +7,6 @@
 import java.nio.file.Paths;
 import java.util.Collections;
 import java.util.HashMap;
-import java.util.Locale;
 import java.util.Map;
 import java.util.Properties;
 
@@ -147,29 +146,6 @@
         serverPortStatic = serverPort;
         String url = baseUrl + ":" + getStaticPort() + contextPath;
 
-<<<<<<< HEAD
-        if (webBrowser != null
-                && Boolean.parseBoolean(System.getProperty("STIRLING_PDF_DESKTOP_UI", "false"))) {
-            webBrowser.initWebUI(url);
-        } else {
-            String browserOpenEnv = env.getProperty("BROWSER_OPEN");
-            boolean browserOpen = browserOpenEnv != null && "true".equalsIgnoreCase(browserOpenEnv);
-            if (browserOpen) {
-                try {
-                    String os = System.getProperty("os.name").toLowerCase(Locale.ROOT);
-                    Runtime rt = Runtime.getRuntime();
-
-                    if (os.contains("win")) {
-                        // For Windows
-                        SystemCommand.runCommand(rt, "rundll32 url.dll,FileProtocolHandler " + url);
-                    } else if (os.contains("mac")) {
-                        SystemCommand.runCommand(rt, "open " + url);
-                    } else if (os.contains("nix") || os.contains("nux")) {
-                        SystemCommand.runCommand(rt, "xdg-open " + url);
-                    }
-                } catch (IOException e) {
-                    log.error("Error opening browser: {}", e.getMessage());
-=======
         // Log Tauri mode information
         if (Boolean.parseBoolean(System.getProperty("STIRLING_PDF_TAURI_MODE", "false"))) {
             String parentPid = System.getenv("TAURI_PARENT_PID");
@@ -199,7 +175,6 @@
                     SystemCommand.runCommand(rt, "open " + url);
                 } else if (os.contains("nix") || os.contains("nux")) {
                     SystemCommand.runCommand(rt, "xdg-open " + url);
->>>>>>> bdb3c887
                 }
             } catch (IOException e) {
                 log.error("Error opening browser: {}", e.getMessage());
@@ -239,7 +214,7 @@
         log.info("Navigate to {}", url);
     }
 
-    protected static String[] getActiveProfile(String[] args) {
+    private static String[] getActiveProfile(String[] args) {
         // 1. Check for explicitly passed profiles
         if (args != null) {
             for (String arg : args) {
@@ -263,7 +238,7 @@
         }
     }
 
-    protected static boolean isClassPresent(String className) {
+    private static boolean isClassPresent(String className) {
         try {
             Class.forName(className, false, SPDFApplication.class.getClassLoader());
             return true;
