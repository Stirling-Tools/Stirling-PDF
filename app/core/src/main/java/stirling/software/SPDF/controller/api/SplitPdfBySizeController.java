--- conflicted
+++ resolved
@@ -56,16 +56,10 @@
         log.debug("Starting PDF split process with request: {}", request);
         MultipartFile file = request.getFileInput();
 
-<<<<<<< HEAD
         Path zipFile = Files.createTempFile("split_documents", ".zip");
         log.debug("Created temporary zip file: {}", zipFile);
 
         String filename = GeneralUtils.generateFilename(file.getOriginalFilename(), "");
-=======
-        String filename =
-                Filenames.toSimpleFileName(file.getOriginalFilename())
-                        .replaceFirst("[.][^.]+$", "");
->>>>>>> 798fc257
         log.debug("Base filename for output: {}", filename);
 
         try (TempFile zipTempFile = new TempFile(tempFileManager, ".zip")) {
