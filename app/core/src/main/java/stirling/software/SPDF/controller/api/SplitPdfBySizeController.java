package stirling.software.SPDF.controller.api;

import java.io.ByteArrayOutputStream;
import java.io.IOException;
import java.nio.file.Files;
import java.nio.file.Path;
import java.util.zip.ZipEntry;
import java.util.zip.ZipOutputStream;

import org.apache.pdfbox.pdmodel.PDDocument;
import org.apache.pdfbox.pdmodel.PDPage;
import org.springframework.http.MediaType;
import org.springframework.http.ResponseEntity;
import org.springframework.web.bind.annotation.ModelAttribute;
import org.springframework.web.multipart.MultipartFile;

import io.swagger.v3.oas.annotations.Operation;

import lombok.RequiredArgsConstructor;
import lombok.extern.slf4j.Slf4j;

import stirling.software.SPDF.config.swagger.MultiFileResponse;
import stirling.software.SPDF.model.api.general.SplitPdfBySizeOrCountRequest;
import stirling.software.common.annotations.AutoJobPostMapping;
import stirling.software.common.annotations.api.GeneralApi;
import stirling.software.common.service.CustomPDFDocumentFactory;
import stirling.software.common.util.ExceptionUtils;
import stirling.software.common.util.GeneralUtils;
import stirling.software.common.util.TempFile;
import stirling.software.common.util.TempFileManager;
import stirling.software.common.util.WebResponseUtils;

@GeneralApi
@Slf4j
@RequiredArgsConstructor
public class SplitPdfBySizeController {

    private final CustomPDFDocumentFactory pdfDocumentFactory;
    private final TempFileManager tempFileManager;

<<<<<<< HEAD
    @PostMapping(value = "/split-by-size-or-count", consumes = MediaType.MULTIPART_FORM_DATA_VALUE)
=======
    @AutoJobPostMapping(value = "/split-by-size-or-count", consumes = "multipart/form-data")
    @MultiFileResponse
>>>>>>> b54beaa6
    @Operation(
            summary = "Auto split PDF pages into separate documents based on size or count",
            description =
                    "split PDF into multiple paged documents based on size/count, ie if 20 pages"
                            + " and split into 5, it does 5 documents each 4 pages\r\n"
                            + " if 10MB and each page is 1MB and you enter 2MB then 5 docs each 2MB"
                            + " (rounded so that it accepts 1.9MB but not 2.1MB) Input:PDF"
                            + " Output:ZIP-PDF Type:SISO")
    public ResponseEntity<byte[]> autoSplitPdf(@ModelAttribute SplitPdfBySizeOrCountRequest request)
            throws Exception {

        log.debug("Starting PDF split process with request: {}", request);
        MultipartFile file = request.getFileInput();

        String filename = GeneralUtils.generateFilename(file.getOriginalFilename(), "");
        log.debug("Base filename for output: {}", filename);

        try (TempFile zipTempFile = new TempFile(tempFileManager, ".zip")) {
            Path managedZipPath = zipTempFile.getPath();
            log.debug("Created temporary managed zip file: {}", managedZipPath);
            try {
                log.debug("Reading input file bytes");
                byte[] pdfBytes = file.getBytes();
                log.debug("Successfully read {} bytes from input file", pdfBytes.length);

                log.debug("Creating ZIP output stream");
                try (ZipOutputStream zipOut =
                        new ZipOutputStream(Files.newOutputStream(managedZipPath))) {
                    log.debug("Loading PDF document");
                    try (PDDocument sourceDocument = pdfDocumentFactory.load(pdfBytes)) {
                        log.debug(
                                "Successfully loaded PDF with {} pages",
                                sourceDocument.getNumberOfPages());

                        int type = request.getSplitType();
                        String value = request.getSplitValue();
                        log.debug("Split type: {}, Split value: {}", type, value);

                        if (type == 0) {
                            log.debug("Processing split by size");
                            long maxBytes = GeneralUtils.convertSizeToBytes(value);
                            log.debug("Max bytes per document: {}", maxBytes);
                            handleSplitBySize(sourceDocument, maxBytes, zipOut, filename);
                        } else if (type == 1) {
                            log.debug("Processing split by page count");
                            int pageCount = Integer.parseInt(value);
                            log.debug("Pages per document: {}", pageCount);
                            handleSplitByPageCount(sourceDocument, pageCount, zipOut, filename);
                        } else if (type == 2) {
                            log.debug("Processing split by document count");
                            int documentCount = Integer.parseInt(value);
                            log.debug("Total number of documents: {}", documentCount);
                            handleSplitByDocCount(sourceDocument, documentCount, zipOut, filename);
                        } else {
                            log.error("Invalid split type: {}", type);
                            throw ExceptionUtils.createIllegalArgumentException(
                                    "error.invalidArgument",
                                    "Invalid argument: {0}",
                                    "split type: " + type);
                        }
                        log.debug("PDF splitting completed successfully");
                    }
                }

                byte[] data = Files.readAllBytes(managedZipPath);
                log.debug("Successfully read {} bytes from ZIP file", data.length);

                log.debug("Returning response with {} bytes of data", data.length);
                return WebResponseUtils.bytesToWebResponse(
                        data, filename + ".zip", MediaType.APPLICATION_OCTET_STREAM);
            } catch (Exception e) {
                ExceptionUtils.logException("PDF splitting process", e);
                throw e; // Re-throw to ensure proper error response
            }
        }
    }

    private void handleSplitBySize(
            PDDocument sourceDocument, long maxBytes, ZipOutputStream zipOut, String baseFilename)
            throws IOException {
        log.debug("Starting handleSplitBySize with maxBytes={}", maxBytes);

        PDDocument currentDoc =
                pdfDocumentFactory.createNewDocumentBasedOnOldDocument(sourceDocument);
        int fileIndex = 1;
        int totalPages = sourceDocument.getNumberOfPages();
        int pageAdded = 0;

        // Smart size check frequency - check more often with larger documents
        int baseCheckFrequency = 5;

        for (int pageIndex = 0; pageIndex < totalPages; pageIndex++) {
            PDPage page = sourceDocument.getPage(pageIndex);
            log.debug("Processing page {} of {}", pageIndex + 1, totalPages);

            // Add the page to current document
            PDPage newPage = new PDPage(page.getCOSObject());
            currentDoc.addPage(newPage);
            pageAdded++;

            // Dynamic size checking based on document size and page count
            boolean shouldCheckSize =
                    (pageAdded % baseCheckFrequency == 0)
                            || (pageIndex == totalPages - 1)
                            || (pageAdded >= 20); // Always check after 20 pages

            if (shouldCheckSize) {
                log.debug("Performing size check after {} pages", pageAdded);
                ByteArrayOutputStream checkSizeStream = new ByteArrayOutputStream();
                currentDoc.save(checkSizeStream);
                long actualSize = checkSizeStream.size();
                log.debug("Current document size: {} bytes (max: {} bytes)", actualSize, maxBytes);

                if (actualSize > maxBytes) {
                    // We exceeded the limit - remove the last page and save
                    if (currentDoc.getNumberOfPages() > 1) {
                        currentDoc.removePage(currentDoc.getNumberOfPages() - 1);
                        pageIndex--; // Process this page again in the next document
                        log.debug("Size limit exceeded - removed last page");
                    }

                    log.debug(
                            "Saving document with {} pages as part {}",
                            currentDoc.getNumberOfPages(),
                            fileIndex);
                    saveDocumentToZip(currentDoc, zipOut, baseFilename, fileIndex++);
                    currentDoc = new PDDocument();
                    pageAdded = 0;
                } else if (pageIndex < totalPages - 1) {
                    // We're under the limit, calculate if we might fit more pages
                    // Try to predict how many more similar pages might fit
                    if (actualSize < maxBytes * 0.75 && pageAdded > 0) {
                        // Rather than using a ratio, look ahead to test actual upcoming pages
                        int pagesToLookAhead = Math.min(5, totalPages - pageIndex - 1);

                        if (pagesToLookAhead > 0) {
                            log.debug(
                                    "Testing {} upcoming pages for potential addition",
                                    pagesToLookAhead);

                            // Create a temp document with current pages + look-ahead pages
                            PDDocument testDoc = new PDDocument();
                            // First copy existing pages
                            for (int i = 0; i < currentDoc.getNumberOfPages(); i++) {
                                testDoc.addPage(new PDPage(currentDoc.getPage(i).getCOSObject()));
                            }

                            // Try adding look-ahead pages one by one
                            int extraPagesAdded = 0;
                            for (int i = 0; i < pagesToLookAhead; i++) {
                                int testPageIndex = pageIndex + 1 + i;
                                PDPage testPage = sourceDocument.getPage(testPageIndex);
                                testDoc.addPage(new PDPage(testPage.getCOSObject()));

                                // Check if we're still under size
                                ByteArrayOutputStream testStream = new ByteArrayOutputStream();
                                testDoc.save(testStream);
                                long testSize = testStream.size();

                                if (testSize <= maxBytes) {
                                    extraPagesAdded++;
                                    log.debug(
                                            "Test: Can add page {} (size would be {})",
                                            testPageIndex + 1,
                                            testSize);
                                } else {
                                    log.debug(
                                            "Test: Cannot add page {} (size would be {})",
                                            testPageIndex + 1,
                                            testSize);
                                    break;
                                }
                            }

                            testDoc.close();

                            // Add the pages we verified would fit
                            if (extraPagesAdded > 0) {
                                log.debug("Adding {} verified pages ahead", extraPagesAdded);
                                for (int i = 0; i < extraPagesAdded; i++) {
                                    int extraPageIndex = pageIndex + 1 + i;
                                    PDPage extraPage = sourceDocument.getPage(extraPageIndex);
                                    currentDoc.addPage(new PDPage(extraPage.getCOSObject()));
                                }
                                pageIndex += extraPagesAdded;
                                pageAdded += extraPagesAdded;
                            }
                        }
                    }
                }
            }
        }

        // Save final document if it has any pages
        if (currentDoc.getNumberOfPages() > 0) {
            log.debug(
                    "Saving final document with {} pages as part {}",
                    currentDoc.getNumberOfPages(),
                    fileIndex);
            saveDocumentToZip(currentDoc, zipOut, baseFilename, fileIndex++);
        }

        log.debug("Completed handleSplitBySize with {} document parts created", fileIndex - 1);
    }

    private void handleSplitByPageCount(
            PDDocument sourceDocument, int pageCount, ZipOutputStream zipOut, String baseFilename)
            throws IOException {
        log.debug("Starting handleSplitByPageCount with pageCount={}", pageCount);
        int currentPageCount = 0;
        log.debug("Creating initial output document");
        PDDocument currentDoc;
        try {
            currentDoc = pdfDocumentFactory.createNewDocumentBasedOnOldDocument(sourceDocument);
            log.debug("Successfully created initial output document");
        } catch (Exception e) {
            ExceptionUtils.logException("initial output document creation", e);
            throw ExceptionUtils.createFileProcessingException("split", e);
        }

        int fileIndex = 1;
        int pageIndex = 0;
        int totalPages = sourceDocument.getNumberOfPages();
        log.debug("Processing {} pages", totalPages);

        try {
            for (PDPage page : sourceDocument.getPages()) {
                pageIndex++;
                log.debug("Processing page {} of {}", pageIndex, totalPages);

                try {
                    log.debug("Adding page {} to current document", pageIndex);
                    currentDoc.addPage(page);
                    log.debug("Successfully added page {} to current document", pageIndex);
                } catch (Exception e) {
                    log.error("Error adding page {} to current document", pageIndex, e);
                    throw ExceptionUtils.createFileProcessingException("split", e);
                }

                currentPageCount++;
                log.debug("Current page count: {}/{}", currentPageCount, pageCount);

                if (currentPageCount == pageCount) {
                    log.debug(
                            "Reached target page count ({}), saving current document as part {}",
                            pageCount,
                            fileIndex);
                    try {
                        saveDocumentToZip(currentDoc, zipOut, baseFilename, fileIndex++);
                        log.debug("Successfully saved document part {}", fileIndex - 1);
                    } catch (Exception e) {
                        log.error("Error saving document part {}", fileIndex - 1, e);
                        throw e;
                    }

                    try {
                        log.debug("Creating new document for next part");
                        currentDoc = new PDDocument();
                        log.debug("Successfully created new document");
                    } catch (Exception e) {
                        log.error("Error creating new document for next part", e);
                        throw ExceptionUtils.createFileProcessingException("split", e);
                    }

                    currentPageCount = 0;
                    log.debug("Reset current page count to 0");
                }
            }
        } catch (Exception e) {
            log.error("Error iterating through pages", e);
            throw ExceptionUtils.createFileProcessingException("split", e);
        }

        // Add the last document if it contains any pages
        try {
            if (currentDoc.getPages().getCount() != 0) {
                log.debug(
                        "Saving final document with {} pages as part {}",
                        currentDoc.getPages().getCount(),
                        fileIndex);
                try {
                    saveDocumentToZip(currentDoc, zipOut, baseFilename, fileIndex++);
                    log.debug("Successfully saved final document part {}", fileIndex - 1);
                } catch (Exception e) {
                    log.error("Error saving final document part {}", fileIndex - 1, e);
                    throw e;
                }
            } else {
                log.debug("Final document has no pages, skipping");
            }
        } catch (Exception e) {
            log.error("Error checking or saving final document", e);
            throw ExceptionUtils.createFileProcessingException("split", e);
        } finally {
            try {
                log.debug("Closing final document");
                currentDoc.close();
                log.debug("Successfully closed final document");
            } catch (Exception e) {
                log.error("Error closing final document", e);
            }
        }

        log.debug("Completed handleSplitByPageCount with {} document parts created", fileIndex - 1);
    }

    private void handleSplitByDocCount(
            PDDocument sourceDocument,
            int documentCount,
            ZipOutputStream zipOut,
            String baseFilename)
            throws IOException {
        log.debug("Starting handleSplitByDocCount with documentCount={}", documentCount);
        int totalPageCount = sourceDocument.getNumberOfPages();
        log.debug("Total pages in source document: {}", totalPageCount);

        int pagesPerDocument = totalPageCount / documentCount;
        int extraPages = totalPageCount % documentCount;
        log.debug("Pages per document: {}, Extra pages: {}", pagesPerDocument, extraPages);

        int currentPageIndex = 0;
        int fileIndex = 1;

        for (int i = 0; i < documentCount; i++) {
            log.debug("Creating document {} of {}", i + 1, documentCount);
            PDDocument currentDoc;
            try {
                currentDoc = pdfDocumentFactory.createNewDocumentBasedOnOldDocument(sourceDocument);
                log.debug("Successfully created document {} of {}", i + 1, documentCount);
            } catch (Exception e) {
                log.error("Error creating document {} of {}", i + 1, documentCount, e);
                throw ExceptionUtils.createFileProcessingException("split", e);
            }

            int pagesToAdd = pagesPerDocument + (i < extraPages ? 1 : 0);
            log.debug("Adding {} pages to document {}", pagesToAdd, i + 1);

            for (int j = 0; j < pagesToAdd; j++) {
                try {
                    log.debug(
                            "Adding page {} (index {}) to document {}",
                            j + 1,
                            currentPageIndex,
                            i + 1);
                    currentDoc.addPage(sourceDocument.getPage(currentPageIndex));
                    log.debug("Successfully added page {} to document {}", j + 1, i + 1);
                    currentPageIndex++;
                } catch (Exception e) {
                    log.error("Error adding page {} to document {}", j + 1, i + 1, e);
                    throw ExceptionUtils.createFileProcessingException("split", e);
                }
            }

            try {
                log.debug("Saving document {} with {} pages", i + 1, pagesToAdd);
                saveDocumentToZip(currentDoc, zipOut, baseFilename, fileIndex++);
                log.debug("Successfully saved document {}", i + 1);
            } catch (Exception e) {
                log.error("Error saving document {}", i + 1, e);
                throw e;
            }
        }

        log.debug("Completed handleSplitByDocCount with {} documents created", documentCount);
    }

    private void saveDocumentToZip(
            PDDocument document, ZipOutputStream zipOut, String baseFilename, int index)
            throws IOException {
        log.debug("Starting saveDocumentToZip for document part {}", index);
        ByteArrayOutputStream outStream = new ByteArrayOutputStream();

        try {
            log.debug("Saving document part {} to byte array", index);
            document.save(outStream);
            log.debug("Successfully saved document part {} ({} bytes)", index, outStream.size());
        } catch (Exception e) {
            log.error("Error saving document part {} to byte array", index, e);
            throw ExceptionUtils.createFileProcessingException("split", e);
        }

        try {
            log.debug("Closing document part {}", index);
            document.close();
            log.debug("Successfully closed document part {}", index);
        } catch (Exception e) {
            log.error("Error closing document part {}", index, e);
            // Continue despite close error
        }

        try {
            // Create a new zip entry
            String entryName = baseFilename + "_" + index + ".pdf";
            log.debug("Creating ZIP entry: {}", entryName);
            ZipEntry zipEntry = new ZipEntry(entryName);
            zipOut.putNextEntry(zipEntry);

            byte[] bytes = outStream.toByteArray();
            log.debug("Writing {} bytes to ZIP entry", bytes.length);
            zipOut.write(bytes);

            log.debug("Closing ZIP entry");
            zipOut.closeEntry();
            log.debug("Successfully added document part {} to ZIP", index);
        } catch (Exception e) {
            log.error("Error adding document part {} to ZIP", index, e);
            throw ExceptionUtils.createFileProcessingException("split", e);
        }
    }
}<|MERGE_RESOLUTION|>--- conflicted
+++ resolved
@@ -38,12 +38,8 @@
     private final CustomPDFDocumentFactory pdfDocumentFactory;
     private final TempFileManager tempFileManager;
 
-<<<<<<< HEAD
-    @PostMapping(value = "/split-by-size-or-count", consumes = MediaType.MULTIPART_FORM_DATA_VALUE)
-=======
-    @AutoJobPostMapping(value = "/split-by-size-or-count", consumes = "multipart/form-data")
+    @AutoJobPostMapping(value = "/split-by-size-or-count", consumes = MediaType.MULTIPART_FORM_DATA_VALUE)
     @MultiFileResponse
->>>>>>> b54beaa6
     @Operation(
             summary = "Auto split PDF pages into separate documents based on size or count",
             description =
