package stirling.software.SPDF.config;

import java.util.HashSet;
import java.util.List;
import java.util.Map;
import java.util.Set;
import java.util.concurrent.ConcurrentHashMap;

import org.springframework.beans.factory.annotation.Qualifier;
import org.springframework.stereotype.Service;

import lombok.Getter;
import lombok.extern.slf4j.Slf4j;

import stirling.software.common.model.ApplicationProperties;

@Service
@Slf4j
public class EndpointConfiguration {

    private static final String REMOVE_BLANKS = "remove-blanks";
    private final ApplicationProperties applicationProperties;
    @Getter private Map<String, Boolean> endpointStatuses = new ConcurrentHashMap<>();
    private Map<String, Set<String>> endpointGroups = new ConcurrentHashMap<>();
    private Set<String> disabledGroups = new HashSet<>();
    private Map<String, Set<String>> endpointAlternatives = new ConcurrentHashMap<>();
    private final boolean runningProOrHigher;

    public EndpointConfiguration(
            ApplicationProperties applicationProperties,
            @Qualifier("runningProOrHigher") boolean runningProOrHigher) {
        this.applicationProperties = applicationProperties;
        this.runningProOrHigher = runningProOrHigher;
        init();
        processEnvironmentConfigs();
    }

    public void enableEndpoint(String endpoint) {
        endpointStatuses.put(endpoint, true);
        log.debug("Enabled endpoint: {}", endpoint);
    }

    public void disableEndpoint(String endpoint) {
        if (!Boolean.FALSE.equals(endpointStatuses.get(endpoint))) {
            log.debug("Disabling endpoint: {}", endpoint);
        }
        endpointStatuses.put(endpoint, false);
    }

    public boolean isEndpointEnabled(String endpoint) {
        String original = endpoint;
        if (endpoint.startsWith("/")) {
            endpoint = endpoint.substring(1);
        }

        // Rule 1: Explicit flag wins - if disabled via disableEndpoint(), stay disabled
        Boolean explicitStatus = endpointStatuses.get(endpoint);
        if (Boolean.FALSE.equals(explicitStatus)) {
            log.debug("isEndpointEnabled('{}') -> false (explicitly disabled)", original);
            return false;
        }

        // Rule 2: Functional-group override - check if endpoint belongs to any disabled functional
        // group
        for (String group : endpointGroups.keySet()) {
            if (disabledGroups.contains(group) && endpointGroups.get(group).contains(endpoint)) {
                // Skip tool groups (qpdf, OCRmyPDF, Ghostscript, LibreOffice, etc.)
                if (!isToolGroup(group)) {
                    log.debug(
                            "isEndpointEnabled('{}') -> false (functional group '{}' disabled)",
                            original,
                            group);
                    return false;
                }
            }
        }

        // Rule 3: Tool-group fallback - check if at least one alternative tool group is enabled
        Set<String> alternatives = endpointAlternatives.get(endpoint);
        if (alternatives != null && !alternatives.isEmpty()) {
            boolean hasEnabledToolGroup =
                    alternatives.stream()
                            .anyMatch(toolGroup -> !disabledGroups.contains(toolGroup));
            log.debug(
                    "isEndpointEnabled('{}') -> {} (tool groups check)",
                    original,
                    hasEnabledToolGroup);
            return hasEnabledToolGroup;
        }

        // Rule 4: Single-dependency check - if no alternatives defined, check if endpoint belongs
        // to any disabled tool groups
        for (String group : endpointGroups.keySet()) {
            if (isToolGroup(group)
                    && disabledGroups.contains(group)
                    && endpointGroups.get(group).contains(endpoint)) {
                log.debug(
                        "isEndpointEnabled('{}') -> false (single tool group '{}' disabled, no alternatives)",
                        original,
                        group);
                return false;
            }
        }

        // Default: enabled if not explicitly disabled
        boolean enabled = !Boolean.FALSE.equals(explicitStatus);
        log.debug("isEndpointEnabled('{}') -> {} (default)", original, enabled);
        return enabled;
    }

    public boolean isGroupEnabled(String group) {
        // Rule 1: If group is explicitly disabled, it stays disabled
        if (disabledGroups.contains(group)) {
            log.debug("isGroupEnabled('{}') -> false (explicitly disabled)", group);
            return false;
        }

        Set<String> endpoints = endpointGroups.get(group);
        if (endpoints == null || endpoints.isEmpty()) {
            log.debug("isGroupEnabled('{}') -> false (no endpoints)", group);
            return false;
        }

        // Rule 2: For functional groups, check if all endpoints are enabled
        // Rule 3: For tool groups, they're enabled unless explicitly disabled (handled above)
        if (isToolGroup(group)) {
            log.debug("isGroupEnabled('{}') -> true (tool group not disabled)", group);
            return true;
        }

        // For functional groups, check each endpoint individually
        for (String endpoint : endpoints) {
            if (!isEndpointEnabledDirectly(endpoint)) {
                log.debug(
                        "isGroupEnabled('{}') -> false (endpoint '{}' disabled)", group, endpoint);
                return false;
            }
        }

        log.debug("isGroupEnabled('{}') -> true (all endpoints enabled)", group);
        return true;
    }

    public void addEndpointToGroup(String group, String endpoint) {
        endpointGroups.computeIfAbsent(group, k -> new HashSet<>()).add(endpoint);
    }

    public void addEndpointAlternative(String endpoint, String toolGroup) {
        endpointAlternatives.computeIfAbsent(endpoint, k -> new HashSet<>()).add(toolGroup);
    }

    public void disableGroup(String group) {
        if (disabledGroups.add(group)) {
            if (isToolGroup(group)) {
                log.debug(
                        "Disabling tool group: {} (endpoints with alternatives remain available)",
                        group);
            } else {
                log.debug(
                        "Disabling functional group: {} (will disable all endpoints in group)",
                        group);
            }
        }
        // Only cascade to endpoints for *functional* groups
        if (!isToolGroup(group)) {
            Set<String> endpoints = endpointGroups.get(group);
            if (endpoints != null) {
                endpoints.forEach(this::disableEndpoint);
            }
        }
    }

    public void enableGroup(String group) {
        if (disabledGroups.remove(group)) {
            log.debug("Enabling group: {}", group);
        }
        Set<String> endpoints = endpointGroups.get(group);
        if (endpoints != null) {
            endpoints.forEach(this::enableEndpoint);
        }
    }

    public Set<String> getDisabledGroups() {
        return new HashSet<>(disabledGroups);
    }

    public void logDisabledEndpointsSummary() {
        // Get all unique endpoints across all groups
        Set<String> allEndpoints =
                endpointGroups.values().stream()
                        .flatMap(Set::stream)
                        .collect(java.util.stream.Collectors.toSet());

        // Check which endpoints are actually disabled (functionally unavailable)
        List<String> functionallyDisabledEndpoints =
                allEndpoints.stream()
                        .filter(endpoint -> !isEndpointEnabled(endpoint))
                        .sorted()
                        .toList();

        // Separate tool groups from functional groups
        List<String> disabledToolGroups =
                disabledGroups.stream().filter(this::isToolGroup).sorted().toList();

        List<String> disabledFunctionalGroups =
                disabledGroups.stream().filter(group -> !isToolGroup(group)).sorted().toList();

        if (!disabledToolGroups.isEmpty()) {
            log.info(
                    "Disabled tool groups: {} (endpoints may have alternative implementations)",
                    String.join(", ", disabledToolGroups));
        }

        if (!disabledFunctionalGroups.isEmpty()) {
            log.info("Disabled functional groups: {}", String.join(", ", disabledFunctionalGroups));
        }

        if (!functionallyDisabledEndpoints.isEmpty()) {
            log.info(
                    "Total disabled endpoints: {}. Disabled endpoints: {}",
                    functionallyDisabledEndpoints.size(),
                    String.join(", ", functionallyDisabledEndpoints));
        } else if (!disabledToolGroups.isEmpty()) {
            log.info(
                    "No endpoints disabled despite missing tools - fallback implementations available");
        }
    }

    public void init() {
        // Adding endpoints to "PageOps" group
        addEndpointToGroup("PageOps", "remove-pages");
        addEndpointToGroup("PageOps", "merge-pdfs");
        addEndpointToGroup("PageOps", "split-pdfs");
        addEndpointToGroup("PageOps", "pdf-organizer");
        addEndpointToGroup("PageOps", "rotate-pdf");
        addEndpointToGroup("PageOps", "multi-page-layout");
        addEndpointToGroup("PageOps", "scale-pages");
        addEndpointToGroup("PageOps", "crop");
        addEndpointToGroup("PageOps", "extract-page");
        addEndpointToGroup("PageOps", "pdf-to-single-page");
        addEndpointToGroup("PageOps", "auto-split-pdf");
        addEndpointToGroup("PageOps", "split-by-size-or-count");
        addEndpointToGroup("PageOps", "overlay-pdf");
        addEndpointToGroup("PageOps", "split-pdf-by-sections");
        addEndpointToGroup("PageOps", "split-pdf-by-chapters");

        // Adding endpoints to "Convert" group
        addEndpointToGroup("Convert", "pdf-to-img");
        addEndpointToGroup("Convert", "img-to-pdf");
        addEndpointToGroup("Convert", "pdf-to-pdfa");
        addEndpointToGroup("Convert", "file-to-pdf");
        addEndpointToGroup("Convert", "pdf-to-word");
        addEndpointToGroup("Convert", "pdf-to-presentation");
        addEndpointToGroup("Convert", "pdf-to-text");
        addEndpointToGroup("Convert", "pdf-to-html");
        addEndpointToGroup("Convert", "pdf-to-xml");
        addEndpointToGroup("Convert", "html-to-pdf");
        addEndpointToGroup("Convert", "url-to-pdf");
        addEndpointToGroup("Convert", "markdown-to-pdf");
        addEndpointToGroup("Convert", "pdf-to-csv");
        addEndpointToGroup("Convert", "pdf-to-markdown");
        addEndpointToGroup("Convert", "eml-to-pdf");
        addEndpointToGroup("Convert", "pdf-to-vector");
        addEndpointToGroup("Convert", "vector-to-pdf");

        // Adding endpoints to "Security" group
        addEndpointToGroup("Security", "add-password");
        addEndpointToGroup("Security", "remove-password");
        addEndpointToGroup("Security", "change-permissions");
        addEndpointToGroup("Security", "add-watermark");
        addEndpointToGroup("Security", "cert-sign");
        addEndpointToGroup("Security", "remove-cert-sign");
        addEndpointToGroup("Security", "sanitize-pdf");
        addEndpointToGroup("Security", "auto-redact");
        addEndpointToGroup("Security", "redact");
        addEndpointToGroup("Security", "validate-signature");
        addEndpointToGroup("Security", "stamp");
        addEndpointToGroup("Security", "sign");

        // Adding endpoints to "Other" group
        addEndpointToGroup("Other", "ocr-pdf");
        addEndpointToGroup("Other", "add-image");
        addEndpointToGroup("Other", "extract-images");
        addEndpointToGroup("Other", "change-metadata");
        addEndpointToGroup("Other", "flatten");
        addEndpointToGroup("Other", "unlock-pdf-forms");
        addEndpointToGroup("Other", REMOVE_BLANKS);
        addEndpointToGroup("Other", "remove-annotations");
        addEndpointToGroup("Other", "compare");
        addEndpointToGroup("Other", "add-page-numbers");
        addEndpointToGroup("Other", "get-info-on-pdf");
        addEndpointToGroup("Other", "remove-image-pdf");
        addEndpointToGroup("Other", "add-attachments");
        addEndpointToGroup("Other", "view-pdf");
        addEndpointToGroup("Other", "replace-and-invert-color-pdf");
        addEndpointToGroup("Other", "multi-tool");

        // Adding endpoints to "Advance" group
        addEndpointToGroup("Advance", "adjust-contrast");
        addEndpointToGroup("Advance", "compress-pdf");
        addEndpointToGroup("Advance", "extract-image-scans");
        addEndpointToGroup("Advance", "repair");
        addEndpointToGroup("Advance", "auto-rename");
        addEndpointToGroup("Advance", "pipeline");
        addEndpointToGroup("Advance", "scanner-effect");
        addEndpointToGroup("Advance", "auto-split-pdf");
        addEndpointToGroup("Advance", "show-javascript");
        addEndpointToGroup("Advance", "split-by-size-or-count");
        addEndpointToGroup("Advance", "overlay-pdf");
        addEndpointToGroup("Advance", "split-pdf-by-sections");
        addEndpointToGroup("Advance", "edit-table-of-contents");
        addEndpointToGroup("Advance", "split-pdf-by-chapters");

        // CLI
        addEndpointToGroup("CLI", "compress-pdf");
        addEndpointToGroup("CLI", "extract-image-scans");
        addEndpointToGroup("CLI", "repair");
        addEndpointToGroup("CLI", "pdf-to-pdfa");
        addEndpointToGroup("CLI", "file-to-pdf");
        addEndpointToGroup("CLI", "pdf-to-word");
        addEndpointToGroup("CLI", "pdf-to-presentation");
        addEndpointToGroup("CLI", "pdf-to-html");
        addEndpointToGroup("CLI", "pdf-to-xml");
        addEndpointToGroup("CLI", "ocr-pdf");
        addEndpointToGroup("CLI", "html-to-pdf");
        addEndpointToGroup("CLI", "url-to-pdf");
        addEndpointToGroup("CLI", "pdf-to-rtf");

        // python
        addEndpointToGroup("Python", "extract-image-scans");
        addEndpointToGroup("Python", "html-to-pdf");
        addEndpointToGroup("Python", "url-to-pdf");
        addEndpointToGroup("Python", "file-to-pdf");

        // openCV
        addEndpointToGroup("OpenCV", "extract-image-scans");

        // LibreOffice
        addEndpointToGroup("LibreOffice", "file-to-pdf");
        addEndpointToGroup("LibreOffice", "pdf-to-word");
        addEndpointToGroup("LibreOffice", "pdf-to-presentation");
        addEndpointToGroup("LibreOffice", "pdf-to-rtf");
        addEndpointToGroup("LibreOffice", "pdf-to-html");
        addEndpointToGroup("LibreOffice", "pdf-to-xml");
        addEndpointToGroup("LibreOffice", "pdf-to-pdfa");

        // Unoconvert
        addEndpointToGroup("Unoconvert", "file-to-pdf");

        // Java
        addEndpointToGroup("Java", "merge-pdfs");
        addEndpointToGroup("Java", "remove-pages");
        addEndpointToGroup("Java", "split-pdfs");
        addEndpointToGroup("Java", "pdf-organizer");
        addEndpointToGroup("Java", "rotate-pdf");
        addEndpointToGroup("Java", "pdf-to-img");
        addEndpointToGroup("Java", "img-to-pdf");
        addEndpointToGroup("Java", "add-password");
        addEndpointToGroup("Java", "remove-password");
        addEndpointToGroup("Java", "change-permissions");
        addEndpointToGroup("Java", "add-watermark");
        addEndpointToGroup("Java", "add-image");
        addEndpointToGroup("Java", "extract-images");
        addEndpointToGroup("Java", "change-metadata");
        addEndpointToGroup("Java", "cert-sign");
        addEndpointToGroup("Java", "remove-cert-sign");
        addEndpointToGroup("Java", "multi-page-layout");
        addEndpointToGroup("Java", "scale-pages");
        addEndpointToGroup("Java", "add-page-numbers");
        addEndpointToGroup("Java", "auto-rename");
        addEndpointToGroup("Java", "auto-split-pdf");
        addEndpointToGroup("Java", "sanitize-pdf");
        addEndpointToGroup("Java", "crop");
        addEndpointToGroup("Java", "get-info-on-pdf");
        addEndpointToGroup("Java", "extract-page");
        addEndpointToGroup("Java", "pdf-to-single-page");
        addEndpointToGroup("Java", "markdown-to-pdf");
        addEndpointToGroup("Java", "show-javascript");
        addEndpointToGroup("Java", "auto-redact");
        addEndpointToGroup("Java", "redact");
        addEndpointToGroup("Java", "pdf-to-csv");
        addEndpointToGroup("Java", "split-by-size-or-count");
        addEndpointToGroup("Java", "overlay-pdf");
        addEndpointToGroup("Java", "split-pdf-by-sections");
        addEndpointToGroup("Java", REMOVE_BLANKS);
        addEndpointToGroup("Java", "pdf-to-text");
        addEndpointToGroup("Java", "remove-image-pdf");
        addEndpointToGroup("Java", "pdf-to-markdown");
        addEndpointToGroup("Java", "add-attachments");
        addEndpointToGroup("Java", "compress-pdf");
<<<<<<< HEAD
        addEndpointToGroup("Java", "pdf-to-vector");
=======
        addEndpointToGroup("rar", "pdf-to-cbr");
>>>>>>> 4a2f6e7a

        // Javascript
        addEndpointToGroup("Javascript", "pdf-organizer");
        addEndpointToGroup("Javascript", "sign");
        addEndpointToGroup("Javascript", "compare");
        addEndpointToGroup("Javascript", "adjust-contrast");

        /* qpdf */
        addEndpointToGroup("qpdf", "repair");
        addEndpointToGroup("qpdf", "compress-pdf");

        /* Ghostscript */
        addEndpointToGroup("Ghostscript", "repair");
        addEndpointToGroup("Ghostscript", "compress-pdf");
        addEndpointToGroup("Ghostscript", "replace-invert-pdf");
        addEndpointToGroup("Ghostscript", "pdf-to-vector");
        addEndpointToGroup("Ghostscript", "vector-to-pdf");

        /* tesseract */
        addEndpointToGroup("tesseract", "ocr-pdf");

        /* OCRmyPDF */
        addEndpointToGroup("OCRmyPDF", "ocr-pdf");

        // Multi-tool endpoints - endpoints that can be handled by multiple tools
        addEndpointAlternative("repair", "qpdf");
        addEndpointAlternative("repair", "Ghostscript");
        addEndpointAlternative("compress-pdf", "qpdf");
        addEndpointAlternative("compress-pdf", "Ghostscript");
        addEndpointAlternative("compress-pdf", "Java");
        addEndpointAlternative("pdf-to-vector", "Ghostscript");
        addEndpointAlternative("pdf-to-vector", "Java");
        addEndpointAlternative("vector-to-pdf", "Ghostscript");
        addEndpointAlternative("ocr-pdf", "tesseract");
        addEndpointAlternative("ocr-pdf", "OCRmyPDF");

        // file-to-pdf has multiple implementations
        addEndpointAlternative("file-to-pdf", "LibreOffice");
        addEndpointAlternative("file-to-pdf", "Unoconvert");

        // pdf-to-html and pdf-to-markdown can use either LibreOffice or Pdftohtml
        addEndpointAlternative("pdf-to-html", "LibreOffice");
        addEndpointAlternative("pdf-to-html", "Pdftohtml");
        addEndpointAlternative("pdf-to-markdown", "Pdftohtml");

        // markdown-to-pdf can use either Weasyprint or Java
        addEndpointAlternative("markdown-to-pdf", "Weasyprint");
        addEndpointAlternative("markdown-to-pdf", "Java");

        // Weasyprint dependent endpoints
        addEndpointToGroup("Weasyprint", "html-to-pdf");
        addEndpointToGroup("Weasyprint", "url-to-pdf");
        addEndpointToGroup("Weasyprint", "markdown-to-pdf");
        addEndpointToGroup("Weasyprint", "eml-to-pdf");

        // Pdftohtml dependent endpoints
        addEndpointToGroup("Pdftohtml", "pdf-to-html");
        addEndpointToGroup("Pdftohtml", "pdf-to-markdown");
    }

    private void processEnvironmentConfigs() {
        if (applicationProperties != null && applicationProperties.getEndpoints() != null) {
            List<String> endpointsToRemove = applicationProperties.getEndpoints().getToRemove();
            List<String> groupsToRemove = applicationProperties.getEndpoints().getGroupsToRemove();

            if (endpointsToRemove != null) {
                for (String endpoint : endpointsToRemove) {
                    disableEndpoint(endpoint.trim());
                }
            }

            if (groupsToRemove != null) {
                for (String group : groupsToRemove) {
                    disableGroup(group.trim());
                }
            }
        }
        if (!runningProOrHigher) {
            disableGroup("enterprise");
        }

        if (!applicationProperties.getSystem().getEnableUrlToPDF()) {
            disableEndpoint("url-to-pdf");
        }
    }

    public Set<String> getEndpointsForGroup(String group) {
        return endpointGroups.getOrDefault(group, new HashSet<>());
    }

    private boolean isToolGroup(String group) {
        return "qpdf".equals(group)
                || "OCRmyPDF".equals(group)
                || "Ghostscript".equals(group)
                || "LibreOffice".equals(group)
                || "tesseract".equals(group)
                || "CLI".equals(group)
                || "Python".equals(group)
                || "OpenCV".equals(group)
                || "Unoconvert".equals(group)
                || "Java".equals(group)
                || "Javascript".equals(group)
                || "Weasyprint".equals(group)
                || "Pdftohtml".equals(group)
                || "rar".equals(group);
    }

    private boolean isEndpointEnabledDirectly(String endpoint) {
        if (endpoint.startsWith("/")) {
            endpoint = endpoint.substring(1);
        }

        // Check explicit disable flag
        Boolean explicitStatus = endpointStatuses.get(endpoint);
        if (Boolean.FALSE.equals(explicitStatus)) {
            return false;
        }

        // Check if endpoint belongs to any disabled functional group
        for (String group : endpointGroups.keySet()) {
            if (disabledGroups.contains(group) && endpointGroups.get(group).contains(endpoint)) {
                if (!isToolGroup(group)) {
                    return false;
                }
            }
        }

        return true;
    }
}<|MERGE_RESOLUTION|>--- conflicted
+++ resolved
@@ -388,11 +388,8 @@
         addEndpointToGroup("Java", "pdf-to-markdown");
         addEndpointToGroup("Java", "add-attachments");
         addEndpointToGroup("Java", "compress-pdf");
-<<<<<<< HEAD
+        addEndpointToGroup("rar", "pdf-to-cbr");
         addEndpointToGroup("Java", "pdf-to-vector");
-=======
-        addEndpointToGroup("rar", "pdf-to-cbr");
->>>>>>> 4a2f6e7a
 
         // Javascript
         addEndpointToGroup("Javascript", "pdf-organizer");
