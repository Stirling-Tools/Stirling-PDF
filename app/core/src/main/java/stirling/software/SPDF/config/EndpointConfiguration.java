--- conflicted
+++ resolved
@@ -502,13 +502,9 @@
                 || "Javascript".equals(group)
                 || "Weasyprint".equals(group)
                 || "Pdftohtml".equals(group)
-<<<<<<< HEAD
                 || "Calibre".equals(group)
-                || "rar".equals(group);
-=======
                 || "rar".equals(group)
                 || "FFmpeg".equals(group);
->>>>>>> ad002a61
     }
 
     private boolean isEndpointEnabledDirectly(String endpoint) {
