--- conflicted
+++ resolved
@@ -119,12 +119,7 @@
 
         PDDocument document = null;
         List<PDDocument> splitDocuments = new ArrayList<>();
-<<<<<<< HEAD
-        Path zipFile = null;
-        byte[] data;
-=======
         TempFile outputTempFile = null;
->>>>>>> 47bce86a
 
         try {
             outputTempFile = new TempFile(tempFileManager, ".zip");
