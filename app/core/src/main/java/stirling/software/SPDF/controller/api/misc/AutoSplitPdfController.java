package stirling.software.SPDF.controller.api.misc;

import java.awt.image.BufferedImage;
import java.awt.image.DataBufferByte;
import java.awt.image.DataBufferInt;
import java.io.ByteArrayOutputStream;
import java.io.IOException;
import java.nio.file.Files;
import java.util.ArrayList;
import java.util.HashSet;
import java.util.List;
import java.util.Set;
import java.util.zip.ZipEntry;
import java.util.zip.ZipOutputStream;

import org.apache.pdfbox.pdmodel.PDDocument;
import org.apache.pdfbox.rendering.PDFRenderer;
import org.springframework.http.MediaType;
import org.springframework.http.ResponseEntity;
import org.springframework.web.bind.annotation.ModelAttribute;
import org.springframework.web.bind.annotation.PostMapping;
import org.springframework.web.bind.annotation.RequestMapping;
import org.springframework.web.bind.annotation.RestController;
import org.springframework.web.multipart.MultipartFile;

import com.google.zxing.*;
import com.google.zxing.common.HybridBinarizer;

import io.github.pixee.security.Filenames;
import io.swagger.v3.oas.annotations.Operation;
import io.swagger.v3.oas.annotations.tags.Tag;

import lombok.RequiredArgsConstructor;
import lombok.extern.slf4j.Slf4j;

import stirling.software.SPDF.model.api.misc.AutoSplitPdfRequest;
import stirling.software.common.model.ApplicationProperties;
import stirling.software.common.service.CustomPDFDocumentFactory;
<<<<<<< HEAD
import stirling.software.common.util.GeneralUtils;
=======
import stirling.software.common.util.ApplicationContextProvider;
import stirling.software.common.util.ExceptionUtils;
import stirling.software.common.util.TempFile;
import stirling.software.common.util.TempFileManager;
>>>>>>> 798fc257
import stirling.software.common.util.WebResponseUtils;

@RestController
@RequestMapping("/api/v1/misc")
@Slf4j
@Tag(name = "Misc", description = "Miscellaneous APIs")
@RequiredArgsConstructor
public class AutoSplitPdfController {

    private static final Set<String> VALID_QR_CONTENTS =
            new HashSet<>(
                    Set.of(
                            "https://github.com/Stirling-Tools/Stirling-PDF",
                            "https://github.com/Frooodle/Stirling-PDF",
                            "https://stirlingpdf.com"));

    private final CustomPDFDocumentFactory pdfDocumentFactory;
    private final TempFileManager tempFileManager;

    private static String decodeQRCode(BufferedImage bufferedImage) {
        LuminanceSource source;

        if (bufferedImage.getRaster().getDataBuffer() instanceof DataBufferByte dataBufferByte) {
            byte[] pixels = dataBufferByte.getData();
            source =
                    new PlanarYUVLuminanceSource(
                            pixels,
                            bufferedImage.getWidth(),
                            bufferedImage.getHeight(),
                            0,
                            0,
                            bufferedImage.getWidth(),
                            bufferedImage.getHeight(),
                            false);
        } else if (bufferedImage.getRaster().getDataBuffer()
                instanceof DataBufferInt dataBufferInt) {
            int[] pixels = dataBufferInt.getData();
            byte[] newPixels = new byte[pixels.length];
            for (int i = 0; i < pixels.length; i++) {
                newPixels[i] = (byte) (pixels[i] & 0xff);
            }
            source =
                    new PlanarYUVLuminanceSource(
                            newPixels,
                            bufferedImage.getWidth(),
                            bufferedImage.getHeight(),
                            0,
                            0,
                            bufferedImage.getWidth(),
                            bufferedImage.getHeight(),
                            false);
        } else {
            throw new IllegalArgumentException(
                    "BufferedImage must have 8-bit gray scale, 24-bit RGB, 32-bit ARGB (packed"
                            + " int), byte gray, or 3-byte/4-byte RGB image data");
        }

        BinaryBitmap bitmap = new BinaryBitmap(new HybridBinarizer(source));

        try {
            Result result = new MultiFormatReader().decode(bitmap);
            return result.getText();
        } catch (NotFoundException e) {
            return null; // there is no QR code in the image
        }
    }

    @PostMapping(value = "/auto-split-pdf", consumes = MediaType.MULTIPART_FORM_DATA_VALUE)
    @Operation(
            summary = "Auto split PDF pages into separate documents",
            description =
                    "This endpoint accepts a PDF file, scans each page for a specific QR code, and"
                            + " splits the document at the QR code boundaries. The output is a zip file"
                            + " containing each separate PDF document. Input:PDF Output:ZIP-PDF"
                            + " Type:SISO")
    public ResponseEntity<byte[]> autoSplitPdf(@ModelAttribute AutoSplitPdfRequest request)
            throws IOException {
        MultipartFile file = request.getFileInput();
        boolean duplexMode = Boolean.TRUE.equals(request.getDuplexMode());

        PDDocument document = null;
        List<PDDocument> splitDocuments = new ArrayList<>();
        TempFile outputTempFile = null;

        try {
            outputTempFile = new TempFile(tempFileManager, ".zip");
            document = pdfDocumentFactory.load(file.getInputStream());
            PDFRenderer pdfRenderer = new PDFRenderer(document);
            pdfRenderer.setSubsamplingAllowed(true);

            for (int page = 0; page < document.getNumberOfPages(); ++page) {
                BufferedImage bim;

                // Use global maximum DPI setting, fallback to 300 if not set
                int renderDpi = 150; // Default fallback
                ApplicationProperties properties =
                        ApplicationContextProvider.getBean(ApplicationProperties.class);
                if (properties != null && properties.getSystem() != null) {
                    renderDpi = properties.getSystem().getMaxDPI();
                }

                try {
                    bim = pdfRenderer.renderImageWithDPI(page, renderDpi);
                } catch (OutOfMemoryError e) {
                    throw ExceptionUtils.createOutOfMemoryDpiException(page + 1, renderDpi, e);
                } catch (NegativeArraySizeException e) {
                    throw ExceptionUtils.createOutOfMemoryDpiException(page + 1, renderDpi, e);
                }
                String result = decodeQRCode(bim);

                boolean isValidQrCode = VALID_QR_CONTENTS.contains(result);
                log.debug("detected qr code {}, code is vale={}", result, isValidQrCode);
                if (isValidQrCode && page != 0) {
                    splitDocuments.add(new PDDocument());
                }

                if (!splitDocuments.isEmpty() && !isValidQrCode) {
                    splitDocuments.get(splitDocuments.size() - 1).addPage(document.getPage(page));
                } else if (page == 0) {
                    PDDocument firstDocument = new PDDocument();
                    firstDocument.addPage(document.getPage(page));
                    splitDocuments.add(firstDocument);
                }

                // If duplexMode is true and current page is a divider, then skip next page
                if (duplexMode && isValidQrCode) {
                    page++;
                }
            }

            // Remove split documents that have no pages
            splitDocuments.removeIf(pdDocument -> pdDocument.getNumberOfPages() == 0);

<<<<<<< HEAD
            zipFile = Files.createTempFile("split_documents", ".zip");

=======
>>>>>>> 798fc257
            String filename =
                    GeneralUtils.removeExtension(
                            Filenames.toSimpleFileName(file.getOriginalFilename()));

            try (ZipOutputStream zipOut =
                    new ZipOutputStream(Files.newOutputStream(outputTempFile.getPath()))) {
                for (int i = 0; i < splitDocuments.size(); i++) {
                    String fileName = filename + "_" + (i + 1) + ".pdf";
                    PDDocument splitDocument = splitDocuments.get(i);

                    ByteArrayOutputStream baos = new ByteArrayOutputStream();
                    splitDocument.save(baos);
                    byte[] pdf = baos.toByteArray();

                    ZipEntry pdfEntry = new ZipEntry(fileName);
                    zipOut.putNextEntry(pdfEntry);
                    zipOut.write(pdf);
                    zipOut.closeEntry();
                }
            }

            byte[] data = Files.readAllBytes(outputTempFile.getPath());
            return WebResponseUtils.bytesToWebResponse(
                    data, filename + ".zip", MediaType.APPLICATION_OCTET_STREAM);

        } catch (Exception e) {
            log.error("Error in auto split", e);
            throw e;
        } finally {
            // Clean up resources
            if (document != null) {
                try {
                    document.close();
                } catch (IOException e) {
                    log.error("Error closing main PDDocument", e);
                }
            }

            for (PDDocument splitDoc : splitDocuments) {
                try {
                    splitDoc.close();
                } catch (IOException e) {
                    log.error("Error closing split PDDocument", e);
                }
            }

            if (outputTempFile != null) {
                outputTempFile.close();
            }
        }
    }
}<|MERGE_RESOLUTION|>--- conflicted
+++ resolved
@@ -36,14 +36,11 @@
 import stirling.software.SPDF.model.api.misc.AutoSplitPdfRequest;
 import stirling.software.common.model.ApplicationProperties;
 import stirling.software.common.service.CustomPDFDocumentFactory;
-<<<<<<< HEAD
 import stirling.software.common.util.GeneralUtils;
-=======
 import stirling.software.common.util.ApplicationContextProvider;
 import stirling.software.common.util.ExceptionUtils;
 import stirling.software.common.util.TempFile;
 import stirling.software.common.util.TempFileManager;
->>>>>>> 798fc257
 import stirling.software.common.util.WebResponseUtils;
 
 @RestController
@@ -177,11 +174,6 @@
             // Remove split documents that have no pages
             splitDocuments.removeIf(pdDocument -> pdDocument.getNumberOfPages() == 0);
 
-<<<<<<< HEAD
-            zipFile = Files.createTempFile("split_documents", ".zip");
-
-=======
->>>>>>> 798fc257
             String filename =
                     GeneralUtils.removeExtension(
                             Filenames.toSimpleFileName(file.getOriginalFilename()));
