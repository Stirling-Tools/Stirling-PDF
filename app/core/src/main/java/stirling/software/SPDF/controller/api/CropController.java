--- conflicted
+++ resolved
@@ -38,12 +38,8 @@
 
     private final CustomPDFDocumentFactory pdfDocumentFactory;
 
-<<<<<<< HEAD
-    @PostMapping(value = "/crop", consumes = MediaType.MULTIPART_FORM_DATA_VALUE)
-=======
-    @AutoJobPostMapping(value = "/crop", consumes = "multipart/form-data")
+    @AutoJobPostMapping(value = "/crop", consumes = MediaType.MULTIPART_FORM_DATA_VALUE)
     @StandardPdfResponse
->>>>>>> b54beaa6
     @Operation(
             summary = "Crops a PDF document",
             description =
