package stirling.software.SPDF.controller.api;

import java.io.ByteArrayOutputStream;
import java.io.IOException;
import java.nio.file.Files;
import java.nio.file.Path;
import java.util.List;

import org.apache.pdfbox.multipdf.LayerUtility;
import org.apache.pdfbox.pdmodel.PDDocument;
import org.apache.pdfbox.pdmodel.PDPage;
import org.apache.pdfbox.pdmodel.PDPageContentStream;
import org.apache.pdfbox.pdmodel.PDPageContentStream.AppendMode;
import org.apache.pdfbox.pdmodel.common.PDRectangle;
import org.apache.pdfbox.pdmodel.graphics.form.PDFormXObject;
import org.springframework.http.MediaType;
import org.springframework.http.ResponseEntity;
import org.springframework.web.bind.annotation.ModelAttribute;

import io.swagger.v3.oas.annotations.Operation;

import lombok.RequiredArgsConstructor;
import lombok.extern.slf4j.Slf4j;

import stirling.software.SPDF.config.swagger.StandardPdfResponse;
import stirling.software.SPDF.model.api.general.CropPdfForm;
import stirling.software.common.annotations.AutoJobPostMapping;
import stirling.software.common.annotations.api.GeneralApi;
import stirling.software.common.service.CustomPDFDocumentFactory;
import stirling.software.common.util.GeneralUtils;
import stirling.software.common.util.ProcessExecutor;
import stirling.software.common.util.WebResponseUtils;

@GeneralApi
@RequiredArgsConstructor
@Slf4j
public class CropController {

    private final CustomPDFDocumentFactory pdfDocumentFactory;

<<<<<<< HEAD
    @PostMapping(value = "/crop", consumes = MediaType.MULTIPART_FORM_DATA_VALUE)
=======
    @AutoJobPostMapping(value = "/crop", consumes = "multipart/form-data")
    @StandardPdfResponse
>>>>>>> 848ff968
    @Operation(
            summary = "Crops a PDF document",
            description =
                    "This operation takes an input PDF file and crops it according to the given"
                            + " coordinates. Input:PDF Output:PDF Type:SISO")
    public ResponseEntity<byte[]> cropPdf(@ModelAttribute CropPdfForm request) throws IOException {
        if (request.isRemoveDataOutsideCrop()) {
            return cropWithGhostscript(request);
        } else {
            return cropWithPDFBox(request);
        }
    }

    private ResponseEntity<byte[]> cropWithPDFBox(@ModelAttribute CropPdfForm request)
            throws IOException {
        PDDocument sourceDocument = pdfDocumentFactory.load(request);

        PDDocument newDocument =
                pdfDocumentFactory.createNewDocumentBasedOnOldDocument(sourceDocument);

        int totalPages = sourceDocument.getNumberOfPages();

        LayerUtility layerUtility = new LayerUtility(newDocument);

        for (int i = 0; i < totalPages; i++) {
            PDPage sourcePage = sourceDocument.getPage(i);

            // Create a new page with the size of the source page
            PDPage newPage = new PDPage(sourcePage.getMediaBox());
            newDocument.addPage(newPage);
            PDPageContentStream contentStream =
                    new PDPageContentStream(newDocument, newPage, AppendMode.OVERWRITE, true, true);

            // Import the source page as a form XObject
            PDFormXObject formXObject = layerUtility.importPageAsForm(sourceDocument, i);

            contentStream.saveGraphicsState();

            // Define the crop area
            contentStream.addRect(
                    request.getX(), request.getY(), request.getWidth(), request.getHeight());
            contentStream.clip();

            // Draw the entire formXObject
            contentStream.drawForm(formXObject);

            contentStream.restoreGraphicsState();

            contentStream.close();

            // Now, set the new page's media box to the cropped size
            newPage.setMediaBox(
                    new PDRectangle(
                            request.getX(),
                            request.getY(),
                            request.getWidth(),
                            request.getHeight()));
        }

        ByteArrayOutputStream baos = new ByteArrayOutputStream();
        newDocument.save(baos);
        newDocument.close();
        sourceDocument.close();

        byte[] pdfContent = baos.toByteArray();
        return WebResponseUtils.bytesToWebResponse(
                pdfContent,
                GeneralUtils.generateFilename(
                        request.getFileInput().getOriginalFilename(), "_cropped.pdf"));
    }

    private ResponseEntity<byte[]> cropWithGhostscript(@ModelAttribute CropPdfForm request)
            throws IOException {
        PDDocument sourceDocument = pdfDocumentFactory.load(request);

        for (int i = 0; i < sourceDocument.getNumberOfPages(); i++) {
            PDPage page = sourceDocument.getPage(i);
            PDRectangle cropBox =
                    new PDRectangle(
                            request.getX(),
                            request.getY(),
                            request.getWidth(),
                            request.getHeight());
            page.setCropBox(cropBox);
        }

        Path tempInputFile = Files.createTempFile("crop_input", ".pdf");
        Path tempOutputFile = Files.createTempFile("crop_output", ".pdf");

        try {
            sourceDocument.save(tempInputFile.toFile());
            sourceDocument.close();

            ProcessExecutor processExecutor =
                    ProcessExecutor.getInstance(ProcessExecutor.Processes.GHOSTSCRIPT);
            List<String> command =
                    List.of(
                            "gs",
                            "-sDEVICE=pdfwrite",
                            "-dUseCropBox",
                            "-o",
                            tempOutputFile.toString(),
                            tempInputFile.toString());

            processExecutor.runCommandWithOutputHandling(command);

            byte[] pdfContent = Files.readAllBytes(tempOutputFile);

            return WebResponseUtils.bytesToWebResponse(
                    pdfContent,
                    request.getFileInput().getOriginalFilename().replaceFirst("[.][^.]+$", "")
                            + "_cropped.pdf");

        } catch (InterruptedException e) {
            Thread.currentThread().interrupt();
            throw new IOException("Ghostscript processing was interrupted", e);
        } finally {
            try {
                Files.deleteIfExists(tempInputFile);
                Files.deleteIfExists(tempOutputFile);
            } catch (IOException e) {
                log.debug("Failed to delete temporary files", e);
            }
        }
    }
}<|MERGE_RESOLUTION|>--- conflicted
+++ resolved
@@ -22,8 +22,8 @@
 import lombok.RequiredArgsConstructor;
 import lombok.extern.slf4j.Slf4j;
 
+import stirling.software.SPDF.model.api.general.CropPdfForm;
 import stirling.software.SPDF.config.swagger.StandardPdfResponse;
-import stirling.software.SPDF.model.api.general.CropPdfForm;
 import stirling.software.common.annotations.AutoJobPostMapping;
 import stirling.software.common.annotations.api.GeneralApi;
 import stirling.software.common.service.CustomPDFDocumentFactory;
@@ -38,12 +38,8 @@
 
     private final CustomPDFDocumentFactory pdfDocumentFactory;
 
-<<<<<<< HEAD
-    @PostMapping(value = "/crop", consumes = MediaType.MULTIPART_FORM_DATA_VALUE)
-=======
-    @AutoJobPostMapping(value = "/crop", consumes = "multipart/form-data")
+    @AutoJobPostMapping(value = "/crop", consumes = MediaType.MULTIPART_FORM_DATA_VALUE)
     @StandardPdfResponse
->>>>>>> 848ff968
     @Operation(
             summary = "Crops a PDF document",
             description =
