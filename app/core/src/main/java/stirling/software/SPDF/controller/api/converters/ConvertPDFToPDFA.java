--- conflicted
+++ resolved
@@ -6,17 +6,6 @@
 import java.io.*;
 import java.nio.file.Files;
 import java.nio.file.Path;
-<<<<<<< HEAD
-import java.util.ArrayList;
-import java.util.Arrays;
-import java.util.Calendar;
-import java.util.Collections;
-import java.util.HashSet;
-import java.util.List;
-import java.util.Map;
-import java.util.Optional;
-import java.util.Set;
-=======
 import java.nio.file.StandardCopyOption;
 import java.time.Instant;
 import java.time.ZoneId;
@@ -24,7 +13,6 @@
 import java.util.*;
 import java.util.stream.Collectors;
 import java.util.stream.Stream;
->>>>>>> bdd8d2e6
 
 import org.apache.commons.io.FileUtils;
 import org.apache.pdfbox.Loader;
@@ -533,34 +521,11 @@
         inputFile.transferTo(inputPath);
 
         try {
-<<<<<<< HEAD
-            // Save uploaded file to temp location
-            tempInputFile = Files.createTempFile("input_", ".pdf");
-            inputFile.transferTo(tempInputFile);
-
-            // Branch conversion based on desired output PDF/A format
-            if ("pdfa".equals(outputFormat)) {
-                preProcessedFile = tempInputFile.toFile();
-            } else {
-                pdfaPart = 1;
-                preProcessedFile = preProcessHighlights(tempInputFile.toFile());
-            }
-            Set<String> missingFonts;
-            boolean needImgs;
-            try (PDDocument doc = Loader.loadPDF(preProcessedFile)) {
-                missingFonts = findUnembeddedFontNames(doc);
-                needImgs = (pdfaPart == 1) && hasTransparentImages(doc);
-                if (!missingFonts.isEmpty() || needImgs) {
-                    // Run LibreOffice conversion to get flattened images and embedded fonts
-                    loPdfPath = runLibreOfficeConversion(preProcessedFile.toPath(), pdfaPart);
-                }
-=======
             // PDF/X conversion uses Ghostscript (no fallback currently)
             if (!isGhostscriptAvailable()) {
                 log.error("Ghostscript is required for PDF/X conversion");
                 throw new IOException(
                         "Ghostscript is required for PDF/X conversion but is not available on the system");
->>>>>>> bdd8d2e6
             }
 
             log.info("Using Ghostscript for PDF/X conversion to {}", profile.getDisplayName());
@@ -1116,29 +1081,9 @@
         List<String> command =
                 buildGhostscriptCommandX(inputPdf, outputPdf, colorProfiles, workingDir, profile);
 
-<<<<<<< HEAD
-                try (InputStream in = fontStream.createInputStream()) {
-                    PDFont newFont;
-                    try {
-                        newFont = PDType0Font.load(baseDoc, in, false);
-                    } catch (IOException e1) {
-                        try {
-                            newFont = PDTrueTypeFont.load(baseDoc, in, null);
-                        } catch (IOException | IllegalArgumentException e2) {
-                            log.error("Could not embed font {}: {}", psName, e2.getMessage());
-                            continue;
-                        }
-                    }
-                    baseRes.put(fontKey, newFont);
-                }
-            }
-        }
-    }
-=======
         ProcessExecutorResult result =
                 ProcessExecutor.getInstance(ProcessExecutor.Processes.GHOSTSCRIPT)
                         .runCommandWithOutputHandling(command);
->>>>>>> bdd8d2e6
 
         if (result.getRc() != 0) {
             throw new IOException("Ghostscript exited with code " + result.getRc());
@@ -1336,14 +1281,6 @@
             adobePdfSchema.setKeywords(keywords);
         }
 
-<<<<<<< HEAD
-        // Set creation and modification dates using Calendar
-        Calendar nowCal = Calendar.getInstance();
-        nowCal.setTimeInMillis(System.currentTimeMillis());
-
-        Calendar originalCreationDate = docInfo.getCreationDate();
-        Calendar creationCal = (originalCreationDate != null) ? originalCreationDate : nowCal;
-=======
         Instant nowInstant = Instant.now();
         ZonedDateTime nowZdt = ZonedDateTime.ofInstant(nowInstant, ZoneId.of("UTC"));
 
@@ -1358,7 +1295,6 @@
 
         GregorianCalendar creationCal = GregorianCalendar.from(creationZdt);
         GregorianCalendar modificationCal = GregorianCalendar.from(nowZdt);
->>>>>>> bdd8d2e6
 
         docInfo.setCreationDate(creationCal);
         xmpBasicSchema.setCreateDate(creationCal);
@@ -1375,31 +1311,7 @@
         document.getDocumentCatalog().setMetadata(newMetadata);
     }
 
-<<<<<<< HEAD
-    private void addICCProfileIfNotPresent(PDDocument document) throws Exception {
-        if (document.getDocumentCatalog().getOutputIntents().isEmpty()) {
-            try (InputStream colorProfile = getClass().getResourceAsStream("/icc/sRGB2014.icc")) {
-                if (colorProfile == null) {
-                    throw new IllegalStateException(
-                            "ICC profile resource not found: /icc/sRGB2014.icc");
-                }
-
-                PDOutputIntent outputIntent = new PDOutputIntent(document, colorProfile);
-                outputIntent.setInfo("sRGB IEC61966-2.1");
-                outputIntent.setOutputCondition("sRGB IEC61966-2.1");
-                outputIntent.setOutputConditionIdentifier("sRGB IEC61966-2.1");
-                outputIntent.setRegistryName("http://www.color.org");
-                document.getDocumentCatalog().addOutputIntent(outputIntent);
-            } catch (Exception e) {
-                log.error("Failed to load ICC profile: {}", e.getMessage());
-            }
-        }
-    }
-
-    private File preProcessHighlights(File inputPdf) throws Exception {
-=======
     private static File preProcessHighlights(File inputPdf) throws Exception {
->>>>>>> bdd8d2e6
 
         try (PDDocument document = Loader.loadPDF(inputPdf)) {
 
