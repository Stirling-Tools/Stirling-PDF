package stirling.software.SPDF.controller.api.misc;

import java.awt.*;
import java.awt.image.BufferedImage;
import java.beans.PropertyEditorSupport;
import java.io.File;
import java.io.FileOutputStream;
import java.io.IOException;
import java.io.InputStream;
import java.time.LocalDate;
import java.time.LocalTime;
import java.time.format.DateTimeFormatter;
import java.util.List;

import javax.imageio.ImageIO;

import org.apache.commons.io.IOUtils;
import org.apache.pdfbox.pdmodel.PDDocument;
import org.apache.pdfbox.pdmodel.PDPage;
import org.apache.pdfbox.pdmodel.PDPageContentStream;
import org.apache.pdfbox.pdmodel.common.PDRectangle;
import org.apache.pdfbox.pdmodel.font.PDFont;
import org.apache.pdfbox.pdmodel.font.PDType0Font;
import org.apache.pdfbox.pdmodel.font.PDType1Font;
import org.apache.pdfbox.pdmodel.font.Standard14Fonts;
import org.apache.pdfbox.pdmodel.graphics.image.LosslessFactory;
import org.apache.pdfbox.pdmodel.graphics.image.PDImageXObject;
import org.apache.pdfbox.pdmodel.graphics.state.PDExtendedGraphicsState;
import org.apache.pdfbox.util.Matrix;
import org.springframework.core.io.ClassPathResource;
import org.springframework.http.MediaType;
import org.springframework.http.ResponseEntity;
import org.springframework.web.bind.WebDataBinder;
import org.springframework.web.bind.annotation.InitBinder;
import org.springframework.web.bind.annotation.ModelAttribute;
import org.springframework.web.bind.annotation.PostMapping;
import org.springframework.web.bind.annotation.RequestMapping;
import org.springframework.web.bind.annotation.RestController;
import org.springframework.web.multipart.MultipartFile;

import io.swagger.v3.oas.annotations.Operation;
import io.swagger.v3.oas.annotations.tags.Tag;

import lombok.RequiredArgsConstructor;

import stirling.software.SPDF.model.api.misc.AddStampRequest;
import stirling.software.common.service.CustomPDFDocumentFactory;
import stirling.software.common.util.GeneralUtils;
import stirling.software.common.util.RegexPatternUtils;
import stirling.software.common.util.TempFile;
import stirling.software.common.util.TempFileManager;
import stirling.software.common.util.WebResponseUtils;

@RestController
@RequestMapping("/api/v1/misc")
@Tag(name = "Misc", description = "Miscellaneous APIs")
@RequiredArgsConstructor
public class StampController {

    private final CustomPDFDocumentFactory pdfDocumentFactory;
    private final TempFileManager tempFileManager;

    /**
     * Initialize data binder for multipart file uploads. This method registers a custom editor for
     * MultipartFile to handle file uploads. It sets the MultipartFile to null if the uploaded file
     * is empty. This is necessary to avoid binding errors when the file is not present.
     */
    @InitBinder
    public void initBinder(WebDataBinder binder) {
        binder.registerCustomEditor(
                MultipartFile.class,
                new PropertyEditorSupport() {
                    @Override
                    public void setAsText(String text) throws IllegalArgumentException {
                        setValue(null);
                    }
                });
    }

    @PostMapping(consumes = MediaType.MULTIPART_FORM_DATA_VALUE, value = "/add-stamp")
    @Operation(
            summary = "Add stamp to a PDF file",
            description =
                    "This endpoint adds a stamp to a given PDF file. Users can specify the stamp"
                            + " type (text or image), rotation, opacity, width spacer, and height"
                            + " spacer. Input:PDF Output:PDF Type:SISO")
    public ResponseEntity<byte[]> addStamp(@ModelAttribute AddStampRequest request)
            throws IOException, Exception {
        MultipartFile pdfFile = request.getFileInput();
        String pdfFileName = pdfFile.getOriginalFilename();
        if (pdfFileName.contains("..") || pdfFileName.startsWith("/")) {
            throw new IllegalArgumentException("Invalid PDF file path");
        }

        String stampType = request.getStampType();
        String stampText = request.getStampText();
        MultipartFile stampImage = request.getStampImage();
        if ("image".equalsIgnoreCase(stampType)) {
            if (stampImage == null) {
                throw new IllegalArgumentException(
                        "Stamp image file must be provided when stamp type is 'image'");
            }
            String stampImageName = stampImage.getOriginalFilename();
            if (stampImageName == null
                    || stampImageName.contains("..")
                    || stampImageName.startsWith("/")) {
                throw new IllegalArgumentException("Invalid stamp image file path");
            }
        }
        String alphabet = request.getAlphabet();
        float fontSize = request.getFontSize();
        float rotation = request.getRotation();
        float opacity = request.getOpacity();
        int position = request.getPosition(); // Updated to use 1-9 positioning logic
        float overrideX = request.getOverrideX(); // New field for X override
        float overrideY = request.getOverrideY(); // New field for Y override

        String customColor = request.getCustomColor();
        float marginFactor =
                switch (request.getCustomMargin().toLowerCase()) {
                    case "small" -> 0.02f;
                    case "medium" -> 0.035f;
                    case "large" -> 0.05f;
                    case "x-large" -> 0.075f;
                    default -> 0.035f;
                };

        // Load the input PDF
        PDDocument document = pdfDocumentFactory.load(pdfFile);

        List<Integer> pageNumbers = request.getPageNumbersList(document, true);

        for (int pageIndex : pageNumbers) {
            int zeroBasedIndex = pageIndex - 1;
            if (zeroBasedIndex >= 0 && zeroBasedIndex < document.getNumberOfPages()) {
                PDPage page = document.getPage(zeroBasedIndex);
                PDRectangle pageSize = page.getMediaBox();
                float margin = marginFactor * (pageSize.getWidth() + pageSize.getHeight()) / 2;

                PDPageContentStream contentStream =
                        new PDPageContentStream(
                                document, page, PDPageContentStream.AppendMode.APPEND, true, true);

                PDExtendedGraphicsState graphicsState = new PDExtendedGraphicsState();
                graphicsState.setNonStrokingAlphaConstant(opacity);
                contentStream.setGraphicsStateParameters(graphicsState);

                if ("text".equalsIgnoreCase(stampType)) {
                    addTextStamp(
                            contentStream,
                            stampText,
                            document,
                            page,
                            rotation,
                            position,
                            fontSize,
                            alphabet,
                            overrideX,
                            overrideY,
                            margin,
                            customColor);
                } else if ("image".equalsIgnoreCase(stampType)) {
                    addImageStamp(
                            contentStream,
                            stampImage,
                            document,
                            page,
                            rotation,
                            position,
                            fontSize,
                            overrideX,
                            overrideY,
                            margin);
                }

                contentStream.close();
            }
        }
        // Return the stamped PDF as a response
        return WebResponseUtils.pdfDocToWebResponse(
                document,
                GeneralUtils.generateFilename(pdfFile.getOriginalFilename(), "_stamped.pdf"));
    }

    private void addTextStamp(
            PDPageContentStream contentStream,
            String stampText,
            PDDocument document,
            PDPage page,
            float rotation,
            int position, // 1-9 positioning logic
            float fontSize,
            String alphabet,
            float overrideX, // X override
            float overrideY,
            float margin,
            String colorString) // Y override
            throws IOException {
        String resourceDir = "";
        PDFont font = new PDType1Font(Standard14Fonts.FontName.HELVETICA);
        resourceDir =
                switch (alphabet) {
                    case "arabic" -> "static/fonts/NotoSansArabic-Regular.ttf";
                    case "japanese" -> "static/fonts/Meiryo.ttf";
                    case "korean" -> "static/fonts/malgun.ttf";
                    case "chinese" -> "static/fonts/SimSun.ttf";
                    case "thai" -> "static/fonts/NotoSansThai-Regular.ttf";
                    case "roman" -> "static/fonts/NotoSans-Regular.ttf";
                    default -> "static/fonts/NotoSans-Regular.ttf";
                };

        if (!"".equals(resourceDir)) {
            ClassPathResource classPathResource = new ClassPathResource(resourceDir);
            String fileExtension = resourceDir.substring(resourceDir.lastIndexOf("."));

            // Use TempFile with try-with-resources for automatic cleanup
            try (TempFile tempFileWrapper = new TempFile(tempFileManager, fileExtension)) {
                File tempFile = tempFileWrapper.getFile();
                try (InputStream is = classPathResource.getInputStream();
                        FileOutputStream os = new FileOutputStream(tempFile)) {
                    IOUtils.copy(is, os);
                    font = PDType0Font.load(document, tempFile);
                }
            }
        }

        contentStream.setFont(font, fontSize);

        Color redactColor;
        try {
            if (!colorString.startsWith("#")) {
                colorString = "#" + colorString;
            }
            redactColor = Color.decode(colorString);
        } catch (NumberFormatException e) {

            redactColor = Color.LIGHT_GRAY;
        }

        contentStream.setNonStrokingColor(redactColor);

        PDRectangle pageSize = page.getMediaBox();
        float x, y;

        if (overrideX >= 0 && overrideY >= 0) {
            // Use override values if provided
            x = overrideX;
            y = overrideY;
        } else {
            x = calculatePositionX(pageSize, position, fontSize, font, fontSize, stampText, margin);
            y =
                    calculatePositionY(
                            pageSize, position, calculateTextCapHeight(font, fontSize), margin);
        }

        String currentDate = LocalDate.now().toString();
        String currentTime = LocalTime.now().format(DateTimeFormatter.ofPattern("HH:mm:ss"));

        int pageCount = document.getNumberOfPages();

        String processedStampText = stampText
            .replace("@date", currentDate)
            .replace("@time", currentTime)
            .replace("@page_count", String.valueOf(pageCount));

        // Split the stampText into multiple lines
<<<<<<< HEAD
        String[] lines = processedStampText.split("\\\\n");
=======
        String[] lines =
                RegexPatternUtils.getInstance().getEscapedNewlinePattern().split(stampText);
>>>>>>> b7036bd2

        // Calculate dynamic line height based on font ascent and descent
        float ascent = font.getFontDescriptor().getAscent();
        float descent = font.getFontDescriptor().getDescent();
        float lineHeight = ((ascent - descent) / 1000) * fontSize;

        contentStream.beginText();
        for (int i = 0; i < lines.length; i++) {
            String line = lines[i];
            // Set the text matrix for each line with rotation
            contentStream.setTextMatrix(
                    Matrix.getRotateInstance(Math.toRadians(rotation), x, y - (i * lineHeight)));
            contentStream.showText(line);
        }
        contentStream.endText();
    }

    private void addImageStamp(
            PDPageContentStream contentStream,
            MultipartFile stampImage,
            PDDocument document,
            PDPage page,
            float rotation,
            int position, // 1-9 positioning logic
            float fontSize,
            float overrideX,
            float overrideY,
            float margin)
            throws IOException {

        // Load the stamp image
        BufferedImage image = ImageIO.read(stampImage.getInputStream());

        // Compute width based on original aspect ratio
        float aspectRatio = (float) image.getWidth() / (float) image.getHeight();

        // Desired physical height (in PDF points)
        float desiredPhysicalHeight = fontSize;

        // Desired physical width based on the aspect ratio
        float desiredPhysicalWidth = desiredPhysicalHeight * aspectRatio;

        // Convert the BufferedImage to PDImageXObject
        PDImageXObject xobject = LosslessFactory.createFromImage(document, image);

        PDRectangle pageSize = page.getMediaBox();
        float x, y;

        if (overrideX >= 0 && overrideY >= 0) {
            // Use override values if provided
            x = overrideX;
            y = overrideY;
        } else {
            x = calculatePositionX(pageSize, position, desiredPhysicalWidth, null, 0, null, margin);
            y = calculatePositionY(pageSize, position, fontSize, margin);
        }

        contentStream.saveGraphicsState();
        contentStream.transform(Matrix.getTranslateInstance(x, y));
        contentStream.transform(Matrix.getRotateInstance(Math.toRadians(rotation), 0, 0));
        contentStream.drawImage(xobject, 0, 0, desiredPhysicalWidth, desiredPhysicalHeight);
        contentStream.restoreGraphicsState();
    }

    private float calculatePositionX(
            PDRectangle pageSize,
            int position,
            float contentWidth,
            PDFont font,
            float fontSize,
            String text,
            float margin)
            throws IOException {
        float actualWidth =
                (text != null) ? calculateTextWidth(text, font, fontSize) : contentWidth;
        return switch (position % 3) {
            case 1: // Left
                yield pageSize.getLowerLeftX() + margin;
            case 2: // Center
                yield (pageSize.getWidth() - actualWidth) / 2;
            case 0: // Right
                yield pageSize.getUpperRightX() - actualWidth - margin;
            default:
                yield 0;
        };
    }

    private float calculatePositionY(
            PDRectangle pageSize, int position, float height, float margin) {
        return switch ((position - 1) / 3) {
            case 0: // Top
                yield pageSize.getUpperRightY() - height - margin;
            case 1: // Middle
                yield (pageSize.getHeight() - height) / 2;
            case 2: // Bottom
                yield pageSize.getLowerLeftY() + margin;
            default:
                yield 0;
        };
    }

    private float calculateTextWidth(String text, PDFont font, float fontSize) throws IOException {
        return font.getStringWidth(text) / 1000 * fontSize;
    }

    private float calculateTextCapHeight(PDFont font, float fontSize) {
        return font.getFontDescriptor().getCapHeight() / 1000 * fontSize;
    }
}<|MERGE_RESOLUTION|>--- conflicted
+++ resolved
@@ -264,12 +264,8 @@
             .replace("@page_count", String.valueOf(pageCount));
 
         // Split the stampText into multiple lines
-<<<<<<< HEAD
-        String[] lines = processedStampText.split("\\\\n");
-=======
         String[] lines =
                 RegexPatternUtils.getInstance().getEscapedNewlinePattern().split(stampText);
->>>>>>> b7036bd2
 
         // Calculate dynamic line height based on font ascent and descent
         float ascent = font.getFontDescriptor().getAscent();
