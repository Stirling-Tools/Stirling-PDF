--- conflicted
+++ resolved
@@ -112,15 +112,6 @@
         float overrideY = request.getOverrideY(); // New field for Y override
 
         String customColor = request.getCustomColor();
-<<<<<<< HEAD
-        float marginFactor = switch (request.getCustomMargin().toLowerCase()) {
-            case "small" -> 0.02f;
-            case "medium" -> 0.035f;
-            case "large" -> 0.05f;
-            case "x-large" -> 0.075f;
-            default -> 0.035f;
-        };
-=======
         float marginFactor =
                 switch (request.getCustomMargin().toLowerCase()) {
                     case "small" -> 0.02f;
@@ -129,7 +120,6 @@
                     case "x-large" -> 0.075f;
                     default -> 0.035f;
                 };
->>>>>>> c055f945
 
         // Load the input PDF
         PDDocument document = pdfDocumentFactory.load(pdfFile);
@@ -205,16 +195,6 @@
             throws IOException {
         String resourceDir = "";
         PDFont font = new PDType1Font(Standard14Fonts.FontName.HELVETICA);
-<<<<<<< HEAD
-        resourceDir = switch (alphabet) {
-            case "arabic" -> "static/fonts/NotoSansArabic-Regular.ttf";
-            case "japanese" -> "static/fonts/Meiryo.ttf";
-            case "korean" -> "static/fonts/malgun.ttf";
-            case "chinese" -> "static/fonts/SimSun.ttf";
-            case "thai" -> "static/fonts/NotoSansThai-Regular.ttf";
-            default -> "static/fonts/NotoSans-Regular.ttf";
-        };
-=======
         resourceDir =
                 switch (alphabet) {
                     case "arabic" -> "static/fonts/NotoSansArabic-Regular.ttf";
@@ -225,7 +205,6 @@
                     case "roman" -> "static/fonts/NotoSans-Regular.ttf";
                     default -> "static/fonts/NotoSans-Regular.ttf";
                 };
->>>>>>> c055f945
 
         if (!"".equals(resourceDir)) {
             ClassPathResource classPathResource = new ClassPathResource(resourceDir);
@@ -348,15 +327,6 @@
         float actualWidth =
                 (text != null) ? calculateTextWidth(text, font, fontSize) : contentWidth;
         return switch (position % 3) {
-<<<<<<< HEAD
-            case 1 -> // Left
-                pageSize.getLowerLeftX() + margin;
-            case 2 -> // Center
-                (pageSize.getWidth() - actualWidth) / 2;
-            case 0 -> // Right
-                pageSize.getUpperRightX() - actualWidth - margin;
-            default -> 0;
-=======
             case 1: // Left
                 yield pageSize.getLowerLeftX() + margin;
             case 2: // Center
@@ -365,22 +335,12 @@
                 yield pageSize.getUpperRightX() - actualWidth - margin;
             default:
                 yield 0;
->>>>>>> c055f945
         };
     }
 
     private float calculatePositionY(
             PDRectangle pageSize, int position, float height, float margin) {
         return switch ((position - 1) / 3) {
-<<<<<<< HEAD
-            case 0 -> // Top
-                pageSize.getUpperRightY() - height - margin;
-            case 1 -> // Middle
-                (pageSize.getHeight() - height) / 2;
-            case 2 -> // Bottom
-                pageSize.getLowerLeftY() + margin;
-            default -> 0;
-=======
             case 0: // Top
                 yield pageSize.getUpperRightY() - height - margin;
             case 1: // Middle
@@ -389,7 +349,6 @@
                 yield pageSize.getLowerLeftY() + margin;
             default:
                 yield 0;
->>>>>>> c055f945
         };
     }
 
