--- conflicted
+++ resolved
@@ -33,11 +33,7 @@
 public class PrintFileController {
 
     // TODO
-<<<<<<< HEAD
-    // @PostMapping(value = "/print-file", consumes = MediaType.MULTIPART_FORM_DATA_VALUE)
-=======
-    // @AutoJobPostMapping(value = "/print-file", consumes = "multipart/form-data")
->>>>>>> b54beaa6
+    // @AutoJobPostMapping(value = "/print-file", consumes = MediaType.MULTIPART_FORM_DATA_VALUE)
     // @Operation(
     //        summary = "Prints PDF/Image file to a set printer",
     //        description =
