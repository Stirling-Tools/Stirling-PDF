package stirling.software.SPDF.controller.api.converters;

import java.io.File;
import java.io.IOException;
import java.nio.charset.StandardCharsets;
import java.nio.file.Files;
import java.nio.file.Path;
import java.nio.file.StandardCopyOption;
import java.util.ArrayList;
import java.util.List;
import java.util.Locale;

import org.apache.commons.io.FileUtils;
import org.apache.commons.io.FilenameUtils;
import org.apache.pdfbox.pdmodel.PDDocument;
import org.springframework.http.MediaType;
import org.springframework.http.ResponseEntity;
import org.springframework.web.bind.annotation.ModelAttribute;
import org.springframework.web.bind.annotation.PostMapping;
import org.springframework.web.bind.annotation.RequestMapping;
import org.springframework.web.bind.annotation.RestController;
import org.springframework.web.multipart.MultipartFile;

import io.github.pixee.security.Filenames;
import io.swagger.v3.oas.annotations.Operation;
import io.swagger.v3.oas.annotations.tags.Tag;

import lombok.RequiredArgsConstructor;
import lombok.extern.slf4j.Slf4j;

import stirling.software.SPDF.config.EndpointConfiguration;
import stirling.software.common.configuration.RuntimePathConfig;
import stirling.software.common.model.api.GeneralFile;
import stirling.software.common.service.CustomPDFDocumentFactory;
import stirling.software.common.util.CustomHtmlSanitizer;
import stirling.software.common.util.ExceptionUtils;
import stirling.software.common.util.GeneralUtils;
import stirling.software.common.util.ProcessExecutor;
import stirling.software.common.util.ProcessExecutor.ProcessExecutorResult;
import stirling.software.common.util.RegexPatternUtils;
import stirling.software.common.util.WebResponseUtils;

@RestController
@Tag(name = "Convert", description = "Convert APIs")
@RequestMapping("/api/v1/convert")
@RequiredArgsConstructor
@Slf4j
public class ConvertOfficeController {

    private final CustomPDFDocumentFactory pdfDocumentFactory;
    private final RuntimePathConfig runtimePathConfig;
    private final CustomHtmlSanitizer customHtmlSanitizer;
    private final EndpointConfiguration endpointConfiguration;

    private boolean isUnoconvertAvailable() {
        return endpointConfiguration.isGroupEnabled("Unoconvert")
                || endpointConfiguration.isGroupEnabled("Python");
    }

    public File convertToPdf(MultipartFile inputFile) throws IOException, InterruptedException {
        // Check for valid file extension and sanitize filename
        String originalFilename = Filenames.toSimpleFileName(inputFile.getOriginalFilename());
        if (originalFilename == null || originalFilename.isBlank()) {
            throw ExceptionUtils.createFileNoNameException();
        }

        // Check for valid file extension
        String extension = FilenameUtils.getExtension(originalFilename);
<<<<<<< HEAD
        if (!isValidFileExtension(extension)) {
            throw new IllegalArgumentException("Invalid file extension");
=======
        if (extension == null || !isValidFileExtension(extension)) {
            throw ExceptionUtils.createIllegalArgumentException(
                    "error.invalid.extension", "Invalid file extension: " + extension);
>>>>>>> 43345021
        }
        String extensionLower = extension.toLowerCase(Locale.ROOT);

        String baseName = FilenameUtils.getBaseName(originalFilename);
        if (baseName == null || baseName.isBlank()) {
            baseName = "input";
        }

        // create temporary working directory
        Path workDir = Files.createTempDirectory("office2pdf_");
        Path inputPath = workDir.resolve(baseName + "." + extensionLower);
        Path outputPath = workDir.resolve(baseName + ".pdf");

        // Check if the file is HTML and apply sanitization if needed
        if ("html".equals(extensionLower) || "htm".equals(extensionLower)) {
            // Read and sanitize HTML content
            String htmlContent = new String(inputFile.getBytes(), StandardCharsets.UTF_8);
            String sanitizedHtml = customHtmlSanitizer.sanitize(htmlContent);
            Files.writeString(inputPath, sanitizedHtml, StandardCharsets.UTF_8);
        } else {
            // copy file content
            Files.copy(inputFile.getInputStream(), inputPath, StandardCopyOption.REPLACE_EXISTING);
        }

        try {
            ProcessExecutorResult result;
            // Run Unoconvert command
            if (isUnoconvertAvailable()) {
                // Unoconvert: schreibe direkt in outputPath innerhalb des workDir
                List<String> command = new ArrayList<>();
                command.add(runtimePathConfig.getUnoConvertPath());
                command.add("--port");
                command.add("2003");
                command.add("--convert-to");
                command.add("pdf");
                command.add(inputPath.toString());
                command.add(outputPath.toString());

                result =
                        ProcessExecutor.getInstance(ProcessExecutor.Processes.LIBRE_OFFICE)
                                .runCommandWithOutputHandling(command);
            } // Run soffice command
            else {
                List<String> command = new ArrayList<>();
                command.add("soffice");
                command.add("--headless");
                command.add("--nologo");
                command.add("--convert-to");
                command.add("pdf:writer_pdf_Export");
                command.add("--outdir");
                command.add(workDir.toString());
                command.add(inputPath.toString());

                result =
                        ProcessExecutor.getInstance(ProcessExecutor.Processes.LIBRE_OFFICE)
                                .runCommandWithOutputHandling(command);
            }

            // Check the result
            if (result == null) {
                throw new IllegalStateException("Converter returned no result");
            }
            if (result.getRc() != 0) {
                throw new IllegalStateException("Conversion failed (exit " + result.getRc() + ")");
            }

            if (!Files.exists(outputPath)) {
                // Some LibreOffice versions may deviate with exotic names – as a fallback, we try
                // to find any .pdf in the workDir
                try (var stream = Files.list(workDir)) {
                    Path fallback =
                            stream.filter(
                                            p ->
                                                    p.getFileName()
                                                            .toString()
                                                            .toLowerCase(Locale.ROOT)
                                                            .endsWith(".pdf"))
                                    .findFirst()
                                    .orElse(null);
                    if (fallback == null) {
                        throw new IllegalStateException("No PDF produced.");
                    }
                    // Move the found PDF to the expected outputPath
                    Files.move(fallback, outputPath, StandardCopyOption.REPLACE_EXISTING);
                }
            }

            // Check if the output file is empty
            if (Files.size(outputPath) == 0L) {
                throw new IllegalStateException("Produced PDF is empty");
            }

            return outputPath.toFile();
        } finally {
            // Clean up the temporary files
            try {
                Files.deleteIfExists(inputPath);
            } catch (IOException e) {
                log.warn("Failed to delete temp input file: {}", inputPath, e);
            }
        }
    }

    private boolean isValidFileExtension(String fileExtension) {
        return RegexPatternUtils.getInstance()
                .getFileExtensionValidationPattern()
                .matcher(fileExtension)
                .matches();
    }

    @PostMapping(consumes = MediaType.MULTIPART_FORM_DATA_VALUE, value = "/file/pdf")
    @Operation(
            summary = "Convert a file to a PDF using LibreOffice",
            description =
                    "This endpoint converts a given file to a PDF using LibreOffice API  Input:ANY"
                            + " Output:PDF Type:SISO")
    public ResponseEntity<byte[]> processFileToPDF(@ModelAttribute GeneralFile generalFile)
            throws Exception {
        MultipartFile inputFile = generalFile.getFileInput();
        // unused but can start server instance if startup time is to long
        // LibreOfficeListener.getInstance().start();
        File file = null;
        try {
            file = convertToPdf(inputFile);

            PDDocument doc = pdfDocumentFactory.load(file);
            return WebResponseUtils.pdfDocToWebResponse(
                    doc,
                    GeneralUtils.generateFilename(
                            inputFile.getOriginalFilename(), "_convertedToPDF.pdf"));
        } finally {
            if (file != null && file.getParent() != null) {
                FileUtils.deleteDirectory(file.getParentFile());
            }
        }
    }
}<|MERGE_RESOLUTION|>--- conflicted
+++ resolved
@@ -66,14 +66,9 @@
 
         // Check for valid file extension
         String extension = FilenameUtils.getExtension(originalFilename);
-<<<<<<< HEAD
         if (!isValidFileExtension(extension)) {
-            throw new IllegalArgumentException("Invalid file extension");
-=======
-        if (extension == null || !isValidFileExtension(extension)) {
             throw ExceptionUtils.createIllegalArgumentException(
                     "error.invalid.extension", "Invalid file extension: " + extension);
->>>>>>> 43345021
         }
         String extensionLower = extension.toLowerCase(Locale.ROOT);
 
