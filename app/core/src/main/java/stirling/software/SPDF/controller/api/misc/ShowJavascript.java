package stirling.software.SPDF.controller.api.misc;

import java.nio.charset.StandardCharsets;
import java.util.Map;

import org.apache.pdfbox.pdmodel.PDDocument;
import org.apache.pdfbox.pdmodel.common.PDNameTreeNode;
import org.apache.pdfbox.pdmodel.interactive.action.PDActionJavaScript;
import org.springframework.http.MediaType;
import org.springframework.http.ResponseEntity;
import org.springframework.web.bind.annotation.ModelAttribute;
import org.springframework.web.multipart.MultipartFile;

import io.github.pixee.security.Filenames;
import io.swagger.v3.oas.annotations.Operation;

import lombok.RequiredArgsConstructor;

import stirling.software.SPDF.config.swagger.JavaScriptResponse;
import stirling.software.common.annotations.AutoJobPostMapping;
import stirling.software.common.annotations.api.MiscApi;
import stirling.software.common.model.api.PDFFile;
import stirling.software.common.service.CustomPDFDocumentFactory;
import stirling.software.common.util.WebResponseUtils;

@MiscApi
@RequiredArgsConstructor
public class ShowJavascript {

    private final CustomPDFDocumentFactory pdfDocumentFactory;

<<<<<<< HEAD
    @PostMapping(consumes = MediaType.MULTIPART_FORM_DATA_VALUE, value = "/show-javascript")
=======
    @AutoJobPostMapping(consumes = "multipart/form-data", value = "/show-javascript")
    @JavaScriptResponse
>>>>>>> b54beaa6
    @Operation(
            summary = "Grabs all JS from a PDF and returns a single JS file with all code",
            description = "desc. Input:PDF Output:JS Type:SISO")
    public ResponseEntity<byte[]> extractHeader(@ModelAttribute PDFFile file) throws Exception {
        MultipartFile inputFile = file.getFileInput();
        StringBuilder script = new StringBuilder();
        boolean foundScript = false;

        try (PDDocument document = pdfDocumentFactory.load(inputFile)) {

            if (document.getDocumentCatalog() != null
                    && document.getDocumentCatalog().getNames() != null) {
                PDNameTreeNode<PDActionJavaScript> jsTree =
                        document.getDocumentCatalog().getNames().getJavaScript();

                if (jsTree != null) {
                    Map<String, PDActionJavaScript> jsEntries = jsTree.getNames();

                    for (Map.Entry<String, PDActionJavaScript> entry : jsEntries.entrySet()) {
                        String name = entry.getKey();
                        PDActionJavaScript jsAction = entry.getValue();
                        String jsCodeStr = jsAction.getAction();

                        if (jsCodeStr != null && !jsCodeStr.trim().isEmpty()) {
                            script.append("// File: ")
                                    .append(
                                            Filenames.toSimpleFileName(
                                                    inputFile.getOriginalFilename()))
                                    .append(", Script: ")
                                    .append(name)
                                    .append("\n")
                                    .append(jsCodeStr)
                                    .append("\n");
                            foundScript = true;
                        }
                    }
                }
            }

            if (!foundScript) {
                script =
                        new StringBuilder("PDF '")
                                .append(Filenames.toSimpleFileName(inputFile.getOriginalFilename()))
                                .append("' does not contain Javascript");
            }

            return WebResponseUtils.bytesToWebResponse(
                    script.toString().getBytes(StandardCharsets.UTF_8),
                    Filenames.toSimpleFileName(inputFile.getOriginalFilename()) + ".js",
                    MediaType.TEXT_PLAIN);
        }
    }
}<|MERGE_RESOLUTION|>--- conflicted
+++ resolved
@@ -29,12 +29,8 @@
 
     private final CustomPDFDocumentFactory pdfDocumentFactory;
 
-<<<<<<< HEAD
-    @PostMapping(consumes = MediaType.MULTIPART_FORM_DATA_VALUE, value = "/show-javascript")
-=======
-    @AutoJobPostMapping(consumes = "multipart/form-data", value = "/show-javascript")
+    @AutoJobPostMapping(consumes = MediaType.MULTIPART_FORM_DATA_VALUE, value = "/show-javascript")
     @JavaScriptResponse
->>>>>>> b54beaa6
     @Operation(
             summary = "Grabs all JS from a PDF and returns a single JS file with all code",
             description = "desc. Input:PDF Output:JS Type:SISO")
