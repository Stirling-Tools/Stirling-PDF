package stirling.software.SPDF.controller.api.misc;

import java.awt.*;
import java.awt.image.BufferedImage;
import java.io.ByteArrayOutputStream;
import java.io.IOException;
import java.io.InputStream;
import java.nio.file.Files;
import java.nio.file.Path;
import java.nio.file.StandardCopyOption;
import java.security.MessageDigest;
import java.security.NoSuchAlgorithmException;
import java.util.*;
import java.util.List;
import java.util.Map.Entry;

import javax.imageio.IIOImage;
import javax.imageio.ImageIO;
import javax.imageio.ImageWriteParam;
import javax.imageio.ImageWriter;
import javax.imageio.plugins.jpeg.JPEGImageWriteParam;
import javax.imageio.stream.ImageOutputStream;

import org.apache.pdfbox.cos.COSName;
import org.apache.pdfbox.pdmodel.PDDocument;
import org.apache.pdfbox.pdmodel.PDPage;
import org.apache.pdfbox.pdmodel.PDResources;
import org.apache.pdfbox.pdmodel.graphics.PDXObject;
import org.apache.pdfbox.pdmodel.graphics.form.PDFormXObject;
import org.apache.pdfbox.pdmodel.graphics.image.PDImageXObject;
import org.springframework.http.MediaType;
import org.springframework.http.ResponseEntity;
import org.springframework.web.bind.annotation.ModelAttribute;
import org.springframework.web.bind.annotation.PostMapping;
import org.springframework.web.bind.annotation.RequestMapping;
import org.springframework.web.bind.annotation.RestController;
import org.springframework.web.multipart.MultipartFile;

import io.swagger.v3.oas.annotations.Operation;
import io.swagger.v3.oas.annotations.tags.Tag;

import lombok.*;
import lombok.extern.slf4j.Slf4j;

import stirling.software.SPDF.config.EndpointConfiguration;
import stirling.software.SPDF.model.api.misc.OptimizePdfRequest;
import stirling.software.common.service.CustomPDFDocumentFactory;
import stirling.software.common.util.ExceptionUtils;
import stirling.software.common.util.GeneralUtils;
import stirling.software.common.util.ProcessExecutor;
import stirling.software.common.util.ProcessExecutor.ProcessExecutorResult;
import stirling.software.common.util.TempFile;
import stirling.software.common.util.TempFileManager;
import stirling.software.common.util.WebResponseUtils;

@RestController
@RequestMapping("/api/v1/misc")
@Slf4j
@Tag(name = "Misc", description = "Miscellaneous APIs")
@RequiredArgsConstructor
public class CompressController {

    private final CustomPDFDocumentFactory pdfDocumentFactory;
    private final EndpointConfiguration endpointConfiguration;
    private final TempFileManager tempFileManager;

    private boolean isQpdfEnabled() {
        return endpointConfiguration.isGroupEnabled("qpdf");
    }

    private boolean isGhostscriptEnabled() {
        return endpointConfiguration.isGroupEnabled("Ghostscript");
    }

    @Data
    @AllArgsConstructor
    @NoArgsConstructor
    private static class ImageReference {
        int pageNum; // Page number where the image appears
        COSName name; // The name used to reference this image
    }

    @Data
    @EqualsAndHashCode(callSuper = true)
    @AllArgsConstructor
    @NoArgsConstructor
    private static class NestedImageReference extends ImageReference {
        COSName formName; // Name of the form XObject containing the image
        COSName imageName; // Name of the image within the form
    }

    // Tracks compression stats for reporting
    private static class CompressionStats {
        int totalImages = 0;
        int nestedImages = 0;
        int uniqueImagesCount = 0;
        int compressedImages = 0;
        int skippedImages = 0;
        long totalOriginalBytes = 0;
        long totalCompressedBytes = 0;
    }

    public TempFile compressImagesInPDF(
            Path pdfFile, double scaleFactor, float jpegQuality, boolean convertToGrayscale)
            throws Exception {
        TempFile newCompressedPDF = tempFileManager.createManagedTempFile(".pdf");
        long originalFileSize = Files.size(pdfFile);
        log.info(
                "Starting image compression with scale factor: {}, JPEG quality: {}, grayscale: {}"
                        + " on file size: {}",
                scaleFactor,
                jpegQuality,
                convertToGrayscale,
                GeneralUtils.formatBytes(originalFileSize));

        try (PDDocument doc = pdfDocumentFactory.load(pdfFile)) {
            // Find all unique images in the document
            Map<String, List<ImageReference>> uniqueImages = findImages(doc);

            // Get statistics
            CompressionStats stats = new CompressionStats();
            stats.uniqueImagesCount = uniqueImages.size();
            calculateImageStats(uniqueImages, stats);

            // Create compressed versions of unique images
            Map<String, PDImageXObject> compressedVersions =
                    createCompressedImages(
                            doc, uniqueImages, scaleFactor, jpegQuality, convertToGrayscale, stats);

            // Replace all instances with compressed versions
            replaceImages(doc, uniqueImages, compressedVersions, stats);

            // Log compression statistics
            logCompressionStats(stats, originalFileSize);

            // Free memory before saving
            compressedVersions.clear();
            uniqueImages.clear();

            log.info("Saving compressed PDF to {}", newCompressedPDF.getPath());
            doc.save(newCompressedPDF.getAbsolutePath());

            // Log overall file size reduction
            long compressedFileSize = Files.size(newCompressedPDF.getPath());
            double overallReduction = 100.0 - ((compressedFileSize * 100.0) / originalFileSize);
            log.info(
                    "Overall PDF compression: {} → {} (reduced by {}%)",
                    GeneralUtils.formatBytes(originalFileSize),
                    GeneralUtils.formatBytes(compressedFileSize),
                    String.format(Locale.ROOT, "%.1f", overallReduction));
            return newCompressedPDF;
        } catch (Exception e) {
            newCompressedPDF.close();
            throw e;
        }
    }

    // Find all images in the document, both direct and nested within forms
    private Map<String, List<ImageReference>> findImages(PDDocument doc) throws IOException {
        Map<String, List<ImageReference>> uniqueImages = new HashMap<>();

        // Scan through all pages in the document
        for (int pageNum = 0; pageNum < doc.getNumberOfPages(); pageNum++) {
            PDPage page = doc.getPage(pageNum);
            PDResources res = page.getResources();
            if (res == null || res.getXObjectNames() == null) continue;

            // Process all XObjects on the page
            for (COSName name : res.getXObjectNames()) {
                PDXObject xobj = res.getXObject(name);

                // Direct image
                if (isImage(xobj)) {
                    addDirectImage(pageNum, name, (PDImageXObject) xobj, uniqueImages);
                    log.info(
                            "Found direct image '{}' on page {} - {}x{}",
                            name.getName(),
                            pageNum + 1,
                            ((PDImageXObject) xobj).getWidth(),
                            ((PDImageXObject) xobj).getHeight());
                }
                // Form XObject that may contain nested images
                else if (isForm(xobj)) {
                    checkFormForImages(pageNum, name, (PDFormXObject) xobj, uniqueImages);
                }
            }
        }

        return uniqueImages;
    }

    private boolean isImage(PDXObject xobj) {
        return xobj instanceof PDImageXObject;
    }

    private boolean isForm(PDXObject xobj) {
        return xobj instanceof PDFormXObject;
    }

    private ImageReference addDirectImage(
            int pageNum,
            COSName name,
            PDImageXObject image,
            Map<String, List<ImageReference>> uniqueImages)
            throws IOException {
        ImageReference ref = new ImageReference();
        ref.pageNum = pageNum;
        ref.name = name;

        String imageHash = generateImageHash(image);
        uniqueImages.computeIfAbsent(imageHash, k -> new ArrayList<>()).add(ref);

        return ref;
    }

    // Look for images inside form XObjects
    private void checkFormForImages(
            int pageNum,
            COSName formName,
            PDFormXObject formXObj,
            Map<String, List<ImageReference>> uniqueImages)
            throws IOException {
        PDResources formResources = formXObj.getResources();
        if (formResources == null || formResources.getXObjectNames() == null) {
            return;
        }

        log.info(
                "Checking form XObject '{}' on page {} for nested images",
                formName.getName(),
                pageNum + 1);

        // Process all XObjects within the form
        for (COSName nestedName : formResources.getXObjectNames()) {
            PDXObject nestedXobj = formResources.getXObject(nestedName);

            if (isImage(nestedXobj)) {
                PDImageXObject nestedImage = (PDImageXObject) nestedXobj;

                log.info(
                        "Found nested image '{}' in form '{}' on page {} - {}x{}",
                        nestedName.getName(),
                        formName.getName(),
                        pageNum + 1,
                        nestedImage.getWidth(),
                        nestedImage.getHeight());

                // Create specialized reference for the nested image
                NestedImageReference nestedRef = new NestedImageReference();
                nestedRef.pageNum = pageNum;
                nestedRef.formName = formName;
                nestedRef.imageName = nestedName;

                String imageHash = generateImageHash(nestedImage);
                uniqueImages.computeIfAbsent(imageHash, k -> new ArrayList<>()).add(nestedRef);
            }
        }
    }

    // Count total images and nested images
    private void calculateImageStats(
            Map<String, List<ImageReference>> uniqueImages, CompressionStats stats) {
        for (List<ImageReference> references : uniqueImages.values()) {
            for (ImageReference ref : references) {
                stats.totalImages++;
                if (ref instanceof NestedImageReference) {
                    stats.nestedImages++;
                }
            }
        }
    }

    // Create compressed versions of all unique images
    private Map<String, PDImageXObject> createCompressedImages(
            PDDocument doc,
            Map<String, List<ImageReference>> uniqueImages,
            double scaleFactor,
            float jpegQuality,
            boolean convertToGrayscale,
            CompressionStats stats)
            throws IOException {

        Map<String, PDImageXObject> compressedVersions = new HashMap<>();

        // Process each unique image exactly once
        for (Entry<String, List<ImageReference>> entry : uniqueImages.entrySet()) {
            String imageHash = entry.getKey();
            List<ImageReference> references = entry.getValue();

            if (references.isEmpty()) continue;

            // Get the first instance of this image
            PDImageXObject originalImage = getOriginalImage(doc, references.get(0));

            // Track original size
            int originalSize = (int) originalImage.getCOSObject().getLength();
            stats.totalOriginalBytes += originalSize;

            // Process this unique image
            PDImageXObject compressedImage =
                    compressImage(
                            doc,
                            originalImage,
                            originalSize,
                            scaleFactor,
                            jpegQuality,
                            convertToGrayscale);

            if (compressedImage != null) {
                // Store the compressed version in our map
                compressedVersions.put(imageHash, compressedImage);
                stats.compressedImages++;

                // Update compression stats
                int compressedSize = (int) compressedImage.getCOSObject().getLength();
                stats.totalCompressedBytes += compressedSize * references.size();

                double reductionPercentage = 100.0 - ((compressedSize * 100.0) / originalSize);
                log.info(
                        "Image hash {}: Compressed from {} to {} (reduced by {}%)",
                        imageHash,
                        GeneralUtils.formatBytes(originalSize),
                        GeneralUtils.formatBytes(compressedSize),
                        String.format(Locale.ROOT, "%.1f", reductionPercentage));
            } else {
                log.info("Image hash {}: Not suitable for compression, skipping", imageHash);
                stats.totalCompressedBytes += originalSize * references.size();
                stats.skippedImages++;
            }
        }

        return compressedVersions;
    }

    // Get original image from a reference
    private PDImageXObject getOriginalImage(PDDocument doc, ImageReference ref) throws IOException {
        if (ref instanceof NestedImageReference nestedRef) {
            // Get the nested image from within a form XObject
            PDPage page = doc.getPage(nestedRef.pageNum);
            PDResources pageResources = page.getResources();

            // Get the form XObject
            PDFormXObject formXObj = (PDFormXObject) pageResources.getXObject(nestedRef.formName);

            // Get the nested image from the form's resources
            PDResources formResources = formXObj.getResources();
            return (PDImageXObject) formResources.getXObject(nestedRef.imageName);
        } else {
            // Get direct image from page resources
            PDPage page = doc.getPage(ref.pageNum);
            PDResources resources = page.getResources();
            return (PDImageXObject) resources.getXObject(ref.name);
        }
    }

    // Try to compress an image if it makes sense
    private PDImageXObject compressImage(
            PDDocument doc,
            PDImageXObject originalImage,
            int originalSize,
            double scaleFactor,
            float jpegQuality,
            boolean convertToGrayscale)
            throws IOException {

        // Process and compress the image
        BufferedImage processedImage =
                processAndCompressImage(
                        originalImage, scaleFactor, jpegQuality, convertToGrayscale);

        if (processedImage == null) {
            return null;
        }

        // Convert to bytes for storage
        byte[] compressedData = convertToBytes(processedImage, jpegQuality);

        // Check if compression is beneficial
        if (compressedData.length < originalSize || convertToGrayscale) {
            // Create a compressed version
            return PDImageXObject.createFromByteArray(
                    doc, compressedData, originalImage.getCOSObject().toString());
        }

        return null;
    }

    // Replace all instances of original images with their compressed versions
    private void replaceImages(
            PDDocument doc,
            Map<String, List<ImageReference>> uniqueImages,
            Map<String, PDImageXObject> compressedVersions,
            CompressionStats stats)
            throws IOException {

        for (Entry<String, List<ImageReference>> entry : uniqueImages.entrySet()) {
            String imageHash = entry.getKey();
            List<ImageReference> references = entry.getValue();

            // Skip if no compressed version exists
            PDImageXObject compressedImage = compressedVersions.get(imageHash);
            if (compressedImage == null) continue;

            // Replace ALL instances with the compressed version
            for (ImageReference ref : references) {
                replaceImageReference(doc, ref, compressedImage);
            }
        }
    }

    // Replace a specific image reference with a compressed version
    private void replaceImageReference(
            PDDocument doc, ImageReference ref, PDImageXObject compressedImage) throws IOException {
        if (ref instanceof NestedImageReference nestedRef) {
            // Replace nested image within form XObject
            PDPage page = doc.getPage(nestedRef.pageNum);
            PDResources pageResources = page.getResources();

            // Get the form XObject
            PDFormXObject formXObj = (PDFormXObject) pageResources.getXObject(nestedRef.formName);

            // Replace the nested image in the form's resources
            PDResources formResources = formXObj.getResources();
            formResources.put(nestedRef.imageName, compressedImage);

            log.info(
                    "Replaced nested image '{}' in form '{}' on page {} with compressed version",
                    nestedRef.imageName.getName(),
                    nestedRef.formName.getName(),
                    nestedRef.pageNum + 1);
        } else {
            // Replace direct image in page resources
            PDPage page = doc.getPage(ref.pageNum);
            PDResources resources = page.getResources();
            resources.put(ref.name, compressedImage);

            log.info("Replaced direct image on page {} with compressed version", ref.pageNum + 1);
        }
    }

    // Log final stats about the compression
    private void logCompressionStats(CompressionStats stats, long originalFileSize) {
        // Calculate image reduction percentage
        double overallImageReduction =
                stats.totalOriginalBytes > 0
                        ? 100.0 - ((stats.totalCompressedBytes * 100.0) / stats.totalOriginalBytes)
                        : 0;

        int duplicatedImages = stats.totalImages - stats.uniqueImagesCount;

        log.info(
                "Image compression summary - Total unique: {}, Compressed: {}, Skipped: {},"
                        + " Duplicates: {}, Nested: {}",
                stats.uniqueImagesCount,
                stats.compressedImages,
                stats.skippedImages,
                duplicatedImages,
                stats.nestedImages);
        log.info(
                "Total original image size: {}, compressed: {} (reduced by {}%)",
                GeneralUtils.formatBytes(stats.totalOriginalBytes),
                GeneralUtils.formatBytes(stats.totalCompressedBytes),
                String.format(Locale.ROOT, "%.1f", overallImageReduction));
    }

    private BufferedImage convertToGrayscale(BufferedImage image) {
        BufferedImage grayImage =
                new BufferedImage(
                        image.getWidth(), image.getHeight(), BufferedImage.TYPE_BYTE_GRAY);

        Graphics2D g = grayImage.createGraphics();
        g.drawImage(image, 0, 0, null);
        g.dispose();

        return grayImage;
    }

    // Resize and optionally convert to grayscale
    private BufferedImage processAndCompressImage(
            PDImageXObject image, double scaleFactor, float jpegQuality, boolean convertToGrayscale)
            throws IOException {
        BufferedImage bufferedImage = image.getImage();
        int originalWidth = bufferedImage.getWidth();
        int originalHeight = bufferedImage.getHeight();

        // Minimum dimensions to preserve reasonable quality
        int MIN_WIDTH = 400;
        int MIN_HEIGHT = 400;

        log.info("Original dimensions: {}x{}", originalWidth, originalHeight);

        // Skip if already small enough
        if ((originalWidth <= MIN_WIDTH || originalHeight <= MIN_HEIGHT) && !convertToGrayscale) {
            log.info("Skipping - below minimum dimensions threshold");
            return null;
        }

        // Convert to grayscale first if requested (before resizing for better quality)
        if (convertToGrayscale) {
            bufferedImage = convertToGrayscale(bufferedImage);
            log.info("Converted image to grayscale");
        }

        // Adjust scale factor for very large or very small images
        double adjustedScaleFactor = scaleFactor;
        if (originalWidth > 3000 || originalHeight > 3000) {
            // More aggressive for very large images
            adjustedScaleFactor = Math.min(scaleFactor, 0.75);
            log.info("Very large image, using more aggressive scale: {}", adjustedScaleFactor);
        } else if (originalWidth < 1000 || originalHeight < 1000) {
            // More conservative for smaller images
            adjustedScaleFactor = Math.max(scaleFactor, 0.9);
            log.info("Smaller image, using conservative scale: {}", adjustedScaleFactor);
        }

        int newWidth = (int) (originalWidth * adjustedScaleFactor);
        int newHeight = (int) (originalHeight * adjustedScaleFactor);

        // Ensure minimum dimensions
        newWidth = Math.max(newWidth, MIN_WIDTH);
        newHeight = Math.max(newHeight, MIN_HEIGHT);

        // Skip if change is negligible
        if ((double) newWidth / originalWidth > 0.95
                && (double) newHeight / originalHeight > 0.95
                && !convertToGrayscale) {
            log.info("Change too small, skipping compression");
            return null;
        }

        log.info(
                "Resizing to {}x{} ({}% of original)",
                newWidth, newHeight, Math.round((newWidth * 100.0) / originalWidth));

        BufferedImage scaledImage;
        if (convertToGrayscale) {
            // If already grayscale, maintain the grayscale format
            scaledImage = new BufferedImage(newWidth, newHeight, BufferedImage.TYPE_BYTE_GRAY);
        } else {
            // Otherwise use original color model
            scaledImage =
                    new BufferedImage(
                            newWidth,
                            newHeight,
                            bufferedImage.getColorModel().hasAlpha()
                                    ? BufferedImage.TYPE_INT_ARGB
                                    : BufferedImage.TYPE_INT_RGB);
        }
        Graphics2D g2d = scaledImage.createGraphics();
        g2d.setRenderingHint(
                RenderingHints.KEY_INTERPOLATION, RenderingHints.VALUE_INTERPOLATION_BICUBIC);
        g2d.setRenderingHint(RenderingHints.KEY_RENDERING, RenderingHints.VALUE_RENDER_QUALITY);
        g2d.setRenderingHint(RenderingHints.KEY_ANTIALIASING, RenderingHints.VALUE_ANTIALIAS_ON);
        g2d.drawImage(bufferedImage, 0, 0, newWidth, newHeight, null);
        g2d.dispose();

        return scaledImage;
    }

    // Convert image to byte array with quality settings
    private byte[] convertToBytes(BufferedImage scaledImage, float jpegQuality) throws IOException {
        String format = scaledImage.getColorModel().hasAlpha() ? "png" : "jpeg";
        ByteArrayOutputStream outputStream = new ByteArrayOutputStream();

        if ("jpeg".equals(format)) {
            // Get the best available JPEG writer
            Iterator<ImageWriter> writers = ImageIO.getImageWritersByFormatName("jpeg");
            ImageWriter writer = writers.next();

            JPEGImageWriteParam param = (JPEGImageWriteParam) writer.getDefaultWriteParam();

            // Set compression parameters
            param.setCompressionMode(ImageWriteParam.MODE_EXPLICIT);
            param.setCompressionQuality(jpegQuality);
            param.setOptimizeHuffmanTables(true); // Better compression
            param.setProgressiveMode(ImageWriteParam.MODE_DEFAULT); // Progressive scanning

            // Write compressed image
            try (ImageOutputStream ios = ImageIO.createImageOutputStream(outputStream)) {
                writer.setOutput(ios);
                writer.write(null, new IIOImage(scaledImage, null, null), param);
            }
            writer.dispose();
        } else {
            ImageIO.write(scaledImage, format, outputStream);
        }

        return outputStream.toByteArray();
    }

    // Hash function to identify identical images
    private String generateImageHash(PDImageXObject image) {
        try {
            // Create a stream for the raw stream data
            try (InputStream stream = image.getCOSObject().createRawInputStream()) {
                // Read up to first 8KB of data for the hash
                byte[] buffer = new byte[8192];
                int bytesRead = stream.read(buffer);
                if (bytesRead > 0) {
                    byte[] dataToHash =
                            bytesRead == buffer.length ? buffer : Arrays.copyOf(buffer, bytesRead);
                    return bytesToHexString(generateMD5(dataToHash));
                }
                return "empty-stream";
            }
        } catch (Exception e) {
            ExceptionUtils.logException("image hash generation", e);
            return "fallback-" + System.identityHashCode(image);
        }
    }

    private String bytesToHexString(byte[] bytes) {
        StringBuilder sb = new StringBuilder();
        for (byte b : bytes) {
            sb.append(String.format(Locale.ROOT, "%02x", b));
        }
        return sb.toString();
    }

    private byte[] generateMD5(byte[] data) throws IOException {
        try {
            MessageDigest md = MessageDigest.getInstance("MD5");
            return md.digest(data); // Get the MD5 hash of the image bytes
        } catch (NoSuchAlgorithmException e) {
            throw ExceptionUtils.createMd5AlgorithmException(e);
        }
    }

    // Scale factors for different optimization levels
    private double getScaleFactorForLevel(int optimizeLevel) {
        return switch (optimizeLevel) {
            case 3 -> 0.85;
            case 4 -> 0.75;
            case 5 -> 0.65;
            case 6 -> 0.55;
            case 7 -> 0.45;
            case 8 -> 0.35;
            case 9 -> 0.25;
            case 10 -> 0.15;
            default -> 1.0;
        };
    }

    // JPEG quality for different optimization levels
    private float getJpegQualityForLevel(int optimizeLevel) {
        return switch (optimizeLevel) {
            case 3 -> 0.85f;
            case 4 -> 0.80f;
            case 5 -> 0.75f;
            case 6 -> 0.70f;
            case 7 -> 0.60f;
            case 8 -> 0.50f;
            case 9 -> 0.35f;
            case 10 -> 0.2f;
            default -> 0.7f;
        };
    }

    @PostMapping(consumes = MediaType.MULTIPART_FORM_DATA_VALUE, value = "/compress-pdf")
    @Operation(
            summary = "Optimize PDF file",
            description =
                    "This endpoint accepts a PDF file and optimizes it based on the provided"
                            + " parameters. Input:PDF Output:PDF Type:SISO")
    public ResponseEntity<byte[]> optimizePdf(@ModelAttribute OptimizePdfRequest request)
            throws Exception {
        MultipartFile inputFile = request.getFileInput();
        Integer optimizeLevel = request.getOptimizeLevel();
        String expectedOutputSizeString = request.getExpectedOutputSize();
        Boolean convertToGrayscale = request.getGrayscale();
        if (expectedOutputSizeString == null && optimizeLevel == null) {
            throw new Exception("Both expected output size and optimize level are not specified");
        }

        Long expectedOutputSize = 0L;
        boolean autoMode = false;
        if (expectedOutputSizeString != null && expectedOutputSizeString.length() > 1) {
            expectedOutputSize = GeneralUtils.convertSizeToBytes(expectedOutputSizeString);
            autoMode = true;
        }

        List<TempFile> tempFiles = new ArrayList<>();

        // Create initial input file
        TempFile originalTempFile = tempFileManager.createManagedTempFile(".pdf");
        tempFiles.add(originalTempFile);
        Path originalFile = originalTempFile.getPath();
        inputFile.transferTo(originalTempFile.getFile());
        long inputFileSize = Files.size(originalFile);

        TempFile currentTempFile = tempFileManager.createManagedTempFile(".pdf");
        tempFiles.add(currentTempFile);
        Path currentFile = currentTempFile.getPath();
        Files.copy(originalFile, currentFile, StandardCopyOption.REPLACE_EXISTING);

        try {
            if (autoMode) {
                double sizeReductionRatio = expectedOutputSize / (double) inputFileSize;
                optimizeLevel = determineOptimizeLevel(sizeReductionRatio);
            }

            boolean sizeMet = false;
            boolean imageCompressionApplied = false;
            boolean externalCompressionApplied = false;

            while (!sizeMet && optimizeLevel <= 9) {
                // Apply external compression first
                if (!externalCompressionApplied) {
                    boolean ghostscriptSuccess = false;

                    // Try Ghostscript first if available - for ANY compression level
                    if (isGhostscriptEnabled()) {
                        try {
                            applyGhostscriptCompression(request, optimizeLevel, currentFile);
                            log.info("Ghostscript compression applied successfully");
                            ghostscriptSuccess = true;
                        } catch (IOException e) {
                            log.warn("Ghostscript compression failed, trying fallback methods");
                        }
                    }

                    // Fallback to QPDF if Ghostscript failed or not available (levels 1-3 only)
                    if (!ghostscriptSuccess && isQpdfEnabled() && optimizeLevel <= 3) {
                        try {
                            applyQpdfCompression(request, optimizeLevel, currentFile);
                            log.info("QPDF compression applied successfully");
                        } catch (IOException e) {
                            log.warn("QPDF compression also failed");
                        }
                    }

                    if (!ghostscriptSuccess && !isQpdfEnabled()) {
                        log.info(
                                "No external compression tools available, using image compression"
                                        + " only");
                    }

                    externalCompressionApplied = true;

                    // Skip image compression if Ghostscript succeeded
                    if (ghostscriptSuccess) {
                        imageCompressionApplied = true;
                    }
                }

                // Apply image compression for levels 4+ only if Ghostscript didn't run
                if ((optimizeLevel >= 4 || Boolean.TRUE.equals(convertToGrayscale))
                        && !imageCompressionApplied) {
                    // Use different scale factors based on level
                    double scaleFactor =
                            switch (optimizeLevel) {
                                case 4 -> 0.95; // 95% of original size
                                case 5 -> 0.9; // 90% of original size
                                case 6 -> 0.8; // 80% of original size
                                case 7 -> 0.7; // 70% of original size
                                case 8 -> 0.65; // 65% of original size
                                case 9 -> 0.5; // 50% of original size
                                default -> 1.0;
                            };

                    log.info("Applying image compression with scale factor: {}", scaleFactor);
                    TempFile compressedImageFile =
                            compressImagesInPDF(
                                    currentFile,
                                    scaleFactor,
                                    0.7f, // Default JPEG quality
                                    Boolean.TRUE.equals(convertToGrayscale));

                    tempFiles.add(compressedImageFile);
                    currentFile = compressedImageFile.getPath();
                    imageCompressionApplied = true;
                }

                // Check if target size reached or not in auto mode
                long outputFileSize = Files.size(currentFile);
                if (outputFileSize <= expectedOutputSize || !autoMode) {
                    sizeMet = true;
                } else {
                    int newOptimizeLevel =
                            incrementOptimizeLevel(
                                    optimizeLevel, outputFileSize, expectedOutputSize);

                    // Check if we can't increase the level further
                    if (newOptimizeLevel == optimizeLevel) {
                        log.info("Maximum optimization level reached without meeting target size.");
                        sizeMet = true;
                    } else {
                        // Reset flags for next iteration with higher optimization level
                        imageCompressionApplied = false;
                        externalCompressionApplied = false;
                        optimizeLevel = newOptimizeLevel;
                    }
                }
            }

            // Use original if optimized file is somehow larger
            long finalFileSize = Files.size(currentFile);
            if (finalFileSize >= inputFileSize) {
                log.warn(
                        "Optimized file is larger than the original. Using the original file"
                                + " instead.");
                currentFile = originalFile;
            }

            String outputFilename =
                    GeneralUtils.generateFilename(
                            inputFile.getOriginalFilename(), "_Optimized.pdf");

            return WebResponseUtils.pdfDocToWebResponse(
                    pdfDocumentFactory.load(currentFile.toFile()), outputFilename);

        } finally {
            // Clean up all temporary files
            for (TempFile tempFile : tempFiles) {
                try {
                    tempFile.close();
                } catch (Exception e) {
                    log.warn("Failed to delete temporary file: {}", tempFile, e);
                }
            }
        }
    }

    // Run Ghostscript compression
    private void applyGhostscriptCompression(
            OptimizePdfRequest request, int optimizeLevel, Path currentFile) throws IOException {

        long preGsSize = Files.size(currentFile);
        log.info("Pre-Ghostscript file size: {}", GeneralUtils.formatBytes(preGsSize));

        try (TempFile gsOutputFile = tempFileManager.createManagedTempFile(".pdf")) {
            Path gsOutputPath = gsOutputFile.getPath();

            // Build Ghostscript command based on optimization level
            List<String> command = new ArrayList<>();
            command.add("gs");
            command.add("-sDEVICE=pdfwrite");
            command.add("-dCompatibilityLevel=1.5");
            command.add("-dNOPAUSE");
            command.add("-dQUIET");
            command.add("-dBATCH");

            // Map optimization levels to Ghostscript settings
            switch (optimizeLevel) {
                case 1:
                    command.add("-dPDFSETTINGS=/prepress");
                    break;
                case 2:
                    command.add("-dPDFSETTINGS=/printer");
                    break;
                case 3:
                    command.add("-dPDFSETTINGS=/ebook");
                    break;
                case 4:
                case 5:
                    command.add("-dPDFSETTINGS=/screen");
                    break;
                case 6:
                case 7:
                    command.add("-dPDFSETTINGS=/screen");
                    command.add("-dColorImageResolution=150");
                    command.add("-dGrayImageResolution=150");
                    command.add("-dMonoImageResolution=300");
                    break;
                case 8:
                case 9:
                    command.add("-dPDFSETTINGS=/screen");
                    command.add("-dColorImageResolution=100");
                    command.add("-dGrayImageResolution=100");
                    command.add("-dMonoImageResolution=200");
                    break;
                case 10:
                    command.add("-dPDFSETTINGS=/screen");
                    command.add("-dColorImageResolution=72");
                    command.add("-dGrayImageResolution=72");
                    command.add("-dMonoImageResolution=150");
                    break;
                default:
                    command.add("-dPDFSETTINGS=/screen");
                    break;
            }

            command.add("-sOutputFile=" + gsOutputPath.toString());
            command.add(currentFile.toString());

            ProcessExecutorResult returnCode;
            try {
                returnCode =
                        ProcessExecutor.getInstance(ProcessExecutor.Processes.GHOSTSCRIPT)
                                .runCommandWithOutputHandling(command);

                if (returnCode.getRc() == 0) {
                    // Update current file to the Ghostscript output
                    Files.copy(gsOutputPath, currentFile, StandardCopyOption.REPLACE_EXISTING);

<<<<<<< HEAD
                long postGsSize = Files.size(currentFile);
                double gsReduction = 100.0 - ((postGsSize * 100.0) / preGsSize);
                log.info(
                        "Post-Ghostscript file size: {} (reduced by {}%)",
                        GeneralUtils.formatBytes(postGsSize),
                        String.format(Locale.ROOT, "%.1f", gsReduction));
            } else {
                log.warn("Ghostscript compression failed with return code: {}", returnCode.getRc());
                throw new IOException("Ghostscript compression failed");
            }
=======
                    long postGsSize = Files.size(currentFile);
                    double gsReduction = 100.0 - ((postGsSize * 100.0) / preGsSize);
                    log.info(
                            "Post-Ghostscript file size: {} (reduced by {}%)",
                            GeneralUtils.formatBytes(postGsSize),
                            String.format("%.1f", gsReduction));
                } else {
                    log.warn(
                            "Ghostscript compression failed with return code: {}",
                            returnCode.getRc());
                    throw new IOException("Ghostscript compression failed");
                }
>>>>>>> fdc8fab5

            } catch (Exception e) {
                log.warn("Ghostscript compression failed, will fallback to other methods", e);
                throw new IOException("Ghostscript compression failed", e);
            }
        }
    }

    // Run QPDF compression
    private void applyQpdfCompression(
            OptimizePdfRequest request, int optimizeLevel, Path currentFile) throws IOException {

        long preQpdfSize = Files.size(currentFile);
        log.info("Pre-QPDF file size: {}", GeneralUtils.formatBytes(preQpdfSize));

        // Map optimization levels to QPDF compression levels
        int qpdfCompressionLevel;
        if (optimizeLevel == 1) {
            qpdfCompressionLevel = 5;
        } else if (optimizeLevel == 2) {
            qpdfCompressionLevel = 9;
        } else {
            qpdfCompressionLevel = 9;
        }

        try (TempFile qpdfOutputFile = tempFileManager.createManagedTempFile(".pdf")) {
            Path qpdfOutputPath = qpdfOutputFile.getPath();

<<<<<<< HEAD
            long postQpdfSize = Files.size(currentFile);
            double qpdfReduction = 100.0 - ((postQpdfSize * 100.0) / preQpdfSize);
            log.info(
                    "Post-QPDF file size: {} (reduced by {}%)",
                    GeneralUtils.formatBytes(postQpdfSize),
                    String.format(Locale.ROOT, "%.1f", qpdfReduction));
=======
            // Build QPDF command
            List<String> command = new ArrayList<>();
            command.add("qpdf");
            if (request.getNormalize()) {
                command.add("--normalize-content=y");
            }
            if (request.getLinearize()) {
                command.add("--linearize");
            }
            command.add("--recompress-flate");
            command.add("--compression-level=" + qpdfCompressionLevel);
            command.add("--compress-streams=y");
            command.add("--object-streams=generate");
            command.add(currentFile.toString());
            command.add(qpdfOutputPath.toString());

            ProcessExecutorResult returnCode = null;
            try {
                returnCode =
                        ProcessExecutor.getInstance(ProcessExecutor.Processes.QPDF)
                                .runCommandWithOutputHandling(command);

                // Update current file to the QPDF output
                Files.copy(qpdfOutputPath, currentFile, StandardCopyOption.REPLACE_EXISTING);

                long postQpdfSize = Files.size(currentFile);
                double qpdfReduction = 100.0 - ((postQpdfSize * 100.0) / preQpdfSize);
                log.info(
                        "Post-QPDF file size: {} (reduced by {}%)",
                        GeneralUtils.formatBytes(postQpdfSize),
                        String.format("%.1f", qpdfReduction));
>>>>>>> fdc8fab5

            } catch (Exception e) {
                if (returnCode != null && returnCode.getRc() != 3) {
                    throw new IOException("QPDF command failed", e);
                }
                // If QPDF fails, keep using the current file
                log.warn("QPDF compression failed, continuing with current file", e);
            }
        }
    }

    // Pick optimization level based on target size
    private int determineOptimizeLevel(double sizeReductionRatio) {
        if (sizeReductionRatio > 0.9) return 1;
        if (sizeReductionRatio > 0.8) return 2;
        if (sizeReductionRatio > 0.7) return 3;
        if (sizeReductionRatio > 0.6) return 4;
        if (sizeReductionRatio > 0.3) return 5;
        if (sizeReductionRatio > 0.2) return 6;
        if (sizeReductionRatio > 0.15) return 7;
        if (sizeReductionRatio > 0.1) return 8;
        return 9;
    }

    // Increment optimization level if we need more compression
    private int incrementOptimizeLevel(int currentLevel, long currentSize, long targetSize) {
        double currentRatio = currentSize / (double) targetSize;
        log.info("Current compression ratio: {}", String.format(Locale.ROOT, "%.2f", currentRatio));

        if (currentRatio > 2.0) {
            return Math.min(9, currentLevel + 3);
        } else if (currentRatio > 1.5) {
            return Math.min(9, currentLevel + 2);
        }
        return Math.min(9, currentLevel + 1);
    }
}<|MERGE_RESOLUTION|>--- conflicted
+++ resolved
@@ -893,7 +893,6 @@
                     // Update current file to the Ghostscript output
                     Files.copy(gsOutputPath, currentFile, StandardCopyOption.REPLACE_EXISTING);
 
-<<<<<<< HEAD
                 long postGsSize = Files.size(currentFile);
                 double gsReduction = 100.0 - ((postGsSize * 100.0) / preGsSize);
                 log.info(
@@ -904,20 +903,6 @@
                 log.warn("Ghostscript compression failed with return code: {}", returnCode.getRc());
                 throw new IOException("Ghostscript compression failed");
             }
-=======
-                    long postGsSize = Files.size(currentFile);
-                    double gsReduction = 100.0 - ((postGsSize * 100.0) / preGsSize);
-                    log.info(
-                            "Post-Ghostscript file size: {} (reduced by {}%)",
-                            GeneralUtils.formatBytes(postGsSize),
-                            String.format("%.1f", gsReduction));
-                } else {
-                    log.warn(
-                            "Ghostscript compression failed with return code: {}",
-                            returnCode.getRc());
-                    throw new IOException("Ghostscript compression failed");
-                }
->>>>>>> fdc8fab5
 
             } catch (Exception e) {
                 log.warn("Ghostscript compression failed, will fallback to other methods", e);
@@ -946,14 +931,6 @@
         try (TempFile qpdfOutputFile = tempFileManager.createManagedTempFile(".pdf")) {
             Path qpdfOutputPath = qpdfOutputFile.getPath();
 
-<<<<<<< HEAD
-            long postQpdfSize = Files.size(currentFile);
-            double qpdfReduction = 100.0 - ((postQpdfSize * 100.0) / preQpdfSize);
-            log.info(
-                    "Post-QPDF file size: {} (reduced by {}%)",
-                    GeneralUtils.formatBytes(postQpdfSize),
-                    String.format(Locale.ROOT, "%.1f", qpdfReduction));
-=======
             // Build QPDF command
             List<String> command = new ArrayList<>();
             command.add("qpdf");
@@ -984,8 +961,7 @@
                 log.info(
                         "Post-QPDF file size: {} (reduced by {}%)",
                         GeneralUtils.formatBytes(postQpdfSize),
-                        String.format("%.1f", qpdfReduction));
->>>>>>> fdc8fab5
+                        String.format(Locale.ROOT, "%.1f", qpdfReduction));
 
             } catch (Exception e) {
                 if (returnCode != null && returnCode.getRc() != 3) {
