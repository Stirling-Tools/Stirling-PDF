--- conflicted
+++ resolved
@@ -647,12 +647,8 @@
         };
     }
 
-<<<<<<< HEAD
-    @PostMapping(consumes = MediaType.MULTIPART_FORM_DATA_VALUE, value = "/compress-pdf")
-=======
-    @AutoJobPostMapping(consumes = "multipart/form-data", value = "/compress-pdf")
+    @AutoJobPostMapping(consumes = MediaType.MULTIPART_FORM_DATA_VALUE, value = "/compress-pdf")
     @StandardPdfResponse
->>>>>>> b54beaa6
     @Operation(
             summary = "Optimize PDF file",
             description =
