package stirling.software.SPDF.config;

import java.io.BufferedReader;
import java.io.IOException;
import java.io.InputStream;
import java.io.InputStreamReader;
import java.nio.charset.StandardCharsets;
import java.time.Duration;
import java.util.*;
import java.util.concurrent.*;
import java.util.regex.Matcher;
import java.util.regex.Pattern;
import java.util.stream.Collectors;

import org.springframework.context.annotation.Configuration;

import jakarta.annotation.PostConstruct;

import lombok.extern.slf4j.Slf4j;

import stirling.software.common.configuration.RuntimePathConfig;
import stirling.software.common.util.RegexPatternUtils;

/**
 * Dependency checker that - runs probes in parallel with timeouts (prevents hanging on broken
 * PATHs) - supports Windows+Unix in a single place - de-duplicates logic for version extraction &
 * command availability - keeps group <-> command mapping and feature formatting tidy & immutable
 */
@Configuration
@Slf4j
public class ExternalAppDepConfig {

    private static final Duration DEFAULT_TIMEOUT = Duration.ofSeconds(5);
    private static final Pattern VERSION_PATTERN = Pattern.compile("(\\d+(?:\\.\\d+){0,2})");

    private final EndpointConfiguration endpointConfiguration;
    private volatile boolean dependenciesChecked = false;

    private final boolean isWindows =
            System.getProperty("os.name").toLowerCase(Locale.ROOT).contains("windows");

    private final String weasyprintPath;
    private final String unoconvPath;
    private final String calibrePath;
    private final String ocrMyPdfPath;
    private final String sOfficePath;

    /**
     * Map of command(binary) -> affected groups (e.g. "gs" -> ["Ghostscript"]). Immutable to avoid
     * accidental mutations.
     */
    private final Map<String, List<String>> commandToGroupMapping;

    private final ExecutorService pool =
            Executors.newFixedThreadPool(
                    Math.max(2, Runtime.getRuntime().availableProcessors() / 2));

    public ExternalAppDepConfig(
            EndpointConfiguration endpointConfiguration, RuntimePathConfig runtimePathConfig) {
        this.endpointConfiguration = endpointConfiguration;
<<<<<<< HEAD
        this.weasyprintPath = runtimePathConfig.getWeasyPrintPath();
        this.unoconvPath = runtimePathConfig.getUnoConvertPath();
        this.calibrePath = runtimePathConfig.getCalibrePath();
        this.ocrMyPdfPath = runtimePathConfig.getOcrMyPdfPath();
        this.sOfficePath = runtimePathConfig.getSOfficePath();

        Map<String, List<String>> tmp = new HashMap<>();
        tmp.put("gs", List.of("Ghostscript"));
        tmp.put(ocrMyPdfPath, List.of("OCRmyPDF"));
        tmp.put(sOfficePath, List.of("LibreOffice"));
        tmp.put(weasyprintPath, List.of("Weasyprint"));
        tmp.put("pdftohtml", List.of("Pdftohtml"));
        tmp.put(unoconvPath, List.of("Unoconvert"));
        tmp.put("qpdf", List.of("qpdf"));
        tmp.put("tesseract", List.of("tesseract"));
        tmp.put("rar", List.of("rar"));
        tmp.put(calibrePath, List.of("Calibre"));
        tmp.put("ffmpeg", List.of("FFmpeg"));
        this.commandToGroupMapping = Collections.unmodifiableMap(tmp);
=======
        weasyprintPath = runtimePathConfig.getWeasyPrintPath();
        unoconvPath = runtimePathConfig.getUnoConvertPath();

        commandToGroupMapping =
                new HashMap<>() {

                    {
                        put("gs", List.of("Ghostscript"));
                        put("ocrmypdf", List.of("OCRmyPDF"));
                        put("soffice", List.of("LibreOffice"));
                        put(weasyprintPath, List.of("Weasyprint"));
                        put("pdftohtml", List.of("Pdftohtml"));
                        put(unoconvPath, List.of("Unoconvert"));
                        put("qpdf", List.of("qpdf"));
                        put("tesseract", List.of("tesseract"));
                        put("rar", List.of("rar")); // Required for real CBR output
                        put("magick", List.of("ImageMagick"));
                    }
                };
>>>>>>> a5dcdd5b
    }

    public boolean isDependenciesChecked() {
        return dependenciesChecked;
    }

    @PostConstruct
    public void checkDependencies() {
        try {
            // core checks in parallel
            List<Callable<Void>> tasks =
                    commandToGroupMapping.keySet().stream()
                            .<Callable<Void>>map(
                                    cmd ->
                                            () -> {
                                                checkDependencyAndDisableGroup(cmd);
                                                return null;
                                            })
                            .collect(Collectors.toList());
            invokeAllWithTimeout(tasks, DEFAULT_TIMEOUT.plusSeconds(3));

            // Python / OpenCV special handling
            checkPythonAndOpenCV();

            dependenciesChecked = true;
        } finally {
            endpointConfiguration.logDisabledEndpointsSummary();
            pool.shutdown();
        }
    }

    private void checkDependencyAndDisableGroup(String command) {
        boolean available = isCommandAvailable(command);

        if (!available) {
            List<String> affectedGroups = commandToGroupMapping.get(command);
            if (affectedGroups == null || affectedGroups.isEmpty()) return;

            for (String group : affectedGroups) {
                List<String> affectedFeatures = getAffectedFeatures(group);
                endpointConfiguration.disableGroup(group);
                log.warn(
                        "Missing dependency: {} - Disabling group: {} (Affected features: {})",
                        command,
                        group,
                        affectedFeatures.isEmpty()
                                ? "unknown"
                                : String.join(", ", affectedFeatures));
            }
            return;
        }

        // Extra: enforce minimum WeasyPrint version if command matches
        if (isWeasyprint(command)) {
            Optional<String> version = getVersionSafe(command, "--version");
            version.ifPresentOrElse(
                    v -> {
                        Version installed = new Version(v);
                        // https://www.courtbouillon.org/blog/00040-weasyprint-58/
                        Version required = new Version("58.0");
                        if (installed.compareTo(required) < 0) {
                            List<String> affectedGroups =
                                    commandToGroupMapping.getOrDefault(
                                            command, List.of("Weasyprint"));
                            for (String group : affectedGroups) {
                                endpointConfiguration.disableGroup(group);
                            }
                            log.warn(
                                    "WeasyPrint version {} is below required {} - disabling"
                                            + " group(s): {}",
                                    installed,
                                    required,
                                    String.join(", ", affectedGroups));
                        } else {
                            log.info("WeasyPrint {} meets minimum {}", installed, required);
                        }
                    },
                    () ->
                            log.warn(
                                    "WeasyPrint version could not be determined ({} --version)",
                                    command));
        }

        // Extra: enforce minimum qpdf version if command matches
        if (isQpdf(command)) {
            Optional<String> version = getVersionSafe(command, "--version");
            version.ifPresentOrElse(
                    v -> {
                        Version installed = new Version(v);
                        Version required = new Version("12.0.0");
                        if (installed.compareTo(required) < 0) {
                            List<String> affectedGroups =
                                    commandToGroupMapping.getOrDefault(command, List.of("qpdf"));
                            for (String group : affectedGroups) {
                                endpointConfiguration.disableGroup(group);
                            }
                            log.warn(
                                    "qpdf version {} is below required {} - disabling group(s): {}",
                                    installed,
                                    required,
                                    String.join(", ", affectedGroups));
                        } else {
                            log.info("qpdf {} meets minimum {}", installed, required);
                        }
                    },
                    () -> log.warn("qpdf version could not be determined ({} --version)", command));
        }
    }

    private boolean isWeasyprint(String command) {
        return Objects.equals(command, weasyprintPath)
                || command.toLowerCase(Locale.ROOT).contains("weasyprint");
    }

    private boolean isQpdf(String command) {
        return command.toLowerCase(Locale.ROOT).contains("qpdf");
    }

    private List<String> getAffectedFeatures(String group) {
        List<String> endpoints = new ArrayList<>(endpointConfiguration.getEndpointsForGroup(group));
        return endpoints.stream().map(this::formatEndpointAsFeature).toList();
    }

    private String formatEndpointAsFeature(String endpoint) {
        String feature = endpoint.replace("-", " ").replace("pdf", "PDF").replace("img", "image");
        return Arrays.stream(RegexPatternUtils.getInstance().getWordSplitPattern().split(feature))
                .map(this::capitalizeWord)
                .collect(Collectors.joining(" "));
    }

    private String capitalizeWord(String word) {
        if (word == null || word.isEmpty()) return word;
        if ("pdf".equalsIgnoreCase(word)) return "PDF";
        return word.substring(0, 1).toUpperCase(Locale.ROOT)
                + word.substring(1).toLowerCase(Locale.ROOT);
    }

    private void checkPythonAndOpenCV() {
        String python = findFirstAvailable(List.of("python3", "python")).orElse(null);
        if (python == null) {
            disablePythonAndOpenCV("Python interpreter not found on PATH");
            return;
        }

        // Check OpenCV import
        int ec = runAndWait(List.of(python, "-c", "import cv2"), DEFAULT_TIMEOUT).exitCode();
        if (ec != 0) {
            List<String> openCVFeatures = getAffectedFeatures("OpenCV");
            endpointConfiguration.disableGroup("OpenCV");
            log.warn(
                    "OpenCV not available in Python - Disabling OpenCV features: {}",
                    String.join(", ", openCVFeatures));
        }
    }

    private void disablePythonAndOpenCV(String reason) {
        List<String> pythonFeatures = getAffectedFeatures("Python");
        List<String> openCVFeatures = getAffectedFeatures("OpenCV");
        endpointConfiguration.disableGroup("Python");
        endpointConfiguration.disableGroup("OpenCV");
        log.warn(
                "Missing dependency: Python (reason: {}) - Disabling Python features: {} and OpenCV"
                        + " features: {}",
                reason,
                String.join(", ", pythonFeatures),
                String.join(", ", openCVFeatures));
    }

    private Optional<String> findFirstAvailable(List<String> commands) {
        for (String c : commands) {
            if (isCommandAvailable(c)) return Optional.of(c);
        }
        return Optional.empty();
    }

    private boolean isCommandAvailable(String command) {
        // First try OS-native lookup
        List<String> lookup = isWindows ? List.of("where", command) : List.of("which", command);
        ProbeResult res = runAndWait(lookup, DEFAULT_TIMEOUT);
        if (res.exitCode() == 0) return true;

        // Fallback: try `--version` when helpful (covers py-launcher shims on Windows etc.)
        ProbeResult ver = runAndWait(List.of(command, "--version"), DEFAULT_TIMEOUT);
        return ver.exitCode() == 0;
    }

    private Optional<String> getVersionSafe(String command, String arg) {
        try {
            ProbeResult res = runAndWait(List.of(command, arg), DEFAULT_TIMEOUT);
            if (res.exitCode() != 0) return Optional.empty();
            String text = res.combined();
            Matcher m = VERSION_PATTERN.matcher(text);
            return m.find() ? Optional.of(m.group(1)) : Optional.empty();
        } catch (Exception e) {
            return Optional.empty();
        }
    }

    private void invokeAllWithTimeout(List<Callable<Void>> tasks, Duration timeout) {
        try {
            List<Future<Void>> futures =
                    pool.invokeAll(tasks, timeout.toMillis(), TimeUnit.MILLISECONDS);
            for (Future<Void> f : futures) {
                try {
                    f.get();
                } catch (Exception ignored) {
                }
            }
        } catch (InterruptedException e) {
            Thread.currentThread().interrupt();
        }
    }

    private ProbeResult runAndWait(List<String> cmd, Duration timeout) {
        ProcessBuilder pb = new ProcessBuilder(cmd);
        try {
            Process p = pb.start();
            boolean finished = p.waitFor(timeout.toMillis(), TimeUnit.MILLISECONDS);
            if (!finished) {
                p.destroyForcibly();
                return new ProbeResult(124, "", "timeout");
            }
            String out = readStream(p.getInputStream());
            String err = readStream(p.getErrorStream());
            int ec = p.exitValue();
            return new ProbeResult(ec, out, err);
        } catch (IOException | InterruptedException e) {
            if (e instanceof InterruptedException) Thread.currentThread().interrupt();
            return new ProbeResult(127, "", String.valueOf(e.getMessage()));
        }
    }

<<<<<<< HEAD
    private static String readStream(InputStream in) throws IOException {
        StringBuilder sb = new StringBuilder();
        try (BufferedReader br =
                new BufferedReader(new InputStreamReader(in, StandardCharsets.UTF_8))) {
            String line;
            while ((line = br.readLine()) != null) {
                if (sb.length() > 0) sb.append('\n');
                sb.append(line);
            }
        }
        return sb.toString().trim();
    }

    private record ProbeResult(int exitCode, String stdout, String stderr) {
        String combined() {
            return (stdout == null ? "" : stdout) + "\n" + (stderr == null ? "" : stderr);
        }
    }

    /** Simple numeric version comparator (major.minor.patch). */
    static class Version implements Comparable<Version> {
        private final int[] parts;

        Version(String ver) {
            String[] tokens = ver.split("\\.");
            parts = new int[3];
            for (int i = 0; i < 3; i++) {
                if (i < tokens.length) {
                    try {
                        parts[i] = Integer.parseInt(tokens[i]);
                    } catch (NumberFormatException e) {
                        parts[i] = 0;
                    }
=======
    @PostConstruct
    public void checkDependencies() {
        // Check core dependencies
        checkDependencyAndDisableGroup("gs");
        checkDependencyAndDisableGroup("ocrmypdf");
        checkDependencyAndDisableGroup("tesseract");
        checkDependencyAndDisableGroup("soffice");
        checkDependencyAndDisableGroup("qpdf");
        checkDependencyAndDisableGroup(weasyprintPath);
        checkDependencyAndDisableGroup("pdftohtml");
        checkDependencyAndDisableGroup(unoconvPath);
        checkDependencyAndDisableGroup("rar");
        checkDependencyAndDisableGroup("magick");
        // Special handling for Python/OpenCV dependencies
        boolean pythonAvailable = isCommandAvailable("python3") || isCommandAvailable("python");
        if (!pythonAvailable) {
            List<String> pythonFeatures = getAffectedFeatures("Python");
            List<String> openCVFeatures = getAffectedFeatures("OpenCV");
            endpointConfiguration.disableGroup("Python", DisableReason.DEPENDENCY);
            endpointConfiguration.disableGroup("OpenCV", DisableReason.DEPENDENCY);
            log.warn(
                    "Missing dependency: Python - Disabling Python features: {} and OpenCV features: {}",
                    String.join(", ", pythonFeatures),
                    String.join(", ", openCVFeatures));
        } else {
            // If Python is available, check for OpenCV
            try {
                ProcessBuilder processBuilder = new ProcessBuilder();
                if (System.getProperty("os.name").toLowerCase().contains("windows")) {
                    processBuilder.command("python", "-c", "import cv2");
>>>>>>> a5dcdd5b
                } else {
                    parts[i] = 0;
                }
            }
        }

        @Override
        public int compareTo(Version o) {
            for (int i = 0; i < 3; i++) {
                int a = parts[i];
                int b = o.parts[i];
                if (a != b) return Integer.compare(a, b);
            }
            return 0;
        }

        @Override
        public String toString() {
            return parts[0] + "." + parts[1] + "." + parts[2];
        }
    }
}<|MERGE_RESOLUTION|>--- conflicted
+++ resolved
@@ -58,7 +58,6 @@
     public ExternalAppDepConfig(
             EndpointConfiguration endpointConfiguration, RuntimePathConfig runtimePathConfig) {
         this.endpointConfiguration = endpointConfiguration;
-<<<<<<< HEAD
         this.weasyprintPath = runtimePathConfig.getWeasyPrintPath();
         this.unoconvPath = runtimePathConfig.getUnoConvertPath();
         this.calibrePath = runtimePathConfig.getCalibrePath();
@@ -74,31 +73,11 @@
         tmp.put(unoconvPath, List.of("Unoconvert"));
         tmp.put("qpdf", List.of("qpdf"));
         tmp.put("tesseract", List.of("tesseract"));
-        tmp.put("rar", List.of("rar"));
+        tmp.put("rar", List.of("rar")); // Required for real CBR output
         tmp.put(calibrePath, List.of("Calibre"));
         tmp.put("ffmpeg", List.of("FFmpeg"));
+        tmp.put("magick", List.of("ImageMagick"));
         this.commandToGroupMapping = Collections.unmodifiableMap(tmp);
-=======
-        weasyprintPath = runtimePathConfig.getWeasyPrintPath();
-        unoconvPath = runtimePathConfig.getUnoConvertPath();
-
-        commandToGroupMapping =
-                new HashMap<>() {
-
-                    {
-                        put("gs", List.of("Ghostscript"));
-                        put("ocrmypdf", List.of("OCRmyPDF"));
-                        put("soffice", List.of("LibreOffice"));
-                        put(weasyprintPath, List.of("Weasyprint"));
-                        put("pdftohtml", List.of("Pdftohtml"));
-                        put(unoconvPath, List.of("Unoconvert"));
-                        put("qpdf", List.of("qpdf"));
-                        put("tesseract", List.of("tesseract"));
-                        put("rar", List.of("rar")); // Required for real CBR output
-                        put("magick", List.of("ImageMagick"));
-                    }
-                };
->>>>>>> a5dcdd5b
     }
 
     public boolean isDependenciesChecked() {
@@ -331,7 +310,6 @@
         }
     }
 
-<<<<<<< HEAD
     private static String readStream(InputStream in) throws IOException {
         StringBuilder sb = new StringBuilder();
         try (BufferedReader br =
@@ -365,38 +343,6 @@
                     } catch (NumberFormatException e) {
                         parts[i] = 0;
                     }
-=======
-    @PostConstruct
-    public void checkDependencies() {
-        // Check core dependencies
-        checkDependencyAndDisableGroup("gs");
-        checkDependencyAndDisableGroup("ocrmypdf");
-        checkDependencyAndDisableGroup("tesseract");
-        checkDependencyAndDisableGroup("soffice");
-        checkDependencyAndDisableGroup("qpdf");
-        checkDependencyAndDisableGroup(weasyprintPath);
-        checkDependencyAndDisableGroup("pdftohtml");
-        checkDependencyAndDisableGroup(unoconvPath);
-        checkDependencyAndDisableGroup("rar");
-        checkDependencyAndDisableGroup("magick");
-        // Special handling for Python/OpenCV dependencies
-        boolean pythonAvailable = isCommandAvailable("python3") || isCommandAvailable("python");
-        if (!pythonAvailable) {
-            List<String> pythonFeatures = getAffectedFeatures("Python");
-            List<String> openCVFeatures = getAffectedFeatures("OpenCV");
-            endpointConfiguration.disableGroup("Python", DisableReason.DEPENDENCY);
-            endpointConfiguration.disableGroup("OpenCV", DisableReason.DEPENDENCY);
-            log.warn(
-                    "Missing dependency: Python - Disabling Python features: {} and OpenCV features: {}",
-                    String.join(", ", pythonFeatures),
-                    String.join(", ", openCVFeatures));
-        } else {
-            // If Python is available, check for OpenCV
-            try {
-                ProcessBuilder processBuilder = new ProcessBuilder();
-                if (System.getProperty("os.name").toLowerCase().contains("windows")) {
-                    processBuilder.command("python", "-c", "import cv2");
->>>>>>> a5dcdd5b
                 } else {
                     parts[i] = 0;
                 }
