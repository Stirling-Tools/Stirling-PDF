package stirling.software.SPDF.config;

import java.io.BufferedReader;
import java.io.IOException;
import java.io.InputStream;
import java.io.InputStreamReader;
import java.nio.charset.StandardCharsets;
import java.time.Duration;
import java.util.*;
import java.util.concurrent.*;
import java.util.regex.Matcher;
import java.util.regex.Pattern;
import java.util.stream.Collectors;

import org.springframework.context.annotation.Configuration;

import jakarta.annotation.PostConstruct;

import lombok.extern.slf4j.Slf4j;

import stirling.software.common.configuration.RuntimePathConfig;
import stirling.software.common.util.RegexPatternUtils;

/**
 * Dependency checker that - runs probes in parallel with timeouts (prevents hanging on broken
 * PATHs) - supports Windows+Unix in a single place - de-duplicates logic for version extraction &
 * command availability - keeps group <-> command mapping and feature formatting tidy & immutable
 */
@Configuration
@Slf4j
public class ExternalAppDepConfig {

    private static final Duration DEFAULT_TIMEOUT = Duration.ofSeconds(5);
    private static final Pattern VERSION_PATTERN = Pattern.compile("(\\d+(?:\\.\\d+){0,2})");

    private final EndpointConfiguration endpointConfiguration;

    private final boolean isWindows =
            System.getProperty("os.name").toLowerCase(Locale.ROOT).contains("windows");

    private final String weasyprintPath;
<<<<<<< HEAD
=======
    private final String unoconvPath;
    private final String calibrePath;
>>>>>>> 19aef5e0

    /**
     * Map of command(binary) -> affected groups (e.g. "gs" -> ["Ghostscript"]). Immutable to avoid
     * accidental mutations.
     */
    private final Map<String, List<String>> commandToGroupMapping;

    private final ExecutorService pool =
            Executors.newFixedThreadPool(
                    Math.max(2, Runtime.getRuntime().availableProcessors() / 2));

    public ExternalAppDepConfig(
            EndpointConfiguration endpointConfiguration, RuntimePathConfig runtimePathConfig) {
        this.endpointConfiguration = endpointConfiguration;
        this.weasyprintPath = runtimePathConfig.getWeasyPrintPath();
<<<<<<< HEAD
        String unoconvPath = runtimePathConfig.getUnoConvertPath();
=======
        this.unoconvPath = runtimePathConfig.getUnoConvertPath();
        this.calibrePath = runtimePathConfig.getCalibrePath();
>>>>>>> 19aef5e0

        Map<String, List<String>> tmp = new HashMap<>();
        tmp.put("gs", List.of("Ghostscript"));
        tmp.put("ocrmypdf", List.of("OCRmyPDF"));
        tmp.put("soffice", List.of("LibreOffice"));
        tmp.put(weasyprintPath, List.of("Weasyprint"));
        tmp.put("pdftohtml", List.of("Pdftohtml"));
        tmp.put(unoconvPath, List.of("Unoconvert"));
        tmp.put("qpdf", List.of("qpdf"));
        tmp.put("tesseract", List.of("tesseract"));
        tmp.put("rar", List.of("rar"));
        tmp.put(calibrePath, List.of("Calibre"));
        tmp.put("ffmpeg", List.of("FFmpeg"));
        this.commandToGroupMapping = Collections.unmodifiableMap(tmp);
    }

    @PostConstruct
    public void checkDependencies() {
        try {
            // core checks in parallel
            List<Callable<Void>> tasks =
                    commandToGroupMapping.keySet().stream()
                            .<Callable<Void>>map(
                                    cmd ->
                                            () -> {
                                                checkDependencyAndDisableGroup(cmd);
                                                return null;
                                            })
                            .collect(Collectors.toList());
            invokeAllWithTimeout(tasks, DEFAULT_TIMEOUT.plusSeconds(3));

            // Python / OpenCV special handling
            checkPythonAndOpenCV();
        } finally {
            endpointConfiguration.logDisabledEndpointsSummary();
            pool.shutdown();
        }
    }

    private void checkDependencyAndDisableGroup(String command) {
        boolean available = isCommandAvailable(command);

        if (!available) {
            List<String> affectedGroups = commandToGroupMapping.get(command);
            if (affectedGroups == null || affectedGroups.isEmpty()) return;

            for (String group : affectedGroups) {
                List<String> affectedFeatures = getAffectedFeatures(group);
                endpointConfiguration.disableGroup(group);
                log.warn(
                        "Missing dependency: {} - Disabling group: {} (Affected features: {})",
                        command,
                        group,
                        affectedFeatures.isEmpty()
                                ? "unknown"
                                : String.join(", ", affectedFeatures));
            }
            return;
        }

        // Extra: enforce minimum WeasyPrint version if command matches
        if (isWeasyprint(command)) {
            Optional<String> version = getVersionSafe(command, "--version");
            version.ifPresentOrElse(
                    v -> {
                        Version installed = new Version(v);
                        // https://www.courtbouillon.org/blog/00040-weasyprint-58/
                        Version required = new Version("58.0");
                        if (installed.compareTo(required) < 0) {
                            List<String> affectedGroups =
                                    commandToGroupMapping.getOrDefault(
                                            command, List.of("Weasyprint"));
                            for (String group : affectedGroups) {
                                endpointConfiguration.disableGroup(group);
                            }
                            log.warn(
                                    "WeasyPrint version {} is below required {} - disabling"
                                            + " group(s): {}",
                                    installed,
                                    required,
                                    String.join(", ", affectedGroups));
                        } else {
                            log.info("WeasyPrint {} meets minimum {}", installed, required);
                        }
                    },
                    () ->
                            log.warn(
                                    "WeasyPrint version could not be determined ({} --version)",
                                    command));
        }
    }

    private boolean isWeasyprint(String command) {
        return Objects.equals(command, weasyprintPath)
                || command.toLowerCase(Locale.ROOT).contains("weasyprint");
    }

    private List<String> getAffectedFeatures(String group) {
        List<String> endpoints = new ArrayList<>(endpointConfiguration.getEndpointsForGroup(group));
        return endpoints.stream().map(this::formatEndpointAsFeature).toList();
    }

    private String formatEndpointAsFeature(String endpoint) {
        String feature = endpoint.replace("-", " ").replace("pdf", "PDF").replace("img", "image");
        return Arrays.stream(RegexPatternUtils.getInstance().getWordSplitPattern().split(feature))
                .map(this::capitalizeWord)
                .collect(Collectors.joining(" "));
    }

    private String capitalizeWord(String word) {
        if (word == null || word.isEmpty()) return word;
        if ("pdf".equalsIgnoreCase(word)) return "PDF";
        return word.substring(0, 1).toUpperCase(Locale.ROOT)
                + word.substring(1).toLowerCase(Locale.ROOT);
    }

    private void checkPythonAndOpenCV() {
        String python = findFirstAvailable(List.of("python3", "python")).orElse(null);
        if (python == null) {
            disablePythonAndOpenCV("Python interpreter not found on PATH");
            return;
        }

        // Check OpenCV import
        int ec = runAndWait(List.of(python, "-c", "import cv2"), DEFAULT_TIMEOUT).exitCode();
        if (ec != 0) {
            List<String> openCVFeatures = getAffectedFeatures("OpenCV");
            endpointConfiguration.disableGroup("OpenCV");
            log.warn(
                    "OpenCV not available in Python - Disabling OpenCV features: {}",
                    String.join(", ", openCVFeatures));
        }
    }

    private void disablePythonAndOpenCV(String reason) {
        List<String> pythonFeatures = getAffectedFeatures("Python");
        List<String> openCVFeatures = getAffectedFeatures("OpenCV");
        endpointConfiguration.disableGroup("Python");
        endpointConfiguration.disableGroup("OpenCV");
        log.warn(
                "Missing dependency: Python (reason: {}) - Disabling Python features: {} and OpenCV"
                        + " features: {}",
                reason,
                String.join(", ", pythonFeatures),
                String.join(", ", openCVFeatures));
    }

    private Optional<String> findFirstAvailable(List<String> commands) {
        for (String c : commands) {
            if (isCommandAvailable(c)) return Optional.of(c);
        }
        return Optional.empty();
    }

    private boolean isCommandAvailable(String command) {
        // First try OS-native lookup
        List<String> lookup = isWindows ? List.of("where", command) : List.of("which", command);
        ProbeResult res = runAndWait(lookup, DEFAULT_TIMEOUT);
        if (res.exitCode() == 0) return true;

        // Fallback: try `--version` when helpful (covers py-launcher shims on Windows etc.)
        ProbeResult ver = runAndWait(List.of(command, "--version"), DEFAULT_TIMEOUT);
        return ver.exitCode() == 0;
    }

    private Optional<String> getVersionSafe(String command, String arg) {
        try {
            ProbeResult res = runAndWait(List.of(command, arg), DEFAULT_TIMEOUT);
            if (res.exitCode() != 0) return Optional.empty();
            String text = res.combined();
            Matcher m = VERSION_PATTERN.matcher(text);
            return m.find() ? Optional.of(m.group(1)) : Optional.empty();
        } catch (Exception e) {
            return Optional.empty();
        }
    }

    private void invokeAllWithTimeout(List<Callable<Void>> tasks, Duration timeout) {
        try {
            List<Future<Void>> futures =
                    pool.invokeAll(tasks, timeout.toMillis(), TimeUnit.MILLISECONDS);
            for (Future<Void> f : futures) {
                try {
                    f.get();
                } catch (Exception ignored) {
                }
            }
        } catch (InterruptedException e) {
            Thread.currentThread().interrupt();
        }
    }

    private ProbeResult runAndWait(List<String> cmd, Duration timeout) {
        ProcessBuilder pb = new ProcessBuilder(cmd);
        try {
            Process p = pb.start();
            boolean finished = p.waitFor(timeout.toMillis(), TimeUnit.MILLISECONDS);
            if (!finished) {
                p.destroyForcibly();
                return new ProbeResult(124, "", "timeout");
            }
            String out = readStream(p.getInputStream());
            String err = readStream(p.getErrorStream());
            int ec = p.exitValue();
            return new ProbeResult(ec, out, err);
        } catch (IOException | InterruptedException e) {
            if (e instanceof InterruptedException) Thread.currentThread().interrupt();
            return new ProbeResult(127, "", String.valueOf(e.getMessage()));
        }
    }

    private static String readStream(InputStream in) throws IOException {
        StringBuilder sb = new StringBuilder();
        try (BufferedReader br =
                new BufferedReader(new InputStreamReader(in, StandardCharsets.UTF_8))) {
            String line;
            while ((line = br.readLine()) != null) {
                if (!sb.isEmpty()) sb.append('\n');
                sb.append(line);
            }
        }
        return sb.toString().trim();
    }

    private record ProbeResult(int exitCode, String stdout, String stderr) {
        String combined() {
            return (stdout == null ? "" : stdout) + "\n" + (stderr == null ? "" : stderr);
        }
    }

    /** Simple numeric version comparator (major.minor.patch). */
    static class Version implements Comparable<Version> {
        private final int[] parts;

        Version(String ver) {
            String[] tokens = ver.split("\\.");
            parts = new int[3];
            for (int i = 0; i < 3; i++) {
                if (i < tokens.length) {
                    try {
                        parts[i] = Integer.parseInt(tokens[i]);
                    } catch (NumberFormatException e) {
                        parts[i] = 0;
                    }
                } else {
                    parts[i] = 0;
                }
            }
        }

        @Override
        public int compareTo(Version o) {
            for (int i = 0; i < 3; i++) {
                int a = parts[i];
                int b = o.parts[i];
                if (a != b) return Integer.compare(a, b);
            }
            return 0;
        }

        @Override
        public String toString() {
            return parts[0] + "." + parts[1] + "." + parts[2];
        }
    }
}<|MERGE_RESOLUTION|>--- conflicted
+++ resolved
@@ -39,11 +39,8 @@
             System.getProperty("os.name").toLowerCase(Locale.ROOT).contains("windows");
 
     private final String weasyprintPath;
-<<<<<<< HEAD
-=======
     private final String unoconvPath;
     private final String calibrePath;
->>>>>>> 19aef5e0
 
     /**
      * Map of command(binary) -> affected groups (e.g. "gs" -> ["Ghostscript"]). Immutable to avoid
@@ -59,12 +56,8 @@
             EndpointConfiguration endpointConfiguration, RuntimePathConfig runtimePathConfig) {
         this.endpointConfiguration = endpointConfiguration;
         this.weasyprintPath = runtimePathConfig.getWeasyPrintPath();
-<<<<<<< HEAD
         String unoconvPath = runtimePathConfig.getUnoConvertPath();
-=======
-        this.unoconvPath = runtimePathConfig.getUnoConvertPath();
         this.calibrePath = runtimePathConfig.getCalibrePath();
->>>>>>> 19aef5e0
 
         Map<String, List<String>> tmp = new HashMap<>();
         tmp.put("gs", List.of("Ghostscript"));
