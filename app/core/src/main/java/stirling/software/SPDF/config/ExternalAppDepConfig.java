--- conflicted
+++ resolved
@@ -18,7 +18,6 @@
 
 import lombok.extern.slf4j.Slf4j;
 
-import stirling.software.SPDF.config.EndpointConfiguration.DisableReason;
 import stirling.software.common.configuration.RuntimePathConfig;
 import stirling.software.common.util.RegexPatternUtils;
 
@@ -35,6 +34,7 @@
     private static final Pattern VERSION_PATTERN = Pattern.compile("(\\d+(?:\\.\\d+){0,2})");
 
     private final EndpointConfiguration endpointConfiguration;
+    private volatile boolean dependenciesChecked = false;
 
     private final boolean isWindows =
             System.getProperty("os.name").toLowerCase(Locale.ROOT).contains("windows");
@@ -50,7 +50,6 @@
      * accidental mutations.
      */
     private final Map<String, List<String>> commandToGroupMapping;
-    private volatile boolean dependenciesChecked = false;
 
     private final ExecutorService pool =
             Executors.newFixedThreadPool(
@@ -78,6 +77,10 @@
         tmp.put(calibrePath, List.of("Calibre"));
         tmp.put("ffmpeg", List.of("FFmpeg"));
         this.commandToGroupMapping = Collections.unmodifiableMap(tmp);
+    }
+
+    public boolean isDependenciesChecked() {
+        return dependenciesChecked;
     }
 
     @PostConstruct
@@ -97,6 +100,8 @@
 
             // Python / OpenCV special handling
             checkPythonAndOpenCV();
+
+            dependenciesChecked = true;
         } finally {
             endpointConfiguration.logDisabledEndpointsSummary();
             pool.shutdown();
@@ -227,7 +232,6 @@
         }
     }
 
-<<<<<<< HEAD
     private void disablePythonAndOpenCV(String reason) {
         List<String> pythonFeatures = getAffectedFeatures("Python");
         List<String> openCVFeatures = getAffectedFeatures("OpenCV");
@@ -279,23 +283,6 @@
                 try {
                     f.get();
                 } catch (Exception ignored) {
-=======
-    private void checkDependencyAndDisableGroup(String command) {
-        boolean isAvailable = isCommandAvailable(command);
-        if (!isAvailable) {
-            List<String> affectedGroups = commandToGroupMapping.get(command);
-            if (affectedGroups != null) {
-                for (String group : affectedGroups) {
-                    List<String> affectedFeatures = getAffectedFeatures(group);
-                    endpointConfiguration.disableGroup(group, DisableReason.DEPENDENCY);
-                    log.warn(
-                            "Missing dependency: {} - Disabling group: {} (Affected features: {})",
-                            command,
-                            group,
-                            !affectedFeatures.isEmpty()
-                                    ? String.join(", ", affectedFeatures)
-                                    : "unknown");
->>>>>>> bdb3c887
                 }
             }
         } catch (InterruptedException e) {
@@ -303,7 +290,6 @@
         }
     }
 
-<<<<<<< HEAD
     private ProbeResult runAndWait(List<String> cmd, Duration timeout) {
         ProcessBuilder pb = new ProcessBuilder(cmd);
         try {
@@ -376,64 +362,5 @@
         public String toString() {
             return parts[0] + "." + parts[1] + "." + parts[2];
         }
-=======
-    public boolean isDependenciesChecked() {
-        return dependenciesChecked;
-    }
-
-    @PostConstruct
-    public void checkDependencies() {
-        // Check core dependencies
-        checkDependencyAndDisableGroup("gs");
-        checkDependencyAndDisableGroup("ocrmypdf");
-        checkDependencyAndDisableGroup("tesseract");
-        checkDependencyAndDisableGroup("soffice");
-        checkDependencyAndDisableGroup("qpdf");
-        checkDependencyAndDisableGroup(weasyprintPath);
-        checkDependencyAndDisableGroup("pdftohtml");
-        checkDependencyAndDisableGroup(unoconvPath);
-        checkDependencyAndDisableGroup("rar");
-        // Special handling for Python/OpenCV dependencies
-        boolean pythonAvailable = isCommandAvailable("python3") || isCommandAvailable("python");
-        if (!pythonAvailable) {
-            List<String> pythonFeatures = getAffectedFeatures("Python");
-            List<String> openCVFeatures = getAffectedFeatures("OpenCV");
-            endpointConfiguration.disableGroup("Python", DisableReason.DEPENDENCY);
-            endpointConfiguration.disableGroup("OpenCV", DisableReason.DEPENDENCY);
-            log.warn(
-                    "Missing dependency: Python - Disabling Python features: {} and OpenCV features: {}",
-                    String.join(", ", pythonFeatures),
-                    String.join(", ", openCVFeatures));
-        } else {
-            // If Python is available, check for OpenCV
-            try {
-                ProcessBuilder processBuilder = new ProcessBuilder();
-                if (System.getProperty("os.name").toLowerCase().contains("windows")) {
-                    processBuilder.command("python", "-c", "import cv2");
-                } else {
-                    processBuilder.command("python3", "-c", "import cv2");
-                }
-                Process process = processBuilder.start();
-                int exitCode = process.waitFor();
-                if (exitCode != 0) {
-                    List<String> openCVFeatures = getAffectedFeatures("OpenCV");
-                    endpointConfiguration.disableGroup("OpenCV", DisableReason.DEPENDENCY);
-                    log.warn(
-                            "OpenCV not available in Python - Disabling OpenCV features: {}",
-                            String.join(", ", openCVFeatures));
-                }
-            } catch (Exception e) {
-                List<String> openCVFeatures = getAffectedFeatures("OpenCV");
-                endpointConfiguration.disableGroup("OpenCV", DisableReason.DEPENDENCY);
-                log.warn(
-                        "Error checking OpenCV: {} - Disabling OpenCV features: {}",
-                        e.getMessage(),
-                        String.join(", ", openCVFeatures));
-            }
-        }
-        endpointConfiguration.logDisabledEndpointsSummary();
-        dependenciesChecked = true;
-        log.info("Dependency checks completed");
->>>>>>> bdb3c887
     }
 }