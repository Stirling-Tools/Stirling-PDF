--- conflicted
+++ resolved
@@ -1,12 +1,5 @@
 package stirling.software.SPDF.config;
 
-<<<<<<< HEAD
-import java.util.Arrays;
-import java.util.HashMap;
-import java.util.List;
-import java.util.Locale;
-import java.util.Map;
-=======
 import java.io.BufferedReader;
 import java.io.IOException;
 import java.io.InputStream;
@@ -17,7 +10,6 @@
 import java.util.concurrent.*;
 import java.util.regex.Matcher;
 import java.util.regex.Pattern;
->>>>>>> 56afa9e2
 import java.util.stream.Collectors;
 
 import org.springframework.context.annotation.Configuration;
@@ -81,30 +73,6 @@
     @PostConstruct
     public void checkDependencies() {
         try {
-<<<<<<< HEAD
-            ProcessBuilder processBuilder = new ProcessBuilder();
-            if (System.getProperty("os.name").toLowerCase(Locale.ROOT).contains("windows")) {
-                processBuilder.command("where", command);
-            } else {
-                processBuilder.command("which", command);
-            }
-            Process process = processBuilder.start();
-            int exitCode = process.waitFor();
-            // if (exitCode != 0) {
-            //     // check program version
-            //     ProcessBuilder versionBuilder = new ProcessBuilder();
-            //     if (System.getProperty("os.name").toLowerCase(Locale.ROOT).contains("windows")) {
-            //         versionBuilder.command("cmd.exe", "/c", command + " --version");
-            //     }
-            //     Process versionProcess = versionBuilder.start();
-            //     exitCode = versionProcess.waitFor();
-            // }
-            // log.info("Command {} exited with code {}", command, exitCode);
-            return exitCode == 0;
-        } catch (Exception e) {
-            log.debug("Error checking for command {}: {}", command, e.getMessage());
-            return false;
-=======
             // core checks in parallel
             List<Callable<Void>> tasks =
                     commandToGroupMapping.keySet().stream()
@@ -175,7 +143,6 @@
                             log.warn(
                                     "WeasyPrint version could not be determined ({} --version)",
                                     command));
->>>>>>> 56afa9e2
         }
     }
 
@@ -185,14 +152,8 @@
     }
 
     private List<String> getAffectedFeatures(String group) {
-<<<<<<< HEAD
-        return endpointConfiguration.getEndpointsForGroup(group).stream()
-                .map(this::formatEndpointAsFeature)
-                .toList();
-=======
         List<String> endpoints = new ArrayList<>(endpointConfiguration.getEndpointsForGroup(group));
         return endpoints.stream().map(this::formatEndpointAsFeature).toList();
->>>>>>> 56afa9e2
     }
 
     private String formatEndpointAsFeature(String endpoint) {
@@ -244,12 +205,7 @@
         for (String c : commands) {
             if (isCommandAvailable(c)) return Optional.of(c);
         }
-<<<<<<< HEAD
-        return word.substring(0, 1).toUpperCase(Locale.ROOT)
-                + word.substring(1).toLowerCase(Locale.ROOT);
-=======
         return Optional.empty();
->>>>>>> 56afa9e2
     }
 
     private boolean isCommandAvailable(String command) {
@@ -290,38 +246,6 @@
         }
     }
 
-<<<<<<< HEAD
-    @PostConstruct
-    public void checkDependencies() {
-        // Check core dependencies
-        checkDependencyAndDisableGroup("gs");
-        checkDependencyAndDisableGroup("ocrmypdf");
-        checkDependencyAndDisableGroup("tesseract");
-        checkDependencyAndDisableGroup("soffice");
-        checkDependencyAndDisableGroup("qpdf");
-        checkDependencyAndDisableGroup(weasyprintPath);
-        checkDependencyAndDisableGroup("pdftohtml");
-        checkDependencyAndDisableGroup(unoconvPath);
-        checkDependencyAndDisableGroup("rar");
-        // Special handling for Python/OpenCV dependencies
-        boolean pythonAvailable = isCommandAvailable("python3") || isCommandAvailable("python");
-        if (!pythonAvailable) {
-            List<String> pythonFeatures = getAffectedFeatures("Python");
-            List<String> openCVFeatures = getAffectedFeatures("OpenCV");
-            endpointConfiguration.disableGroup("Python");
-            endpointConfiguration.disableGroup("OpenCV");
-            log.warn(
-                    "Missing dependency: Python - Disabling Python features: {} and OpenCV"
-                            + " features: {}",
-                    String.join(", ", pythonFeatures),
-                    String.join(", ", openCVFeatures));
-        } else {
-            // If Python is available, check for OpenCV
-            try {
-                ProcessBuilder processBuilder = new ProcessBuilder();
-                if (System.getProperty("os.name").toLowerCase(Locale.ROOT).contains("windows")) {
-                    processBuilder.command("python", "-c", "import cv2");
-=======
     private ProbeResult runAndWait(List<String> cmd, Duration timeout) {
         ProcessBuilder pb = new ProcessBuilder(cmd);
         try {
@@ -374,7 +298,6 @@
                     } catch (NumberFormatException e) {
                         parts[i] = 0;
                     }
->>>>>>> 56afa9e2
                 } else {
                     parts[i] = 0;
                 }
