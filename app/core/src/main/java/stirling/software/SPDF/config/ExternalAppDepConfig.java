package stirling.software.SPDF.config;

import java.io.BufferedReader;
import java.io.IOException;
import java.io.InputStream;
import java.io.InputStreamReader;
import java.nio.charset.StandardCharsets;
import java.time.Duration;
import java.util.*;
import java.util.concurrent.*;
import java.util.regex.Matcher;
import java.util.regex.Pattern;
import java.util.stream.Collectors;

import org.springframework.context.annotation.Configuration;

import jakarta.annotation.PostConstruct;

import lombok.extern.slf4j.Slf4j;

import stirling.software.common.configuration.RuntimePathConfig;
import stirling.software.common.util.RegexPatternUtils;

/**
 * Dependency checker that - runs probes in parallel with timeouts (prevents hanging on broken
 * PATHs) - supports Windows+Unix in a single place - de-duplicates logic for version extraction &
 * command availability - keeps group <-> command mapping and feature formatting tidy & immutable
 */
@Configuration
@Slf4j
public class ExternalAppDepConfig {

    private static final Duration DEFAULT_TIMEOUT = Duration.ofSeconds(5);
    private static final Pattern VERSION_PATTERN = Pattern.compile("(\\d+(?:\\.\\d+){0,2})");

    private final EndpointConfiguration endpointConfiguration;

    private final boolean isWindows =
            System.getProperty("os.name").toLowerCase(Locale.ROOT).contains("windows");

    private final String weasyprintPath;
    private final String unoconvPath;

    /**
     * Map of command(binary) -> affected groups (e.g. "gs" -> ["Ghostscript"]). Immutable to avoid
     * accidental mutations.
     */
    private final Map<String, List<String>> commandToGroupMapping;

    private final ExecutorService pool =
            Executors.newFixedThreadPool(
                    Math.max(2, Runtime.getRuntime().availableProcessors() / 2));

    public ExternalAppDepConfig(
            EndpointConfiguration endpointConfiguration, RuntimePathConfig runtimePathConfig) {
        this.endpointConfiguration = endpointConfiguration;
<<<<<<< HEAD
        weasyprintPath = runtimePathConfig.getWeasyPrintPath();
        unoconvPath = runtimePathConfig.getUnoConvertPath();

        commandToGroupMapping =
                new HashMap<>() {

                    {
                        put("gs", List.of("Ghostscript"));
                        put("ocrmypdf", List.of("OCRmyPDF"));
                        put("soffice", List.of("LibreOffice"));
                        put(weasyprintPath, List.of("Weasyprint"));
                        put("pdftohtml", List.of("Pdftohtml"));
                        put(unoconvPath, List.of("Unoconvert"));
                        put("qpdf", List.of("qpdf"));
                        put("tesseract", List.of("tesseract"));
                        put("rar", List.of("rar")); // Required for real CBR output
                        put("ffmpeg", List.of("FFmpeg"));
                    }
                };
=======
        this.weasyprintPath = runtimePathConfig.getWeasyPrintPath();
        this.unoconvPath = runtimePathConfig.getUnoConvertPath();

        Map<String, List<String>> tmp = new HashMap<>();
        tmp.put("gs", List.of("Ghostscript"));
        tmp.put("ocrmypdf", List.of("OCRmyPDF"));
        tmp.put("soffice", List.of("LibreOffice"));
        tmp.put(weasyprintPath, List.of("Weasyprint"));
        tmp.put("pdftohtml", List.of("Pdftohtml"));
        tmp.put(unoconvPath, List.of("Unoconvert"));
        tmp.put("qpdf", List.of("qpdf"));
        tmp.put("tesseract", List.of("tesseract"));
        tmp.put("rar", List.of("rar"));
        this.commandToGroupMapping = Collections.unmodifiableMap(tmp);
>>>>>>> 56afa9e2
    }

    @PostConstruct
    public void checkDependencies() {
        try {
            // core checks in parallel
            List<Callable<Void>> tasks =
                    commandToGroupMapping.keySet().stream()
                            .<Callable<Void>>map(
                                    cmd ->
                                            () -> {
                                                checkDependencyAndDisableGroup(cmd);
                                                return null;
                                            })
                            .collect(Collectors.toList());
            invokeAllWithTimeout(tasks, DEFAULT_TIMEOUT.plusSeconds(3));

            // Python / OpenCV special handling
            checkPythonAndOpenCV();
        } finally {
            endpointConfiguration.logDisabledEndpointsSummary();
            pool.shutdown();
        }
    }

    private void checkDependencyAndDisableGroup(String command) {
        boolean available = isCommandAvailable(command);

        if (!available) {
            List<String> affectedGroups = commandToGroupMapping.get(command);
            if (affectedGroups == null || affectedGroups.isEmpty()) return;

            for (String group : affectedGroups) {
                List<String> affectedFeatures = getAffectedFeatures(group);
                endpointConfiguration.disableGroup(group);
                log.warn(
                        "Missing dependency: {} - Disabling group: {} (Affected features: {})",
                        command,
                        group,
                        affectedFeatures.isEmpty()
                                ? "unknown"
                                : String.join(", ", affectedFeatures));
            }
            return;
        }

        // Extra: enforce minimum WeasyPrint version if command matches
        if (isWeasyprint(command)) {
            Optional<String> version = getVersionSafe(command, "--version");
            version.ifPresentOrElse(
                    v -> {
                        Version installed = new Version(v);
                        // https://www.courtbouillon.org/blog/00040-weasyprint-58/
                        Version required = new Version("58.0");
                        if (installed.compareTo(required) < 0) {
                            List<String> affectedGroups =
                                    commandToGroupMapping.getOrDefault(
                                            command, List.of("Weasyprint"));
                            for (String group : affectedGroups) {
                                endpointConfiguration.disableGroup(group);
                            }
                            log.warn(
                                    "WeasyPrint version {} is below required {} - disabling"
                                            + " group(s): {}",
                                    installed,
                                    required,
                                    String.join(", ", affectedGroups));
                        } else {
                            log.info("WeasyPrint {} meets minimum {}", installed, required);
                        }
                    },
                    () ->
                            log.warn(
                                    "WeasyPrint version could not be determined ({} --version)",
                                    command));
        }
    }

    private boolean isWeasyprint(String command) {
        return Objects.equals(command, weasyprintPath)
                || command.toLowerCase(Locale.ROOT).contains("weasyprint");
    }

    private List<String> getAffectedFeatures(String group) {
        List<String> endpoints = new ArrayList<>(endpointConfiguration.getEndpointsForGroup(group));
        return endpoints.stream().map(this::formatEndpointAsFeature).toList();
    }

    private String formatEndpointAsFeature(String endpoint) {
        String feature = endpoint.replace("-", " ").replace("pdf", "PDF").replace("img", "image");
        return Arrays.stream(RegexPatternUtils.getInstance().getWordSplitPattern().split(feature))
                .map(this::capitalizeWord)
                .collect(Collectors.joining(" "));
    }

    private String capitalizeWord(String word) {
        if (word == null || word.isEmpty()) return word;
        if ("pdf".equalsIgnoreCase(word)) return "PDF";
        return word.substring(0, 1).toUpperCase(Locale.ROOT)
                + word.substring(1).toLowerCase(Locale.ROOT);
    }

    private void checkPythonAndOpenCV() {
        String python = findFirstAvailable(List.of("python3", "python")).orElse(null);
        if (python == null) {
            disablePythonAndOpenCV("Python interpreter not found on PATH");
            return;
        }

        // Check OpenCV import
        int ec = runAndWait(List.of(python, "-c", "import cv2"), DEFAULT_TIMEOUT).exitCode();
        if (ec != 0) {
            List<String> openCVFeatures = getAffectedFeatures("OpenCV");
            endpointConfiguration.disableGroup("OpenCV");
            log.warn(
                    "OpenCV not available in Python - Disabling OpenCV features: {}",
                    String.join(", ", openCVFeatures));
        }
    }

    private void disablePythonAndOpenCV(String reason) {
        List<String> pythonFeatures = getAffectedFeatures("Python");
        List<String> openCVFeatures = getAffectedFeatures("OpenCV");
        endpointConfiguration.disableGroup("Python");
        endpointConfiguration.disableGroup("OpenCV");
        log.warn(
                "Missing dependency: Python (reason: {}) - Disabling Python features: {} and OpenCV"
                        + " features: {}",
                reason,
                String.join(", ", pythonFeatures),
                String.join(", ", openCVFeatures));
    }

    private Optional<String> findFirstAvailable(List<String> commands) {
        for (String c : commands) {
            if (isCommandAvailable(c)) return Optional.of(c);
        }
        return Optional.empty();
    }

    private boolean isCommandAvailable(String command) {
        // First try OS-native lookup
        List<String> lookup = isWindows ? List.of("where", command) : List.of("which", command);
        ProbeResult res = runAndWait(lookup, DEFAULT_TIMEOUT);
        if (res.exitCode() == 0) return true;

        // Fallback: try `--version` when helpful (covers py-launcher shims on Windows etc.)
        ProbeResult ver = runAndWait(List.of(command, "--version"), DEFAULT_TIMEOUT);
        return ver.exitCode() == 0;
    }

    private Optional<String> getVersionSafe(String command, String arg) {
        try {
            ProbeResult res = runAndWait(List.of(command, arg), DEFAULT_TIMEOUT);
            if (res.exitCode() != 0) return Optional.empty();
            String text = res.combined();
            Matcher m = VERSION_PATTERN.matcher(text);
            return m.find() ? Optional.of(m.group(1)) : Optional.empty();
        } catch (Exception e) {
            return Optional.empty();
        }
    }

    private void invokeAllWithTimeout(List<Callable<Void>> tasks, Duration timeout) {
        try {
            List<Future<Void>> futures =
                    pool.invokeAll(tasks, timeout.toMillis(), TimeUnit.MILLISECONDS);
            for (Future<Void> f : futures) {
                try {
                    f.get();
                } catch (Exception ignored) {
                }
            }
        } catch (InterruptedException e) {
            Thread.currentThread().interrupt();
        }
    }

<<<<<<< HEAD
    @PostConstruct
    public void checkDependencies() {
        // Check core dependencies
        checkDependencyAndDisableGroup("gs");
        checkDependencyAndDisableGroup("ocrmypdf");
        checkDependencyAndDisableGroup("tesseract");
        checkDependencyAndDisableGroup("soffice");
        checkDependencyAndDisableGroup("qpdf");
        checkDependencyAndDisableGroup(weasyprintPath);
        checkDependencyAndDisableGroup("pdftohtml");
        checkDependencyAndDisableGroup(unoconvPath);
        checkDependencyAndDisableGroup("rar");
        checkDependencyAndDisableGroup("ffmpeg");
        // Special handling for Python/OpenCV dependencies
        boolean pythonAvailable = isCommandAvailable("python3") || isCommandAvailable("python");
        if (!pythonAvailable) {
            List<String> pythonFeatures = getAffectedFeatures("Python");
            List<String> openCVFeatures = getAffectedFeatures("OpenCV");
            endpointConfiguration.disableGroup("Python");
            endpointConfiguration.disableGroup("OpenCV");
            log.warn(
                    "Missing dependency: Python - Disabling Python features: {} and OpenCV features: {}",
                    String.join(", ", pythonFeatures),
                    String.join(", ", openCVFeatures));
        } else {
            // If Python is available, check for OpenCV
            try {
                ProcessBuilder processBuilder = new ProcessBuilder();
                if (System.getProperty("os.name").toLowerCase().contains("windows")) {
                    processBuilder.command("python", "-c", "import cv2");
=======
    private ProbeResult runAndWait(List<String> cmd, Duration timeout) {
        ProcessBuilder pb = new ProcessBuilder(cmd);
        try {
            Process p = pb.start();
            boolean finished = p.waitFor(timeout.toMillis(), TimeUnit.MILLISECONDS);
            if (!finished) {
                p.destroyForcibly();
                return new ProbeResult(124, "", "timeout");
            }
            String out = readStream(p.getInputStream());
            String err = readStream(p.getErrorStream());
            int ec = p.exitValue();
            return new ProbeResult(ec, out, err);
        } catch (IOException | InterruptedException e) {
            if (e instanceof InterruptedException) Thread.currentThread().interrupt();
            return new ProbeResult(127, "", String.valueOf(e.getMessage()));
        }
    }

    private static String readStream(InputStream in) throws IOException {
        StringBuilder sb = new StringBuilder();
        try (BufferedReader br =
                new BufferedReader(new InputStreamReader(in, StandardCharsets.UTF_8))) {
            String line;
            while ((line = br.readLine()) != null) {
                if (sb.length() > 0) sb.append('\n');
                sb.append(line);
            }
        }
        return sb.toString().trim();
    }

    private record ProbeResult(int exitCode, String stdout, String stderr) {
        String combined() {
            return (stdout == null ? "" : stdout) + "\n" + (stderr == null ? "" : stderr);
        }
    }

    /** Simple numeric version comparator (major.minor.patch). */
    static class Version implements Comparable<Version> {
        private final int[] parts;

        Version(String ver) {
            String[] tokens = ver.split("\\.");
            parts = new int[3];
            for (int i = 0; i < 3; i++) {
                if (i < tokens.length) {
                    try {
                        parts[i] = Integer.parseInt(tokens[i]);
                    } catch (NumberFormatException e) {
                        parts[i] = 0;
                    }
>>>>>>> 56afa9e2
                } else {
                    parts[i] = 0;
                }
            }
        }

        @Override
        public int compareTo(Version o) {
            for (int i = 0; i < 3; i++) {
                int a = parts[i];
                int b = o.parts[i];
                if (a != b) return Integer.compare(a, b);
            }
            return 0;
        }

        @Override
        public String toString() {
            return parts[0] + "." + parts[1] + "." + parts[2];
        }
    }
}<|MERGE_RESOLUTION|>--- conflicted
+++ resolved
@@ -54,27 +54,6 @@
     public ExternalAppDepConfig(
             EndpointConfiguration endpointConfiguration, RuntimePathConfig runtimePathConfig) {
         this.endpointConfiguration = endpointConfiguration;
-<<<<<<< HEAD
-        weasyprintPath = runtimePathConfig.getWeasyPrintPath();
-        unoconvPath = runtimePathConfig.getUnoConvertPath();
-
-        commandToGroupMapping =
-                new HashMap<>() {
-
-                    {
-                        put("gs", List.of("Ghostscript"));
-                        put("ocrmypdf", List.of("OCRmyPDF"));
-                        put("soffice", List.of("LibreOffice"));
-                        put(weasyprintPath, List.of("Weasyprint"));
-                        put("pdftohtml", List.of("Pdftohtml"));
-                        put(unoconvPath, List.of("Unoconvert"));
-                        put("qpdf", List.of("qpdf"));
-                        put("tesseract", List.of("tesseract"));
-                        put("rar", List.of("rar")); // Required for real CBR output
-                        put("ffmpeg", List.of("FFmpeg"));
-                    }
-                };
-=======
         this.weasyprintPath = runtimePathConfig.getWeasyPrintPath();
         this.unoconvPath = runtimePathConfig.getUnoConvertPath();
 
@@ -88,8 +67,8 @@
         tmp.put("qpdf", List.of("qpdf"));
         tmp.put("tesseract", List.of("tesseract"));
         tmp.put("rar", List.of("rar"));
+        tmp.put("ffmpeg", List.of("FFmpeg"));
         this.commandToGroupMapping = Collections.unmodifiableMap(tmp);
->>>>>>> 56afa9e2
     }
 
     @PostConstruct
@@ -268,38 +247,6 @@
         }
     }
 
-<<<<<<< HEAD
-    @PostConstruct
-    public void checkDependencies() {
-        // Check core dependencies
-        checkDependencyAndDisableGroup("gs");
-        checkDependencyAndDisableGroup("ocrmypdf");
-        checkDependencyAndDisableGroup("tesseract");
-        checkDependencyAndDisableGroup("soffice");
-        checkDependencyAndDisableGroup("qpdf");
-        checkDependencyAndDisableGroup(weasyprintPath);
-        checkDependencyAndDisableGroup("pdftohtml");
-        checkDependencyAndDisableGroup(unoconvPath);
-        checkDependencyAndDisableGroup("rar");
-        checkDependencyAndDisableGroup("ffmpeg");
-        // Special handling for Python/OpenCV dependencies
-        boolean pythonAvailable = isCommandAvailable("python3") || isCommandAvailable("python");
-        if (!pythonAvailable) {
-            List<String> pythonFeatures = getAffectedFeatures("Python");
-            List<String> openCVFeatures = getAffectedFeatures("OpenCV");
-            endpointConfiguration.disableGroup("Python");
-            endpointConfiguration.disableGroup("OpenCV");
-            log.warn(
-                    "Missing dependency: Python - Disabling Python features: {} and OpenCV features: {}",
-                    String.join(", ", pythonFeatures),
-                    String.join(", ", openCVFeatures));
-        } else {
-            // If Python is available, check for OpenCV
-            try {
-                ProcessBuilder processBuilder = new ProcessBuilder();
-                if (System.getProperty("os.name").toLowerCase().contains("windows")) {
-                    processBuilder.command("python", "-c", "import cv2");
-=======
     private ProbeResult runAndWait(List<String> cmd, Duration timeout) {
         ProcessBuilder pb = new ProcessBuilder(cmd);
         try {
@@ -352,7 +299,6 @@
                     } catch (NumberFormatException e) {
                         parts[i] = 0;
                     }
->>>>>>> 56afa9e2
                 } else {
                     parts[i] = 0;
                 }
