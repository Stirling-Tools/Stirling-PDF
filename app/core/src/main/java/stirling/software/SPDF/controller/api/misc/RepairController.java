--- conflicted
+++ resolved
@@ -44,12 +44,8 @@
         return endpointConfiguration.isGroupEnabled("qpdf");
     }
 
-<<<<<<< HEAD
-    @PostMapping(consumes = MediaType.MULTIPART_FORM_DATA_VALUE, value = "/repair")
-=======
-    @AutoJobPostMapping(consumes = "multipart/form-data", value = "/repair")
+    @AutoJobPostMapping(consumes = MediaType.MULTIPART_FORM_DATA_VALUE, value = "/repair")
     @StandardPdfResponse
->>>>>>> b54beaa6
     @Operation(
             summary = "Repair a PDF file",
             description =
