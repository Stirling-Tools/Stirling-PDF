--- conflicted
+++ resolved
@@ -35,12 +35,8 @@
 
     private final CustomPDFDocumentFactory pdfDocumentFactory;
 
-<<<<<<< HEAD
-    @PostMapping(consumes = MediaType.MULTIPART_FORM_DATA_VALUE, value = "/remove-pages")
-=======
-    @AutoJobPostMapping(consumes = "multipart/form-data", value = "/remove-pages")
+    @AutoJobPostMapping(consumes = MediaType.MULTIPART_FORM_DATA_VALUE, value = "/remove-pages")
     @StandardPdfResponse
->>>>>>> b54beaa6
     @Operation(
             summary = "Remove pages from a PDF file",
             description =
@@ -226,12 +222,8 @@
         }
     }
 
-<<<<<<< HEAD
-    @PostMapping(consumes = MediaType.MULTIPART_FORM_DATA_VALUE, value = "/rearrange-pages")
-=======
-    @AutoJobPostMapping(consumes = "multipart/form-data", value = "/rearrange-pages")
+    @AutoJobPostMapping(consumes = MediaType.MULTIPART_FORM_DATA_VALUE, value = "/rearrange-pages")
     @StandardPdfResponse
->>>>>>> b54beaa6
     @Operation(
             summary = "Rearrange pages in a PDF file",
             description =
