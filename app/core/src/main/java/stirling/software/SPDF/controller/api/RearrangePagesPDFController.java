package stirling.software.SPDF.controller.api;

import java.io.IOException;
import java.util.ArrayList;
import java.util.Collections;
import java.util.List;
import java.util.Locale;

import org.apache.pdfbox.pdmodel.PDDocument;
import org.apache.pdfbox.pdmodel.PDPage;
import org.springframework.http.MediaType;
import org.springframework.http.ResponseEntity;
import org.springframework.web.bind.annotation.ModelAttribute;
import org.springframework.web.bind.annotation.PostMapping;
import org.springframework.web.bind.annotation.RequestMapping;
import org.springframework.web.bind.annotation.RestController;
import org.springframework.web.multipart.MultipartFile;

import io.swagger.v3.oas.annotations.Operation;
import io.swagger.v3.oas.annotations.tags.Tag;

import lombok.RequiredArgsConstructor;
import lombok.extern.slf4j.Slf4j;

import stirling.software.SPDF.model.SortTypes;
import stirling.software.SPDF.model.api.PDFWithPageNums;
import stirling.software.SPDF.model.api.general.RearrangePagesRequest;
import stirling.software.common.service.CustomPDFDocumentFactory;
import stirling.software.common.util.ExceptionUtils;
import stirling.software.common.util.GeneralUtils;
import stirling.software.common.util.WebResponseUtils;

@RestController
@RequestMapping("/api/v1/general")
@Slf4j
@Tag(name = "General", description = "General APIs")
@RequiredArgsConstructor
public class RearrangePagesPDFController {

    private final CustomPDFDocumentFactory pdfDocumentFactory;

    @PostMapping(consumes = MediaType.MULTIPART_FORM_DATA_VALUE, value = "/remove-pages")
    @Operation(
            summary = "Remove pages from a PDF file",
            description =
                    "This endpoint removes specified pages from a given PDF file. Users can provide"
                            + " a comma-separated list of page numbers or ranges to delete. Input:PDF"
                            + " Output:PDF Type:SISO")
    public ResponseEntity<byte[]> deletePages(@ModelAttribute PDFWithPageNums request)
            throws IOException {

        MultipartFile pdfFile = request.getFileInput();
        String pagesToDelete = request.getPageNumbers();

        PDDocument document = pdfDocumentFactory.load(pdfFile);

        // Split the page order string into an array of page numbers or range of numbers
        String[] pageOrderArr = pagesToDelete.split(",");

        List<Integer> pagesToRemove =
                GeneralUtils.parsePageList(pageOrderArr, document.getNumberOfPages(), false);

        Collections.sort(pagesToRemove);

        for (int i = pagesToRemove.size() - 1; i >= 0; i--) {
            int pageIndex = pagesToRemove.get(i);
            document.removePage(pageIndex);
        }
        return WebResponseUtils.pdfDocToWebResponse(
                document,
                GeneralUtils.generateFilename(pdfFile.getOriginalFilename(), "_removed_pages.pdf"));
    }

    private List<Integer> removeFirst(int totalPages) {
        if (totalPages <= 1) return new ArrayList<>();
        List<Integer> newPageOrder = new ArrayList<>();
        for (int i = 2; i <= totalPages; i++) {
            newPageOrder.add(i - 1);
        }
        return newPageOrder;
    }

    private List<Integer> removeLast(int totalPages) {
        if (totalPages <= 1) return new ArrayList<>();
        List<Integer> newPageOrder = new ArrayList<>();
        for (int i = 1; i < totalPages; i++) {
            newPageOrder.add(i - 1);
        }
        return newPageOrder;
    }

    private List<Integer> removeFirstAndLast(int totalPages) {
        if (totalPages <= 2) return new ArrayList<>();
        List<Integer> newPageOrder = new ArrayList<>();
        for (int i = 2; i < totalPages; i++) {
            newPageOrder.add(i - 1);
        }
        return newPageOrder;
    }

    private List<Integer> reverseOrder(int totalPages) {
        List<Integer> newPageOrder = new ArrayList<>();
        for (int i = totalPages; i >= 1; i--) {
            newPageOrder.add(i - 1);
        }
        return newPageOrder;
    }

    private List<Integer> duplexSort(int totalPages) {
        List<Integer> newPageOrder = new ArrayList<>();
        int half = (totalPages + 1) / 2; // This ensures proper behavior with odd numbers of pages
        for (int i = 1; i <= half; i++) {
            newPageOrder.add(i - 1);
            if (i <= totalPages - half) { // Avoid going out of bounds
                newPageOrder.add(totalPages - i);
            }
        }
        return newPageOrder;
    }

    private List<Integer> bookletSort(int totalPages) {
        List<Integer> newPageOrder = new ArrayList<>();
        for (int i = 0; i < totalPages / 2; i++) {
            newPageOrder.add(i);
            newPageOrder.add(totalPages - i - 1);
        }
        return newPageOrder;
    }

    private List<Integer> sideStitchBooklet(int totalPages) {
        List<Integer> newPageOrder = new ArrayList<>();
        for (int i = 0; i < (totalPages + 3) / 4; i++) {
            int begin = i * 4;
            newPageOrder.add(Math.min(begin + 3, totalPages - 1));
            newPageOrder.add(Math.min(begin, totalPages - 1));
            newPageOrder.add(Math.min(begin + 1, totalPages - 1));
            newPageOrder.add(Math.min(begin + 2, totalPages - 1));
        }
        return newPageOrder;
    }

    private List<Integer> oddEvenSplit(int totalPages) {
        List<Integer> newPageOrder = new ArrayList<>();
        for (int i = 1; i <= totalPages; i += 2) {
            newPageOrder.add(i - 1);
        }
        for (int i = 2; i <= totalPages; i += 2) {
            newPageOrder.add(i - 1);
        }
        return newPageOrder;
    }

    /**
     * Rearrange pages in a PDF file by merging odd and even pages. The first half of the pages will
     * be the odd pages, and the second half will be the even pages as input. <br>
     * This method is visible for testing purposes only.
     *
     * @param totalPages Total number of pages in the PDF file.
     * @return List of page numbers in the new order. The first page is 0.
     */
    List<Integer> oddEvenMerge(int totalPages) {
        List<Integer> newPageOrderZeroBased = new ArrayList<>();
        int numberOfOddPages = (totalPages + 1) / 2;

        for (int oneBasedIndex = 1; oneBasedIndex < (numberOfOddPages + 1); oneBasedIndex++) {
            newPageOrderZeroBased.add((oneBasedIndex - 1));
            if (numberOfOddPages + oneBasedIndex <= totalPages) {
                newPageOrderZeroBased.add((numberOfOddPages + oneBasedIndex - 1));
            }
        }

        return newPageOrderZeroBased;
    }

    private List<Integer> duplicate(int totalPages, String pageOrder) {
        List<Integer> newPageOrder = new ArrayList<>();
        int duplicateCount;

        try {
            // Parse the duplicate count from pageOrder
            duplicateCount =
                    pageOrder != null && !pageOrder.isEmpty()
                            ? Integer.parseInt(pageOrder.trim())
                            : 2; // Default to 2 if not specified
        } catch (NumberFormatException e) {
            log.error("Invalid duplicate count specified", e);
            duplicateCount = 2; // Default to 2 if invalid input
        }

        // Validate duplicate count
        if (duplicateCount < 1) {
            duplicateCount = 2; // Default to 2 if invalid input
        }

        // For each page in the document
        for (int pageNum = 0; pageNum < totalPages; pageNum++) {
            // Add the current page index duplicateCount times
            for (int dupCount = 0; dupCount < duplicateCount; dupCount++) {
                newPageOrder.add(pageNum);
            }
        }

        return newPageOrder;
    }

    private List<Integer> processSortTypes(String sortTypes, int totalPages, String pageOrder) {
        try {
            SortTypes mode = SortTypes.valueOf(sortTypes.toUpperCase(Locale.ROOT));
            return switch (mode) {
                case REVERSE_ORDER -> reverseOrder(totalPages);
                case DUPLEX_SORT -> duplexSort(totalPages);
                case BOOKLET_SORT -> bookletSort(totalPages);
                case SIDE_STITCH_BOOKLET_SORT -> sideStitchBooklet(totalPages);
                case ODD_EVEN_SPLIT -> oddEvenSplit(totalPages);
                case ODD_EVEN_MERGE -> oddEvenMerge(totalPages);
                case REMOVE_FIRST -> removeFirst(totalPages);
                case REMOVE_LAST -> removeLast(totalPages);
                case REMOVE_FIRST_AND_LAST -> removeFirstAndLast(totalPages);
                case DUPLICATE -> duplicate(totalPages, pageOrder);
                default -> throw new IllegalArgumentException("Unsupported custom mode");
            };
        } catch (IllegalArgumentException e) {
            log.error("Unsupported custom mode", e);
            return null;
        }
    }

    @PostMapping(consumes = MediaType.MULTIPART_FORM_DATA_VALUE, value = "/rearrange-pages")
    @Operation(
            summary = "Rearrange pages in a PDF file",
            description =
                    "This endpoint rearranges pages in a given PDF file based on the specified page"
                            + " order or custom mode. Users can provide a page order as a"
                            + " comma-separated list of page numbers or page ranges, or a custom mode."
                            + " Input:PDF Output:PDF")
    public ResponseEntity<byte[]> rearrangePages(@ModelAttribute RearrangePagesRequest request)
            throws IOException {
        MultipartFile pdfFile = request.getFileInput();
        String pageOrder = request.getPageNumbers();
        String sortType = request.getCustomMode();
        try {
            // Load the input PDF
            PDDocument document = pdfDocumentFactory.load(pdfFile);

            // Split the page order string into an array of page numbers or range of numbers
            String[] pageOrderArr = pageOrder != null ? pageOrder.split(",") : new String[0];
            int totalPages = document.getNumberOfPages();
            List<Integer> newPageOrder;
<<<<<<< HEAD
            if (sortType != null && !sortType.isEmpty() && !"custom".equalsIgnoreCase(sortType)) {
=======
            if (sortType != null
                    && !sortType.isEmpty()
                    && !"custom".equals(sortType.toLowerCase(Locale.ROOT))) {
>>>>>>> 6e82f124
                newPageOrder = processSortTypes(sortType, totalPages, pageOrder);
            } else {
                newPageOrder = GeneralUtils.parsePageList(pageOrderArr, totalPages, false);
            }
            log.info("newPageOrder = {}", newPageOrder);
            log.info("totalPages = {}", totalPages);
            // Create a new list to hold the pages in the new order
            List<PDPage> newPages = new ArrayList<>();
            for (Integer integer : newPageOrder) {
                newPages.add(document.getPage(integer));
            }

            // Create a new document based on the original one
            PDDocument rearrangedDocument =
                    pdfDocumentFactory.createNewDocumentBasedOnOldDocument(document);

            // Add the pages in the new order
            for (PDPage page : newPages) {
                rearrangedDocument.addPage(page);
            }

            return WebResponseUtils.pdfDocToWebResponse(
                    rearrangedDocument,
                    GeneralUtils.generateFilename(
                            pdfFile.getOriginalFilename(), "_rearranged.pdf"));
        } catch (IOException e) {
            ExceptionUtils.logException("document rearrangement", e);
            throw e;
        }
    }
}<|MERGE_RESOLUTION|>--- conflicted
+++ resolved
@@ -246,13 +246,9 @@
             String[] pageOrderArr = pageOrder != null ? pageOrder.split(",") : new String[0];
             int totalPages = document.getNumberOfPages();
             List<Integer> newPageOrder;
-<<<<<<< HEAD
-            if (sortType != null && !sortType.isEmpty() && !"custom".equalsIgnoreCase(sortType)) {
-=======
             if (sortType != null
                     && !sortType.isEmpty()
                     && !"custom".equals(sortType.toLowerCase(Locale.ROOT))) {
->>>>>>> 6e82f124
                 newPageOrder = processSortTypes(sortType, totalPages, pageOrder);
             } else {
                 newPageOrder = GeneralUtils.parsePageList(pageOrderArr, totalPages, false);
