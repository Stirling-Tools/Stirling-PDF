package stirling.software.SPDF.controller.api;

import java.io.ByteArrayOutputStream;
import java.io.IOException;
import java.nio.file.Files;
import java.util.ArrayList;
import java.util.List;
import java.util.stream.Collectors;
import java.util.zip.ZipEntry;
import java.util.zip.ZipOutputStream;

import org.apache.pdfbox.pdmodel.PDDocument;
import org.apache.pdfbox.pdmodel.PDPage;
import org.springframework.http.MediaType;
import org.springframework.http.ResponseEntity;
import org.springframework.web.bind.annotation.ModelAttribute;
import org.springframework.web.multipart.MultipartFile;

import io.swagger.v3.oas.annotations.Operation;

import lombok.RequiredArgsConstructor;
import lombok.extern.slf4j.Slf4j;

import stirling.software.SPDF.config.swagger.MultiFileResponse;
import stirling.software.SPDF.model.api.PDFWithPageNums;
import stirling.software.common.annotations.AutoJobPostMapping;
import stirling.software.common.annotations.api.GeneralApi;
import stirling.software.common.service.CustomPDFDocumentFactory;
import stirling.software.common.util.ExceptionUtils;
import stirling.software.common.util.GeneralUtils;
import stirling.software.common.util.TempFile;
import stirling.software.common.util.TempFileManager;
import stirling.software.common.util.WebResponseUtils;

@GeneralApi
@Slf4j
@RequiredArgsConstructor
public class SplitPDFController {

    private final CustomPDFDocumentFactory pdfDocumentFactory;
    private final TempFileManager tempFileManager;

<<<<<<< HEAD
    @PostMapping(consumes = MediaType.MULTIPART_FORM_DATA_VALUE, value = "/split-pages")
=======
    @AutoJobPostMapping(consumes = "multipart/form-data", value = "/split-pages")
    @MultiFileResponse
>>>>>>> b54beaa6
    @Operation(
            summary = "Split a PDF file into separate documents",
            description =
                    "This endpoint splits a given PDF file into separate documents based on the"
                            + " specified page numbers or ranges. Users can specify pages using"
                            + " individual numbers, ranges, or 'all' for every page. Input:PDF"
                            + " Output:PDF Type:SIMO")
    public ResponseEntity<byte[]> splitPdf(@ModelAttribute PDFWithPageNums request)
            throws IOException {

        PDDocument document = null;
        List<ByteArrayOutputStream> splitDocumentsBoas = new ArrayList<>();
        TempFile outputTempFile = null;

        try {
            outputTempFile = new TempFile(tempFileManager, ".zip");

            MultipartFile file = request.getFileInput();
            document = pdfDocumentFactory.load(file);

            int totalPages = document.getNumberOfPages();
            List<Integer> pageNumbers = request.getPageNumbersList(document, false);
            if (!pageNumbers.contains(totalPages - 1)) {
                // Create a mutable ArrayList so we can add to it
                pageNumbers = new ArrayList<>(pageNumbers);
                pageNumbers.add(totalPages - 1);
            }

            log.debug(
                    "Splitting PDF into pages: {}",
                    pageNumbers.stream().map(String::valueOf).collect(Collectors.joining(",")));

            splitDocumentsBoas = new ArrayList<>(pageNumbers.size());
            int previousPageNumber = 0;
            for (int splitPoint : pageNumbers) {
                try (PDDocument splitDocument =
                        pdfDocumentFactory.createNewDocumentBasedOnOldDocument(document)) {
                    for (int i = previousPageNumber; i <= splitPoint; i++) {
                        PDPage page = document.getPage(i);
                        splitDocument.addPage(page);
                        log.debug("Adding page {} to split document", i);
                    }
                    previousPageNumber = splitPoint + 1;

                    // Transfer metadata to split pdf
                    // PdfMetadataService.setMetadataToPdf(splitDocument, metadata);

                    ByteArrayOutputStream baos = new ByteArrayOutputStream();
                    splitDocument.save(baos);
                    splitDocumentsBoas.add(baos);
                } catch (Exception e) {
                    ExceptionUtils.logException("document splitting and saving", e);
                    throw e;
                }
            }

            document.close();

            String baseFilename = GeneralUtils.removeExtension(file.getOriginalFilename());

            try (ZipOutputStream zipOut =
                    new ZipOutputStream(Files.newOutputStream(outputTempFile.getPath()))) {
                int splitDocumentsSize = splitDocumentsBoas.size();
                for (int i = 0; i < splitDocumentsSize; i++) {
                    StringBuilder sb = new StringBuilder(baseFilename.length() + 10);
                    sb.append(baseFilename).append('_').append(i + 1).append(".pdf");
                    String fileName = sb.toString();

                    ByteArrayOutputStream baos = splitDocumentsBoas.get(i);
                    byte[] pdf = baos.toByteArray();

                    ZipEntry pdfEntry = new ZipEntry(fileName);
                    zipOut.putNextEntry(pdfEntry);
                    zipOut.write(pdf);
                    zipOut.closeEntry();

                    log.debug("Wrote split document {} to zip file", fileName);
                }
            }

            log.debug(
                    "Successfully created zip file with split documents: {}",
                    outputTempFile.getPath().toString());
            byte[] data = Files.readAllBytes(outputTempFile.getPath());

            String zipFilename =
                    GeneralUtils.generateFilename(file.getOriginalFilename(), "_split.zip");
            return WebResponseUtils.bytesToWebResponse(
                    data, zipFilename, MediaType.APPLICATION_OCTET_STREAM);

        } finally {
            try {
                // Close the main document
                if (document != null) {
                    document.close();
                }

                // Close all ByteArrayOutputStreams
                for (ByteArrayOutputStream baos : splitDocumentsBoas) {
                    if (baos != null) {
                        baos.close();
                    }
                }

                // Close the output temporary file
                if (outputTempFile != null) {
                    outputTempFile.close();
                }
            } catch (Exception e) {
                log.error("Error while cleaning up resources", e);
            }
        }
    }
}<|MERGE_RESOLUTION|>--- conflicted
+++ resolved
@@ -40,12 +40,8 @@
     private final CustomPDFDocumentFactory pdfDocumentFactory;
     private final TempFileManager tempFileManager;
 
-<<<<<<< HEAD
-    @PostMapping(consumes = MediaType.MULTIPART_FORM_DATA_VALUE, value = "/split-pages")
-=======
-    @AutoJobPostMapping(consumes = "multipart/form-data", value = "/split-pages")
+    @AutoJobPostMapping(consumes = MediaType.MULTIPART_FORM_DATA_VALUE, value = "/split-pages")
     @MultiFileResponse
->>>>>>> b54beaa6
     @Operation(
             summary = "Split a PDF file into separate documents",
             description =
