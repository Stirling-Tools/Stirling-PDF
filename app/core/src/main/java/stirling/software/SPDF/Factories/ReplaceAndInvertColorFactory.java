package stirling.software.SPDF.Factories;

import org.springframework.stereotype.Component;
import org.springframework.web.multipart.MultipartFile;

import lombok.RequiredArgsConstructor;

import stirling.software.SPDF.config.EndpointConfiguration;
import stirling.software.common.model.api.misc.HighContrastColorCombination;
import stirling.software.common.model.api.misc.ReplaceAndInvert;
import stirling.software.common.util.TempFileManager;
import stirling.software.common.util.misc.ColorSpaceConversionStrategy;
import stirling.software.common.util.misc.CustomColorReplaceStrategy;
import stirling.software.common.util.misc.InvertFullColorStrategy;
import stirling.software.common.util.misc.ReplaceAndInvertColorStrategy;

@Component
@RequiredArgsConstructor
public class ReplaceAndInvertColorFactory {

    private final TempFileManager tempFileManager;
    private final EndpointConfiguration endpointConfiguration;

    public ReplaceAndInvertColorStrategy replaceAndInvert(
            MultipartFile file,
            ReplaceAndInvert replaceAndInvertOption,
            HighContrastColorCombination highContrastColorCombination,
            String backGroundColor,
            String textColor) {

<<<<<<< HEAD
        if (replaceAndInvertOption == null) {
            return null;
=======
        // Check Ghostscript availability for CMYK conversion
        if (replaceAndInvertOption == ReplaceAndInvert.COLOR_SPACE_CONVERSION
                && !endpointConfiguration.isGroupEnabled("Ghostscript")) {
            throw new IllegalStateException(
                    "CMYK color space conversion requires Ghostscript, which is not available on this system");
>>>>>>> bdb3c887
        }

        return switch (replaceAndInvertOption) {
            case CUSTOM_COLOR, HIGH_CONTRAST_COLOR ->
                    new CustomColorReplaceStrategy(
                            file,
                            replaceAndInvertOption,
                            textColor,
                            backGroundColor,
                            highContrastColorCombination);
            case FULL_INVERSION -> new InvertFullColorStrategy(file, replaceAndInvertOption);
            case COLOR_SPACE_CONVERSION ->
                    new ColorSpaceConversionStrategy(file, replaceAndInvertOption, tempFileManager);
        };
    }
}<|MERGE_RESOLUTION|>--- conflicted
+++ resolved
@@ -28,16 +28,11 @@
             String backGroundColor,
             String textColor) {
 
-<<<<<<< HEAD
-        if (replaceAndInvertOption == null) {
-            return null;
-=======
         // Check Ghostscript availability for CMYK conversion
         if (replaceAndInvertOption == ReplaceAndInvert.COLOR_SPACE_CONVERSION
                 && !endpointConfiguration.isGroupEnabled("Ghostscript")) {
             throw new IllegalStateException(
                     "CMYK color space conversion requires Ghostscript, which is not available on this system");
->>>>>>> bdb3c887
         }
 
         return switch (replaceAndInvertOption) {
