package stirling.software.SPDF.controller.api.converters;

import static org.junit.jupiter.api.Assertions.*;
import static org.mockito.ArgumentMatchers.any;
import static org.mockito.ArgumentMatchers.anyString;
import static org.mockito.ArgumentMatchers.eq;
import static org.mockito.Mockito.when;

import java.io.File;
import java.io.IOException;
import java.lang.reflect.Method;
import java.net.URI;
import java.net.http.HttpClient;
import java.net.http.HttpRequest;
import java.net.http.HttpResponse;
import java.nio.file.Files;
import java.nio.file.Path;
import java.time.Duration;
import java.util.List;

import org.apache.pdfbox.pdmodel.PDDocument;
import org.junit.jupiter.api.AfterEach;
import org.junit.jupiter.api.BeforeEach;
import org.junit.jupiter.api.Test;
import org.mockito.ArgumentCaptor;
import org.mockito.Mock;
import org.mockito.MockedStatic;
import org.mockito.Mockito;
import org.mockito.MockitoAnnotations;
import org.springframework.http.HttpStatus;
import org.springframework.http.ResponseEntity;
import org.springframework.mock.web.MockHttpServletRequest;
import org.springframework.web.context.request.RequestContextHolder;
import org.springframework.web.context.request.ServletRequestAttributes;

import stirling.software.SPDF.model.api.converters.UrlToPdfRequest;
import stirling.software.common.configuration.RuntimePathConfig;
import stirling.software.common.model.ApplicationProperties;
import stirling.software.common.service.CustomPDFDocumentFactory;
import stirling.software.common.util.GeneralUtils;
import stirling.software.common.util.ProcessExecutor;
import stirling.software.common.util.ProcessExecutor.ProcessExecutorResult;
import stirling.software.common.util.ProcessExecutor.Processes;
import stirling.software.common.util.WebResponseUtils;

public class ConvertWebsiteToPdfTest {

    @Mock private CustomPDFDocumentFactory pdfDocumentFactory;
    @Mock private RuntimePathConfig runtimePathConfig;

    private ApplicationProperties applicationProperties;
    private ConvertWebsiteToPDF sut;
    private AutoCloseable mocks;

    @BeforeEach
    void setUp() throws Exception {
        mocks = MockitoAnnotations.openMocks(this);

        // Enable feature (adjust structure for your project if necessary)
        applicationProperties = new ApplicationProperties();
        applicationProperties.getSystem().setEnableUrlToPDF(true);

        // Stubs in case the code continues to run
        when(runtimePathConfig.getWeasyPrintPath()).thenReturn("/usr/bin/weasyprint");
        when(pdfDocumentFactory.load(any(File.class))).thenReturn(new PDDocument());

        // Build SUT
        sut = new ConvertWebsiteToPDF(pdfDocumentFactory, runtimePathConfig, applicationProperties);

        // Provide RequestContext for ServletUriComponentsBuilder
        MockHttpServletRequest req = new MockHttpServletRequest();
        req.setScheme("http");
        req.setServerName("localhost");
        req.setServerPort(8080);
        RequestContextHolder.setRequestAttributes(new ServletRequestAttributes(req));
    }

    @AfterEach
    void tearDown() throws Exception {
        RequestContextHolder.resetRequestAttributes();
        if (mocks != null) mocks.close();
    }

    @Test
    void redirect_with_error_when_invalid_url_format_provided() throws Exception {
        UrlToPdfRequest request = new UrlToPdfRequest();
        request.setUrlInput("not-a-url");

        ResponseEntity<?> resp = sut.urlToPdf(request);

        assertEquals(HttpStatus.SEE_OTHER, resp.getStatusCode());
        URI location = resp.getHeaders().getLocation();
        assertNotNull(location, "Location header expected");
        assertTrue(
                location.getQuery() != null
                        && location.getQuery().contains("error=error.invalidUrlFormat"));
    }

    @Test
    void redirect_with_error_when_url_is_not_reachable() throws Exception {
        UrlToPdfRequest request = new UrlToPdfRequest();
<<<<<<< HEAD
        // .invalid is reserved per RFC and cannot be resolved
=======
        // .invalid is reserved by RFC and not resolvable
>>>>>>> ad002a61
        request.setUrlInput("https://nonexistent.invalid/");

        ResponseEntity<?> resp = sut.urlToPdf(request);

        assertEquals(HttpStatus.SEE_OTHER, resp.getStatusCode());
        URI location = resp.getHeaders().getLocation();
        assertNotNull(location, "Location header expected");
        assertTrue(
                location.getQuery() != null
                        && location.getQuery().contains("error=error.urlNotReachable"));
    }

    @Test
    void redirect_with_error_when_endpoint_disabled() throws Exception {
<<<<<<< HEAD
        // Disable the feature
=======
        // Disable feature
>>>>>>> ad002a61
        applicationProperties.getSystem().setEnableUrlToPDF(false);

        UrlToPdfRequest request = new UrlToPdfRequest();
        request.setUrlInput("https://example.com/");

        ResponseEntity<?> resp = sut.urlToPdf(request);

        assertEquals(HttpStatus.SEE_OTHER, resp.getStatusCode());
        URI location = resp.getHeaders().getLocation();
        assertNotNull(location, "Location header expected");
        assertTrue(
                location.getQuery() != null
                        && location.getQuery().contains("error=error.endpointDisabled"));
    }

    @Test
    void convertURLToFileName_sanitizes_and_appends_pdf() throws Exception {
        Method m =
                ConvertWebsiteToPDF.class.getDeclaredMethod("convertURLToFileName", String.class);
        m.setAccessible(true);

        String in = "https://ex-ample.com/path?q=1&x=y#frag";
        String out = (String) m.invoke(sut, in);

        assertTrue(out.endsWith(".pdf"));
<<<<<<< HEAD
        // Only A–Z, a–z, 0–9, and underscore are allowed
        assertTrue(out.matches("[A-Za-z0-9_]+\\.pdf"));
        // No truncation occurs here (the source is not that long)
=======
        // Only A–Z, a–z, 0–9, underscore and dot allowed
        assertTrue(out.matches("[A-Za-z0-9_]+\\.pdf"));
        // no truncation here (source not that long)
>>>>>>> ad002a61
        assertTrue(out.length() <= 54);
    }

    @Test
    void convertURLToFileName_truncates_to_50_chars_before_pdf_suffix() throws Exception {
        Method m =
                ConvertWebsiteToPDF.class.getDeclaredMethod("convertURLToFileName", String.class);
        m.setAccessible(true);

<<<<<<< HEAD
        // Very long URL triggers truncation
=======
        // Very long URL -> triggers truncation
>>>>>>> ad002a61
        String longUrl =
                "https://very-very-long-domain.example.com/some/really/long/path/with?many=params&and=chars";
        String out = (String) m.invoke(sut, longUrl);

        assertTrue(out.endsWith(".pdf"));
        assertTrue(out.matches("[A-Za-z0-9_]+\\.pdf"));
<<<<<<< HEAD
        // safeName is limited to 50 -> total max 54 including ".pdf"
=======
        // safeName limited to 50 -> total max 54 including '.pdf'
>>>>>>> ad002a61
        assertTrue(out.length() <= 54, "Filename should be truncated to 50 + '.pdf'");
    }

    @Test
    void happy_path_executes_weasyprint_loads_pdf_and_returns_response() throws Exception {
        UrlToPdfRequest request = new UrlToPdfRequest();
        request.setUrlInput("https://example.com");

        try (MockedStatic<ProcessExecutor> pe = Mockito.mockStatic(ProcessExecutor.class);
                MockedStatic<WebResponseUtils> wr = Mockito.mockStatic(WebResponseUtils.class);
                MockedStatic<GeneralUtils> gu = Mockito.mockStatic(GeneralUtils.class);
                MockedStatic<HttpClient> httpClient = mockHttpClientReturning("<html></html>")) {

<<<<<<< HEAD
            // Force URL checks to pass
            gu.when(() -> GeneralUtils.isValidURL("https://example.com")).thenReturn(true);
            gu.when(() -> GeneralUtils.isURLReachable("https://example.com")).thenReturn(true);

            // Use the correct ProcessExecutor instance!
=======
            // Force URL checks to be positive
            gu.when(() -> GeneralUtils.isValidURL("https://example.com")).thenReturn(true);
            gu.when(() -> GeneralUtils.isURLReachable("https://example.com")).thenReturn(true);

            // correct ProcessExecutor!
>>>>>>> ad002a61
            ProcessExecutor mockExec = Mockito.mock(ProcessExecutor.class);
            pe.when(() -> ProcessExecutor.getInstance(Processes.WEASYPRINT)).thenReturn(mockExec);

            @SuppressWarnings("unchecked")
            ArgumentCaptor<List<String>> cmdCaptor = ArgumentCaptor.forClass(List.class);

<<<<<<< HEAD
            // Return value with the expected type
=======
            // Return value of correct type
>>>>>>> ad002a61
            ProcessExecutorResult dummyResult = Mockito.mock(ProcessExecutorResult.class);
            when(mockExec.runCommandWithOutputHandling(cmdCaptor.capture()))
                    .thenReturn(dummyResult);

            // Mock WebResponseUtils
            ResponseEntity<byte[]> fakeResponse = ResponseEntity.ok(new byte[0]);
            wr.when(() -> WebResponseUtils.pdfDocToWebResponse(any(PDDocument.class), anyString()))
                    .thenReturn(fakeResponse);

            // Act
            ResponseEntity<?> resp = sut.urlToPdf(request);

            // Assert – Response OK
            assertEquals(HttpStatus.OK, resp.getStatusCode());

<<<<<<< HEAD
            // Assert – WeasyPrint command is correct
            List<String> cmd = cmdCaptor.getValue();
            assertNotNull(cmd);
            assertEquals("/usr/bin/weasyprint", cmd.get(0));
            assertEquals("https://example.com", cmd.get(1));
            assertEquals("--pdf-forms", cmd.get(2));
            assertTrue(cmd.size() >= 4, "WeasyPrint should receive an output path");
            String outPathStr = cmd.get(3);
            assertNotNull(outPathStr);

            // Temp file must be deleted in the finally block
            Path outPath = Path.of(outPathStr);
            assertFalse(Files.exists(outPath), "Temp output file should be deleted after the call");
=======
            // Assert – WeasyPrint command correct
            List<String> cmd = cmdCaptor.getValue();
            assertNotNull(cmd);
            assertEquals("/usr/bin/weasyprint", cmd.get(0));
            assertTrue(cmd.size() >= 6, "WeasyPrint should receive HTML input and output path");
            String htmlPathStr = cmd.get(1);
            assertEquals("--base-url", cmd.get(2));
            assertEquals("https://example.com", cmd.get(3));
            assertEquals("--pdf-forms", cmd.get(4));
            String outPathStr = cmd.get(5);
            assertNotNull(outPathStr);

            // Temp file must be deleted in finally
            assertFalse(
                    Files.exists(Path.of(htmlPathStr)),
                    "Temp HTML file should be deleted after the call");
>>>>>>> ad002a61
        }
    }

    @Test
    void finally_block_logs_and_swallows_ioexception_on_delete() throws Exception {
        // Arrange
        UrlToPdfRequest request = new UrlToPdfRequest();
        request.setUrlInput("https://example.com");

        Path preCreatedTemp = java.nio.file.Files.createTempFile("test_output_", ".pdf");
        Path htmlTemp = java.nio.file.Files.createTempFile("test_input_", ".html");

        try (MockedStatic<GeneralUtils> gu = Mockito.mockStatic(GeneralUtils.class);
                MockedStatic<ProcessExecutor> pe = Mockito.mockStatic(ProcessExecutor.class);
                MockedStatic<WebResponseUtils> wr = Mockito.mockStatic(WebResponseUtils.class);
                MockedStatic<Files> files = Mockito.mockStatic(Files.class);
                MockedStatic<HttpClient> httpClient = mockHttpClientReturning("<html></html>")) {

<<<<<<< HEAD
            // URL checks should pass
            gu.when(() -> GeneralUtils.isValidURL("https://example.com")).thenReturn(true);
            gu.when(() -> GeneralUtils.isURLReachable("https://example.com")).thenReturn(true);

            // Force temp file creation and trigger a delete failure
=======
            // Force URL checks to be positive
            gu.when(() -> GeneralUtils.isValidURL("https://example.com")).thenReturn(true);
            gu.when(() -> GeneralUtils.isURLReachable("https://example.com")).thenReturn(true);

            // Force temp files + provoke delete error
            files.when(() -> Files.createTempFile("url_input_", ".html")).thenReturn(htmlTemp);
>>>>>>> ad002a61
            files.when(() -> Files.createTempFile("output_", ".pdf")).thenReturn(preCreatedTemp);
            files.when(
                            () ->
                                    Files.writeString(
                                            eq(htmlTemp),
                                            anyString(),
                                            eq(java.nio.charset.StandardCharsets.UTF_8)))
                    .thenReturn(htmlTemp);
            files.when(() -> Files.deleteIfExists(htmlTemp)).thenReturn(true);
            files.when(() -> Files.deleteIfExists(preCreatedTemp))
                    .thenThrow(new IOException("fail delete"));
<<<<<<< HEAD
            files.when(() -> Files.exists(preCreatedTemp)).thenReturn(true); // for the assertion
=======
            files.when(() -> Files.exists(preCreatedTemp)).thenReturn(true); // for the assert
>>>>>>> ad002a61

            // ProcessExecutor
            ProcessExecutor mockExec = Mockito.mock(ProcessExecutor.class);
            pe.when(() -> ProcessExecutor.getInstance(Processes.WEASYPRINT)).thenReturn(mockExec);
            ProcessExecutorResult dummy = Mockito.mock(ProcessExecutorResult.class);
            when(mockExec.runCommandWithOutputHandling(Mockito.<List>any())).thenReturn(dummy);

            // WebResponseUtils
            ResponseEntity<byte[]> fakeResponse = ResponseEntity.ok(new byte[0]);
            wr.when(() -> WebResponseUtils.pdfDocToWebResponse(any(PDDocument.class), anyString()))
                    .thenReturn(fakeResponse);

<<<<<<< HEAD
            // Act: should not throw an exception and must return a response
=======
            // Act: should not throw and should return a Response
>>>>>>> ad002a61
            ResponseEntity<?> resp = assertDoesNotThrow(() -> sut.urlToPdf(request));

            // Assert
            assertNotNull(resp, "Response should not be null");
            assertEquals(HttpStatus.OK, resp.getStatusCode());
            assertTrue(
                    java.nio.file.Files.exists(preCreatedTemp),
<<<<<<< HEAD
                    "Temp file should still exist despite the delete IOException");
=======
                    "Temp file should still exist despite delete IOException");
>>>>>>> ad002a61
        } finally {
            try {
                java.nio.file.Files.deleteIfExists(preCreatedTemp);
                java.nio.file.Files.deleteIfExists(htmlTemp);
            } catch (IOException ignore) {
            }
        }
    }

    private static MockedStatic<HttpClient> mockHttpClientReturning(String body) throws Exception {
        MockedStatic<HttpClient> httpClientStatic = Mockito.mockStatic(HttpClient.class);
        HttpClient.Builder builder = Mockito.mock(HttpClient.Builder.class);
        HttpClient client = Mockito.mock(HttpClient.class);
        HttpResponse<String> response = Mockito.mock();

        httpClientStatic.when(HttpClient::newBuilder).thenReturn(builder);
        when(builder.followRedirects(HttpClient.Redirect.NORMAL)).thenReturn(builder);
        when(builder.connectTimeout(any(Duration.class))).thenReturn(builder);
        when(builder.build()).thenReturn(client);

        Mockito.doReturn(response).when(client).send(any(HttpRequest.class), any());
        when(response.statusCode()).thenReturn(200);
        when(response.body()).thenReturn(body);

        return httpClientStatic;
    }

    @Test
    void redirect_with_error_when_disallowed_content_detected() throws Exception {
        UrlToPdfRequest request = new UrlToPdfRequest();
        request.setUrlInput("https://example.com");

        try (MockedStatic<GeneralUtils> gu = Mockito.mockStatic(GeneralUtils.class);
                MockedStatic<HttpClient> httpClient =
                        mockHttpClientReturning(
                                "<link rel=\"attachment\" href=\"file:///etc/passwd\">")) {

            gu.when(() -> GeneralUtils.isValidURL("https://example.com")).thenReturn(true);
            gu.when(() -> GeneralUtils.isURLReachable("https://example.com")).thenReturn(true);

            ResponseEntity<?> resp = sut.urlToPdf(request);

            assertEquals(HttpStatus.SEE_OTHER, resp.getStatusCode());
            URI location = resp.getHeaders().getLocation();
            assertNotNull(location, "Location header expected");
            assertTrue(
                    location.getQuery() != null
                            && location.getQuery().contains("error=error.disallowedUrlContent"));
        }
    }
}<|MERGE_RESOLUTION|>--- conflicted
+++ resolved
@@ -99,11 +99,7 @@
     @Test
     void redirect_with_error_when_url_is_not_reachable() throws Exception {
         UrlToPdfRequest request = new UrlToPdfRequest();
-<<<<<<< HEAD
         // .invalid is reserved per RFC and cannot be resolved
-=======
-        // .invalid is reserved by RFC and not resolvable
->>>>>>> ad002a61
         request.setUrlInput("https://nonexistent.invalid/");
 
         ResponseEntity<?> resp = sut.urlToPdf(request);
@@ -118,11 +114,7 @@
 
     @Test
     void redirect_with_error_when_endpoint_disabled() throws Exception {
-<<<<<<< HEAD
         // Disable the feature
-=======
-        // Disable feature
->>>>>>> ad002a61
         applicationProperties.getSystem().setEnableUrlToPDF(false);
 
         UrlToPdfRequest request = new UrlToPdfRequest();
@@ -148,15 +140,9 @@
         String out = (String) m.invoke(sut, in);
 
         assertTrue(out.endsWith(".pdf"));
-<<<<<<< HEAD
         // Only A–Z, a–z, 0–9, and underscore are allowed
         assertTrue(out.matches("[A-Za-z0-9_]+\\.pdf"));
         // No truncation occurs here (the source is not that long)
-=======
-        // Only A–Z, a–z, 0–9, underscore and dot allowed
-        assertTrue(out.matches("[A-Za-z0-9_]+\\.pdf"));
-        // no truncation here (source not that long)
->>>>>>> ad002a61
         assertTrue(out.length() <= 54);
     }
 
@@ -166,22 +152,14 @@
                 ConvertWebsiteToPDF.class.getDeclaredMethod("convertURLToFileName", String.class);
         m.setAccessible(true);
 
-<<<<<<< HEAD
         // Very long URL triggers truncation
-=======
-        // Very long URL -> triggers truncation
->>>>>>> ad002a61
         String longUrl =
                 "https://very-very-long-domain.example.com/some/really/long/path/with?many=params&and=chars";
         String out = (String) m.invoke(sut, longUrl);
 
         assertTrue(out.endsWith(".pdf"));
         assertTrue(out.matches("[A-Za-z0-9_]+\\.pdf"));
-<<<<<<< HEAD
         // safeName is limited to 50 -> total max 54 including ".pdf"
-=======
-        // safeName limited to 50 -> total max 54 including '.pdf'
->>>>>>> ad002a61
         assertTrue(out.length() <= 54, "Filename should be truncated to 50 + '.pdf'");
     }
 
@@ -195,30 +173,18 @@
                 MockedStatic<GeneralUtils> gu = Mockito.mockStatic(GeneralUtils.class);
                 MockedStatic<HttpClient> httpClient = mockHttpClientReturning("<html></html>")) {
 
-<<<<<<< HEAD
             // Force URL checks to pass
             gu.when(() -> GeneralUtils.isValidURL("https://example.com")).thenReturn(true);
             gu.when(() -> GeneralUtils.isURLReachable("https://example.com")).thenReturn(true);
 
             // Use the correct ProcessExecutor instance!
-=======
-            // Force URL checks to be positive
-            gu.when(() -> GeneralUtils.isValidURL("https://example.com")).thenReturn(true);
-            gu.when(() -> GeneralUtils.isURLReachable("https://example.com")).thenReturn(true);
-
-            // correct ProcessExecutor!
->>>>>>> ad002a61
             ProcessExecutor mockExec = Mockito.mock(ProcessExecutor.class);
             pe.when(() -> ProcessExecutor.getInstance(Processes.WEASYPRINT)).thenReturn(mockExec);
 
             @SuppressWarnings("unchecked")
             ArgumentCaptor<List<String>> cmdCaptor = ArgumentCaptor.forClass(List.class);
 
-<<<<<<< HEAD
             // Return value with the expected type
-=======
-            // Return value of correct type
->>>>>>> ad002a61
             ProcessExecutorResult dummyResult = Mockito.mock(ProcessExecutorResult.class);
             when(mockExec.runCommandWithOutputHandling(cmdCaptor.capture()))
                     .thenReturn(dummyResult);
@@ -234,7 +200,6 @@
             // Assert – Response OK
             assertEquals(HttpStatus.OK, resp.getStatusCode());
 
-<<<<<<< HEAD
             // Assert – WeasyPrint command is correct
             List<String> cmd = cmdCaptor.getValue();
             assertNotNull(cmd);
@@ -248,24 +213,22 @@
             // Temp file must be deleted in the finally block
             Path outPath = Path.of(outPathStr);
             assertFalse(Files.exists(outPath), "Temp output file should be deleted after the call");
-=======
-            // Assert – WeasyPrint command correct
-            List<String> cmd = cmdCaptor.getValue();
-            assertNotNull(cmd);
-            assertEquals("/usr/bin/weasyprint", cmd.get(0));
-            assertTrue(cmd.size() >= 6, "WeasyPrint should receive HTML input and output path");
-            String htmlPathStr = cmd.get(1);
-            assertEquals("--base-url", cmd.get(2));
-            assertEquals("https://example.com", cmd.get(3));
-            assertEquals("--pdf-forms", cmd.get(4));
-            String outPathStr = cmd.get(5);
-            assertNotNull(outPathStr);
-
-            // Temp file must be deleted in finally
-            assertFalse(
-                    Files.exists(Path.of(htmlPathStr)),
-                    "Temp HTML file should be deleted after the call");
->>>>>>> ad002a61
+//             // Assert – WeasyPrint command correct
+//             List<String> cmd = cmdCaptor.getValue();
+//             assertNotNull(cmd);
+//             assertEquals("/usr/bin/weasyprint", cmd.get(0));
+//             assertTrue(cmd.size() >= 6, "WeasyPrint should receive HTML input and output path");
+//             String htmlPathStr = cmd.get(1);
+//             assertEquals("--base-url", cmd.get(2));
+//             assertEquals("https://example.com", cmd.get(3));
+//             assertEquals("--pdf-forms", cmd.get(4));
+//             String outPathStr = cmd.get(5);
+//             assertNotNull(outPathStr);
+
+//             // Temp file must be deleted in finally
+//             assertFalse(
+//                     Files.exists(Path.of(htmlPathStr)),
+//                     "Temp HTML file should be deleted after the call");
         }
     }
 
@@ -284,20 +247,11 @@
                 MockedStatic<Files> files = Mockito.mockStatic(Files.class);
                 MockedStatic<HttpClient> httpClient = mockHttpClientReturning("<html></html>")) {
 
-<<<<<<< HEAD
             // URL checks should pass
             gu.when(() -> GeneralUtils.isValidURL("https://example.com")).thenReturn(true);
             gu.when(() -> GeneralUtils.isURLReachable("https://example.com")).thenReturn(true);
 
             // Force temp file creation and trigger a delete failure
-=======
-            // Force URL checks to be positive
-            gu.when(() -> GeneralUtils.isValidURL("https://example.com")).thenReturn(true);
-            gu.when(() -> GeneralUtils.isURLReachable("https://example.com")).thenReturn(true);
-
-            // Force temp files + provoke delete error
-            files.when(() -> Files.createTempFile("url_input_", ".html")).thenReturn(htmlTemp);
->>>>>>> ad002a61
             files.when(() -> Files.createTempFile("output_", ".pdf")).thenReturn(preCreatedTemp);
             files.when(
                             () ->
@@ -309,11 +263,7 @@
             files.when(() -> Files.deleteIfExists(htmlTemp)).thenReturn(true);
             files.when(() -> Files.deleteIfExists(preCreatedTemp))
                     .thenThrow(new IOException("fail delete"));
-<<<<<<< HEAD
             files.when(() -> Files.exists(preCreatedTemp)).thenReturn(true); // for the assertion
-=======
-            files.when(() -> Files.exists(preCreatedTemp)).thenReturn(true); // for the assert
->>>>>>> ad002a61
 
             // ProcessExecutor
             ProcessExecutor mockExec = Mockito.mock(ProcessExecutor.class);
@@ -326,11 +276,7 @@
             wr.when(() -> WebResponseUtils.pdfDocToWebResponse(any(PDDocument.class), anyString()))
                     .thenReturn(fakeResponse);
 
-<<<<<<< HEAD
             // Act: should not throw an exception and must return a response
-=======
-            // Act: should not throw and should return a Response
->>>>>>> ad002a61
             ResponseEntity<?> resp = assertDoesNotThrow(() -> sut.urlToPdf(request));
 
             // Assert
@@ -338,11 +284,7 @@
             assertEquals(HttpStatus.OK, resp.getStatusCode());
             assertTrue(
                     java.nio.file.Files.exists(preCreatedTemp),
-<<<<<<< HEAD
                     "Temp file should still exist despite the delete IOException");
-=======
-                    "Temp file should still exist despite delete IOException");
->>>>>>> ad002a61
         } finally {
             try {
                 java.nio.file.Files.deleteIfExists(preCreatedTemp);
