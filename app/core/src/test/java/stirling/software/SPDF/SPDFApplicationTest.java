package stirling.software.SPDF;

import static org.junit.jupiter.api.Assertions.assertEquals;
import static org.mockito.Mockito.when;

import org.junit.jupiter.api.BeforeEach;
import org.junit.jupiter.api.Test;
import org.junit.jupiter.api.condition.EnabledIfEnvironmentVariable;
import org.junit.jupiter.api.extension.ExtendWith;
import org.mockito.junit.jupiter.MockitoExtension;
<<<<<<< HEAD
import org.springframework.core.env.Environment;

import stirling.software.common.configuration.AppConfig;
import stirling.software.common.model.ApplicationProperties;
=======
>>>>>>> ad002a61

@ExtendWith(MockitoExtension.class)
public class SPDFApplicationTest {

<<<<<<< HEAD
    @Mock private Environment env;

    @Mock private ApplicationProperties applicationProperties;

    @InjectMocks private SPDFApplication sPDFApplication;

    @Mock private AppConfig appConfig;

=======
>>>>>>> ad002a61
    @BeforeEach
    public void setUp() {
        SPDFApplication.setServerPortStatic("8080");
    }

    @Test
    public void testSetServerPortStatic() {
        SPDFApplication.setServerPortStatic("9090");
        assertEquals("9090", SPDFApplication.getStaticPort());
    }

    @Test
    public void testGetStaticPort() {
        assertEquals("8080", SPDFApplication.getStaticPort());
    }

    @Test
    public void testSetServerPortStaticAuto() {
        SPDFApplication.setServerPortStatic("auto");
        assertEquals("0", SPDFApplication.getStaticPort());
    }

    @Test
    public void testInit() {
        when(appConfig.getBaseUrl()).thenReturn("http://localhost");
        when(appConfig.getContextPath()).thenReturn("/app");
        when(appConfig.getServerPort()).thenReturn("8080");

        sPDFApplication.init();

        assertEquals("http://localhost", SPDFApplication.getStaticBaseUrl());
        assertEquals("/app", SPDFApplication.getStaticContextPath());
        assertEquals("8080", SPDFApplication.getStaticPort());
    }

    @Test
    public void testGetActiveProfileWithArgs() {
        String[] args = {"--spring.profiles.active=security"};
        String[] profiles = SPDFApplication.getActiveProfile(args);
        assertEquals(1, profiles.length);
        assertEquals("security", profiles[0]);
    }

    @Test
    @EnabledIfEnvironmentVariable(named = "DISABLE_ADDITIONAL_FEATURES", matches = "true")
    public void testGetActiveProfileWithoutArgsAdditionalEnabled() {
        String[] args = {};
        String[] profiles = SPDFApplication.getActiveProfile(args);
        assertEquals(1, profiles.length);
        assertEquals("default", profiles[0]);
    }

    @Test
    @EnabledIfEnvironmentVariable(named = "DISABLE_ADDITIONAL_FEATURES", matches = "false")
    public void testGetActiveProfileWithoutArgsAdditionalDisabled() {
        String[] args = {};
        String[] profiles = SPDFApplication.getActiveProfile(args);
        assertEquals(1, profiles.length);
        assertEquals("security", profiles[0]);
    }
}<|MERGE_RESOLUTION|>--- conflicted
+++ resolved
@@ -8,18 +8,14 @@
 import org.junit.jupiter.api.condition.EnabledIfEnvironmentVariable;
 import org.junit.jupiter.api.extension.ExtendWith;
 import org.mockito.junit.jupiter.MockitoExtension;
-<<<<<<< HEAD
 import org.springframework.core.env.Environment;
 
 import stirling.software.common.configuration.AppConfig;
 import stirling.software.common.model.ApplicationProperties;
-=======
->>>>>>> ad002a61
 
 @ExtendWith(MockitoExtension.class)
 public class SPDFApplicationTest {
 
-<<<<<<< HEAD
     @Mock private Environment env;
 
     @Mock private ApplicationProperties applicationProperties;
@@ -28,8 +24,6 @@
 
     @Mock private AppConfig appConfig;
 
-=======
->>>>>>> ad002a61
     @BeforeEach
     public void setUp() {
         SPDFApplication.setServerPortStatic("8080");
