--- conflicted
+++ resolved
@@ -1,6 +1,9 @@
 package stirling.software.SPDF.service;
 
-import static org.junit.jupiter.api.Assertions.*;
+import static org.junit.jupiter.api.Assertions.assertEquals;
+import static org.junit.jupiter.api.Assertions.assertFalse;
+import static org.junit.jupiter.api.Assertions.assertThrows;
+import static org.junit.jupiter.api.Assertions.assertTrue;
 import static org.mockito.Mockito.mockStatic;
 
 import java.io.FileNotFoundException;
@@ -20,22 +23,17 @@
 class SignatureServiceTest {
 
     @TempDir Path tempDir;
-<<<<<<< HEAD
-    private SignatureService signatureService;
-=======
     private SharedSignatureService signatureService;
     private Path personalSignatureFolder;
     private Path sharedSignatureFolder;
     private final String ALL_USERS_FOLDER = "ALL_USERS";
->>>>>>> bdb3c887
     private final String TEST_USER = "testUser";
 
     @BeforeEach
     void setUp() throws IOException {
         // Set up our test directory structure
-        Path personalSignatureFolder = tempDir.resolve(TEST_USER);
-        String ALL_USERS_FOLDER = "ALL_USERS";
-        Path sharedSignatureFolder = tempDir.resolve(ALL_USERS_FOLDER);
+        personalSignatureFolder = tempDir.resolve(TEST_USER);
+        sharedSignatureFolder = tempDir.resolve(ALL_USERS_FOLDER);
 
         Files.createDirectories(personalSignatureFolder);
         Files.createDirectories(sharedSignatureFolder);
@@ -238,7 +236,7 @@
     }
 
     @Test
-    void testGetAvailableSignatures_EmptyUsername() {
+    void testGetAvailableSignatures_EmptyUsername() throws IOException {
         // Mock static method for each test
         try (MockedStatic<InstallationPathConfig> mockedConfig =
                 mockStatic(InstallationPathConfig.class)) {
@@ -264,7 +262,7 @@
     }
 
     @Test
-    void testGetAvailableSignatures_NonExistentUser() {
+    void testGetAvailableSignatures_NonExistentUser() throws IOException {
         // Mock static method for each test
         try (MockedStatic<InstallationPathConfig> mockedConfig =
                 mockStatic(InstallationPathConfig.class)) {
