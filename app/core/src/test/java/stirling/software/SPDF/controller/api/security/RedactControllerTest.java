package stirling.software.SPDF.controller.api.security;

import static org.junit.jupiter.api.Assertions.*;
import static org.mockito.Mockito.*;

import java.awt.Color;
import java.io.ByteArrayInputStream;
import java.io.ByteArrayOutputStream;
import java.io.IOException;
import java.io.InputStream;
import java.util.ArrayList;
import java.util.Collections;
import java.util.List;
import java.util.Locale;
import java.util.Set;

import org.apache.pdfbox.contentstream.operator.Operator;
import org.apache.pdfbox.cos.COSArray;
import org.apache.pdfbox.cos.COSFloat;
import org.apache.pdfbox.cos.COSName;
import org.apache.pdfbox.cos.COSString;
import org.apache.pdfbox.pdmodel.PDDocument;
import org.apache.pdfbox.pdmodel.PDPage;
import org.apache.pdfbox.pdmodel.PDPageContentStream;
import org.apache.pdfbox.pdmodel.PDPageTree;
import org.apache.pdfbox.pdmodel.PDResources;
import org.apache.pdfbox.pdmodel.common.PDRectangle;
import org.apache.pdfbox.pdmodel.font.PDType1Font;
import org.apache.pdfbox.pdmodel.font.Standard14Fonts;
import org.junit.jupiter.api.AfterEach;
import org.junit.jupiter.api.BeforeEach;
import org.junit.jupiter.api.DisplayName;
import org.junit.jupiter.api.Nested;
import org.junit.jupiter.api.Test;
import org.junit.jupiter.api.extension.ExtendWith;
import org.junit.jupiter.params.ParameterizedTest;
import org.junit.jupiter.params.provider.ValueSource;
import org.mockito.InjectMocks;
import org.mockito.Mock;
import org.mockito.junit.jupiter.MockitoExtension;
import org.mockito.junit.jupiter.MockitoSettings;
import org.mockito.quality.Strictness;
import org.slf4j.Logger;
import org.slf4j.LoggerFactory;
import org.springframework.http.MediaType;
import org.springframework.http.ResponseEntity;
import org.springframework.mock.web.MockMultipartFile;

import stirling.software.SPDF.model.api.security.ManualRedactPdfRequest;
import stirling.software.SPDF.model.api.security.RedactPdfRequest;
import stirling.software.common.model.api.security.RedactionArea;
import stirling.software.common.service.CustomPDFDocumentFactory;

@DisplayName("PDF Redaction Controller tests")
@ExtendWith(MockitoExtension.class)
@MockitoSettings(strictness = Strictness.LENIENT)
class RedactControllerTest {

    private static final Logger log = LoggerFactory.getLogger(RedactControllerTest.class);

    @Mock private CustomPDFDocumentFactory pdfDocumentFactory;

    @InjectMocks private RedactController redactController;

    private MockMultipartFile mockPdfFile;
    private PDDocument mockDocument;
    private PDPageTree mockPages;
    private PDPage mockPage;

    private PDDocument realDocument;
    private PDPage realPage;

    private static byte[] createSimplePdfContent() throws IOException {
        try (PDDocument doc = new PDDocument()) {
            PDPage page = new PDPage(PDRectangle.A4);
            doc.addPage(page);
            try (PDPageContentStream contentStream = new PDPageContentStream(doc, page)) {
                contentStream.beginText();
                contentStream.setFont(new PDType1Font(Standard14Fonts.FontName.HELVETICA), 12);
                contentStream.newLineAtOffset(100, 700);
                contentStream.showText("This is a simple PDF.");
                contentStream.endText();
            }
            ByteArrayOutputStream baos = new ByteArrayOutputStream();
            doc.save(baos);
            return baos.toByteArray();
        }
    }

    private static List<RedactionArea> createValidRedactionAreas() {
        List<RedactionArea> areas = new ArrayList<>();

        RedactionArea area1 = new RedactionArea();
        area1.setPage(1);
        area1.setX(100.0);
        area1.setY(100.0);
        area1.setWidth(200.0);
        area1.setHeight(50.0);
        area1.setColor("000000");
        areas.add(area1);

        RedactionArea area2 = new RedactionArea();
        area2.setPage(1);
        area2.setX(300.0);
        area2.setY(200.0);
        area2.setWidth(150.0);
        area2.setHeight(30.0);
        area2.setColor("FF0000");
        areas.add(area2);

        return areas;
    }

    @BeforeEach
    void setUp() throws IOException {
        mockPdfFile =
                new MockMultipartFile(
                        "fileInput",
                        "test.pdf",
                        MediaType.APPLICATION_PDF_VALUE,
                        createSimplePdfContent());

        // Mock PDF document and related objects
        mockDocument = mock(PDDocument.class);
        mockPages = mock(PDPageTree.class);
        mockPage = mock(PDPage.class);
        org.apache.pdfbox.pdmodel.PDDocumentCatalog mockCatalog =
                mock(org.apache.pdfbox.pdmodel.PDDocumentCatalog.class);

        // Setup document structure properly
        when(pdfDocumentFactory.load(any(MockMultipartFile.class))).thenReturn(mockDocument);
        when(mockDocument.getDocumentCatalog()).thenReturn(mockCatalog);
        when(mockCatalog.getPages()).thenReturn(mockPages);
        when(mockDocument.getNumberOfPages()).thenReturn(1);
        when(mockDocument.getPages()).thenReturn(mockPages);

        // Setup page tree
        when(mockPages.getCount()).thenReturn(1);
        when(mockPages.get(0)).thenReturn(mockPage);
        when(mockPages.iterator()).thenReturn(Collections.singletonList(mockPage).iterator());

        PDRectangle pageRect = new PDRectangle(0, 0, 612, 792);
        when(mockPage.getCropBox()).thenReturn(pageRect);
        when(mockPage.getMediaBox()).thenReturn(pageRect);
        when(mockPage.getBBox()).thenReturn(pageRect);

        InputStream mockInputStream =
                new ByteArrayInputStream("BT /F1 12 Tf 100 200 Td (test content) Tj ET".getBytes());
        when(mockPage.getContents()).thenReturn(mockInputStream);

        when(mockPage.hasContents()).thenReturn(true);

        org.apache.pdfbox.cos.COSDocument mockCOSDocument =
                mock(org.apache.pdfbox.cos.COSDocument.class);
        org.apache.pdfbox.cos.COSStream mockCOSStream = mock(org.apache.pdfbox.cos.COSStream.class);
        when(mockDocument.getDocument()).thenReturn(mockCOSDocument);
        when(mockCOSDocument.createCOSStream()).thenReturn(mockCOSStream);

        ByteArrayOutputStream mockOutputStream = new ByteArrayOutputStream();
        when(mockCOSStream.createOutputStream()).thenReturn(mockOutputStream);
        when(mockCOSStream.createOutputStream(any())).thenReturn(mockOutputStream);

        doAnswer(
                        invocation -> {
                            ByteArrayOutputStream baos = invocation.getArgument(0);
                            baos.write("Mock PDF Content".getBytes());
                            return null;
                        })
                .when(mockDocument)
                .save(any(ByteArrayOutputStream.class));
        doNothing().when(mockDocument).close();

        // Initialize a real document for unit tests
        setupRealDocument();
    }

    private static List<RedactionArea> createInvalidRedactionAreas() {
        List<RedactionArea> areas = new ArrayList<>();

        RedactionArea invalidArea = new RedactionArea();
        invalidArea.setPage(null); // Invalid - null page
        invalidArea.setX(100.0);
        invalidArea.setY(100.0);
        invalidArea.setWidth(200.0);
        invalidArea.setHeight(50.0);
        areas.add(invalidArea);

        return areas;
    }

    @AfterEach
    void tearDown() throws IOException {
        reset(mockDocument, mockPages, mockPage, pdfDocumentFactory);
        if (realDocument != null) {
            realDocument.close();
        }
    }

    @Nested
    @DisplayName("Automatic Text Redaction")
    class AutomaticRedactionTests {

        @Test
        @DisplayName("Should redact basic text successfully")
        void redactBasicText() throws Exception {
            testAutoRedaction("confidential\nsecret", false, false, "#000000", 2.0f, false, true);
        }

        @Test
        @DisplayName("Should handle simple text redaction")
        void handleSimpleTextRedaction() throws Exception {
            testAutoRedaction("sensitive", false, false, "#000000", 1.0f, false, true);
        }

        @Test
        @DisplayName("Should handle empty text list gracefully")
        void handleEmptyTextList() throws Exception {
            testAutoRedaction("", false, false, "#000000", 1.0f, false, true);
        }

        @Test
        @DisplayName("Should redact multiple search terms")
        void redactMultipleSearchTerms() throws Exception {
            testAutoRedaction(
                    "confidential\nsecret\nprivate\nclassified",
                    false,
                    true,
                    "#FF0000",
                    2.0f,
                    false,
                    true);
        }

        @Test
        @DisplayName("Should handle very large number of search terms")
        void handleLargeNumberOfSearchTerms() throws Exception {
            StringBuilder terms = new StringBuilder();
            for (int i = 0; i < 100; i++) {
                terms.append("term").append(i).append("\n");
            }
            testAutoRedaction(terms.toString(), false, false, "#000000", 1.0f, false, true);
        }

        @Test
        @DisplayName("Should handle complex document structure")
        void handleComplexDocumentStructure() throws Exception {
            when(mockPages.getCount()).thenReturn(5);
            when(mockDocument.getNumberOfPages()).thenReturn(5);

            List<PDPage> pageList = new ArrayList<>();
            for (int i = 0; i < 5; i++) {
                PDPage page = mock(PDPage.class);
                PDRectangle pageRect = new PDRectangle(0, 0, 612, 792);
                when(page.getCropBox()).thenReturn(pageRect);
                when(page.getMediaBox()).thenReturn(pageRect);
                when(page.getBBox()).thenReturn(pageRect);
                when(page.hasContents()).thenReturn(true);

                InputStream mockInputStream =
                        new ByteArrayInputStream(
                                ("BT /F1 12 Tf 100 200 Td (page "
                                                + i
                                                + " content with confidential info) Tj ET")
                                        .getBytes());
                when(page.getContents()).thenReturn(mockInputStream);

                pageList.add(page);
            }

            when(mockPages.iterator()).thenReturn(pageList.iterator());
            for (int i = 0; i < 5; i++) {
                when(mockPages.get(i)).thenReturn(pageList.get(i));
            }

            testAutoRedaction("confidential", false, false, "#000000", 1.0f, false, true);

            // Reset to original state
            reset(mockPages);
            when(mockPages.getCount()).thenReturn(1);
            when(mockPages.get(0)).thenReturn(mockPage);
            when(mockPages.iterator()).thenReturn(Collections.singletonList(mockPage).iterator());
            when(mockDocument.getNumberOfPages()).thenReturn(1);
        }

        @Test
        @DisplayName("Should handle document with metadata")
        void handleDocumentWithMetadata() throws Exception {
            RedactPdfRequest request = createRedactPdfRequest();
            request.setListOfText("confidential");
            request.setUseRegex(false);
            request.setWholeWordSearch(false);
            request.setRedactColor("#000000");
            request.setCustomPadding(1.0f);
            request.setConvertPDFToImage(false);

            when(mockPages.get(0)).thenReturn(mockPage);

            org.apache.pdfbox.pdmodel.PDDocumentInformation mockInfo =
                    mock(org.apache.pdfbox.pdmodel.PDDocumentInformation.class);
            when(mockDocument.getDocumentInformation()).thenReturn(mockInfo);

            ResponseEntity<byte[]> response = redactController.redactPdf(request);

            assertNotNull(response);
            assertEquals(200, response.getStatusCode().value());

            verify(mockDocument).save(any(ByteArrayOutputStream.class));
            verify(mockDocument).close();
        }
    }

    @Nested
    @DisplayName("Regular Expression Redaction")
    class RegexRedactionTests {

        @Test
        @DisplayName("Should redact using regex patterns")
        void redactUsingRegexPatterns() throws Exception {
            testAutoRedaction("\\d{3}-\\d{2}-\\d{4}", true, false, "#FF0000", 1.0f, false, true);
        }

        @Test
        @DisplayName("Should handle email pattern redaction")
        void handleEmailPatternRedaction() throws Exception {
            testAutoRedaction(
                    "[a-zA-Z0-9._%+-]+@[a-zA-Z0-9.-]+\\.[a-zA-Z]{2,}",
                    true, false, "#0000FF", 1.5f, false, true);
        }

        @Test
        @DisplayName("Should handle phone number patterns")
        void handlePhoneNumberPatterns() throws Exception {
            testAutoRedaction(
                    "\\(\\d{3}\\)\\s*\\d{3}-\\d{4}", true, false, "#FF0000", 1.0f, false, true);
        }

        @ParameterizedTest
        @ValueSource(
                strings = {
                    "\\d{3}-\\d{2}-\\d{4}", // SSN pattern
                    "\\d{4}[\\s-]?\\d{4}[\\s-]?\\d{4}[\\s-]?\\d{4}", // Credit card pattern
                    "\\b[A-Z]{2,}\\b", // Uppercase words
                    "\\$\\d+\\.\\d{2}", // Currency pattern
                    "\\b\\d{1,3}\\.\\d{1,3}\\.\\d{1,3}\\.\\d{1,3}\\b" // IP address pattern
                })
        @DisplayName("Should handle various regex patterns")
        void handleVariousRegexPatterns(String regexPattern) throws Exception {
            testAutoRedaction(regexPattern, true, false, "#000000", 1.0f, false, true);
        }

        @Test
        @DisplayName("Should handle invalid regex gracefully")
        void handleInvalidRegex() throws Exception {
            testAutoRedaction("[invalid regex(", true, false, "#000000", 1.0f, false, false);
        }
    }

    @Nested
    @DisplayName("Whole Word Search Redaction")
    class WholeWordRedactionTests {

        @Test
        @DisplayName("Should redact whole words only")
        void redactWholeWordsOnly() throws Exception {
            testAutoRedaction("test", false, true, "#0000FF", 0.5f, false, true);
        }

        @Test
        @DisplayName("Should handle word boundaries correctly")
        void handleWordBoundariesCorrectly() throws Exception {
            testAutoRedaction("confidential", false, true, "#FF0000", 1.0f, false, true);
        }
    }

    @Nested
    @DisplayName("Color and Styling Options")
    class ColorAndStylingTests {

        @Test
        @DisplayName("Should handle red hex color")
        void handleRedHexColor() throws Exception {
            testAutoRedaction("test", false, false, "#FF0000", 1.0f, false, true);
        }

        @Test
        @DisplayName("Should handle green hex color")
        void handleGreenHexColor() throws Exception {
            testAutoRedaction("test", false, false, "#00FF00", 1.0f, false, true);
        }

        @Test
        @DisplayName("Should handle blue hex color")
        void handleBlueHexColor() throws Exception {
            testAutoRedaction("test", false, false, "#0000FF", 1.0f, false, true);
        }

        @Test
        @DisplayName("Should default to black for invalid colors")
        void defaultToBlackForInvalidColors() throws Exception {
            testAutoRedaction("test", false, false, "invalid-color", 1.0f, false, true);
        }

        @Test
        @DisplayName("Should handle yellow hex color")
        void handleYellowHexColor() throws Exception {
            testAutoRedaction("test", false, false, "#FFFF00", 1.0f, false, true);
        }

        @Test
        @DisplayName("Should handle magenta hex color")
        void handleMagentaHexColor() throws Exception {
            testAutoRedaction("test", false, false, "#FF00FF", 1.0f, false, true);
        }

        @Test
        @DisplayName("Should handle cyan hex color")
        void handleCyanHexColor() throws Exception {
            testAutoRedaction("test", false, false, "#00FFFF", 1.0f, false, true);
        }

        @Test
        @DisplayName("Should handle black hex color")
        void handleBlackHexColor() throws Exception {
            testAutoRedaction("test", false, false, "#000000", 1.0f, false, true);
        }

        @Test
        @DisplayName("Should handle white hex color")
        void handleWhiteHexColor() throws Exception {
            testAutoRedaction("test", false, false, "#FFFFFF", 1.0f, false, true);
        }

        @Test
        @DisplayName("Should handle zero padding")
        void handleZeroPadding() throws Exception {
            testAutoRedaction("test", false, false, "#000000", 0.0f, false, true);
        }

        @Test
        @DisplayName("Should handle normal padding")
        void handleNormalPadding() throws Exception {
            testAutoRedaction("test", false, false, "#000000", 1.0f, false, true);
        }

        @Test
        @DisplayName("Should handle large padding")
        void handleLargePadding() throws Exception {
            testAutoRedaction("test", false, false, "#000000", 2.5f, false, true);
        }

        @Test
        @DisplayName("Should handle extra large padding")
        void handleExtraLargePadding() throws Exception {
            testAutoRedaction("test", false, false, "#000000", 5.0f, false, true);
        }
    }

    @Nested
    @DisplayName("Manual Redaction Areas")
    class ManualRedactionTests {

        @Test
        @DisplayName("Should redact using manual areas")
        void redactUsingManualAreas() throws Exception {
            List<RedactionArea> redactionAreas = createValidRedactionAreas();
            testManualRedaction(redactionAreas, false);
        }

        @Test
        @DisplayName("Should handle null redaction areas")
        void handleNullRedactionAreas() throws Exception {
            testManualRedaction(null, false);
        }

        @Test
        @DisplayName("Should handle empty redaction areas")
        void handleEmptyRedactionAreas() throws Exception {
            testManualRedaction(new ArrayList<>(), false);
        }

        @Test
        @DisplayName("Should handle invalid redaction area coordinates")
        void handleInvalidRedactionAreaCoordinates() throws Exception {
            List<RedactionArea> invalidAreas = createInvalidRedactionAreas();
            testManualRedaction(invalidAreas, false);
        }

        @Test
        @DisplayName("Should handle multiple redaction areas")
        void handleMultipleRedactionAreas() throws Exception {
            List<RedactionArea> multipleAreas = createMultipleRedactionAreas();
            testManualRedaction(multipleAreas, false);
        }

        @Test
        @DisplayName("Should handle overlapping redaction areas")
        void handleOverlappingRedactionAreas() throws Exception {
            List<RedactionArea> overlappingAreas = createOverlappingRedactionAreas();
            testManualRedaction(overlappingAreas, false);
        }

        @Test
        @DisplayName("Should handle redaction areas with different colors")
        void handleRedactionAreasWithDifferentColors() throws Exception {
            List<RedactionArea> areas = new ArrayList<>();

            String[] colors = {"FF0000", "00FF00", "0000FF", "FFFF00", "FF00FF", "00FFFF"};
            for (int i = 0; i < colors.length; i++) {
                RedactionArea area = new RedactionArea();
                area.setPage(1);
                area.setX(50.0 + (i * 60));
                area.setY(50.0);
                area.setWidth(50.0);
                area.setHeight(30.0);
                area.setColor(colors[i]);
                areas.add(area);
            }

            testManualRedaction(areas, false);
        }

        @Test
        @DisplayName("Should handle redaction areas on multiple pages")
        void handleRedactionAreasOnMultiplePages() throws Exception {
            when(mockPages.getCount()).thenReturn(3);
            when(mockDocument.getNumberOfPages()).thenReturn(3);

            List<PDPage> pageList = new ArrayList<>();
            for (int i = 0; i < 3; i++) {
                PDPage page = mock(PDPage.class);
                PDRectangle pageRect = new PDRectangle(0, 0, 612, 792);
                when(page.getCropBox()).thenReturn(pageRect);
                when(page.getMediaBox()).thenReturn(pageRect);
                when(page.getBBox()).thenReturn(pageRect);
                when(page.hasContents()).thenReturn(true);

                InputStream mockInputStream =
                        new ByteArrayInputStream(
                                ("BT /F1 12 Tf 100 200 Td (page " + i + " content) Tj ET")
                                        .getBytes());
                when(page.getContents()).thenReturn(mockInputStream);

                pageList.add(page);
            }

            when(mockPages.iterator()).thenReturn(pageList.iterator());
            for (int i = 0; i < 3; i++) {
                when(mockPages.get(i)).thenReturn(pageList.get(i));
            }

            List<RedactionArea> areas = new ArrayList<>();
            for (int i = 0; i < 3; i++) {
                RedactionArea area = new RedactionArea();
                area.setPage(i + 1); // Pages are 1-indexed
                area.setX(100.0);
                area.setY(100.0);
                area.setWidth(200.0);
                area.setHeight(50.0);
                area.setColor("000000");
                areas.add(area);
            }

            testManualRedaction(areas, false);

            reset(mockPages);
            when(mockPages.getCount()).thenReturn(1);
            when(mockPages.get(0)).thenReturn(mockPage);
            when(mockPages.iterator()).thenReturn(Collections.singletonList(mockPage).iterator());
            when(mockDocument.getNumberOfPages()).thenReturn(1);
        }
    }

    @Nested
    @DisplayName("Image Conversion Options")
    class ImageConversionTests {

        @Test
        @DisplayName("Should handle PDF to image conversion disabled")
        void handlePdfToImageConversionDisabled() throws Exception {
            testAutoRedaction("sensitive", false, false, "#000000", 1.0f, false, true);
        }

        @Test
        @DisplayName("Should handle PDF to image conversion enabled")
        void handlePdfToImageConversionEnabled() throws Exception {
            testAutoRedaction("sensitive", false, false, "#000000", 1.0f, true, true);
        }

        @Test
        @DisplayName("Should handle manual redaction with image conversion")
        void handleManualRedactionWithImageConversion() throws Exception {
            List<RedactionArea> areas = createValidRedactionAreas();
            testManualRedaction(areas, true);
        }
    }

    private static List<RedactionArea> createMultipleRedactionAreas() {
        List<RedactionArea> areas = new ArrayList<>();

        for (int i = 0; i < 5; i++) {
            RedactionArea area = new RedactionArea();
            area.setPage(1);
            area.setX(50.0 + (i * 60));
            area.setY(50.0 + (i * 40));
            area.setWidth(50.0);
            area.setHeight(30.0);
            area.setColor(String.format("%06X", i * 0x333333));
            areas.add(area);
        }

        return areas;
    }

    private static List<RedactionArea> createOverlappingRedactionAreas() {
        List<RedactionArea> areas = new ArrayList<>();

        RedactionArea area1 = new RedactionArea();
        area1.setPage(1);
        area1.setX(100.0);
        area1.setY(100.0);
        area1.setWidth(200.0);
        area1.setHeight(100.0);
        area1.setColor("FF0000");
        areas.add(area1);

        RedactionArea area2 = new RedactionArea();
        area2.setPage(1);
        area2.setX(150.0); // Overlaps with area1
        area2.setY(150.0); // Overlaps with area1
        area2.setWidth(200.0);
        area2.setHeight(100.0);
        area2.setColor("00FF00");
        areas.add(area2);

        return areas;
    }

    // Helper for token creation
    private static List<Object> createSampleTokenList() {
        return List.of(
                Operator.getOperator("BT"),
                COSName.getPDFName("F1"),
                new COSFloat(12),
                Operator.getOperator("Tf"),
                new COSString("Sample text"),
                Operator.getOperator("Tj"),
                Operator.getOperator("ET"));
    }

    private RedactPdfRequest createRedactPdfRequest() {
        RedactPdfRequest request = new RedactPdfRequest();
        request.setFileInput(mockPdfFile);
        return request;
    }

    private ManualRedactPdfRequest createManualRedactPdfRequest() {
        ManualRedactPdfRequest request = new ManualRedactPdfRequest();
        request.setFileInput(mockPdfFile);
        return request;
    }

    private static String extractTextFromTokens(List<Object> tokens) {
        StringBuilder text = new StringBuilder();
        for (Object token : tokens) {
            if (token instanceof COSString cosString) {
                text.append(cosString.getString());
            } else if (token instanceof COSArray array) {
                for (int i = 0; i < array.size(); i++) {
                    if (array.getObject(i) instanceof COSString cosString) {
                        text.append(cosString.getString());
                    }
                }
            }
        }
        return text.toString();
    }

    private static byte[] readAllBytes(InputStream inputStream) throws IOException {
        ByteArrayOutputStream buffer = new ByteArrayOutputStream();
        int nRead;
        byte[] data = new byte[1024];
        while ((nRead = inputStream.read(data, 0, data.length)) != -1) {
            buffer.write(data, 0, nRead);
        }
        return buffer.toByteArray();
    }

    // Helpers
    private void testAutoRedaction(
            String searchText,
            boolean useRegex,
            boolean wholeWordSearch,
            String redactColor,
            float padding,
            boolean convertToImage,
            boolean expectSuccess) {
        RedactPdfRequest request = createRedactPdfRequest();
        request.setListOfText(searchText);
        request.setUseRegex(useRegex);
        request.setWholeWordSearch(wholeWordSearch);
        request.setRedactColor(redactColor);
        request.setCustomPadding(padding);
        request.setConvertPDFToImage(convertToImage);

        try {
            ResponseEntity<byte[]> response = redactController.redactPdf(request);

            if (expectSuccess && response != null) {
                assertNotNull(response);
                assertEquals(200, response.getStatusCode().value());
                assertNotNull(response.getBody());
                assertTrue(response.getBody().length > 0);
                verify(mockDocument, times(1)).save(any(ByteArrayOutputStream.class));
                verify(mockDocument, times(1)).close();
            }
        } catch (Exception e) {
            if (expectSuccess) {
                log.info("Redaction test completed with graceful handling: {}", e.getMessage());
            } else {
                assertNotNull(e.getMessage());
            }
        }
    }

    private void testManualRedaction(List<RedactionArea> redactionAreas, boolean convertToImage) {
        ManualRedactPdfRequest request = createManualRedactPdfRequest();
        request.setRedactions(redactionAreas);
        request.setConvertPDFToImage(convertToImage);

        try {
            ResponseEntity<byte[]> response = redactController.redactPDF(request);

            if (response != null) {
                assertNotNull(response);
                assertEquals(200, response.getStatusCode().value());
                verify(mockDocument, times(1)).save(any(ByteArrayOutputStream.class));
            }
        } catch (Exception e) {
            log.info("Manual redaction test completed with graceful handling: {}", e.getMessage());
        }
    }

    private void setupRealDocument() {
        realDocument = new PDDocument();
        realPage = new PDPage(PDRectangle.A4);
        realDocument.addPage(realPage);

        // Set up basic page resources
        PDResources resources = new PDResources();
        resources.put(
                COSName.getPDFName("F1"), new PDType1Font(Standard14Fonts.FontName.HELVETICA));
        realPage.setResources(resources);
    }

    // Helper methods for real PDF content creation
    private void createRealPageWithSimpleText(String text) throws IOException {
        realPage = new PDPage(PDRectangle.A4);
        while (realDocument.getNumberOfPages() > 0) {
            realDocument.removePage(0);
        }
        realDocument.addPage(realPage);
        realPage.setResources(new PDResources());
        realPage.getResources()
                .put(COSName.getPDFName("F1"), new PDType1Font(Standard14Fonts.FontName.HELVETICA));

        try (PDPageContentStream contentStream = new PDPageContentStream(realDocument, realPage)) {
            contentStream.beginText();
            contentStream.setFont(realPage.getResources().getFont(COSName.getPDFName("F1")), 12);
            contentStream.newLineAtOffset(50, 750);
            contentStream.showText(text);
            contentStream.endText();
        }
    }

    private void createRealPageWithTJArrayText() throws IOException {
        realPage = new PDPage(PDRectangle.A4);
        while (realDocument.getNumberOfPages() > 0) {
            realDocument.removePage(0);
        }
        realDocument.addPage(realPage);
        realPage.setResources(new PDResources());
        realPage.getResources()
                .put(COSName.getPDFName("F1"), new PDType1Font(Standard14Fonts.FontName.HELVETICA));

        try (PDPageContentStream contentStream = new PDPageContentStream(realDocument, realPage)) {
            contentStream.beginText();
            contentStream.setFont(realPage.getResources().getFont(COSName.getPDFName("F1")), 12);
            contentStream.newLineAtOffset(50, 750);

            contentStream.showText("This is ");
            contentStream.newLineAtOffset(-10, 0); // Simulate positioning
            contentStream.showText("secret");
            contentStream.newLineAtOffset(10, 0); // Reset positioning
            contentStream.showText(" information");
            contentStream.endText();
        }
    }

    private void createRealPageWithMixedContent() throws IOException {
        realPage = new PDPage(PDRectangle.A4);
        while (realDocument.getNumberOfPages() > 0) {
            realDocument.removePage(0);
        }
        realDocument.addPage(realPage);
        realPage.setResources(new PDResources());
        realPage.getResources()
                .put(COSName.getPDFName("F1"), new PDType1Font(Standard14Fonts.FontName.HELVETICA));

        try (PDPageContentStream contentStream = new PDPageContentStream(realDocument, realPage)) {
            contentStream.setLineWidth(2);
            contentStream.moveTo(100, 100);
            contentStream.lineTo(200, 200);
            contentStream.stroke();

            contentStream.beginText();
            contentStream.setFont(realPage.getResources().getFont(COSName.getPDFName("F1")), 12);
            contentStream.newLineAtOffset(50, 750);
            contentStream.showText("Please redact this content");
            contentStream.endText();
        }
    }

    private void createRealPageWithSpecificOperator(String operatorName) throws IOException {
        createRealPageWithSimpleText("sensitive data");
    }

    private void createRealPageWithPositionedText() throws IOException {
        realPage = new PDPage(PDRectangle.A4);
        while (realDocument.getNumberOfPages() > 0) {
            realDocument.removePage(0);
        }
        realDocument.addPage(realPage);
        realPage.setResources(new PDResources());
        realPage.getResources()
                .put(COSName.getPDFName("F1"), new PDType1Font(Standard14Fonts.FontName.HELVETICA));

        try (PDPageContentStream contentStream = new PDPageContentStream(realDocument, realPage)) {
            contentStream.beginText();
            contentStream.setFont(realPage.getResources().getFont(COSName.getPDFName("F1")), 12);
            contentStream.newLineAtOffset(50, 750);
            contentStream.showText("Normal text ");
            contentStream.newLineAtOffset(100, 0);
            contentStream.showText("confidential");
            contentStream.newLineAtOffset(100, 0);
            contentStream.showText(" more text");
            contentStream.endText();
        }
    }

    @Nested
    @DisplayName("Error Handling and Edge Cases")
    class ErrorHandlingTests {

        @Test
        @DisplayName("Should handle null file input gracefully")
        void handleNullFileInput() {
            RedactPdfRequest request = new RedactPdfRequest();
            request.setFileInput(null);
            request.setListOfText("test");

            assertDoesNotThrow(
                    () -> {
                        try {
                            redactController.redactPdf(request);
                        } catch (Exception e) {
                            assertNotNull(e);
                        }
                    });
        }

        @Test
        @DisplayName("Should handle malformed PDF gracefully")
        void handleMalformedPdfGracefully() {
            MockMultipartFile malformedFile =
                    new MockMultipartFile(
                            "fileInput",
                            "malformed.pdf",
                            MediaType.APPLICATION_PDF_VALUE,
                            "Not a real PDF content".getBytes());

            RedactPdfRequest request = new RedactPdfRequest();
            request.setFileInput(malformedFile);
            request.setListOfText("test");

            assertDoesNotThrow(
                    () -> {
                        try {
                            redactController.redactPdf(request);
                        } catch (Exception e) {
                            assertNotNull(e);
                        }
                    });
        }

        @Test
        @DisplayName("Should handle extremely long search text")
        void handleExtremelyLongSearchText() throws Exception {
            String longText = "a".repeat(10000);
            testAutoRedaction(longText, false, false, "#000000", 1.0f, false, true);
        }

        @Test
        @DisplayName("Should handle special characters in search text")
        void handleSpecialCharactersInSearchText() throws Exception {
            testAutoRedaction("特殊字符测试 ñáéíóú àèìòù", false, false, "#000000", 1.0f, false, true);
        }

        @ParameterizedTest
        @ValueSource(strings = {"", " ", "\t", "\n", "\r\n", "   \t\n   "})
        @DisplayName("Should handle whitespace-only search terms")
        void handleWhitespaceOnlySearchTerms(String whitespacePattern) throws Exception {
            testAutoRedaction(whitespacePattern, false, false, "#000000", 1.0f, false, true);
        }

        @Test
        @DisplayName("Should handle null redact color gracefully")
        void handleNullRedactColor() {
            RedactPdfRequest request = createRedactPdfRequest();
            request.setListOfText("test");
            request.setRedactColor(null);

            ResponseEntity<byte[]> response = redactController.redactPdf(request);

            assertNotNull(response);
            assertEquals(200, response.getStatusCode().value());
        }

        @Test
        @DisplayName("Should handle negative padding gracefully")
        void handleNegativePadding() throws Exception {
            testAutoRedaction("test", false, false, "#000000", -1.0f, false, true);
        }

        @Test
        @DisplayName("Should handle extremely large padding")
        void handleExtremelyLargePadding() throws Exception {
            testAutoRedaction("test", false, false, "#000000", 100.0f, false, true);
        }

        @Test
        @DisplayName("Should handle null manual redaction areas gracefully")
        void handleNullManualRedactionAreas() throws Exception {
            ManualRedactPdfRequest request = createManualRedactPdfRequest();
            request.setRedactions(null);

            ResponseEntity<byte[]> response = redactController.redactPDF(request);

            assertNotNull(response);
            assertEquals(200, response.getStatusCode().value());
        }

        @Test
        @DisplayName("Should handle out of bounds page numbers gracefully")
        void handleOutOfBoundsPageNumbers() throws Exception {
            ManualRedactPdfRequest request = createManualRedactPdfRequest();
            request.setPageNumbers("100-200");

            ResponseEntity<byte[]> response = redactController.redactPDF(request);

            assertNotNull(response);
            assertEquals(200, response.getStatusCode().value());
        }
    }

    private List<Object> getOriginalTokens() throws Exception {
        // Create a new page to avoid side effects from other tests
        PDPage pageForTokenExtraction = new PDPage(PDRectangle.A4);
        pageForTokenExtraction.setResources(realPage.getResources());
        try (PDPageContentStream contentStream =
                new PDPageContentStream(realDocument, pageForTokenExtraction)) {
            contentStream.beginText();
            contentStream.setFont(realPage.getResources().getFont(COSName.getPDFName("F1")), 12);
            contentStream.newLineAtOffset(50, 750);
            contentStream.showText("Original content");
            contentStream.endText();
        }
        return redactController.createTokensWithoutTargetText(
                realDocument, pageForTokenExtraction, Collections.emptySet(), false, false);
    }

    @Nested
    @DisplayName("Color Decoding Utility Tests")
    class ColorDecodingTests {

        @Test
        @DisplayName("Should decode valid hex color with hash")
        void decodeValidHexColorWithHash() {
            Color result = redactController.decodeOrDefault("#FF0000");
            assertEquals(Color.RED, result);
        }

        @Test
        @DisplayName("Should decode valid hex color without hash")
        void decodeValidHexColorWithoutHash() {
            Color result = redactController.decodeOrDefault("FF0000");
            assertEquals(Color.RED, result);
        }

        @Test
        @DisplayName("Should default to black for null color")
        void defaultToBlackForNullColor() {
            Color result = redactController.decodeOrDefault(null);
            assertEquals(Color.BLACK, result);
        }

        @Test
        @DisplayName("Should default to black for invalid color")
        void defaultToBlackForInvalidColor() {
            Color result = redactController.decodeOrDefault("invalid-color");
            assertEquals(Color.BLACK, result);
        }

        @ParameterizedTest
        @ValueSource(
                strings = {
                    "#FF0000", "#00FF00", "#0000FF", "#FFFFFF", "#000000", "FF0000", "00FF00",
                    "0000FF"
                })
        @DisplayName("Should handle various valid color formats")
        void handleVariousValidColorFormats(String colorInput) {
            Color result = redactController.decodeOrDefault(colorInput);
            assertNotNull(result);
            assertTrue(
                    result.getRed() >= 0 && result.getRed() <= 255,
                    "Red component should be in valid range");
            assertTrue(
                    result.getGreen() >= 0 && result.getGreen() <= 255,
                    "Green component should be in valid range");
            assertTrue(
                    result.getBlue() >= 0 && result.getBlue() <= 255,
                    "Blue component should be in valid range");
        }

        @Test
        @DisplayName("Should handle short hex codes appropriately")
        void handleShortHexCodes() {
            Color result1 = redactController.decodeOrDefault("123");
            Color result2 = redactController.decodeOrDefault("#12");

            assertNotNull(result1);
            assertNotNull(result2);
        }
    }

    private String extractTextFromModifiedPage(PDPage page) throws IOException {
        if (page.getContents() != null) {
            try (InputStream inputStream = page.getContents()) {
                return new String(readAllBytes(inputStream));
            }
        }
        return "";
    }

    @Nested
    @DisplayName("Content Stream Unit Tests")
    class ContentStreamUnitTests {

        @Test
        @DisplayName("createTokensWithoutTargetText should remove simple text tokens")
        void shouldRemoveSimpleTextTokens() throws Exception {
            createRealPageWithSimpleText("This document contains confidential information.");

            Set<String> targetWords = Set.of("confidential");

            List<Object> tokens =
                    redactController.createTokensWithoutTargetText(
                            realDocument, realPage, targetWords, false, false);

            assertNotNull(tokens);
            assertFalse(tokens.isEmpty());

            String reconstructedText = extractTextFromTokens(tokens);
            assertFalse(
                    reconstructedText.contains("confidential"),
                    "Target text should be replaced with placeholder");
            assertTrue(reconstructedText.contains("document"), "Non-target text should remain");
        }

        @Test
        @DisplayName("createTokensWithoutTargetText should handle TJ operator arrays")
        void shouldHandleTJOperatorArrays() throws Exception {
            createRealPageWithTJArrayText();

            Set<String> targetWords = Set.of("secret");

            List<Object> tokens =
                    redactController.createTokensWithoutTargetText(
                            realDocument, realPage, targetWords, false, false);

            assertNotNull(tokens);

            boolean foundModifiedTJArray = false;
            for (Object token : tokens) {
                if (token instanceof COSArray array) {
                    for (int i = 0; i < array.size(); i++) {
                        if (array.getObject(i) instanceof COSString cosString) {
                            String text = cosString.getString();
                            if (text.contains("secret")) {
                                fail(
                                        "Target text 'secret' should have been redacted from TJ"
                                                + " array");
                            }
                            foundModifiedTJArray = true;
                        }
                    }
                }
            }
            assertTrue(foundModifiedTJArray, "Should find at least one TJ array");
        }

        @Test
        @DisplayName("createTokensWithoutTargetText should preserve non-text tokens")
        void shouldPreserveNonTextTokens() throws Exception {
            createRealPageWithMixedContent();

            Set<String> targetWords = Set.of("redact");

            List<Object> originalTokens = getOriginalTokens();
            List<Object> filteredTokens =
                    redactController.createTokensWithoutTargetText(
                            realDocument, realPage, targetWords, false, false);

            long originalNonTextCount =
                    originalTokens.stream()
                            .filter(
                                    token ->
                                            token instanceof Operator op
                                                    && !redactController.isTextShowingOperator(
                                                            op.getName()))
                            .count();

            long filteredNonTextCount =
                    filteredTokens.stream()
                            .filter(
                                    token ->
                                            token instanceof Operator op
                                                    && !redactController.isTextShowingOperator(
                                                            op.getName()))
                            .count();

            assertTrue(filteredNonTextCount > 0, "Non-text operators should be preserved");

            assertTrue(
                    filteredNonTextCount >= originalNonTextCount / 2,
                    "A reasonable number of non-text operators should be preserved");
        }

        @Test
        @DisplayName("createTokensWithoutTargetText should handle regex patterns")
        void shouldHandleRegexPatterns() throws Exception {
            createRealPageWithSimpleText("Phone: 123-456-7890 and SSN: 111-22-3333");

            Set<String> targetWords = Set.of("\\d{3}-\\d{2}-\\d{4}"); // SSN pattern

            List<Object> tokens =
                    redactController.createTokensWithoutTargetText(
                            realDocument, realPage, targetWords, true, false);

            String reconstructedText = extractTextFromTokens(tokens);
            assertFalse(reconstructedText.contains("111-22-3333"), "SSN should be redacted");
            assertTrue(reconstructedText.contains("123-456-7890"), "Phone should remain");
        }

        @Test
        @DisplayName("createTokensWithoutTargetText should handle whole word search")
        void shouldHandleWholeWordSearch() throws Exception {
            createRealPageWithSimpleText("This test testing tested document");

            Set<String> targetWords = Set.of("test");

            List<Object> tokens =
                    redactController.createTokensWithoutTargetText(
                            realDocument, realPage, targetWords, false, true);

            String reconstructedText = extractTextFromTokens(tokens);
            assertTrue(reconstructedText.contains("testing"), "Partial matches should remain");
            assertTrue(reconstructedText.contains("tested"), "Partial matches should remain");
        }

        @ParameterizedTest
        @ValueSource(strings = {"Tj", "TJ", "'", "\""})
        @DisplayName("createTokensWithoutTargetText should handle all text operators")
        void shouldHandleAllTextOperators(String operatorName) throws Exception {
            createRealPageWithSpecificOperator(operatorName);

            Set<String> targetWords = Set.of("sensitive");

            List<Object> tokens =
                    redactController.createTokensWithoutTargetText(
                            realDocument, realPage, targetWords, false, false);

            String reconstructedText = extractTextFromTokens(tokens);
            assertFalse(
                    reconstructedText.contains("sensitive"),
                    "Text should be redacted regardless of operator type");
        }

        @Test
        @DisplayName("writeFilteredContentStream should write tokens to new stream")
        void shouldWriteTokensToNewContentStream() throws Exception {
            List<Object> tokens = createSampleTokenList();

            redactController.writeFilteredContentStream(realDocument, realPage, tokens);

            assertNotNull(realPage.getContents(), "Page should have content stream");

            // Verify the content can be read back
            try (InputStream inputStream = realPage.getContents()) {
                byte[] content = readAllBytes(inputStream);
                assertTrue(content.length > 0, "Content stream should not be empty");
            }
        }

        @Test
        @DisplayName("writeFilteredContentStream should handle empty token list")
        void shouldHandleEmptyTokenList() throws Exception {
            List<Object> emptyTokens = Collections.emptyList();

            assertDoesNotThrow(
                    () ->
                            redactController.writeFilteredContentStream(
                                    realDocument, realPage, emptyTokens));

            assertNotNull(realPage.getContents(), "Page should still have content stream");
        }

        @Test
        @DisplayName("writeFilteredContentStream should replace existing content")
        void shouldReplaceExistingContentStream() throws Exception {
            createRealPageWithSimpleText("Original content");
            String originalContent = extractTextFromModifiedPage(realPage);

            List<Object> newTokens = createSampleTokenList();
            redactController.writeFilteredContentStream(realDocument, realPage, newTokens);

            String newContent = extractTextFromModifiedPage(realPage);
            assertNotEquals(originalContent, newContent, "Content stream should be replaced");
        }

        @Test
        @DisplayName("Placeholder creation should maintain text width")
        void shouldCreateWidthMatchingPlaceholder() {
            String originalText = "confidential";
            String placeholder =
                    redactController.createPlaceholderWithFont(
                            originalText, new PDType1Font(Standard14Fonts.FontName.HELVETICA));

            assertEquals(
                    originalText.length(),
                    placeholder.length(),
                    "Placeholder should maintain character count for width preservation");
        }

        @Test
        @DisplayName("Placeholder should handle special characters")
        void shouldHandleSpecialCharactersInPlaceholder() {
            String originalText = "café naïve";
            String placeholder =
                    redactController.createPlaceholderWithFont(
                            originalText, new PDType1Font(Standard14Fonts.FontName.HELVETICA));

            assertEquals(originalText.length(), placeholder.length());
            assertFalse(
                    placeholder.contains("café"), "Placeholder should not contain original text");
        }

        @Test
        @DisplayName("Integration test: createTokens and writeStream")
        void shouldIntegrateTokenCreationAndWriting() throws Exception {
            createRealPageWithSimpleText("This document contains secret information.");

            Set<String> targetWords = Set.of("secret");

            List<Object> filteredTokens =
                    redactController.createTokensWithoutTargetText(
                            realDocument, realPage, targetWords, false, false);

            redactController.writeFilteredContentStream(realDocument, realPage, filteredTokens);
            assertNotNull(realPage.getContents());

            String finalText = extractTextFromModifiedPage(realPage);
            assertFalse(finalText.contains("secret"), "Target text should be completely removed");
            assertTrue(finalText.contains("document"), "Other text should remain");
        }

        @Test
        @DisplayName("Should preserve text positioning operators")
        void shouldPreserveTextPositioning() throws Exception {
            createRealPageWithPositionedText();

            Set<String> targetWords = Set.of("confidential");

            List<Object> filteredTokens =
                    redactController.createTokensWithoutTargetText(
                            realDocument, realPage, targetWords, false, false);

            long filteredPositioning =
                    filteredTokens.stream()
                            .filter(
                                    token ->
                                            token instanceof Operator op
                                                    && ("Td".equals(op.getName())
                                                            || "TD".equals(op.getName())
                                                            || "Tm".equals(op.getName())))
                            .count();

            assertTrue(filteredPositioning > 0, "Positioning operators should be preserved");
        }

        @Test
        @DisplayName("Should handle complex content streams with multiple operators")
        void shouldHandleComplexContentStreams() throws Exception {
            realPage = new PDPage(PDRectangle.A4);
            while (realDocument.getNumberOfPages() > 0) {
                realDocument.removePage(0);
            }
            realDocument.addPage(realPage);
            realPage.setResources(new PDResources());
            realPage.getResources()
                    .put(
                            COSName.getPDFName("F1"),
                            new PDType1Font(Standard14Fonts.FontName.HELVETICA));

            try (PDPageContentStream contentStream =
                    new PDPageContentStream(realDocument, realPage)) {
                contentStream.setLineWidth(2);
                contentStream.moveTo(100, 100);
                contentStream.lineTo(200, 200);
                contentStream.stroke();

                contentStream.beginText();
                contentStream.setFont(
                        realPage.getResources().getFont(COSName.getPDFName("F1")), 12);
                contentStream.newLineAtOffset(50, 750);
                contentStream.showText("This is a complex document with ");
                contentStream.setTextRise(5);
                contentStream.showText("confidential");
                contentStream.setTextRise(0);
                contentStream.showText(" information.");
                contentStream.endText();

                contentStream.addRect(300, 300, 100, 100);
                contentStream.fill();
            }

            Set<String> targetWords = Set.of("confidential");

            List<Object> tokens =
                    redactController.createTokensWithoutTargetText(
                            realDocument, realPage, targetWords, false, false);

            assertNotNull(tokens);
            assertFalse(tokens.isEmpty());

            String reconstructedText = extractTextFromTokens(tokens);
            assertFalse(
                    reconstructedText.contains("confidential"), "Target text should be redacted");

            boolean hasGraphicsOperators =
                    tokens.stream()
                            .anyMatch(
                                    token ->
                                            token instanceof Operator op
                                                    && ("re".equals(op.getName())
                                                            || "f".equals(op.getName())
                                                            || "m".equals(op.getName())
                                                            || "l".equals(op.getName())
                                                            || "S".equals(op.getName())));

            assertTrue(hasGraphicsOperators, "Graphics operators should be preserved");
        }

        @Test
        @DisplayName("Should handle documents with multiple text blocks")
        void shouldHandleDocumentsWithMultipleTextBlocks() throws Exception {
            // Create a document with multiple text blocks
            realPage = new PDPage(PDRectangle.A4);
            while (realDocument.getNumberOfPages() > 0) {
                realDocument.removePage(0);
            }
            realDocument.addPage(realPage);

            // Create resources
            PDResources resources = new PDResources();
            resources.put(
                    COSName.getPDFName("F1"), new PDType1Font(Standard14Fonts.FontName.HELVETICA));
            realPage.setResources(resources);

            try (PDPageContentStream contentStream =
                    new PDPageContentStream(realDocument, realPage)) {
                contentStream.beginText();
                contentStream.setFont(new PDType1Font(Standard14Fonts.FontName.HELVETICA), 12);
                contentStream.newLineAtOffset(50, 750);
                contentStream.showText("This is the first text block");
                contentStream.endText();

                contentStream.setLineWidth(2);
                contentStream.moveTo(100, 700);
                contentStream.lineTo(200, 700);
                contentStream.stroke();

                contentStream.beginText();
                contentStream.setFont(new PDType1Font(Standard14Fonts.FontName.HELVETICA), 12);
                contentStream.newLineAtOffset(50, 650);
                contentStream.showText("This block contains confidential information");
                contentStream.endText();

                contentStream.addRect(100, 600, 100, 50);
                contentStream.fill();

                contentStream.beginText();
                contentStream.setFont(new PDType1Font(Standard14Fonts.FontName.HELVETICA), 12);
                contentStream.newLineAtOffset(50, 550);
                contentStream.showText("This is the third text block");
                contentStream.endText();
            }

            RedactPdfRequest request = createRedactPdfRequest();
            request.setListOfText("confidential");
            request.setUseRegex(false);
            request.setWholeWordSearch(false);

            ResponseEntity<byte[]> response = redactController.redactPdf(request);

            assertNotNull(response);
            assertEquals(200, response.getStatusCode().value());
            assertNotNull(response.getBody());
            assertTrue(response.getBody().length > 0);
        }
    }
<<<<<<< HEAD

    private RedactPdfRequest createRedactPdfRequest() {
        RedactPdfRequest request = new RedactPdfRequest();
        request.setFileInput(mockPdfFile);
        return request;
    }

    private ManualRedactPdfRequest createManualRedactPdfRequest() {
        ManualRedactPdfRequest request = new ManualRedactPdfRequest();
        request.setFileInput(mockPdfFile);
        return request;
    }

    private byte[] createSimplePdfContent() throws IOException {
        try (PDDocument doc = new PDDocument()) {
            PDPage page = new PDPage(PDRectangle.A4);
            doc.addPage(page);
            try (PDPageContentStream contentStream = new PDPageContentStream(doc, page)) {
                contentStream.beginText();
                contentStream.setFont(new PDType1Font(Standard14Fonts.FontName.HELVETICA), 12);
                contentStream.newLineAtOffset(100, 700);
                contentStream.showText("This is a simple PDF.");
                contentStream.endText();
            }
            ByteArrayOutputStream baos = new ByteArrayOutputStream();
            doc.save(baos);
            return baos.toByteArray();
        }
    }

    private List<RedactionArea> createValidRedactionAreas() {
        List<RedactionArea> areas = new ArrayList<>();

        RedactionArea area1 = new RedactionArea();
        area1.setPage(1);
        area1.setX(100.0);
        area1.setY(100.0);
        area1.setWidth(200.0);
        area1.setHeight(50.0);
        area1.setColor("000000");
        areas.add(area1);

        RedactionArea area2 = new RedactionArea();
        area2.setPage(1);
        area2.setX(300.0);
        area2.setY(200.0);
        area2.setWidth(150.0);
        area2.setHeight(30.0);
        area2.setColor("FF0000");
        areas.add(area2);

        return areas;
    }

    private List<RedactionArea> createInvalidRedactionAreas() {
        List<RedactionArea> areas = new ArrayList<>();

        RedactionArea invalidArea = new RedactionArea();
        invalidArea.setPage(null); // Invalid - null page
        invalidArea.setX(100.0);
        invalidArea.setY(100.0);
        invalidArea.setWidth(200.0);
        invalidArea.setHeight(50.0);
        areas.add(invalidArea);

        return areas;
    }

    private List<RedactionArea> createMultipleRedactionAreas() {
        List<RedactionArea> areas = new ArrayList<>();

        for (int i = 0; i < 5; i++) {
            RedactionArea area = new RedactionArea();
            area.setPage(1);
            area.setX(50.0 + (i * 60));
            area.setY(50.0 + (i * 40));
            area.setWidth(50.0);
            area.setHeight(30.0);
            area.setColor(String.format(Locale.ROOT, "%06X", i * 0x333333));
            areas.add(area);
        }

        return areas;
    }

    private List<RedactionArea> createOverlappingRedactionAreas() {
        List<RedactionArea> areas = new ArrayList<>();

        RedactionArea area1 = new RedactionArea();
        area1.setPage(1);
        area1.setX(100.0);
        area1.setY(100.0);
        area1.setWidth(200.0);
        area1.setHeight(100.0);
        area1.setColor("FF0000");
        areas.add(area1);

        RedactionArea area2 = new RedactionArea();
        area2.setPage(1);
        area2.setX(150.0); // Overlaps with area1
        area2.setY(150.0); // Overlaps with area1
        area2.setWidth(200.0);
        area2.setHeight(100.0);
        area2.setColor("00FF00");
        areas.add(area2);

        return areas;
    }

    // Helper methods for real PDF content creation
    private void createRealPageWithSimpleText(String text) throws IOException {
        realPage = new PDPage(PDRectangle.A4);
        while (realDocument.getNumberOfPages() > 0) {
            realDocument.removePage(0);
        }
        realDocument.addPage(realPage);
        realPage.setResources(new PDResources());
        realPage.getResources()
                .put(COSName.getPDFName("F1"), new PDType1Font(Standard14Fonts.FontName.HELVETICA));

        try (PDPageContentStream contentStream = new PDPageContentStream(realDocument, realPage)) {
            contentStream.beginText();
            contentStream.setFont(realPage.getResources().getFont(COSName.getPDFName("F1")), 12);
            contentStream.newLineAtOffset(50, 750);
            contentStream.showText(text);
            contentStream.endText();
        }
    }

    private void createRealPageWithTJArrayText() throws IOException {
        realPage = new PDPage(PDRectangle.A4);
        while (realDocument.getNumberOfPages() > 0) {
            realDocument.removePage(0);
        }
        realDocument.addPage(realPage);
        realPage.setResources(new PDResources());
        realPage.getResources()
                .put(COSName.getPDFName("F1"), new PDType1Font(Standard14Fonts.FontName.HELVETICA));

        try (PDPageContentStream contentStream = new PDPageContentStream(realDocument, realPage)) {
            contentStream.beginText();
            contentStream.setFont(realPage.getResources().getFont(COSName.getPDFName("F1")), 12);
            contentStream.newLineAtOffset(50, 750);

            contentStream.showText("This is ");
            contentStream.newLineAtOffset(-10, 0); // Simulate positioning
            contentStream.showText("secret");
            contentStream.newLineAtOffset(10, 0); // Reset positioning
            contentStream.showText(" information");
            contentStream.endText();
        }
    }

    private void createRealPageWithMixedContent() throws IOException {
        realPage = new PDPage(PDRectangle.A4);
        while (realDocument.getNumberOfPages() > 0) {
            realDocument.removePage(0);
        }
        realDocument.addPage(realPage);
        realPage.setResources(new PDResources());
        realPage.getResources()
                .put(COSName.getPDFName("F1"), new PDType1Font(Standard14Fonts.FontName.HELVETICA));

        try (PDPageContentStream contentStream = new PDPageContentStream(realDocument, realPage)) {
            contentStream.setLineWidth(2);
            contentStream.moveTo(100, 100);
            contentStream.lineTo(200, 200);
            contentStream.stroke();

            contentStream.beginText();
            contentStream.setFont(realPage.getResources().getFont(COSName.getPDFName("F1")), 12);
            contentStream.newLineAtOffset(50, 750);
            contentStream.showText("Please redact this content");
            contentStream.endText();
        }
    }

    private void createRealPageWithSpecificOperator(String operatorName) throws IOException {
        createRealPageWithSimpleText("sensitive data");
    }

    private void createRealPageWithPositionedText() throws IOException {
        realPage = new PDPage(PDRectangle.A4);
        while (realDocument.getNumberOfPages() > 0) {
            realDocument.removePage(0);
        }
        realDocument.addPage(realPage);
        realPage.setResources(new PDResources());
        realPage.getResources()
                .put(COSName.getPDFName("F1"), new PDType1Font(Standard14Fonts.FontName.HELVETICA));

        try (PDPageContentStream contentStream = new PDPageContentStream(realDocument, realPage)) {
            contentStream.beginText();
            contentStream.setFont(realPage.getResources().getFont(COSName.getPDFName("F1")), 12);
            contentStream.newLineAtOffset(50, 750);
            contentStream.showText("Normal text ");
            contentStream.newLineAtOffset(100, 0);
            contentStream.showText("confidential");
            contentStream.newLineAtOffset(100, 0);
            contentStream.showText(" more text");
            contentStream.endText();
        }
    }

    // Helper for token creation
    private List<Object> createSampleTokenList() {
        return List.of(
                Operator.getOperator("BT"),
                COSName.getPDFName("F1"),
                new COSFloat(12),
                Operator.getOperator("Tf"),
                new COSString("Sample text"),
                Operator.getOperator("Tj"),
                Operator.getOperator("ET"));
    }

    private List<Object> getOriginalTokens() throws Exception {
        // Create a new page to avoid side effects from other tests
        PDPage pageForTokenExtraction = new PDPage(PDRectangle.A4);
        pageForTokenExtraction.setResources(realPage.getResources());
        try (PDPageContentStream contentStream =
                new PDPageContentStream(realDocument, pageForTokenExtraction)) {
            contentStream.beginText();
            contentStream.setFont(realPage.getResources().getFont(COSName.getPDFName("F1")), 12);
            contentStream.newLineAtOffset(50, 750);
            contentStream.showText("Original content");
            contentStream.endText();
        }
        return redactController.createTokensWithoutTargetText(
                realDocument, pageForTokenExtraction, Collections.emptySet(), false, false);
    }

    private String extractTextFromTokens(List<Object> tokens) {
        StringBuilder text = new StringBuilder();
        for (Object token : tokens) {
            if (token instanceof COSString cosString) {
                text.append(cosString.getString());
            } else if (token instanceof COSArray array) {
                for (int i = 0; i < array.size(); i++) {
                    if (array.getObject(i) instanceof COSString cosString) {
                        text.append(cosString.getString());
                    }
                }
            }
        }
        return text.toString();
    }

    private String extractTextFromModifiedPage(PDPage page) throws IOException {
        if (page.getContents() != null) {
            try (InputStream inputStream = page.getContents()) {
                return new String(readAllBytes(inputStream));
            }
        }
        return "";
    }

    private byte[] readAllBytes(InputStream inputStream) throws IOException {
        ByteArrayOutputStream buffer = new ByteArrayOutputStream();
        int nRead;
        byte[] data = new byte[1024];
        while ((nRead = inputStream.read(data, 0, data.length)) != -1) {
            buffer.write(data, 0, nRead);
        }
        return buffer.toByteArray();
    }
=======
>>>>>>> 22e34f7e
}<|MERGE_RESOLUTION|>--- conflicted
+++ resolved
@@ -11,7 +11,6 @@
 import java.util.ArrayList;
 import java.util.Collections;
 import java.util.List;
-import java.util.Locale;
 import java.util.Set;
 
 import org.apache.pdfbox.contentstream.operator.Operator;
@@ -1428,273 +1427,4 @@
             assertTrue(response.getBody().length > 0);
         }
     }
-<<<<<<< HEAD
-
-    private RedactPdfRequest createRedactPdfRequest() {
-        RedactPdfRequest request = new RedactPdfRequest();
-        request.setFileInput(mockPdfFile);
-        return request;
-    }
-
-    private ManualRedactPdfRequest createManualRedactPdfRequest() {
-        ManualRedactPdfRequest request = new ManualRedactPdfRequest();
-        request.setFileInput(mockPdfFile);
-        return request;
-    }
-
-    private byte[] createSimplePdfContent() throws IOException {
-        try (PDDocument doc = new PDDocument()) {
-            PDPage page = new PDPage(PDRectangle.A4);
-            doc.addPage(page);
-            try (PDPageContentStream contentStream = new PDPageContentStream(doc, page)) {
-                contentStream.beginText();
-                contentStream.setFont(new PDType1Font(Standard14Fonts.FontName.HELVETICA), 12);
-                contentStream.newLineAtOffset(100, 700);
-                contentStream.showText("This is a simple PDF.");
-                contentStream.endText();
-            }
-            ByteArrayOutputStream baos = new ByteArrayOutputStream();
-            doc.save(baos);
-            return baos.toByteArray();
-        }
-    }
-
-    private List<RedactionArea> createValidRedactionAreas() {
-        List<RedactionArea> areas = new ArrayList<>();
-
-        RedactionArea area1 = new RedactionArea();
-        area1.setPage(1);
-        area1.setX(100.0);
-        area1.setY(100.0);
-        area1.setWidth(200.0);
-        area1.setHeight(50.0);
-        area1.setColor("000000");
-        areas.add(area1);
-
-        RedactionArea area2 = new RedactionArea();
-        area2.setPage(1);
-        area2.setX(300.0);
-        area2.setY(200.0);
-        area2.setWidth(150.0);
-        area2.setHeight(30.0);
-        area2.setColor("FF0000");
-        areas.add(area2);
-
-        return areas;
-    }
-
-    private List<RedactionArea> createInvalidRedactionAreas() {
-        List<RedactionArea> areas = new ArrayList<>();
-
-        RedactionArea invalidArea = new RedactionArea();
-        invalidArea.setPage(null); // Invalid - null page
-        invalidArea.setX(100.0);
-        invalidArea.setY(100.0);
-        invalidArea.setWidth(200.0);
-        invalidArea.setHeight(50.0);
-        areas.add(invalidArea);
-
-        return areas;
-    }
-
-    private List<RedactionArea> createMultipleRedactionAreas() {
-        List<RedactionArea> areas = new ArrayList<>();
-
-        for (int i = 0; i < 5; i++) {
-            RedactionArea area = new RedactionArea();
-            area.setPage(1);
-            area.setX(50.0 + (i * 60));
-            area.setY(50.0 + (i * 40));
-            area.setWidth(50.0);
-            area.setHeight(30.0);
-            area.setColor(String.format(Locale.ROOT, "%06X", i * 0x333333));
-            areas.add(area);
-        }
-
-        return areas;
-    }
-
-    private List<RedactionArea> createOverlappingRedactionAreas() {
-        List<RedactionArea> areas = new ArrayList<>();
-
-        RedactionArea area1 = new RedactionArea();
-        area1.setPage(1);
-        area1.setX(100.0);
-        area1.setY(100.0);
-        area1.setWidth(200.0);
-        area1.setHeight(100.0);
-        area1.setColor("FF0000");
-        areas.add(area1);
-
-        RedactionArea area2 = new RedactionArea();
-        area2.setPage(1);
-        area2.setX(150.0); // Overlaps with area1
-        area2.setY(150.0); // Overlaps with area1
-        area2.setWidth(200.0);
-        area2.setHeight(100.0);
-        area2.setColor("00FF00");
-        areas.add(area2);
-
-        return areas;
-    }
-
-    // Helper methods for real PDF content creation
-    private void createRealPageWithSimpleText(String text) throws IOException {
-        realPage = new PDPage(PDRectangle.A4);
-        while (realDocument.getNumberOfPages() > 0) {
-            realDocument.removePage(0);
-        }
-        realDocument.addPage(realPage);
-        realPage.setResources(new PDResources());
-        realPage.getResources()
-                .put(COSName.getPDFName("F1"), new PDType1Font(Standard14Fonts.FontName.HELVETICA));
-
-        try (PDPageContentStream contentStream = new PDPageContentStream(realDocument, realPage)) {
-            contentStream.beginText();
-            contentStream.setFont(realPage.getResources().getFont(COSName.getPDFName("F1")), 12);
-            contentStream.newLineAtOffset(50, 750);
-            contentStream.showText(text);
-            contentStream.endText();
-        }
-    }
-
-    private void createRealPageWithTJArrayText() throws IOException {
-        realPage = new PDPage(PDRectangle.A4);
-        while (realDocument.getNumberOfPages() > 0) {
-            realDocument.removePage(0);
-        }
-        realDocument.addPage(realPage);
-        realPage.setResources(new PDResources());
-        realPage.getResources()
-                .put(COSName.getPDFName("F1"), new PDType1Font(Standard14Fonts.FontName.HELVETICA));
-
-        try (PDPageContentStream contentStream = new PDPageContentStream(realDocument, realPage)) {
-            contentStream.beginText();
-            contentStream.setFont(realPage.getResources().getFont(COSName.getPDFName("F1")), 12);
-            contentStream.newLineAtOffset(50, 750);
-
-            contentStream.showText("This is ");
-            contentStream.newLineAtOffset(-10, 0); // Simulate positioning
-            contentStream.showText("secret");
-            contentStream.newLineAtOffset(10, 0); // Reset positioning
-            contentStream.showText(" information");
-            contentStream.endText();
-        }
-    }
-
-    private void createRealPageWithMixedContent() throws IOException {
-        realPage = new PDPage(PDRectangle.A4);
-        while (realDocument.getNumberOfPages() > 0) {
-            realDocument.removePage(0);
-        }
-        realDocument.addPage(realPage);
-        realPage.setResources(new PDResources());
-        realPage.getResources()
-                .put(COSName.getPDFName("F1"), new PDType1Font(Standard14Fonts.FontName.HELVETICA));
-
-        try (PDPageContentStream contentStream = new PDPageContentStream(realDocument, realPage)) {
-            contentStream.setLineWidth(2);
-            contentStream.moveTo(100, 100);
-            contentStream.lineTo(200, 200);
-            contentStream.stroke();
-
-            contentStream.beginText();
-            contentStream.setFont(realPage.getResources().getFont(COSName.getPDFName("F1")), 12);
-            contentStream.newLineAtOffset(50, 750);
-            contentStream.showText("Please redact this content");
-            contentStream.endText();
-        }
-    }
-
-    private void createRealPageWithSpecificOperator(String operatorName) throws IOException {
-        createRealPageWithSimpleText("sensitive data");
-    }
-
-    private void createRealPageWithPositionedText() throws IOException {
-        realPage = new PDPage(PDRectangle.A4);
-        while (realDocument.getNumberOfPages() > 0) {
-            realDocument.removePage(0);
-        }
-        realDocument.addPage(realPage);
-        realPage.setResources(new PDResources());
-        realPage.getResources()
-                .put(COSName.getPDFName("F1"), new PDType1Font(Standard14Fonts.FontName.HELVETICA));
-
-        try (PDPageContentStream contentStream = new PDPageContentStream(realDocument, realPage)) {
-            contentStream.beginText();
-            contentStream.setFont(realPage.getResources().getFont(COSName.getPDFName("F1")), 12);
-            contentStream.newLineAtOffset(50, 750);
-            contentStream.showText("Normal text ");
-            contentStream.newLineAtOffset(100, 0);
-            contentStream.showText("confidential");
-            contentStream.newLineAtOffset(100, 0);
-            contentStream.showText(" more text");
-            contentStream.endText();
-        }
-    }
-
-    // Helper for token creation
-    private List<Object> createSampleTokenList() {
-        return List.of(
-                Operator.getOperator("BT"),
-                COSName.getPDFName("F1"),
-                new COSFloat(12),
-                Operator.getOperator("Tf"),
-                new COSString("Sample text"),
-                Operator.getOperator("Tj"),
-                Operator.getOperator("ET"));
-    }
-
-    private List<Object> getOriginalTokens() throws Exception {
-        // Create a new page to avoid side effects from other tests
-        PDPage pageForTokenExtraction = new PDPage(PDRectangle.A4);
-        pageForTokenExtraction.setResources(realPage.getResources());
-        try (PDPageContentStream contentStream =
-                new PDPageContentStream(realDocument, pageForTokenExtraction)) {
-            contentStream.beginText();
-            contentStream.setFont(realPage.getResources().getFont(COSName.getPDFName("F1")), 12);
-            contentStream.newLineAtOffset(50, 750);
-            contentStream.showText("Original content");
-            contentStream.endText();
-        }
-        return redactController.createTokensWithoutTargetText(
-                realDocument, pageForTokenExtraction, Collections.emptySet(), false, false);
-    }
-
-    private String extractTextFromTokens(List<Object> tokens) {
-        StringBuilder text = new StringBuilder();
-        for (Object token : tokens) {
-            if (token instanceof COSString cosString) {
-                text.append(cosString.getString());
-            } else if (token instanceof COSArray array) {
-                for (int i = 0; i < array.size(); i++) {
-                    if (array.getObject(i) instanceof COSString cosString) {
-                        text.append(cosString.getString());
-                    }
-                }
-            }
-        }
-        return text.toString();
-    }
-
-    private String extractTextFromModifiedPage(PDPage page) throws IOException {
-        if (page.getContents() != null) {
-            try (InputStream inputStream = page.getContents()) {
-                return new String(readAllBytes(inputStream));
-            }
-        }
-        return "";
-    }
-
-    private byte[] readAllBytes(InputStream inputStream) throws IOException {
-        ByteArrayOutputStream buffer = new ByteArrayOutputStream();
-        int nRead;
-        byte[] data = new byte[1024];
-        while ((nRead = inputStream.read(data, 0, data.length)) != -1) {
-            buffer.write(data, 0, nRead);
-        }
-        return buffer.toByteArray();
-    }
-=======
->>>>>>> 22e34f7e
 }