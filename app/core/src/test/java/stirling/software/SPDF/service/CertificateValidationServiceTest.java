--- conflicted
+++ resolved
@@ -1,24 +1,13 @@
 package stirling.software.SPDF.service;
 
-<<<<<<< HEAD
-import static org.junit.jupiter.api.Assertions.*;
-=======
 import static org.junit.jupiter.api.Assertions.assertFalse;
 import static org.junit.jupiter.api.Assertions.assertTrue;
 import static org.mockito.ArgumentMatchers.any;
->>>>>>> bdb3c887
 import static org.mockito.Mockito.doNothing;
 import static org.mockito.Mockito.doThrow;
 import static org.mockito.Mockito.mock;
 import static org.mockito.Mockito.when;
 
-<<<<<<< HEAD
-import java.lang.reflect.Field;
-import java.security.KeyStore;
-import java.security.KeyStoreException;
-import java.security.PublicKey;
-=======
->>>>>>> bdb3c887
 import java.security.cert.CertificateExpiredException;
 import java.security.cert.X509Certificate;
 import java.util.Date;
@@ -93,130 +82,6 @@
         // When certificate is expired
         boolean result = validationService.isOutsideValidityPeriod(expiredCertificate, new Date());
 
-<<<<<<< HEAD
-        // Then validation should succeed
-        assertTrue(result, "Certificate with matching issuer and subject should validate");
-
-        // Ensure no exceptions are thrown during validation
-        assertDoesNotThrow(() -> validationService.validateTrustWithCustomCert(null, issuingCert));
-    }
-
-    @Test
-    void testValidateTrustWithCustomCert_NoMatch() {
-        // Create certificates with non-matching issuer and subject
-        X509Certificate issuingCert = mock(X509Certificate.class);
-        X509Certificate signedCert = mock(X509Certificate.class);
-
-        // Create X500Principal objects for issuer and subject
-        X500Principal issuerPrincipal = new X500Principal("CN=Test Issuer");
-        X500Principal differentPrincipal = new X500Principal("CN=Different Name");
-
-        // Mock the issuer of the signed certificate to NOT match the subject of the issuing
-        // certificate
-        when(signedCert.getIssuerX500Principal()).thenReturn(issuerPrincipal);
-        when(issuingCert.getSubjectX500Principal()).thenReturn(differentPrincipal);
-
-        // When validating trust with custom cert
-        boolean result = validationService.validateTrustWithCustomCert(signedCert, issuingCert);
-
-        // Then validation should fail
-        assertFalse(result, "Certificate with non-matching issuer and subject should not validate");
-    }
-
-    @Test
-    void testValidateCertificateChainWithCustomCert_Success() throws Exception {
-        // Setup mock certificates
-        X509Certificate signedCert = mock(X509Certificate.class);
-        X509Certificate signingCert = mock(X509Certificate.class);
-        PublicKey publicKey = mock(PublicKey.class);
-
-        when(signingCert.getPublicKey()).thenReturn(publicKey);
-
-        // When verifying the certificate with the signing cert's public key, don't throw exception
-        doNothing().when(signedCert).verify(Mockito.any());
-
-        // When validating certificate chain with custom cert
-        boolean result =
-                validationService.validateCertificateChainWithCustomCert(signedCert, signingCert);
-
-        // Then validation should succeed
-        assertTrue(result, "Certificate chain with proper signing should validate");
-    }
-
-    @Test
-    void testValidateCertificateChainWithCustomCert_Failure() throws Exception {
-        // Setup mock certificates
-        X509Certificate signedCert = mock(X509Certificate.class);
-        X509Certificate signingCert = mock(X509Certificate.class);
-        PublicKey publicKey = mock(PublicKey.class);
-
-        when(signingCert.getPublicKey()).thenReturn(publicKey);
-
-        // When verifying the certificate with the signing cert's public key, throw exception
-        // Need to use a specific exception that verify() can throw
-        doThrow(new java.security.SignatureException("Verification failed"))
-                .when(signedCert)
-                .verify(Mockito.any());
-
-        // When validating certificate chain with custom cert
-        boolean result =
-                validationService.validateCertificateChainWithCustomCert(signedCert, signingCert);
-
-        // Then validation should fail
-        assertFalse(result, "Certificate chain with failed signing should not validate");
-    }
-
-    @Test
-    void testValidateTrustStore_found_returnsTrue() throws Exception {
-        KeyStore ks = mock(KeyStore.class);
-
-        // A certificate mock that is both in the keystore and being checked:
-        X509Certificate same = mock(X509Certificate.class);
-
-        when(ks.aliases())
-                .thenReturn(java.util.Collections.enumeration(java.util.List.of("alias1")));
-        when(ks.getCertificate("alias1")).thenReturn(same);
-
-        // Set trustStore via reflection
-        var f = CertificateValidationService.class.getDeclaredField("trustStore");
-        f.setAccessible(true);
-        f.set(validationService, ks);
-
-        // same instance -> equals() true without stubbing
-        assertTrue(validationService.validateTrustStore(same));
-    }
-
-    @Test
-    void testValidateTrustStore_notFound_returnsFalse() throws Exception {
-        KeyStore ks = mock(KeyStore.class);
-
-        X509Certificate inStore = mock(X509Certificate.class);
-        X509Certificate probe = mock(X509Certificate.class);
-
-        when(ks.aliases())
-                .thenReturn(java.util.Collections.enumeration(java.util.List.of("alias1")));
-        when(ks.getCertificate("alias1")).thenReturn(inStore); // != probe
-
-        var f = CertificateValidationService.class.getDeclaredField("trustStore");
-        f.setAccessible(true);
-        f.set(validationService, ks);
-
-        assertFalse(validationService.validateTrustStore(probe));
-    }
-
-    @Test
-    void testValidateTrustStore_keyStoreAliasesThrows_returnsFalse() throws Exception {
-        KeyStore ks = mock(KeyStore.class);
-        when(ks.aliases()).thenThrow(new KeyStoreException("boom"));
-
-        Field f = CertificateValidationService.class.getDeclaredField("trustStore");
-        f.setAccessible(true);
-        f.set(validationService, ks);
-
-        X509Certificate probe = mock(X509Certificate.class);
-        assertFalse(validationService.validateTrustStore(probe));
-    }
-=======
         // Then it should be outside validity period
         assertTrue(result, "Expired certificate should be outside validity period");
     }
@@ -224,5 +89,4 @@
     // Note: Full integration tests for buildAndValidatePath() would require
     // real certificate chains and trust anchors. These would be better as
     // integration tests using actual signed PDFs from the test-signed-pdfs directory.
->>>>>>> bdb3c887
 }