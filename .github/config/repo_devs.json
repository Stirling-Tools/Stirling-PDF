--- conflicted
+++ resolved
@@ -7,14 +7,10 @@
     "sbplat",
     "reecebrowne",
     "DarioGii",
-<<<<<<< HEAD
-    "ConnorYoh"
+    "ConnorYoh",
+    "EthanHealy01"
   ],
   "repo_devs_reviewers": [
     "Frooodle"
-=======
-    "ConnorYoh",
-    "EthanHealy01"
->>>>>>> 64d8ef4a
   ]
 }