build: &build
  - build.gradle
  - app/(common|core|proprietary)/build.gradle

app: &app
  - app/(common|core|proprietary)/src/main/java/**

openapi: &openapi
  - build.gradle
  - app/(common|core|proprietary)/build.gradle
  - app/(common|core|proprietary)/src/main/java/**

project: &project
  - app/(common|core|proprietary)/src/(main|test)/java/**
  - app/(common|core|proprietary)/build.gradle
  - 'app/(common|core|proprietary)/src/(main|test)/resources/**/!(messages_*.properties|*.md)*'
  - exampleYmlFiles/**
  - gradle/**
  - libs/**
  - testing/**
  - build.gradle
  - Dockerfile
  - Dockerfile.fat
  - Dockerfile.ultra-lite
  - gradle.properties
  - gradlew
  - gradlew.bat
  - launch4jConfig.xml
  - settings.gradle
  - frontend/**
  - docker/**
<<<<<<< HEAD

frontend: &frontend
  - frontend/**
  - .github/workflows/testdriver.yml
  - testing/**
  - docker/**
=======
  - testing/**
>>>>>>> 3af93f0a
<|MERGE_RESOLUTION|>--- conflicted
+++ resolved
@@ -29,13 +29,10 @@
   - settings.gradle
   - frontend/**
   - docker/**
-<<<<<<< HEAD
+  - testing/**
 
 frontend: &frontend
   - frontend/**
   - .github/workflows/testdriver.yml
   - testing/**
-  - docker/**
-=======
-  - testing/**
->>>>>>> 3af93f0a
+  - docker/**