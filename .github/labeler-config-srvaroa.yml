version: 1
labels:

  - label: "Bugfix"
    title: '^fix(\([^)]*\))?:|^fix:.*'

  - label: "enhancement"
    title: '^feat(\([^)]*\))?:|^feat:.*'

  - label: "build"
    title: '^build(\([^)]*\))?:|^build:.*'

  - label: "chore"
    title: '^chore(\([^)]*\))?:|^chore:.*'

  - label: "ci"
    title: '^ci(\([^)]*\))?:|^ci:.*'

  - label: "ci"
    title: '^.*\(ci\):.*'

  - label: "perf"
    title: '^perf(\([^)]*\))?:|^perf:.*'

  - label: "refactor"
    title: '^refactor(\([^)]*\))?:|^refactor:.*'

  - label: "revert"
    title: '^revert(\([^)]*\))?:|^revert:.*'

  - label: "style"
    title: '^style(\([^)]*\))?:|^style:.*'

  - label: "Documentation"
    title: '^docs(\([^)]*\))?:|^docs:.*'

  - label: "dependencies"
    title: '^deps(\([^)]*\))?:|^deps:.*'

  - label: "dependencies"
    title: '^.*\(deps\):.*'

  - label: 'API'
    title: '.*openapi.*|.*swagger.*|.*api.*'

  - label: 'Translation'
    files:
      - 'app/core/src/main/resources/messages_[a-zA-Z_]{2}_[a-zA-Z_]{2,7}.properties'
      - 'scripts/ignore_translation.toml'
      - 'app/core/src/main/resources/templates/fragments/languages.html'
      - '.github/scripts/check_language_properties.py'

  - label: 'Front End'
    files:
      - 'app/core/src/main/resources/templates/.*'
      - 'app/proprietary/src/main/resources/templates/.*'
      - 'app/core/src/main/resources/static/.*'
      - 'app/proprietary/src/main/resources/static/.*'
      - 'app/core/src/main/java/stirling/software/SPDF/controller/web/.*'
      - 'app/core/src/main/java/stirling/software/SPDF/UI/.*'
      - 'app/proprietary/src/main/java/stirling/software/proprietary/security/controller/web/.*'

  - label: 'Java'
    files:
      - 'app/common/src/main/java/.*.java'
      - 'app/proprietary/src/main/java/.*.java'
      - 'app/core/src/main/java/.*.java'

  - label: 'Back End'
    files:
      - 'app/core/src/main/java/stirling/software/SPDF/config/.*'
      - 'app/core/src/main/java/stirling/software/SPDF/controller/.*'
      - 'app/core/src/main/resources/settings.yml.template'
      - 'app/core/src/main/resources/application.properties'
      - 'app/core/src/main/resources/banner.txt'
      - 'scripts/png_to_webp.py'
      - 'split_photos.py'
      - 'application.properties'

  - label: 'Security'
    files:
      - 'app/proprietary/src/main/java/stirling/software/proprietary/security/.*'
      - 'scripts/download-security-jar.sh'
      - '.github/workflows/dependency-review.yml'
      - '.github/workflows/scorecards.yml'

  - label: 'API'
    files:
<<<<<<< HEAD
      - 'app/core/src/main/java/stirling/software/SPDF/config/OpenApiConfig.java'
      - 'app/core/src/main/java/stirling/software/SPDF/controller/web/MetricsController.java'
      - 'app/core/src/main/java/stirling/software/SPDF/controller/api/.*'
      - 'app/core/src/main/java/stirling/software/SPDF/model/api/.*'
      - 'app/core/src/main/java/stirling/software/SPDF/service/ApiDocService.java'
      - 'app/proprietary/src/main/java/stirling/software/proprietary/security/controller/api/.*'
=======
      - 'stirling-pdf/src/main/java/stirling/software/SPDF/config/OpenApiConfig.java'
      - 'stirling-pdf/src/main/java/stirling/software/SPDF/controller/web/MetricsController.java'
      - 'stirling-pdf/src/main/java/stirling/software/SPDF/controller/api/.*'
      - 'stirling-pdf/src/main/java/stirling/software/SPDF/model/api/.*'
      - 'stirling-pdf/src/main/java/stirling/software/SPDF/service/ApiDocService.java'  
      - 'proprietary/src/main/java/stirling/software/proprietary/security/controller/api/.*'
>>>>>>> 38b53d7c
      - 'scripts/png_to_webp.py'
      - 'split_photos.py'
      - '.github/workflows/swagger.yml'

  - label: 'Documentation'
    files:
      - '.*.md'
      - 'scripts/counter_translation.py'
      - 'scripts/ignore_translation.toml'

  - label: 'Docker'
    files:
      - '.github/workflows/build.yml'
      - '.github/workflows/push-docker.yml'
      - 'Dockerfile'
      - 'Dockerfile.fat'
      - 'Dockerfile.ultra-lite'
      - 'exampleYmlFiles/.*.yml'
      - 'scripts/download-security-jar.sh'
      - 'scripts/init.sh'
      - 'scripts/init-without-ocr.sh'
      - 'scripts/installFonts.sh'
      - 'test.sh'
      - 'test2.sh'

  - label: 'Devtools'
    files:
      - '.devcontainer/.*'
      - 'Dockerfile.dev'
      - '.vscode/.*'
      - '.editorconfig'
      - '.pre-commit-config'
      - '.github/workflows/pre_commit.yml'
      - 'devGuide/.*'
      - 'devTools/.*'

  - label: 'Test'
    files:
      - 'app/common/src/test/.*'
      - 'app/proprietary/src/test/.*'
      - 'app/core/src/test/.*'
      - 'testing/.*'
      - '.github/workflows/scorecards.yml'
      - 'exampleYmlFiles/test_cicd.yml'

  - label: 'Github'
    files:
      - '.github/.*'

  - label: 'Gradle'
    files:
      - 'gradle/.*'
      - 'gradlew'
      - 'gradlew.bat'
      - 'settings.gradle'
      - 'build.gradle'
      - 'app/common/build.gradle'
      - 'app/proprietary/build.gradle'
      - 'app/core/build.gradle'<|MERGE_RESOLUTION|>--- conflicted
+++ resolved
@@ -3,11 +3,14 @@
 
   - label: "Bugfix"
     title: '^fix(\([^)]*\))?:|^fix:.*'
+    title: '^fix(\([^)]*\))?:|^fix:.*'
 
   - label: "enhancement"
     title: '^feat(\([^)]*\))?:|^feat:.*'
+    title: '^feat(\([^)]*\))?:|^feat:.*'
 
   - label: "build"
+    title: '^build(\([^)]*\))?:|^build:.*'
     title: '^build(\([^)]*\))?:|^build:.*'
 
   - label: "chore"
@@ -15,20 +18,29 @@
 
   - label: "ci"
     title: '^ci(\([^)]*\))?:|^ci:.*'
+    title: '^chore(\([^)]*\))?:|^chore:.*'
 
   - label: "ci"
+    title: '^ci(\([^)]*\))?:|^ci:.*'
+
+  - label: "ci"
+    title: '^.*\(ci\):.*'
     title: '^.*\(ci\):.*'
 
   - label: "perf"
     title: '^perf(\([^)]*\))?:|^perf:.*'
+    title: '^perf(\([^)]*\))?:|^perf:.*'
 
   - label: "refactor"
+    title: '^refactor(\([^)]*\))?:|^refactor:.*'
     title: '^refactor(\([^)]*\))?:|^refactor:.*'
 
   - label: "revert"
     title: '^revert(\([^)]*\))?:|^revert:.*'
+    title: '^revert(\([^)]*\))?:|^revert:.*'
 
   - label: "style"
+    title: '^style(\([^)]*\))?:|^style:.*'
     title: '^style(\([^)]*\))?:|^style:.*'
 
   - label: "Documentation"
@@ -39,8 +51,16 @@
 
   - label: "dependencies"
     title: '^.*\(deps\):.*'
+    title: '^docs(\([^)]*\))?:|^docs:.*'
+
+  - label: "dependencies"
+    title: '^deps(\([^)]*\))?:|^deps:.*'
+
+  - label: "dependencies"
+    title: '^.*\(deps\):.*'
 
   - label: 'API'
+    title: '.*openapi.*|.*swagger.*|.*api.*'
     title: '.*openapi.*|.*swagger.*|.*api.*'
 
   - label: 'Translation'
@@ -86,21 +106,12 @@
 
   - label: 'API'
     files:
-<<<<<<< HEAD
       - 'app/core/src/main/java/stirling/software/SPDF/config/OpenApiConfig.java'
       - 'app/core/src/main/java/stirling/software/SPDF/controller/web/MetricsController.java'
       - 'app/core/src/main/java/stirling/software/SPDF/controller/api/.*'
       - 'app/core/src/main/java/stirling/software/SPDF/model/api/.*'
       - 'app/core/src/main/java/stirling/software/SPDF/service/ApiDocService.java'
       - 'app/proprietary/src/main/java/stirling/software/proprietary/security/controller/api/.*'
-=======
-      - 'stirling-pdf/src/main/java/stirling/software/SPDF/config/OpenApiConfig.java'
-      - 'stirling-pdf/src/main/java/stirling/software/SPDF/controller/web/MetricsController.java'
-      - 'stirling-pdf/src/main/java/stirling/software/SPDF/controller/api/.*'
-      - 'stirling-pdf/src/main/java/stirling/software/SPDF/model/api/.*'
-      - 'stirling-pdf/src/main/java/stirling/software/SPDF/service/ApiDocService.java'  
-      - 'proprietary/src/main/java/stirling/software/proprietary/security/controller/api/.*'
->>>>>>> 38b53d7c
       - 'scripts/png_to_webp.py'
       - 'split_photos.py'
       - '.github/workflows/swagger.yml'
@@ -136,6 +147,7 @@
       - '.github/workflows/pre_commit.yml'
       - 'devGuide/.*'
       - 'devTools/.*'
+      - 'devTools/.*'
 
   - label: 'Test'
     files:
