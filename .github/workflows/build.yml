--- conflicted
+++ resolved
@@ -31,11 +31,7 @@
       project: ${{ steps.changes.outputs.project }}
       openapi: ${{ steps.changes.outputs.openapi }}
     steps:
-<<<<<<< HEAD
       - uses: actions/checkout@08c6903cd8c0fde910a37f88322edcfb5dd907a8 # v5.0.0
-=======
-      - uses: actions/checkout@v4.3.0
->>>>>>> b54beaa6
 
       - name: Check for file changes
         uses: dorny/paths-filter@v3.0.2
@@ -59,26 +55,15 @@
         with:
           egress-policy: audit
       - name: Checkout repository
-<<<<<<< HEAD
         uses: actions/checkout@08c6903cd8c0fde910a37f88322edcfb5dd907a8 # v5.0.0
 
       - name: Set up JDK ${{ matrix.jdk-version }}
         uses: actions/setup-java@dded0888837ed1f317902acf8a20df0ad188d165 # v5.0.0
-=======
-        uses: actions/checkout@v4.3.0
-
-      - name: Set up JDK ${{ matrix.jdk-version }}
-        uses: actions/setup-java@v4.7.1
->>>>>>> b54beaa6
         with:
           java-version: ${{ matrix.jdk-version }}
           distribution: "temurin"
       - name: Setup Gradle
-<<<<<<< HEAD
         uses: gradle/actions/setup-gradle@4d9f0ba0025fe599b4ebab900eb7f3a1d93ef4c2 # v5.0.0
-=======
-        uses: gradle/actions/setup-gradle@v4.4.2
->>>>>>> b54beaa6
         with:
           gradle-version: 8.14
       - name: Build with Gradle and spring security ${{ matrix.spring-security }}
@@ -121,16 +106,11 @@
     runs-on: ubuntu-latest
     steps:
       - name: Harden Runner
-<<<<<<< HEAD
-        uses: step-security/harden-runner@f4a75cfd619ee5ce8d5b864b0d183aff3c69b55a # v2.13.1
-=======
-        uses: step-security/harden-runner@v2.13.0
->>>>>>> b54beaa6
+        uses: step-security/harden-runner@f4a75cfd619ee5ce8d5b864b0d183aff3c69b55a # v2.13.1
         with:
           egress-policy: audit
 
       - name: Checkout repository
-<<<<<<< HEAD
         uses: actions/checkout@08c6903cd8c0fde910a37f88322edcfb5dd907a8 # v5.0.0
 
       - name: Set up JDK 17
@@ -142,16 +122,6 @@
       - name: Setup Gradle
         uses: gradle/actions/setup-gradle@4d9f0ba0025fe599b4ebab900eb7f3a1d93ef4c2 # v5.0.0
 
-=======
-        uses: actions/checkout@v4.3.0
-
-      - name: Set up JDK 17
-        uses: actions/setup-java@v4.7.1
-        with:
-          java-version: "17"
-          distribution: "temurin"
-      - uses: gradle/actions/setup-gradle@v4.4.2
->>>>>>> b54beaa6
       - name: Generate OpenAPI documentation
         run: ./gradlew :stirling-pdf:generateOpenApiDocs
         env:
@@ -203,7 +173,6 @@
         with:
           egress-policy: audit
       - name: Checkout repository
-<<<<<<< HEAD
         uses: actions/checkout@08c6903cd8c0fde910a37f88322edcfb5dd907a8 # v5.0.0
 
       - name: Set up JDK 17
@@ -212,24 +181,10 @@
           java-version: "17"
           distribution: "temurin"
 
-      - name: Check licenses for compatibility
-        run: ./gradlew clean checkLicense
-        env:
-          DISABLE_ADDITIONAL_FEATURES: false
-          STIRLING_PDF_DESKTOP_UI: true
-
-      - name: FAILED - Check licenses for compatibility
-=======
-        uses: actions/checkout@v4.3.0
-      - name: Set up JDK 17
-        uses: actions/setup-java@v4.7.1
-        with:
-          java-version: "17"
-          distribution: "temurin"
       - name: check the licenses for compatibility
         run: ./gradlew clean checkLicense
+
       - name: FAILED - check the licenses for compatibility
->>>>>>> b54beaa6
         if: failure()
         uses: actions/upload-artifact@v4.6.2
         with:
@@ -263,11 +218,8 @@
           egress-policy: audit
 
       - name: Checkout Repository
-<<<<<<< HEAD
-        uses: actions/checkout@08c6903cd8c0fde910a37f88322edcfb5dd907a8 # v5.0.0
-=======
-        uses: actions/checkout@08eba0b27e820071cde6df949e0beb9ba4906955 # v4.3.0
->>>>>>> b54beaa6
+        uses: actions/checkout@08c6903cd8c0fde910a37f88322edcfb5dd907a8 # v5.0.0
+
 
       - name: Set up Java 17
         uses: actions/setup-java@dded0888837ed1f317902acf8a20df0ad188d165 # v5.0.0
@@ -316,11 +268,7 @@
           egress-policy: audit
 
       - name: Checkout Repository
-<<<<<<< HEAD
-        uses: actions/checkout@08c6903cd8c0fde910a37f88322edcfb5dd907a8 # v5.0.0
-=======
-        uses: actions/checkout@08eba0b27e820071cde6df949e0beb9ba4906955 # v4.3.0
->>>>>>> b54beaa6
+        uses: actions/checkout@08c6903cd8c0fde910a37f88322edcfb5dd907a8 # v5.0.0
 
       - name: Set up JDK 17
         uses: actions/setup-java@dded0888837ed1f317902acf8a20df0ad188d165 # v5.0.0
@@ -329,11 +277,7 @@
           distribution: "temurin"
 
       - name: Set up Gradle
-<<<<<<< HEAD
         uses: gradle/actions/setup-gradle@4d9f0ba0025fe599b4ebab900eb7f3a1d93ef4c2 # v5.0.0
-=======
-        uses: gradle/actions/setup-gradle@017a9effdb900e5b5b2fddfb590a105619dca3c3 # v4.4.2
->>>>>>> b54beaa6
         with:
           gradle-version: 8.14
 
