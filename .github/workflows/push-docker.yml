--- conflicted
+++ resolved
@@ -30,27 +30,19 @@
       id-token: write
     steps:
       - name: Harden Runner
-        uses: step-security/harden-runner@f4a75cfd619ee5ce8d5b864b0d183aff3c69b55a # v2.13.1
+        uses: step-security/harden-runner@ec9f2d5744a09debf3a187a3f4f675c53b671911 # v2.13.0
         with:
           egress-policy: audit
 
-<<<<<<< HEAD
-      - uses: actions/checkout@08c6903cd8c0fde910a37f88322edcfb5dd907a8 # v5.0.0
-=======
       - uses: actions/checkout@08eba0b27e820071cde6df949e0beb9ba4906955 # v4.3.0
->>>>>>> 848ff968
 
       - name: Set up JDK 17
-        uses: actions/setup-java@dded0888837ed1f317902acf8a20df0ad188d165 # v5.0.0
+        uses: actions/setup-java@c5195efecf7bdfc987ee8bae7a71cb8b11521c00 # v4.7.1
         with:
           java-version: "17"
           distribution: "temurin"
 
-<<<<<<< HEAD
-      - uses: gradle/actions/setup-gradle@4d9f0ba0025fe599b4ebab900eb7f3a1d93ef4c2 # v5.0.0
-=======
       - uses: gradle/actions/setup-gradle@017a9effdb900e5b5b2fddfb590a105619dca3c3 # v4.4.2
->>>>>>> 848ff968
         with:
           gradle-version: 8.14
 
@@ -62,7 +54,7 @@
 
       - name: Install cosign
         if: github.ref == 'refs/heads/master'
-        uses: sigstore/cosign-installer@faadad0cce49287aee09b3a48701e75088a2c6ad # v4.0.0
+        uses: sigstore/cosign-installer@d58896d6a1865668819e1d91763c7751a165e159 # v3.9.2
         with:
           cosign-release: "v2.4.1"
 
@@ -75,13 +67,13 @@
         run: echo "versionNumber=$(./gradlew printVersion --quiet | tail -1)" >> $GITHUB_OUTPUT
 
       - name: Login to Docker Hub
-        uses: docker/login-action@5e57cd118135c172c3672efd75eb46360885c0ef # v3.6.0
+        uses: docker/login-action@184bdaa0721073962dff0199f1fb9940f07167d1 # v3.5.0
         with:
           username: ${{ secrets.DOCKER_HUB_USERNAME }}
           password: ${{ secrets.DOCKER_HUB_API }}
 
       - name: Login to GitHub Container Registry
-        uses: docker/login-action@5e57cd118135c172c3672efd75eb46360885c0ef # v3.6.0
+        uses: docker/login-action@184bdaa0721073962dff0199f1fb9940f07167d1 # v3.5.0
         with:
           registry: ghcr.io
           username: ${{ github.actor }}
