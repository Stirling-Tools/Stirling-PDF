name: Build Tauri Applications

on:
  workflow_dispatch:
    inputs:
      platform:
        description: "Platform to build (windows, macos, linux, or all)"
        required: true
        default: "all"
        type: choice
        options:
          - all
          - windows
          - macos
          - linux
  pull_request:
    branches: [main, V2, V2-tauri-windows]
    paths:
      - 'frontend/src-tauri/**'
      - 'frontend/src/desktop/**'
      - 'frontend/tsconfig.desktop.json'
      - '.github/workflows/tauri-build.yml'
  push:
<<<<<<< HEAD
    branches: [main, V2, V2-tauri-windows]
    paths:
      - 'frontend/src-tauri/**'
      - 'frontend/src/**'
      - 'frontend/package.json'
      - 'frontend/package-lock.json'
      - '.github/workflows/tauri-build.yml'
=======
    branches: [main, V2]
>>>>>>> 75414b89

permissions:
  contents: read

jobs:
  determine-matrix:
    runs-on: ubuntu-latest
    outputs:
      matrix: ${{ steps.set-matrix.outputs.matrix }}
    steps:
      - name: Determine build matrix
        id: set-matrix
        run: |
          if [ "${{ github.event_name }}" = "workflow_dispatch" ]; then
            case "${{ github.event.inputs.platform }}" in
              "windows")
                echo 'matrix={"include":[{"platform":"windows-latest","args":"--target x86_64-pc-windows-msvc","name":"windows-x86_64"}]}' >> $GITHUB_OUTPUT
                ;;
              "macos")
                echo 'matrix={"include":[{"platform":"macos-15","args":"--target aarch64-apple-darwin","name":"macos-aarch64"},{"platform":"macos-15-intel","args":"--target x86_64-apple-darwin","name":"macos-x86_64"}]}' >> $GITHUB_OUTPUT
                ;;
              "linux")
                echo 'matrix={"include":[{"platform":"ubuntu-22.04","args":"","name":"linux-x86_64"}]}' >> $GITHUB_OUTPUT
                ;;
              *)
                echo 'matrix={"include":[{"platform":"windows-latest","args":"--target x86_64-pc-windows-msvc","name":"windows-x86_64"},{"platform":"macos-15","args":"--target aarch64-apple-darwin","name":"macos-aarch64"},{"platform":"macos-15-intel","args":"--target x86_64-apple-darwin","name":"macos-x86_64"},{"platform":"ubuntu-22.04","args":"","name":"linux-x86_64"}]}' >> $GITHUB_OUTPUT
                ;;
            esac
          else
            # For PR/push events, build all platforms
            echo 'matrix={"include":[{"platform":"windows-latest","args":"--target x86_64-pc-windows-msvc","name":"windows-x86_64"},{"platform":"macos-15","args":"--target aarch64-apple-darwin","name":"macos-aarch64"},{"platform":"macos-15-intel","args":"--target x86_64-apple-darwin","name":"macos-x86_64"},{"platform":"ubuntu-22.04","args":"","name":"linux-x86_64"}]}' >> $GITHUB_OUTPUT
          fi

  build:
    needs: determine-matrix
    strategy:
      fail-fast: false
      matrix: ${{ fromJson(needs.determine-matrix.outputs.matrix) }}
    runs-on: ${{ matrix.platform }}
    env:
      SM_API_KEY: ${{ secrets.SM_API_KEY }}
      WINDOWS_CERTIFICATE: ${{ secrets.WINDOWS_CERTIFICATE }}
    steps:
      - name: Harden Runner
        uses: step-security/harden-runner@002fdce3c6a235733a90a27c80493a3241e56863 # v2.12.1
        with:
          egress-policy: audit

      - name: Checkout repository
        uses: actions/checkout@11bd71901bbe5b1630ceea73d27597364c9af683 # v4.2.2

      - name: Install dependencies (ubuntu only)
        if: matrix.platform == 'ubuntu-22.04'
        run: |
          sudo apt-get update
          sudo apt-get install -y libgtk-3-dev libwebkit2gtk-4.0-dev libwebkit2gtk-4.1-dev libappindicator3-dev librsvg2-dev patchelf libjavascriptcoregtk-4.0-dev libsoup2.4-dev libjavascriptcoregtk-4.1-dev libsoup-3.0-dev

      - name: Setup Node.js
        uses: actions/setup-node@v4
        with:
          node-version: 20
          cache: 'npm'
          cache-dependency-path: frontend/package-lock.json

      - name: Setup Rust
        uses: dtolnay/rust-toolchain@stable
        with:
          toolchain: stable
          targets: ${{ (matrix.platform == 'macos-15' || matrix.platform == 'macos-15-intel') && 'aarch64-apple-darwin,x86_64-apple-darwin' || '' }}



      - name: Set up JDK 21
        uses: actions/setup-java@c5195efecf7bdfc987ee8bae7a71cb8b11521c00 # v4.7.1
        with:
          java-version: "21"
          distribution: "temurin"

      - name: Build Java backend with JLink
        working-directory: ./
        shell: bash
        run: |
          chmod +x ./gradlew
          echo "🔧 Building Stirling-PDF JAR..."
          # STIRLING_PDF_DESKTOP_UI=false ./gradlew clean bootJar --no-daemon
          ./gradlew clean build -x spotlessApply -x spotlessCheck -x test -x sonarqube

          # Find the built JAR
          STIRLING_JAR=$(ls app/core/build/libs/stirling-pdf-*.jar | head -n 1)
          echo "✅ Built JAR: $STIRLING_JAR"
          
          # Create Tauri directories
          mkdir -p ./frontend/src-tauri/libs
          mkdir -p ./frontend/src-tauri/runtime
          
          # Copy JAR to Tauri libs
          cp "$STIRLING_JAR" ./frontend/src-tauri/libs/
          echo "✅ JAR copied to Tauri libs"
          
          # Analyze JAR dependencies for jlink modules
          echo "🔍 Analyzing JAR dependencies..."
          if command -v jdeps &> /dev/null; then
            DETECTED_MODULES=$(jdeps --print-module-deps --ignore-missing-deps "$STIRLING_JAR" 2>/dev/null || echo "")
            if [ -n "$DETECTED_MODULES" ]; then
              echo "📋 jdeps detected modules: $DETECTED_MODULES"
              MODULES="$DETECTED_MODULES,java.compiler,java.instrument,java.management,java.naming,java.net.http,java.prefs,java.rmi,java.scripting,java.security.jgss,java.security.sasl,java.sql,java.transaction.xa,java.xml.crypto,jdk.crypto.ec,jdk.crypto.cryptoki,jdk.unsupported"
            else
              echo "⚠️ jdeps analysis failed, using predefined modules"
              MODULES="java.base,java.compiler,java.desktop,java.instrument,java.logging,java.management,java.naming,java.net.http,java.prefs,java.rmi,java.scripting,java.security.jgss,java.security.sasl,java.sql,java.transaction.xa,java.xml,java.xml.crypto,jdk.crypto.ec,jdk.crypto.cryptoki,jdk.unsupported"
            fi
          else
            echo "⚠️ jdeps not available, using predefined modules"
            MODULES="java.base,java.compiler,java.desktop,java.instrument,java.logging,java.management,java.naming,java.net.http,java.prefs,java.rmi,java.scripting,java.security.jgss,java.security.sasl,java.sql,java.transaction.xa,java.xml,java.xml.crypto,jdk.crypto.ec,jdk.crypto.cryptoki,jdk.unsupported"
          fi
          
          # Create custom JRE with jlink (always rebuild)
          echo "🔧 Creating custom JRE with jlink..."
          echo "📋 Using modules: $MODULES"
          
          # Remove any existing JRE
          rm -rf ./frontend/src-tauri/runtime/jre
          
          # Create the custom JRE
          jlink \
            --add-modules "$MODULES" \
            --strip-debug \
            --compress=2 \
            --no-header-files \
            --no-man-pages \
            --output ./frontend/src-tauri/runtime/jre
          
          if [ ! -d "./frontend/src-tauri/runtime/jre" ]; then
            echo "❌ Failed to create JLink runtime"
            exit 1
          fi
          
          # Test the bundled runtime
          if [ -f "./frontend/src-tauri/runtime/jre/bin/java" ]; then
            RUNTIME_VERSION=$(./frontend/src-tauri/runtime/jre/bin/java --version 2>&1 | head -n 1)
            echo "✅ Custom JRE created successfully: $RUNTIME_VERSION"
          else
            echo "❌ Custom JRE executable not found"
            exit 1
          fi
          
          # Calculate runtime size
          RUNTIME_SIZE=$(du -sh ./frontend/src-tauri/runtime/jre | cut -f1)
          echo "📊 Custom JRE size: $RUNTIME_SIZE"
        env:
          DISABLE_ADDITIONAL_FEATURES: true

      - name: Install frontend dependencies
        working-directory: ./frontend
        run: npm install

<<<<<<< HEAD
      # DigiCert KeyLocker Setup (Cloud HSM)
      - name: Setup DigiCert KeyLocker
        id: digicert-setup
        if: ${{ matrix.platform == 'windows-latest' && env.SM_API_KEY != '' }}
        uses: digicert/ssm-code-signing@v1.1.0
        env:
          SM_API_KEY: ${{ secrets.SM_API_KEY }}
          SM_CLIENT_CERT_FILE_B64: ${{ secrets.SM_CLIENT_CERT_FILE_B64 }}
          SM_CLIENT_CERT_PASSWORD: ${{ secrets.SM_CLIENT_CERT_PASSWORD }}
          SM_KEYPAIR_ALIAS: ${{ secrets.SM_KEYPAIR_ALIAS }}
          SM_HOST: ${{ secrets.SM_HOST }}

      - name: Setup DigiCert KeyLocker Certificate
        if: ${{ matrix.platform == 'windows-latest' && env.SM_API_KEY != '' }}
        shell: pwsh
        run: |
          Write-Host "Setting up DigiCert KeyLocker environment..."

          # Decode client certificate
          $certBytes = [Convert]::FromBase64String("${{ secrets.SM_CLIENT_CERT_FILE_B64 }}")
          $certPath = "D:\Certificate_pkcs12.p12"
          [IO.File]::WriteAllBytes($certPath, $certBytes)

          # Set environment variables
          echo "SM_CLIENT_CERT_FILE=D:\Certificate_pkcs12.p12" >> $env:GITHUB_ENV
          echo "SM_HOST=${{ secrets.SM_HOST }}" >> $env:GITHUB_ENV
          echo "SM_API_KEY=${{ secrets.SM_API_KEY }}" >> $env:GITHUB_ENV
          echo "SM_CLIENT_CERT_PASSWORD=${{ secrets.SM_CLIENT_CERT_PASSWORD }}" >> $env:GITHUB_ENV
          echo "SM_KEYPAIR_ALIAS=${{ secrets.SM_KEYPAIR_ALIAS }}" >> $env:GITHUB_ENV

          # Get PKCS11 config path from DigiCert action
          $pkcs11Config = $env:PKCS11_CONFIG
          if ($pkcs11Config) {
            Write-Host "Found PKCS11_CONFIG: $pkcs11Config"
            echo "PKCS11_CONFIG=$pkcs11Config" >> $env:GITHUB_ENV
          } else {
            Write-Host "PKCS11_CONFIG not set by DigiCert action, using default path"
            $defaultPath = "C:\Users\RUNNER~1\AppData\Local\Temp\smtools-windows-x64\pkcs11properties.cfg"
            if (Test-Path $defaultPath) {
              Write-Host "Found config at default path: $defaultPath"
              echo "PKCS11_CONFIG=$defaultPath" >> $env:GITHUB_ENV
            } else {
              Write-Host "Warning: Could not find PKCS11 config file"
            }
          }

      # Traditional PFX Certificate Import (fallback if KeyLocker not configured)
      - name: Import Windows Code Signing Certificate
        if: ${{ matrix.platform == 'windows-latest' && env.SM_API_KEY == '' }}
        env:
          WINDOWS_CERTIFICATE: ${{ secrets.WINDOWS_CERTIFICATE }}
          WINDOWS_CERTIFICATE_PASSWORD: ${{ secrets.WINDOWS_CERTIFICATE_PASSWORD }}
        shell: powershell
        run: |
          if ($env:WINDOWS_CERTIFICATE) {
            Write-Host "Importing Windows Code Signing Certificate..."

            # Decode base64 certificate and save to file
            $certBytes = [Convert]::FromBase64String($env:WINDOWS_CERTIFICATE)
            $certPath = Join-Path $env:RUNNER_TEMP "certificate.pfx"
            [IO.File]::WriteAllBytes($certPath, $certBytes)

            # Import certificate to CurrentUser\My store
            $cert = Import-PfxCertificate -FilePath $certPath -CertStoreLocation Cert:\CurrentUser\My -Password (ConvertTo-SecureString -String $env:WINDOWS_CERTIFICATE_PASSWORD -AsPlainText -Force)

            # Extract and set thumbprint as environment variable
            $thumbprint = $cert.Thumbprint
            Write-Host "Certificate imported with thumbprint: $thumbprint"
            echo "WINDOWS_CERTIFICATE_THUMBPRINT=$thumbprint" >> $env:GITHUB_ENV

            # Clean up certificate file
            Remove-Item $certPath

            Write-Host "Windows certificate import completed."
          } else {
            Write-Host "⚠️ WINDOWS_CERTIFICATE secret not set - building unsigned binary"
          }

      # Disabled Mac builds - Import Apple Developer Certificate
      # - name: Import Apple Developer Certificate
      #   if: matrix.platform == 'macos-latest' || matrix.platform == 'macos-13'
      #   env:
      #     APPLE_ID: ${{ secrets.APPLE_ID }}
      #     APPLE_ID_PASSWORD: ${{ secrets.APPLE_ID_PASSWORD }}
      #     APPLE_CERTIFICATE: ${{ secrets.APPLE_CERTIFICATE }}
      #     APPLE_CERTIFICATE_PASSWORD: ${{ secrets.APPLE_CERTIFICATE_PASSWORD }}
      #     KEYCHAIN_PASSWORD: ${{ secrets.KEYCHAIN_PASSWORD }}
      #   run: |
      #     echo "Importing Apple Developer Certificate..."
      #     echo $APPLE_CERTIFICATE | base64 --decode > certificate.p12
      #     security create-keychain -p "$KEYCHAIN_PASSWORD" build.keychain
      #     security default-keychain -s build.keychain
      #     security unlock-keychain -p "$KEYCHAIN_PASSWORD" build.keychain
      #     security set-keychain-settings -t 3600 -u build.keychain
      #     security import certificate.p12 -k build.keychain -P "$APPLE_CERTIFICATE_PASSWORD" -T /usr/bin/codesign
      #     security set-key-partition-list -S apple-tool:,apple:,codesign: -s -k "$KEYCHAIN_PASSWORD" build.keychain
      #     security find-identity -v -p codesigning build.keychain
      # - name: Verify Certificate
      #   if: matrix.platform == 'macos-latest' || matrix.platform == 'macos-13'
      #   run: |
      #     echo "Verifying Apple Developer Certificate..."
      #     CERT_INFO=$(security find-identity -v -p codesigning build.keychain | grep "Developer ID Application")
      #     echo "Certificate Info: $CERT_INFO"
      #     CERT_ID=$(echo "$CERT_INFO" | awk -F'"' '{print $2}')
      #     echo "Certificate ID: $CERT_ID"
      #     echo "CERT_ID=$CERT_ID" >> $GITHUB_ENV
      #     echo "Certificate imported."
=======
      - name: Import Apple Developer Certificate
        if: matrix.platform == 'macos-15' || matrix.platform == 'macos-15-intel'
        env:
          APPLE_CERTIFICATE: ${{ secrets.APPLE_CERTIFICATE }}
          APPLE_CERTIFICATE_PASSWORD: ${{ secrets.APPLE_CERTIFICATE_PASSWORD }}
        run: |
          echo "Importing Apple Developer Certificate..."
          echo $APPLE_CERTIFICATE | base64 --decode > certificate.p12
          # Create temporary keychain
          KEYCHAIN_PATH=$RUNNER_TEMP/app-signing.keychain-db
          KEYCHAIN_PASSWORD=$(openssl rand -base64 32)
          security create-keychain -p "$KEYCHAIN_PASSWORD" $KEYCHAIN_PATH
          security set-keychain-settings -lut 21600 $KEYCHAIN_PATH
          security unlock-keychain -p "$KEYCHAIN_PASSWORD" $KEYCHAIN_PATH
          # Import certificate
          security import certificate.p12 -P "$APPLE_CERTIFICATE_PASSWORD" -A -t cert -f pkcs12 -k $KEYCHAIN_PATH
          security list-keychain -d user -s $KEYCHAIN_PATH
          security set-key-partition-list -S apple-tool:,apple: -k "$KEYCHAIN_PASSWORD" $KEYCHAIN_PATH
          # Clean up
          rm certificate.p12

      - name: Verify Certificate
        if: matrix.platform == 'macos-15' || matrix.platform == 'macos-15-intel'
        run: |
          echo "Verifying Apple Developer Certificate..."
          KEYCHAIN_PATH=$RUNNER_TEMP/app-signing.keychain-db
          CERT_INFO=$(security find-identity -v -p codesigning $KEYCHAIN_PATH | grep "Developer ID Application")
          echo "Certificate Info: $CERT_INFO"
          CERT_ID=$(echo "$CERT_INFO" | awk -F'"' '{print $2}')
          echo "Certificate ID: $CERT_ID"
          echo "APPLE_SIGNING_IDENTITY=$CERT_ID" >> $GITHUB_ENV
          echo "Certificate imported successfully."
>>>>>>> 75414b89

      - name: Check DMG creation dependencies (macOS only)
        if: matrix.platform == 'macos-15' || matrix.platform == 'macos-15-intel'
        run: |
          echo "🔍 Checking DMG creation dependencies on ${{ matrix.platform }}..."
          echo "hdiutil version: $(hdiutil --version || echo 'NOT FOUND')"
          echo "create-dmg availability: $(which create-dmg || echo 'NOT FOUND')"
          echo "Available disk space: $(df -h /tmp | tail -1)"
          echo "macOS version: $(sw_vers -productVersion)"
          echo "Available tools:"
          ls -la /usr/bin/hd* || echo "No hd* tools found"

      - name: Build Tauri app
        uses: tauri-apps/tauri-action@v0
        env:
          GITHUB_TOKEN: ${{ secrets.GITHUB_TOKEN }}
          APPLE_CERTIFICATE: ${{ secrets.APPLE_CERTIFICATE }}
          APPLE_CERTIFICATE_PASSWORD: ${{ secrets.APPLE_CERTIFICATE_PASSWORD }}
          APPLE_SIGNING_IDENTITY: ${{ env.APPLE_SIGNING_IDENTITY }}
          APPLE_ID: ${{ secrets.APPLE_ID }}
          APPLE_PASSWORD: ${{ secrets.APPLE_ID_PASSWORD }}
          APPLE_TEAM_ID: ${{ secrets.APPLE_TEAM_ID }}
          APPIMAGETOOL_SIGN_PASSPHRASE: ${{ secrets.APPIMAGETOOL_SIGN_PASSPHRASE }}
<<<<<<< HEAD
          TAURI_SIGNING_PRIVATE_KEY: ${{ secrets.TAURI_SIGNING_PRIVATE_KEY }}
          TAURI_SIGNING_PRIVATE_KEY_PASSWORD: ${{ secrets.TAURI_SIGNING_PRIVATE_KEY_PASSWORD }}
          SIGN: ${{ (env.SM_API_KEY == '' && env.WINDOWS_CERTIFICATE != '') && '1' || '0' }}
=======
          SIGN: 1
>>>>>>> 75414b89
          CI: true
        with:
          projectPath: ./frontend
          tauriScript: npx tauri
          args: ${{ matrix.args }}

<<<<<<< HEAD
      # Sign with DigiCert KeyLocker (post-build)
      - name: Sign Windows binaries with DigiCert KeyLocker
        if: ${{ matrix.platform == 'windows-latest' && env.SM_API_KEY != '' }}
        shell: pwsh
        run: |
          Write-Host "=== DigiCert KeyLocker Signing ==="

          # Test smctl connectivity first
          Write-Host "Testing smctl connection..."
          $healthCheck = & smctl healthcheck 2>&1
          if ($LASTEXITCODE -eq 0) {
            Write-Host "[SUCCESS] Connected to DigiCert KeyLocker"
          } else {
            Write-Host "[ERROR] Failed to connect to DigiCert KeyLocker"
            Write-Host $healthCheck
            exit 1
          }
          Write-Host ""

          # Sync certificates to Windows certificate store
          Write-Host "Syncing certificates to Windows certificate store..."
          $syncOutput = & smctl windows certsync 2>&1
          Write-Host "Cert sync result: $syncOutput"
          Write-Host ""

          # List available certificates and check if they have certificates attached
          Write-Host "Checking for available certificates..."
          $certList = & smctl keypair ls 2>&1
          Write-Host "Keypair list output:"
          Write-Host $certList
          Write-Host ""

          # Parse the output to check certificate status
          $lines = $certList -split "`n"
          $foundKeypair = $false
          $hasCertificate = $false

          foreach ($line in $lines) {
            if ($line -match "${{ secrets.SM_KEYPAIR_ALIAS }}") {
              $foundKeypair = $true
              Write-Host "[SUCCESS] Found keypair in list"

              # Check if this line has certificate info (not just empty spaces after alias)
              $parts = $line -split "\s+"
              if ($parts.Count -gt 2 -and $parts[1] -ne "" -and $parts[1] -ne "CERTIFICATE") {
                $hasCertificate = $true
                Write-Host "[SUCCESS] Certificate is associated with keypair"
              }
            }
          }

          if (-not $foundKeypair) {
            Write-Host "[ERROR] Keypair not found: ${{ secrets.SM_KEYPAIR_ALIAS }}"
            Write-Host "Available keypairs are listed above"
            Write-Host ""
            Write-Host "Please verify:"
            Write-Host "  1. Keypair alias is correct in GitHub secret"
            Write-Host "  2. API key has access to this keypair"
            exit 1
          }

          if (-not $hasCertificate) {
            Write-Host "[ERROR] No certificate associated with keypair"
            Write-Host "This usually means:"
            Write-Host "  1. Certificate not yet synced to KeyLocker (run sync manually)"
            Write-Host "  2. Certificate is pending approval"
            Write-Host "  3. Certificate needs to be attached to the keypair"
            Write-Host ""
            Write-Host "Try running in DigiCert ONE portal:"
            Write-Host "  smctl keypair sync"
            exit 1
          }

          Write-Host "[SUCCESS] Certificate check passed"
          Write-Host ""

          # Find only the files we need to sign (not build scripts)
          $filesToSign = @()

          # Main application executable
          $mainExe = Get-ChildItem -Path "./frontend/src-tauri/target/x86_64-pc-windows-msvc/release" -Filter "stirling-pdf.exe" -File -ErrorAction SilentlyContinue
          if ($mainExe) { $filesToSign += $mainExe }

          # MSI installer
          $msiFiles = Get-ChildItem -Path "./frontend/src-tauri/target" -Filter "*.msi" -Recurse -File
          $filesToSign += $msiFiles

          if ($filesToSign.Count -eq 0) {
            Write-Host "[ERROR] No files found to sign"
            exit 1
          }

          Write-Host "Found $($filesToSign.Count) files to sign:"
          foreach ($f in $filesToSign) { Write-Host "  - $($f.Name)" }
          Write-Host ""

          $signedCount = 0
          foreach ($file in $filesToSign) {
            Write-Host "Signing: $($file.Name)"

            # Get PKCS11 config file path (set by DigiCert action)
            $pkcs11Config = $env:PKCS11_CONFIG
            if (-not $pkcs11Config) {
              Write-Host "[ERROR] PKCS11_CONFIG environment variable not set"
              Write-Host "DigiCert KeyLocker action may not have run correctly"
              exit 1
            }

            Write-Host "Using PKCS11 config: $pkcs11Config"

            # Try signing with certificate fingerprint first (if available)
            $fingerprint = "${{ secrets.SM_CODE_SIGNING_CERT_SHA1_HASH }}"
            if ($fingerprint -and $fingerprint -ne "") {
              Write-Host "Attempting to sign with certificate fingerprint..."
              $output = & smctl sign --fingerprint "$fingerprint" --input "$($file.FullName)" --config-file "$pkcs11Config" --verbose 2>&1
              $exitCode = $LASTEXITCODE
            } else {
              Write-Host "No fingerprint provided, using keypair alias..."
              # Use smctl to sign with keypair alias
              $output = & smctl sign --keypair-alias "${{ secrets.SM_KEYPAIR_ALIAS }}" --input "$($file.FullName)" --config-file "$pkcs11Config" --verbose 2>&1
              $exitCode = $LASTEXITCODE
            }

            Write-Host "Exit code: $exitCode"
            Write-Host "Output: $output"

            # Check if output contains "FAILED" even with exit code 0
            if ($output -match "FAILED" -or $output -match "error" -or $output -match "Error") {
              Write-Host ""
              Write-Host "[ERROR] Signing failed for $($file.Name)"
              Write-Host "[ERROR] smctl returned success but output indicates failure"
              Write-Host ""
              Write-Host "Possible issues:"
              Write-Host "  1. Certificate not fully synced to KeyLocker (wait a few minutes)"
              Write-Host "  2. Incorrect keypair alias"
              Write-Host "  3. API key lacks signing permissions"
              Write-Host ""
              Write-Host "Please verify in DigiCert ONE portal:"
              Write-Host "  - Certificate status is 'Issued' (not Pending)"
              Write-Host "  - Keypair status is 'Online'"
              Write-Host "  - 'Can sign' is set to 'Yes'"
              exit 1
            }

            if ($exitCode -ne 0) {
              Write-Host "[ERROR] Failed to sign $($file.Name)"
              Write-Host "Full error output:"
              Write-Host $output
              exit 1
            }

            $signedCount++
            Write-Host "[SUCCESS] Signed: $($file.Name)"
            Write-Host ""
          }

          Write-Host "=== Summary ==="
          Write-Host "[SUCCESS] Signed $signedCount/$($filesToSign.Count) files successfully"
=======
      - name: Verify notarization (macOS only)
        if: matrix.platform == 'macos-15' || matrix.platform == 'macos-15-intel'
        run: |
          echo "🔍 Verifying notarization status..."
          cd ./frontend/src-tauri/target
          DMG_FILE=$(find . -name "*.dmg" | head -1)
          if [ -n "$DMG_FILE" ]; then
            echo "Found DMG: $DMG_FILE"
            echo "Checking notarization ticket..."
            spctl -a -vvv -t install "$DMG_FILE" || echo "⚠️ Notarization check failed or not yet complete"
            stapler validate "$DMG_FILE" || echo "⚠️ No notarization ticket attached"
          else
            echo "⚠️ No DMG file found to verify"
          fi
>>>>>>> 75414b89

      - name: Rename artifacts
        shell: bash
        run: |
          mkdir -p ./dist
          cd ./frontend/src-tauri/target

          # Find and rename artifacts based on platform
          if [ "${{ matrix.platform }}" = "windows-latest" ]; then
            find . -name "*.exe" -exec cp {} "../../../dist/Stirling-PDF-${{ matrix.name }}.exe" \;
            find . -name "*.msi" -exec cp {} "../../../dist/Stirling-PDF-${{ matrix.name }}.msi" \;
          elif [ "${{ matrix.platform }}" = "macos-15" ] || [ "${{ matrix.platform }}" = "macos-15-intel" ]; then
            find . -name "*.dmg" -exec cp {} "../../../dist/Stirling-PDF-${{ matrix.name }}.dmg" \;
            find . -name "*.app" -exec cp -r {} "../../../dist/Stirling-PDF-${{ matrix.name }}.app" \;
          else
            find . -name "*.deb" -exec cp {} "../../../dist/Stirling-PDF-${{ matrix.name }}.deb" \;
            find . -name "*.AppImage" -exec cp {} "../../../dist/Stirling-PDF-${{ matrix.name }}.AppImage" \;
          fi

      - name: Verify Windows Code Signature
        if: matrix.platform == 'windows-latest'
        shell: pwsh
        run: |
          Write-Host "Verifying Windows code signatures..."

          $exePath = "./dist/Stirling-PDF-${{ matrix.name }}.exe"
          $msiPath = "./dist/Stirling-PDF-${{ matrix.name }}.msi"

          $allSigned = $true
          $usingKeyLocker = "${{ env.SM_API_KEY }}" -ne ""
          $usingPfx = "${{ env.WINDOWS_CERTIFICATE }}" -ne ""

          # Check EXE signature
          if (Test-Path $exePath) {
            $exeSig = Get-AuthenticodeSignature -FilePath $exePath
            Write-Host "EXE Signature Status: $($exeSig.Status)"
            Write-Host "EXE Signer: $($exeSig.SignerCertificate.Subject)"
            Write-Host "EXE Timestamp: $($exeSig.TimeStamperCertificate.NotAfter)"

            if ($exeSig.Status -ne "Valid") {
              Write-Host "[WARNING] EXE is not properly signed (Status: $($exeSig.Status))"
              if ($usingKeyLocker -or $usingPfx) {
                Write-Host "[ERROR] Certificate was provided but signing failed"
                $allSigned = $false
              } else {
                Write-Host "[INFO] Building unsigned binary (no certificate provided)"
              }
            } else {
              Write-Host "[SUCCESS] EXE is properly signed"
            }
          }

          # Check MSI signature
          if (Test-Path $msiPath) {
            $msiSig = Get-AuthenticodeSignature -FilePath $msiPath
            Write-Host "MSI Signature Status: $($msiSig.Status)"
            Write-Host "MSI Signer: $($msiSig.SignerCertificate.Subject)"
            Write-Host "MSI Timestamp: $($msiSig.TimeStamperCertificate.NotAfter)"

            if ($msiSig.Status -ne "Valid") {
              Write-Host "[WARNING] MSI is not properly signed (Status: $($msiSig.Status))"
              if ($usingKeyLocker -or $usingPfx) {
                Write-Host "[ERROR] Certificate was provided but signing failed"
                $allSigned = $false
              } else {
                Write-Host "[INFO] Building unsigned binary (no certificate provided)"
              }
            } else {
              Write-Host "[SUCCESS] MSI is properly signed"
            }
          }

          if (($usingKeyLocker -or $usingPfx) -and -not $allSigned) {
            Write-Host "[ERROR] Code signing verification failed"
            exit 1
          } else {
            Write-Host "[SUCCESS] Code signature verification completed"
          }

      - name: Upload artifacts
        uses: actions/upload-artifact@ea165f8d65b6e75b540449e92b4886f43607fa02 # v4.6.2
        with:
          name: Stirling-PDF-${{ matrix.name }}
          path: ./dist/*
          retention-days: 7
 
      - name: Verify build artifacts
        shell: bash
        run: |
          cd ./frontend/src-tauri/target

          # Check for expected artifacts based on platform
          if [ "${{ matrix.platform }}" = "windows-latest" ]; then
            echo "Checking for Windows artifacts..."
            find . -name "*.exe" -o -name "*.msi" | head -5
            if [ $(find . -name "*.exe" | wc -l) -eq 0 ]; then
              echo "❌ No Windows executable found"
              exit 1
            fi
          elif [ "${{ matrix.platform }}" = "macos-15" ] || [ "${{ matrix.platform }}" = "macos-15-intel" ]; then
            echo "Checking for macOS artifacts..."
            find . -name "*.dmg" -o -name "*.app" | head -5
            if [ $(find . -name "*.dmg" -o -name "*.app" | wc -l) -eq 0 ]; then
              echo "❌ No macOS artifacts found"
              exit 1
            fi
          else
            echo "Checking for Linux artifacts..."
            find . -name "*.deb" -o -name "*.AppImage" | head -5
            if [ $(find . -name "*.deb" -o -name "*.AppImage" | wc -l) -eq 0 ]; then
              echo "❌ No Linux artifacts found"
              exit 1
            fi
          fi

          echo "✅ Build artifacts found for ${{ matrix.name }}"

      - name: Test artifact sizes
        shell: bash
        run: |
          cd ./frontend/src-tauri/target
          echo "Artifact sizes for ${{ matrix.name }}:"
          find . -name "*.exe" -o -name "*.dmg" -o -name "*.deb" -o -name "*.AppImage" -o -name "*.msi" | while read file; do
            if [ -f "$file" ]; then
              size=$(stat -c%s "$file" 2>/dev/null || stat -f%z "$file" 2>/dev/null || echo "unknown")
              echo "$file: $size bytes"
              # Check if file is suspiciously small (less than 1MB)
              if [ "$size" != "unknown" ] && [ "$size" -lt 1048576 ]; then
                echo "⚠️  Warning: $file is smaller than 1MB"
              fi
            fi
          done

  report:
    needs: build
    runs-on: ubuntu-latest
    if: always()
    steps:
      - name: Report build results
        run: |
          if [ "${{ needs.build.result }}" = "success" ]; then
            echo "✅ All Tauri builds completed successfully!"
            echo "Artifacts are ready for distribution."
          else
            echo "❌ Some Tauri builds failed."
            echo "Please check the logs and fix any issues."
            exit 1
          fi<|MERGE_RESOLUTION|>--- conflicted
+++ resolved
@@ -21,17 +21,7 @@
       - 'frontend/tsconfig.desktop.json'
       - '.github/workflows/tauri-build.yml'
   push:
-<<<<<<< HEAD
-    branches: [main, V2, V2-tauri-windows]
-    paths:
-      - 'frontend/src-tauri/**'
-      - 'frontend/src/**'
-      - 'frontend/package.json'
-      - 'frontend/package-lock.json'
-      - '.github/workflows/tauri-build.yml'
-=======
     branches: [main, V2]
->>>>>>> 75414b89
 
 permissions:
   contents: read
@@ -187,7 +177,6 @@
         working-directory: ./frontend
         run: npm install
 
-<<<<<<< HEAD
       # DigiCert KeyLocker Setup (Cloud HSM)
       - name: Setup DigiCert KeyLocker
         id: digicert-setup
@@ -266,36 +255,6 @@
             Write-Host "⚠️ WINDOWS_CERTIFICATE secret not set - building unsigned binary"
           }
 
-      # Disabled Mac builds - Import Apple Developer Certificate
-      # - name: Import Apple Developer Certificate
-      #   if: matrix.platform == 'macos-latest' || matrix.platform == 'macos-13'
-      #   env:
-      #     APPLE_ID: ${{ secrets.APPLE_ID }}
-      #     APPLE_ID_PASSWORD: ${{ secrets.APPLE_ID_PASSWORD }}
-      #     APPLE_CERTIFICATE: ${{ secrets.APPLE_CERTIFICATE }}
-      #     APPLE_CERTIFICATE_PASSWORD: ${{ secrets.APPLE_CERTIFICATE_PASSWORD }}
-      #     KEYCHAIN_PASSWORD: ${{ secrets.KEYCHAIN_PASSWORD }}
-      #   run: |
-      #     echo "Importing Apple Developer Certificate..."
-      #     echo $APPLE_CERTIFICATE | base64 --decode > certificate.p12
-      #     security create-keychain -p "$KEYCHAIN_PASSWORD" build.keychain
-      #     security default-keychain -s build.keychain
-      #     security unlock-keychain -p "$KEYCHAIN_PASSWORD" build.keychain
-      #     security set-keychain-settings -t 3600 -u build.keychain
-      #     security import certificate.p12 -k build.keychain -P "$APPLE_CERTIFICATE_PASSWORD" -T /usr/bin/codesign
-      #     security set-key-partition-list -S apple-tool:,apple:,codesign: -s -k "$KEYCHAIN_PASSWORD" build.keychain
-      #     security find-identity -v -p codesigning build.keychain
-      # - name: Verify Certificate
-      #   if: matrix.platform == 'macos-latest' || matrix.platform == 'macos-13'
-      #   run: |
-      #     echo "Verifying Apple Developer Certificate..."
-      #     CERT_INFO=$(security find-identity -v -p codesigning build.keychain | grep "Developer ID Application")
-      #     echo "Certificate Info: $CERT_INFO"
-      #     CERT_ID=$(echo "$CERT_INFO" | awk -F'"' '{print $2}')
-      #     echo "Certificate ID: $CERT_ID"
-      #     echo "CERT_ID=$CERT_ID" >> $GITHUB_ENV
-      #     echo "Certificate imported."
-=======
       - name: Import Apple Developer Certificate
         if: matrix.platform == 'macos-15' || matrix.platform == 'macos-15-intel'
         env:
@@ -328,7 +287,6 @@
           echo "Certificate ID: $CERT_ID"
           echo "APPLE_SIGNING_IDENTITY=$CERT_ID" >> $GITHUB_ENV
           echo "Certificate imported successfully."
->>>>>>> 75414b89
 
       - name: Check DMG creation dependencies (macOS only)
         if: matrix.platform == 'macos-15' || matrix.platform == 'macos-15-intel'
@@ -352,20 +310,15 @@
           APPLE_PASSWORD: ${{ secrets.APPLE_ID_PASSWORD }}
           APPLE_TEAM_ID: ${{ secrets.APPLE_TEAM_ID }}
           APPIMAGETOOL_SIGN_PASSPHRASE: ${{ secrets.APPIMAGETOOL_SIGN_PASSPHRASE }}
-<<<<<<< HEAD
           TAURI_SIGNING_PRIVATE_KEY: ${{ secrets.TAURI_SIGNING_PRIVATE_KEY }}
           TAURI_SIGNING_PRIVATE_KEY_PASSWORD: ${{ secrets.TAURI_SIGNING_PRIVATE_KEY_PASSWORD }}
           SIGN: ${{ (env.SM_API_KEY == '' && env.WINDOWS_CERTIFICATE != '') && '1' || '0' }}
-=======
-          SIGN: 1
->>>>>>> 75414b89
           CI: true
         with:
           projectPath: ./frontend
           tauriScript: npx tauri
           args: ${{ matrix.args }}
 
-<<<<<<< HEAD
       # Sign with DigiCert KeyLocker (post-build)
       - name: Sign Windows binaries with DigiCert KeyLocker
         if: ${{ matrix.platform == 'windows-latest' && env.SM_API_KEY != '' }}
@@ -524,7 +477,7 @@
 
           Write-Host "=== Summary ==="
           Write-Host "[SUCCESS] Signed $signedCount/$($filesToSign.Count) files successfully"
-=======
+
       - name: Verify notarization (macOS only)
         if: matrix.platform == 'macos-15' || matrix.platform == 'macos-15-intel'
         run: |
@@ -539,7 +492,6 @@
           else
             echo "⚠️ No DMG file found to verify"
           fi
->>>>>>> 75414b89
 
       - name: Rename artifacts
         shell: bash
