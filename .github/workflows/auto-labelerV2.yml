name: "Auto Pull Request Labeler V2"
on:
  pull_request_target:
    types: [opened, synchronize]
    branches:
      - main
      - V2

permissions:
  contents: read

jobs:
  labeler:
    runs-on: ubuntu-latest
    permissions:
      pull-requests: write
    steps:
      - name: Harden Runner
        uses: step-security/harden-runner@f4a75cfd619ee5ce8d5b864b0d183aff3c69b55a # v2.13.1
        with:
          egress-policy: audit

<<<<<<< HEAD
      - uses: actions/checkout@08c6903cd8c0fde910a37f88322edcfb5dd907a8 # v5.0.0
=======
      - uses: actions/checkout@08eba0b27e820071cde6df949e0beb9ba4906955 # v4.3.0
>>>>>>> 848ff968

      - name: Setup GitHub App Bot
        id: setup-bot
        uses: ./.github/actions/setup-bot
        with:
          app-id: ${{ secrets.GH_APP_ID }}
          private-key: ${{ secrets.GH_APP_PRIVATE_KEY }}

      - uses: srvaroa/labeler@0a20eccb8c94a1ee0bed5f16859aece1c45c3e55 # v1.13.0
        with:
          config_path: .github/labeler-config-srvaroa.yml
          use_local_config: false
          fail_on_error: true
        env:
          GITHUB_TOKEN: "${{ steps.setup-bot.outputs.token }}"<|MERGE_RESOLUTION|>--- conflicted
+++ resolved
@@ -2,9 +2,6 @@
 on:
   pull_request_target:
     types: [opened, synchronize]
-    branches:
-      - main
-      - V2
 
 permissions:
   contents: read
@@ -16,15 +13,11 @@
       pull-requests: write
     steps:
       - name: Harden Runner
-        uses: step-security/harden-runner@f4a75cfd619ee5ce8d5b864b0d183aff3c69b55a # v2.13.1
+        uses: step-security/harden-runner@ec9f2d5744a09debf3a187a3f4f675c53b671911 # v2.13.0
         with:
           egress-policy: audit
 
-<<<<<<< HEAD
-      - uses: actions/checkout@08c6903cd8c0fde910a37f88322edcfb5dd907a8 # v5.0.0
-=======
       - uses: actions/checkout@08eba0b27e820071cde6df949e0beb9ba4906955 # v4.3.0
->>>>>>> 848ff968
 
       - name: Setup GitHub App Bot
         id: setup-bot
