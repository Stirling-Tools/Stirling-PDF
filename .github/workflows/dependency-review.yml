--- conflicted
+++ resolved
@@ -24,10 +24,6 @@
       - name: "Checkout Repository"
         uses: actions/checkout@08c6903cd8c0fde910a37f88322edcfb5dd907a8 # v5.0.0
       - name: "Dependency Review"
-<<<<<<< HEAD
-        uses: actions/dependency-review-action@da24556b548a50705dd671f47852072ea4c105d9 # v4.7.1
+        uses: actions/dependency-review-action@56339e523c0409420f6c2c9a2f4292bbb3c07dd3 # v4.8.0
         with:
-          config-file: './.github/config/dependency-review-config.yml'
-=======
-        uses: actions/dependency-review-action@56339e523c0409420f6c2c9a2f4292bbb3c07dd3 # v4.8.0
->>>>>>> 8f94c7d7
+          config-file: './.github/config/dependency-review-config.yml'