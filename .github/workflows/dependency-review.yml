--- conflicted
+++ resolved
@@ -24,10 +24,6 @@
       - name: "Checkout Repository"
         uses: actions/checkout@1af3b93b6815bc44a9784bd300feb67ff0d1eeb3 # v6.0.0
       - name: "Dependency Review"
-<<<<<<< HEAD
         uses: actions/dependency-review-action@3c4e3dcb1aa7874d2c16be7d79418e9b7efd6261 # v4.8.2
-=======
-        uses: actions/dependency-review-action@56339e523c0409420f6c2c9a2f4292bbb3c07dd3 # v4.8.0
         with:
-          config-file: './.github/config/dependency-review-config.yml'
->>>>>>> bdb3c887
+          config-file: './.github/config/dependency-review-config.yml'