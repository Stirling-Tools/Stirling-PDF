name: Manage labels

on:
  schedule:
    - cron: "30 20 * * *"

permissions:
  contents: read

jobs:
  labeler:
    name: Labeler
    runs-on: ubuntu-latest
    permissions:
      issues: write
    steps:
      - name: Harden Runner
        uses: step-security/harden-runner@f4a75cfd619ee5ce8d5b864b0d183aff3c69b55a # v2.13.1
        with:
          egress-policy: audit

      - name: Check out the repository
<<<<<<< HEAD
        uses: actions/checkout@08c6903cd8c0fde910a37f88322edcfb5dd907a8 # v5.0.0
=======
        uses: actions/checkout@08eba0b27e820071cde6df949e0beb9ba4906955 # v4.3.0
>>>>>>> 848ff968

      - name: Run Labeler
        uses: crazy-max/ghaction-github-labeler@24d110aa46a59976b8a7f35518cb7f14f434c916 # v5.3.0
        with:
          github-token: ${{ secrets.GITHUB_TOKEN }}
          yaml-file: .github/labels.yml
          skip-delete: true<|MERGE_RESOLUTION|>--- conflicted
+++ resolved
@@ -15,16 +15,12 @@
       issues: write
     steps:
       - name: Harden Runner
-        uses: step-security/harden-runner@f4a75cfd619ee5ce8d5b864b0d183aff3c69b55a # v2.13.1
+        uses: step-security/harden-runner@ec9f2d5744a09debf3a187a3f4f675c53b671911 # v2.13.0
         with:
           egress-policy: audit
 
       - name: Check out the repository
-<<<<<<< HEAD
-        uses: actions/checkout@08c6903cd8c0fde910a37f88322edcfb5dd907a8 # v5.0.0
-=======
         uses: actions/checkout@08eba0b27e820071cde6df949e0beb9ba4906955 # v4.3.0
->>>>>>> 848ff968
 
       - name: Run Labeler
         uses: crazy-max/ghaction-github-labeler@24d110aa46a59976b8a7f35518cb7f14f434c916 # v5.3.0
