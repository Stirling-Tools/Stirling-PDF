# This workflow uses actions that are not certified by GitHub. They are provided
# by a third-party and are governed by separate terms of service, privacy
# policy, and support documentation.

name: Scorecard supply-chain security
on:
  # For Branch-Protection check. Only the default branch is supported. See
  # https://github.com/ossf/scorecard/blob/main/docs/checks.md#branch-protection
  branch_protection_rule:
  # To guarantee Maintained check is occasionally updated. See
  # https://github.com/ossf/scorecard/blob/main/docs/checks.md#maintained
  schedule:
    - cron: "20 7 * * 2"
  push:
    branches: ["main"]
permissions: read-all

jobs:
  analysis:
    name: Scorecard analysis
    runs-on: ubuntu-latest
    permissions:
      # Needed to upload the results to code-scanning dashboard.
      security-events: write
      # Needed to publish results and get a badge (see publish_results below).
      id-token: write
      contents: read
      actions: read
      # To allow GraphQL ListCommits to work
      issues: read
      pull-requests: read
      # To detect SAST tools
      checks: read

    steps:
      - name: Harden Runner
        uses: step-security/harden-runner@ec9f2d5744a09debf3a187a3f4f675c53b671911 # v2.13.0
        with:
          egress-policy: audit

      - name: "Checkout code"
        uses: actions/checkout@08eba0b27e820071cde6df949e0beb9ba4906955 # v4.3.0
        with:
          persist-credentials: false

      - name: "Run analysis"
        uses: ossf/scorecard-action@05b42c624433fc40578a4040d5cf5e36ddca8cde # v2.4.2
        with:
          results_file: results.sarif
          results_format: sarif
          # (Optional) "write" PAT token. Uncomment the `repo_token` line below if:
          # - you want to enable the Branch-Protection check on a *public* repository, or
          # - you are installing Scorecards on a *private* repository
          # To create the PAT, follow the steps in https://github.com/ossf/scorecard-action#authentication-with-pat.
          # repo_token: ${{ secrets.SCORECARD_TOKEN }}

          # Public repositories:
          #   - Publish results to OpenSSF REST API for easy access by consumers
          #   - Allows the repository to include the Scorecard badge.
          #   - See https://github.com/ossf/scorecard-action#publishing-results.
          # For private repositories:
          #   - `publish_results` will always be set to `false`, regardless
          #     of the value entered here.
          publish_results: true

      # Upload the results as artifacts (optional). Commenting out will disable uploads of run results in SARIF
      # format to the repository Actions tab.
      - name: "Upload artifact"
        uses: actions/upload-artifact@ea165f8d65b6e75b540449e92b4886f43607fa02 # v4.6.2
        with:
          name: SARIF file
          path: results.sarif
          retention-days: 5

      # Upload the results to GitHub's code scanning dashboard.
      - name: "Upload to code-scanning"
<<<<<<< HEAD
        uses: github/codeql-action/upload-sarif@76621b61decf072c1cee8dd1ce2d2a82d33c17ed # v3.29.5
=======
        uses: github/codeql-action/upload-sarif@3c3833e0f8c1c83d449a7478aa59c036a9165498 # v3.29.5
>>>>>>> 3af93f0a
        with:
          sarif_file: results.sarif<|MERGE_RESOLUTION|>--- conflicted
+++ resolved
@@ -74,10 +74,6 @@
 
       # Upload the results to GitHub's code scanning dashboard.
       - name: "Upload to code-scanning"
-<<<<<<< HEAD
-        uses: github/codeql-action/upload-sarif@76621b61decf072c1cee8dd1ce2d2a82d33c17ed # v3.29.5
-=======
         uses: github/codeql-action/upload-sarif@3c3833e0f8c1c83d449a7478aa59c036a9165498 # v3.29.5
->>>>>>> 3af93f0a
         with:
           sarif_file: results.sarif