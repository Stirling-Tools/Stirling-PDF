--- conflicted
+++ resolved
@@ -5,19 +5,10 @@
     id "org.springframework.boot" version "3.5.7"
     id "org.springdoc.openapi-gradle-plugin" version "1.9.0"
     id "io.swagger.swaggerhub" version "1.3.2"
-<<<<<<< HEAD
-    id "edu.sc.seis.launch4j" version "4.0.0"
     id "com.diffplug.spotless" version "8.1.0"
     id "com.github.jk1.dependency-license-report" version "3.0.1"
     //id "nebula.lint" version "19.0.3"
-    id "org.panteleyev.jpackageplugin" version "1.7.5"
     id "org.sonarqube" version "7.1.0.6387"
-=======
-    id "com.diffplug.spotless" version "7.2.1"
-    id "com.github.jk1.dependency-license-report" version "2.9"
-    //id "nebula.lint" version "19.0.3"
-    id "org.sonarqube" version "6.3.1.5724"
->>>>>>> bdb3c887
 }
 
 import com.github.jk1.license.render.*
@@ -32,12 +23,7 @@
     openSamlVersion = "4.3.2"
     commonmarkVersion = "0.27.0"
     googleJavaFormatVersion = "1.28.0"
-<<<<<<< HEAD
     logback = "1.5.21"
-    tempJrePath = null
-=======
-    junitPlatformVersion = "1.12.2"
->>>>>>> bdb3c887
 }
 
 ext.isSecurityDisabled = { ->
@@ -71,11 +57,7 @@
 
 allprojects {
     group = 'stirling.software'
-<<<<<<< HEAD
-    version = '1.6.0'
-=======
     version = '2.0.3'
->>>>>>> bdb3c887
 
     configurations.configureEach {
         exclude group: 'commons-logging', module: 'commons-logging'
@@ -148,7 +130,9 @@
 
     tasks.withType(JavaCompile).configureEach {
         options.encoding = "UTF-8"
-        dependsOn "spotlessApply"
+        if (!project.hasProperty("noSpotless")) {
+            dependsOn "spotlessApply"
+        }
     }
 
     compileJava {
@@ -300,9 +284,9 @@
     }
 
     testImplementation 'org.springframework.boot:spring-boot-starter-test'
-    testRuntimeOnly "org.junit.platform:junit-platform-launcher"
-
-    testImplementation platform("com.squareup.okhttp3:okhttp-bom:5.3.1")
+    testRuntimeOnly "org.junit.platform:junit-platform-launcher:$junitPlatformVersion"
+
+    testImplementation platform("com.squareup.okhttp3:okhttp-bom:5.1.0")
     testImplementation "com.squareup.okhttp3:mockwebserver"
 }
 
