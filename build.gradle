plugins {
    id 'java'
    id 'org.springframework.boot' version '3.2.2'
    id 'io.spring.dependency-management' version '1.1.3'
    id 'org.springdoc.openapi-gradle-plugin' version '1.8.0'
    id "io.swagger.swaggerhub" version "1.3.2"
    id 'edu.sc.seis.launch4j' version '3.0.5'
    id 'com.diffplug.spotless' version '6.25.0'
    id 'com.github.jk1.dependency-license-report' version '2.5'
}

import com.github.jk1.license.render.*

group = 'stirling.software'
<<<<<<< HEAD
version = '0.22.2'
=======
version = '0.22.1'
>>>>>>> a7bcdd00
sourceCompatibility = '17'

repositories {
    mavenCentral()
}



licenseReport {
    renderers = [new JsonReportRenderer()]
}

sourceSets {
    main {
        java {
            if (System.getenv('DOCKER_ENABLE_SECURITY') == 'false') {
                exclude 'stirling/software/SPDF/config/security/**'
                exclude 'stirling/software/SPDF/controller/api/UserController.java'
                exclude 'stirling/software/SPDF/controller/web/AccountWebController.java'
                exclude 'stirling/software/SPDF/model/ApiKeyAuthenticationToken.java'
                exclude 'stirling/software/SPDF/model/Authority.java'
                exclude 'stirling/software/SPDF/model/PersistentLogin.java'
                exclude 'stirling/software/SPDF/model/User.java'
                exclude 'stirling/software/SPDF/repository/**'
            }
        }
    }
}

openApi {
    apiDocsUrl = "http://localhost:8080/v1/api-docs"
    outputDir = file("$projectDir")
    outputFileName = "SwaggerDoc.json"
}


launch4j {
  icon = "${projectDir}/src/main/resources/static/favicon.ico"

  outfile="Stirling-PDF.exe"
  headerType="console"
  jarTask = tasks.bootJar

  errTitle="Encountered error, Do you have Java 17?"
  downloadUrl="https://download.oracle.com/java/17/latest/jdk-17_windows-x64_bin.exe"
  variables=["BROWSER_OPEN=true", "ENDPOINTS_GROUPS_TO_REMOVE=CLI"]
  jreMinVersion="17"

  mutexName="Stirling-PDF"
  windowTitle="Stirling-PDF"

  messagesStartupError="An error occurred while starting Stirling-PDF"
  //messagesJreNotFoundError="This application requires a Java Runtime Environment, Please download Java 17."
  messagesJreVersionError="You are running the wrong version of Java, Please download Java 17."
  messagesLauncherError="Java is corrupted. Please uninstall and then install  Java 17."
  messagesInstanceAlreadyExists="Stirling-PDF is already running."
}

spotless {
    java {
        target project.fileTree('src/main/java')

        googleJavaFormat('1.19.1').aosp().reorderImports(false)

        importOrder('java', 'javax', 'org', 'com', 'net', 'io')
        toggleOffOn()
        trimTrailingWhitespace()
        indentWithSpaces()
        endWithNewline()
    }
}

dependencies {
    //security updates
    implementation 'ch.qos.logback:logback-classic:1.4.14'
    implementation 'ch.qos.logback:logback-core:1.4.14'
    implementation 'org.springframework:spring-webmvc:6.1.3'

    implementation("io.github.pixee:java-security-toolkit:1.1.2")

    implementation 'org.yaml:snakeyaml:2.2'
    implementation 'org.springframework.boot:spring-boot-starter-web:3.2.2'
    implementation 'org.springframework.boot:spring-boot-starter-thymeleaf:3.2.2'

    if (System.getenv('DOCKER_ENABLE_SECURITY') != 'false') {
        implementation 'org.springframework.boot:spring-boot-starter-security:3.2.2'
        implementation 'org.thymeleaf.extras:thymeleaf-extras-springsecurity5:3.1.2.RELEASE'
        implementation "org.springframework.boot:spring-boot-starter-data-jpa:3.2.2"

        //2.2.x requires rebuild of DB file.. need migration path
        implementation "com.h2database:h2:2.1.214"
    }

    testImplementation 'org.springframework.boot:spring-boot-starter-test:3.2.2'

    // Batik
    implementation 'org.apache.xmlgraphics:batik-all:1.17'

    // TwelveMonkeys
    implementation 'com.twelvemonkeys.imageio:imageio-batik:3.10.1'
    implementation 'com.twelvemonkeys.imageio:imageio-bmp:3.10.1'
    // implementation 'com.twelvemonkeys.imageio:imageio-hdr:3.10.1'
    // implementation 'com.twelvemonkeys.imageio:imageio-icns:3.10.1'
    // implementation 'com.twelvemonkeys.imageio:imageio-iff:3.10.1'
    implementation 'com.twelvemonkeys.imageio:imageio-jpeg:3.10.1'
    // implementation 'com.twelvemonkeys.imageio:imageio-pcx:3.10.1'
    // implementation 'com.twelvemonkeys.imageio:imageio-pict:3.10.1'
    // implementation 'com.twelvemonkeys.imageio:imageio-pnm:3.10.1'
    // implementation 'com.twelvemonkeys.imageio:imageio-psd:3.10.1'
    // implementation 'com.twelvemonkeys.imageio:imageio-sgi:3.10.1'
    // implementation 'com.twelvemonkeys.imageio:imageio-tga:3.10.1'
    // implementation 'com.twelvemonkeys.imageio:imageio-thumbsdb:3.10.1'
    implementation 'com.twelvemonkeys.imageio:imageio-tiff:3.10.1'
    implementation 'com.twelvemonkeys.imageio:imageio-webp:3.10.1'
    // implementation 'com.twelvemonkeys.imageio:imageio-xwd:3.10.1'

    implementation 'commons-io:commons-io:2.15.1'
    implementation 'org.springdoc:springdoc-openapi-starter-webmvc-ui:2.2.0'

    //general PDF

    // https://mvnrepository.com/artifact/com.opencsv/opencsv
    implementation ('com.opencsv:opencsv:5.9') {
        exclude group: 'commons-logging', module: 'commons-logging'
    }

    implementation ('org.apache.pdfbox:pdfbox:3.0.1'){
        exclude group: 'commons-logging', module: 'commons-logging'
    }

    implementation ('org.apache.pdfbox:xmpbox:3.0.1'){
        exclude group: 'commons-logging', module: 'commons-logging'
    }

    implementation 'org.bouncycastle:bcprov-jdk18on:1.77'
    implementation 'org.bouncycastle:bcpkix-jdk18on:1.77'
    implementation 'org.springframework.boot:spring-boot-starter-actuator:3.2.2'
    implementation 'io.micrometer:micrometer-core:1.12.3'
    implementation group: 'com.google.zxing', name: 'core', version: '3.5.2'
    // https://mvnrepository.com/artifact/org.commonmark/commonmark
    implementation 'org.commonmark:commonmark:0.21.0'
    implementation 'org.commonmark:commonmark-ext-gfm-tables:0.21.0'
    // https://mvnrepository.com/artifact/com.github.vladimir-bukhtoyarov/bucket4j-core
    implementation 'com.github.vladimir-bukhtoyarov:bucket4j-core:7.6.0'

	implementation 'com.fathzer:javaluator:3.0.3'

    developmentOnly("org.springframework.boot:spring-boot-devtools:3.2.2")
    compileOnly 'org.projectlombok:lombok:1.18.30'
    annotationProcessor 'org.projectlombok:lombok:1.18.28'
}

tasks.withType(JavaCompile) {
    dependsOn 'spotlessApply'
}
compileJava {
    options.compilerArgs << '-parameters'
}

task writeVersion {
    def propsFile = file('src/main/resources/version.properties')
    def props = new Properties()
    props.setProperty('version', version)
    props.store(propsFile.newWriter(), null)
}

swaggerhubUpload {
    //dependsOn generateOpenApiDocs  // Depends on your task generating Swagger docs
    api 'Stirling-PDF'  // The name of your API on SwaggerHub
    owner 'Frooodle'  // Your SwaggerHub username (or organization name)
    version project.version  // The version of your API
    inputFile './SwaggerDoc.json'  // The path to your Swagger docs
    token  "${System.getenv('SWAGGERHUB_API_KEY')}"  // Your SwaggerHub API key, passed as an environment variable
    oas '3.0.0'  // The version of the OpenAPI Specification you're using
}



jar {
    enabled = false
    manifest {
        attributes 'Implementation-Title': 'Stirling-PDF',
                   'Implementation-Version': project.version
    }

}

tasks.named('test') {
    useJUnitPlatform()
}

task printVersion {
  println project.version
}<|MERGE_RESOLUTION|>--- conflicted
+++ resolved
@@ -12,11 +12,8 @@
 import com.github.jk1.license.render.*
 
 group = 'stirling.software'
-<<<<<<< HEAD
+
 version = '0.22.2'
-=======
-version = '0.22.1'
->>>>>>> a7bcdd00
 sourceCompatibility = '17'
 
 repositories {
