--- conflicted
+++ resolved
@@ -24,13 +24,8 @@
     springBootVersion = "3.5.5"
     pdfboxVersion = "3.0.5"
     imageioVersion = "3.12.0"
-<<<<<<< HEAD
     lombokVersion = "1.18.42"
-    bouncycastleVersion = "1.81"
-=======
-    lombokVersion = "1.18.38"
     bouncycastleVersion = "1.82"
->>>>>>> 591a70f9
     springSecuritySamlVersion = "6.5.3"
     openSamlVersion = "4.3.2"
     commonmarkVersion = "0.25.1"
