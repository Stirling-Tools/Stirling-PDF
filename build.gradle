--- conflicted
+++ resolved
@@ -12,11 +12,7 @@
 import com.github.jk1.license.render.*
 
 group = 'stirling.software'
-<<<<<<< HEAD
-=======
-
->>>>>>> ac620082
-version = '0.22.2'
+version = '0.22.3'
 sourceCompatibility = '17'
 
 repositories {
