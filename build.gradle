--- conflicted
+++ resolved
@@ -1,12 +1,7 @@
 plugins {
     id "java"
-<<<<<<< HEAD
-    id "jacoco"
-    id "org.springframework.boot" version "3.4.5"
-=======
     id 'jacoco'
     id "org.springframework.boot" version "3.5.0"
->>>>>>> 6780bb4a
     id "io.spring.dependency-management" version "1.1.7"
     id "org.springdoc.openapi-gradle-plugin" version "1.9.0"
     id "io.swagger.swaggerhub" version "1.3.2"
@@ -548,13 +543,8 @@
     compileOnly "org.projectlombok:lombok:$lombokVersion"
     annotationProcessor "org.projectlombok:lombok:$lombokVersion"
 
-<<<<<<< HEAD
-    // Mockito (core)
-    testImplementation 'org.mockito:mockito-core:5.17.0'
-=======
   // Mockito (core)
     testImplementation 'org.mockito:mockito-core:5.18.0'
->>>>>>> 6780bb4a
 
     testRuntimeOnly 'org.mockito:mockito-inline:5.2.0'
 }
