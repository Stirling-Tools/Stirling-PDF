plugins {
    id "java"
    id "jacoco"
    id "io.spring.dependency-management" version "1.1.7"
    id "org.springframework.boot" version "3.5.6"
    id "org.springdoc.openapi-gradle-plugin" version "1.9.0"
    id "io.swagger.swaggerhub" version "1.3.2"
    id "edu.sc.seis.launch4j" version "4.0.0"
    id "com.diffplug.spotless" version "7.2.1"
    id "com.github.jk1.dependency-license-report" version "2.9"
    //id "nebula.lint" version "19.0.3"
    id "org.panteleyev.jpackageplugin" version "1.7.5"
    id "org.sonarqube" version "6.3.1.5724"
}

import com.github.jk1.license.render.*
import org.gradle.internal.os.OperatingSystem
import org.panteleyev.jpackage.ImageType

import java.nio.file.Files
import java.time.Year

ext {
    springBootVersion = "3.5.6"
    pdfboxVersion = "3.0.5"
    imageioVersion = "3.12.0"
    lombokVersion = "1.18.42"
    bouncycastleVersion = "1.82"
    springSecuritySamlVersion = "6.5.5"
    openSamlVersion = "4.3.2"
    commonmarkVersion = "0.26.0"
    googleJavaFormatVersion = "1.28.0"
    junitPlatformVersion = "1.12.2"
    tempJrePath = null
}

ext.isSecurityDisabled = { ->
    System.getenv('DOCKER_ENABLE_SECURITY') == 'false' ||
    System.getenv('DISABLE_ADDITIONAL_FEATURES') == 'true' ||
    (project.hasProperty('DISABLE_ADDITIONAL_FEATURES') &&
     System.getProperty('DISABLE_ADDITIONAL_FEATURES') == 'true')
}

jar {
    enabled = false
    manifest {
        attributes "Implementation-Title": "Stirling-PDF",
            "Implementation-Version": project.version
    }
}

bootJar {
    enabled = false
}

// Configure main class for the root project
springBoot {
    mainClass = 'stirling.software.SPDF.SPDFApplication'
}

repositories {
    mavenCentral()
    maven { url = 'https://build.shibboleth.net/maven/releases' }
}

allprojects {
    group = 'stirling.software'
    version = '1.4.0'

    configurations.configureEach {
        exclude group: 'commons-logging', module: 'commons-logging'
        exclude group: "org.springframework.boot", module: "spring-boot-starter-tomcat"
    }
}

tasks.register('writeVersion', WriteProperties) {
    destinationFile = layout.projectDirectory.file('app/common/src/main/resources/version.properties')
    println "Writing version.properties to ${destinationFile.get().asFile.path}"
    comment = "${new Date()}"
    property 'version', project.provider { project.version.toString() }
}

tasks.named('createExe') {
    dependsOn(":stirling-pdf:bootJar")
}

subprojects {
    apply plugin: 'java'
    apply plugin: 'java-library'
    apply plugin: 'com.diffplug.spotless'
    apply plugin: 'org.springframework.boot'
    apply plugin: 'io.spring.dependency-management'
    apply plugin: 'jacoco'

    java {
        // 17 is lowest but we support and recommend 21
        sourceCompatibility = JavaVersion.VERSION_17
    }

     if (project.name != "stirling-pdf") {
        bootJar {
            enabled = false
        }
     }

    repositories {
        mavenCentral()
    }

    configurations.configureEach {
        exclude group: 'commons-logging', module: 'commons-logging'
        exclude group: 'org.springframework.boot', module: 'spring-boot-starter-tomcat'
        // Exclude vulnerable BouncyCastle version used in tableau
        exclude group: 'org.bouncycastle', module: 'bcpkix-jdk15on'
        exclude group: 'org.bouncycastle', module: 'bcutil-jdk15on'
        exclude group: 'org.bouncycastle', module: 'bcmail-jdk15on'
    }

    dependencyManagement {
        imports {
            mavenBom "org.springframework.boot:spring-boot-dependencies:$springBootVersion"
        }
    }

    dependencies {
        implementation 'org.springframework.boot:spring-boot-starter-actuator'
        implementation 'io.github.pixee:java-security-toolkit:1.2.2'

        //tmp for security bumps
        implementation 'ch.qos.logback:logback-core:1.5.19'
        implementation 'ch.qos.logback:logback-classic:1.5.19'
        compileOnly "org.projectlombok:lombok:$lombokVersion"
        annotationProcessor "org.projectlombok:lombok:$lombokVersion"

        testImplementation 'org.springframework.boot:spring-boot-starter-test'
        testRuntimeOnly 'org.mockito:mockito-inline:5.2.0'
        testRuntimeOnly "org.junit.platform:junit-platform-launcher:$junitPlatformVersion"

        testImplementation platform("com.squareup.okhttp3:okhttp-bom:5.1.0")
        testImplementation "com.squareup.okhttp3:mockwebserver"
    }

    tasks.withType(JavaCompile).configureEach {
        options.encoding = "UTF-8"
        dependsOn "spotlessApply"
    }

    compileJava {
        options.compilerArgs << "-parameters"
    }

    test {
        useJUnitPlatform()
        finalizedBy jacocoTestReport
    }

    jacocoTestReport {
        dependsOn test
        reports {
            xml.required.set(true)
            csv.required.set(false)
            html.required.set(true)
        }
    }

    jacocoTestCoverageVerification {
        dependsOn jacocoTestReport
        violationRules {
            rule {
                limit {
                    minimum = 0.0
                }
            }
        }
    }

    tasks.named("processResources") {
        dependsOn(rootProject.tasks.writeVersion)
    }

    if (name == 'stirling-pdf') {
        apply plugin: 'org.springdoc.openapi-gradle-plugin'

        openApi {
            apiDocsUrl = "http://localhost:8080/v1/api-docs"
            outputDir = file("$projectDir")
            outputFileName = "SwaggerDoc.json"
            waitTimeInSeconds = 60 // Increase the wait time to 60 seconds
        }

        tasks.named("forkedSpringBootRun") {
            dependsOn(":common:jar")
            dependsOn(":proprietary:jar")
        }

        tasks.register("copySwaggerDoc", Copy) {
            doNotTrackState("Writes SwaggerDoc.json to project root")
            from(layout.projectDirectory.file("SwaggerDoc.json"))
            into(rootProject.projectDir)
            dependsOn("generateOpenApiDocs")
        }

        tasks.register("cleanSwaggerInBuild", Delete) {
            doNotTrackState("Cleans up SwaggerDoc.json in build directory")
            delete(layout.projectDirectory.file("SwaggerDoc.json"))
            dependsOn("copySwaggerDoc")
        }

        tasks.named("copySwaggerDoc") {
            finalizedBy("cleanSwaggerInBuild")
        }

        tasks.named("generateOpenApiDocs") {
            finalizedBy("copySwaggerDoc")
            doNotTrackState("OpenAPI plugin writes outside build directory")
        }
    }
}

tasks.withType(JavaCompile).configureEach {
    options.encoding = "UTF-8"
    if (!project.hasProperty("noSpotless")) {
        dependsOn "spotlessApply"
    }
}
gradle.taskGraph.whenReady { graph ->
    if (project.hasProperty("noSpotless")) {
        tasks.matching { it.name.startsWith("spotless") }.configureEach {
            enabled = false
        }
    }
}
<<<<<<< HEAD

def allProjects = ((subprojects as Set<Project>) + project) as Set<Project>

=======
>>>>>>> b54beaa6
licenseReport {
    projects = allProjects
    renderers = [new JsonReportRenderer()]
    allowedLicensesFile = project.layout.projectDirectory.file("app/allowed-licenses.json").asFile
    outputDir = project.layout.buildDirectory.dir("reports/dependency-license").get().asFile.path
    configurations = [ "productionRuntimeClasspath", "runtimeClasspath" ]
}

// Configure the forked spring boot run task to properly delegate to the stirling-pdf module
tasks.named('forkedSpringBootRun') {
    dependsOn ':stirling-pdf:bootRun'
    doFirst {
        println "Delegating forkedSpringBootRun to :stirling-pdf:bootRun"
    }
}

//0.11.5 to 2024.11.5
static def getMacVersion(String version) {
    def currentYear = Year.now().getValue()
    def versionParts = version.split("\\.", 2)
    return "${currentYear}.${versionParts.length > 1 ? versionParts[1] : versionParts[0]}"
}

jpackage {
    dependsOn(":stirling-pdf:bootJar")
    input = layout.projectDirectory.dir("app/core/build/libs")
    destination = layout.projectDirectory.dir("build/jpackage")
    mainJar = "Stirling-PDF-${project.version}.jar"
    appName = "Stirling PDF"
    appVersion = project.version
    vendor = "Stirling PDF Inc"
    appDescription = "Stirling PDF - Your Local PDF Editor"
    icon = layout.projectDirectory.file("app/core/src/main/resources/static/favicon.ico")
    verbose = true
//    mainClass = "org.springframework.boot.loader.launch.JarLauncher"

    // JVM Options
    javaOptions = [
        "-DBROWSER_OPEN=true",
        "-DSTIRLING_PDF_DESKTOP_UI=true",
        "-DDISABLE_ADDITIONAL_FEATURES=false",
        "-Djava.awt.headless=false",
        "-Dapple.awt.UIElement=true",
        "--add-opens=java.base/java.lang=ALL-UNNAMED",
        "--add-opens=java.desktop/java.awt.event=ALL-UNNAMED",
        "--add-opens=java.desktop/sun.awt=ALL-UNNAMED",
        "--add-opens=java.desktop/sun.awt.X11=ALL-UNNAMED",
        "--add-opens=java.desktop/sun.awt.windows=ALL-UNNAMED",
        "--add-opens=java.desktop/sun.lwawt=ALL-UNNAMED",
        "--add-opens=java.desktop/sun.lwawt.macosx=ALL-UNNAMED",
    ]

    // Windows-specific configuration
    windows {
        launcherAsService = false
        appVersion = project.version

        winConsole = false
        winMenu = true  // Creates start menu entry
        winShortcut = true  // Creates desktop shortcut
        winShortcutPrompt = true  // Lets user choose whether to create shortcuts
        winDirChooser = true  // Allows users to choose installation directory
        winPerUserInstall = false
        winMenuGroup = "Stirling PDF"
        winUpgradeUuid = "2a43ed0c-b8c2-40cf-89e1-751129b87641" // Unique identifier for updates
        winHelpUrl = "https://github.com/Stirling-Tools/Stirling-PDF"
        winUpdateUrl = "https://github.com/Stirling-Tools/Stirling-PDF/releases"
        type = ImageType.EXE
        installDir = "C:/Program Files/Stirling-PDF"
    }

    // MacOS-specific configuration
    mac {
        appVersion = getMacVersion(project.version.toString())
        icon = layout.projectDirectory.file("app/core/src/main/resources/static/favicon.icns")
        type = ImageType.DMG
        macPackageIdentifier = "Stirling PDF"
        macPackageName = "Stirling PDF"
        macAppCategory = "public.app-category.productivity"
        macSign = false // Enable signing
        macAppStore = false // Not targeting App Store initially

//        // Add license and other documentation to DMG
//        /*macDmgContent = [
//            "README.md",
//            "LICENSE",
//            "CHANGELOG.md"
//        ]*/
//
//        // Enable Mac-specific entitlements
//        //macEntitlements = "entitlements.plist" // You'll need to create this file
    }

    // Linux-specific configuration
    linux {
        appVersion = project.version
        icon = layout.projectDirectory.file("app/core/src/main/resources/static/favicon.png")
        type = ImageType.DEB // Can also use "rpm" for Red Hat-based systems

        // Debian package configuration
        //linuxPackageName = "stirlingpdf"
        linuxDebMaintainer = "support@stirlingpdf.com"
        linuxMenuGroup = "Office;PDF;Productivity"
        linuxAppCategory = "Office"
        linuxAppRelease = "1"
        linuxPackageDeps = true

        installDir = "/opt/Stirling-PDF"

        // RPM-specific settings
        //linuxRpmLicenseType = "MIT"
    }

    // Common additional options
    //jLinkOptions = [
    //    "--strip-debug",
    //    "--compress=2",
    //    "--no-header-files",
    //    "--no-man-pages"
    //]

    // Add any additional modules required
    /*addModules = [
        "java.base",
        "java.desktop",
        "java.logging",
        "java.sql",
        "java.xml",
        "jdk.crypto.ec"
    ]*/

    // Add copyright and license information
    copyright = "Copyright © 2025 Stirling PDF Inc."
    licenseFile = layout.projectDirectory.file("LICENSE")
}

//tasks.wrapper {
//    gradleVersion = "8.14"
//    distributionType = Wrapper.DistributionType.ALL
//}

tasks.register('jpackageMacX64') {
    group = 'distribution'
    description = 'Packages app for MacOS x86_64'

    println "Running jpackageMacX64 task"

    if (OperatingSystem.current().isMacOsX()) {
        println "MacOS detected. Downloading temp JRE."
        dependsOn("downloadTempJre")
    } else {
        return
    }

    doLast {
        def jrePath = project.ext.tempJrePath

        if (!jrePath) {
            throw new GradleException("JRE path not found.")
        }

        def outputStream = new ByteArrayOutputStream()
        def errorStream = new ByteArrayOutputStream()

        def result = exec {
            commandLine 'jpackage',
                '--type', 'dmg',
                '--name', 'Stirling PDF (x86_64)',
                '--input', 'app/core/build/libs',
                '--main-jar', "Stirling-PDF-${project.version}.jar",
                '--main-class', 'org.springframework.boot.loader.launch.JarLauncher',
                '--runtime-image', file(jrePath + "/zulu-17.jre/Contents/Home"),
                '--dest', 'build/jpackage/x86_64',
                '--icon', 'app/core/src/main/resources/static/favicon.icns',
                '--app-version', getMacVersion(project.version.toString()),
                '--mac-package-name', 'Stirling PDF (x86_64)',
                '--mac-package-identifier', 'Stirling PDF (x86_64)',
                '--mac-app-category', 'public.app-category.productivity',

                // Java options
                '--java-options', '-DBROWSER_OPEN=true',
                '--java-options', '-DSTIRLING_PDF_DESKTOP_UI=true',
                '--java-options', '-DDISABLE_ADDITIONAL_FEATURES=false',
                '--java-options', '-Djava.awt.headless=false',
                '--java-options', '-Dapple.awt.UIElement=true',
                '--java-options', '--add-opens=java.base/java.lang=ALL-UNNAMED',
                '--java-options', '--add-opens=java.desktop/java.awt.event=ALL-UNNAMED',
                '--java-options', '--add-opens=java.desktop/sun.awt=ALL-UNNAMED',
                '--java-options', '--add-opens=java.desktop/sun.awt.X11=ALL-UNNAMED',
                '--java-options', '--add-opens=java.desktop/sun.awt.windows=ALL-UNNAMED',
                '--java-options', '--add-opens=java.desktop/sun.lwawt=ALL-UNNAMED',
                '--java-options', '--add-opens=java.desktop/sun.lwawt.macosx=ALL-UNNAMED'

            standardOutput = outputStream
            errorOutput = errorStream
            ignoreExitValue = true
        }

        def stdout = outputStream.toString("UTF-8")
        def stderr = errorStream.toString("UTF-8")

        if (!stdout.isBlank()) {
            println "jpackage stdout:\n$stdout"
        }

        if (result.exitValue != 0) {
            throw new GradleException("jpackage failed with exit code ${result.exitValue}.\n\n$stderr")
        }
    }
}

tasks.register('downloadTempJre') {
    group = 'distribution'
    description = 'Downloads and extracts a temporary JRE'

    doLast {
        try {
            def jreUrl = 'https://cdn.azul.com/zulu/bin/zulu17.56.15-ca-jre17.0.14-macosx_x64.tar.gz'
            def tmpDir = Files.createTempDirectory('zulu-jre').toFile()
            def jreArchive = new File(tmpDir, 'jre.tar.gz')
            def jreDir = new File(tmpDir, 'jre')

            println "Downloading JRE to $jreArchive"
            jreArchive.withOutputStream { out ->
                new URI(jreUrl).toURL().withInputStream { from -> out << from }
            }

            println "Extracting JRE to $jreDir"
            jreDir.mkdirs()
            providers.exec {
                commandLine 'tar', '-xzf', jreArchive.absolutePath, '-C', jreDir.absolutePath, '--strip-components=1'
            }.result.get()

            println "JRE ready at: $jreDir"
            ext.tempJrePath = jreDir.absolutePath
            project.ext.tempJrePath = jreDir.absolutePath
        } catch (Exception e) {
            println "Failed to download JRE. ${e.getLocalizedMessage()}"
            cleanTempJre
        }
    }
}

tasks.register('cleanTempJre') {
    dependsOn('jpackageMacX64')
    group = 'distribution'
    description = 'Deletes the temporary JRE'

    doLast {
        def path = project.ext.tempJrePath

        if (path && new File("$path").exists()) {
            println "Cleaning up temporary JRE: $path"
            new File("$path").parentFile.deleteDir()
        }
    }
}

launch4j {
    icon = "${projectDir}/app/core/src/main/resources/static/favicon.ico"

    outfile="Stirling-PDF.exe"

    if(System.getenv("STIRLING_PDF_DESKTOP_UI") == 'true') {
        headerType = "gui"
    } else {
        headerType = "console"
    }
    jarTask = project(":stirling-pdf").tasks.bootJar

    errTitle="Encountered error, do you have Java 21?"
    downloadUrl="https://download.oracle.com/java/21/latest/jdk-21_windows-x64_bin.exe"

    if(System.getenv("STIRLING_PDF_DESKTOP_UI") == 'true') {
        variables=["BROWSER_OPEN=true", "STIRLING_PDF_DESKTOP_UI=true"]
    } else {
        variables=["BROWSER_OPEN=true"]
    }

    jreMinVersion="17"

    mutexName="Stirling-PDF"
    windowTitle="Stirling-PDF"

    messagesStartupError="An error occurred while starting Stirling-PDF"
    // messagesJreNotFoundError="This application requires a Java Runtime Environment, Please download Java 17."
    messagesJreVersionError="You are running the wrong version of Java, Please download Java 21."
    messagesLauncherError="Java is corrupted. Please uninstall and then install  Java 21."
    messagesInstanceAlreadyExists="Stirling-PDF is already running."
}

spotless {
    yaml {
        target '*.yml', '*.yaml'
        trimTrailingWhitespace()
        leadingTabsToSpaces()
        endWithNewline()
    }
    format 'gradle', {
        target 'build.gradle', 'settings.gradle', 'gradle/*.gradle', 'gradle/**/*.gradle'
        trimTrailingWhitespace()
        leadingTabsToSpaces()
        endWithNewline()
    }
}

sonar {
    properties {
        property "sonar.projectKey", "Stirling-Tools_Stirling-PDF"
        property "sonar.organization", "stirling-tools"

        property "sonar.exclusions", "**/build-wrapper-dump.json, **/src/main/java/org/apache/**, **/src/main/resources/static/pdfjs/**, **/src/main/resources/static/pdfjs-legacy/**, **/src/main/resources/static/js/thirdParty/**"
        property "sonar.coverage.exclusions", "**/src/main/java/org/apache/**, **/src/main/resources/static/pdfjs/**, **/src/main/resources/static/pdfjs-legacy/**, **/src/main/resources/static/js/thirdParty/**"
        property "sonar.cpd.exclusions", "**/src/main/java/org/apache/**, **/src/main/resources/static/pdfjs/**, **/src/main/resources/static/pdfjs-legacy/**, **/src/main/resources/static/js/thirdParty/**"
    }
}

swaggerhubUpload {
    // dependsOn = generateOpenApiDocs  // Depends on your task generating Swagger docs
    api = "Stirling-PDF"  // The name of your API on SwaggerHub
    owner = "${System.getenv().getOrDefault('SWAGGERHUB_USER', 'Frooodle')}"  // Your SwaggerHub username (or organization name)
    version = project.version  // The version of your API
    inputFile = file("SwaggerDoc.json")  // The path to your Swagger docs
    token = "${System.getenv("SWAGGERHUB_API_KEY")}"  // Your SwaggerHub API key, passed as an environment variable
    oas = "3.0.0"  // The version of the OpenAPI Specification you"re using
}

dependencies {
    implementation project(':stirling-pdf')
    implementation project(':common')
    if (rootProject.ext.isSecurityDisabled()) {
        implementation project(':proprietary')
    }

    testImplementation 'org.springframework.boot:spring-boot-starter-test'
    testRuntimeOnly "org.junit.platform:junit-platform-launcher:$junitPlatformVersion"

    testImplementation platform("com.squareup.okhttp3:okhttp-bom:5.1.0")
    testImplementation "com.squareup.okhttp3:mockwebserver"
}

tasks.named("test") {
    useJUnitPlatform()
}

// Make sure all relevant processes depend on writeVersion
processResources.dependsOn(writeVersion)

tasks.register('printVersion') {
    doLast {
        println project.version
    }
}

tasks.register('printMacVersion') {
    doLast {
        println getMacVersion(project.version.toString())
    }
}

tasks.named('bootRun') {
    group = 'application'
    description = 'Delegates to :stirling-pdf:bootRun'
    dependsOn ':stirling-pdf:bootRun'

    doFirst {
        println "Delegating to :stirling-pdf:bootRun"
    }
}

tasks.named('build') {
    group = 'build'
    description = 'Delegates to :stirling-pdf:bootJar'
    dependsOn ':stirling-pdf:bootJar'

    doFirst {
        println "Delegating to :stirling-pdf:bootJar"
    }
}<|MERGE_RESOLUTION|>--- conflicted
+++ resolved
@@ -5,20 +5,13 @@
     id "org.springframework.boot" version "3.5.6"
     id "org.springdoc.openapi-gradle-plugin" version "1.9.0"
     id "io.swagger.swaggerhub" version "1.3.2"
-    id "edu.sc.seis.launch4j" version "4.0.0"
     id "com.diffplug.spotless" version "7.2.1"
     id "com.github.jk1.dependency-license-report" version "2.9"
     //id "nebula.lint" version "19.0.3"
-    id "org.panteleyev.jpackageplugin" version "1.7.5"
     id "org.sonarqube" version "6.3.1.5724"
 }
 
 import com.github.jk1.license.render.*
-import org.gradle.internal.os.OperatingSystem
-import org.panteleyev.jpackage.ImageType
-
-import java.nio.file.Files
-import java.time.Year
 
 ext {
     springBootVersion = "3.5.6"
@@ -31,7 +24,6 @@
     commonmarkVersion = "0.26.0"
     googleJavaFormatVersion = "1.28.0"
     junitPlatformVersion = "1.12.2"
-    tempJrePath = null
 }
 
 ext.isSecurityDisabled = { ->
@@ -78,10 +70,6 @@
     println "Writing version.properties to ${destinationFile.get().asFile.path}"
     comment = "${new Date()}"
     property 'version', project.provider { project.version.toString() }
-}
-
-tasks.named('createExe') {
-    dependsOn(":stirling-pdf:bootJar")
 }
 
 subprojects {
@@ -223,6 +211,7 @@
         dependsOn "spotlessApply"
     }
 }
+
 gradle.taskGraph.whenReady { graph ->
     if (project.hasProperty("noSpotless")) {
         tasks.matching { it.name.startsWith("spotless") }.configureEach {
@@ -230,12 +219,9 @@
         }
     }
 }
-<<<<<<< HEAD
 
 def allProjects = ((subprojects as Set<Project>) + project) as Set<Project>
 
-=======
->>>>>>> b54beaa6
 licenseReport {
     projects = allProjects
     renderers = [new JsonReportRenderer()]
@@ -250,281 +236,6 @@
     doFirst {
         println "Delegating forkedSpringBootRun to :stirling-pdf:bootRun"
     }
-}
-
-//0.11.5 to 2024.11.5
-static def getMacVersion(String version) {
-    def currentYear = Year.now().getValue()
-    def versionParts = version.split("\\.", 2)
-    return "${currentYear}.${versionParts.length > 1 ? versionParts[1] : versionParts[0]}"
-}
-
-jpackage {
-    dependsOn(":stirling-pdf:bootJar")
-    input = layout.projectDirectory.dir("app/core/build/libs")
-    destination = layout.projectDirectory.dir("build/jpackage")
-    mainJar = "Stirling-PDF-${project.version}.jar"
-    appName = "Stirling PDF"
-    appVersion = project.version
-    vendor = "Stirling PDF Inc"
-    appDescription = "Stirling PDF - Your Local PDF Editor"
-    icon = layout.projectDirectory.file("app/core/src/main/resources/static/favicon.ico")
-    verbose = true
-//    mainClass = "org.springframework.boot.loader.launch.JarLauncher"
-
-    // JVM Options
-    javaOptions = [
-        "-DBROWSER_OPEN=true",
-        "-DSTIRLING_PDF_DESKTOP_UI=true",
-        "-DDISABLE_ADDITIONAL_FEATURES=false",
-        "-Djava.awt.headless=false",
-        "-Dapple.awt.UIElement=true",
-        "--add-opens=java.base/java.lang=ALL-UNNAMED",
-        "--add-opens=java.desktop/java.awt.event=ALL-UNNAMED",
-        "--add-opens=java.desktop/sun.awt=ALL-UNNAMED",
-        "--add-opens=java.desktop/sun.awt.X11=ALL-UNNAMED",
-        "--add-opens=java.desktop/sun.awt.windows=ALL-UNNAMED",
-        "--add-opens=java.desktop/sun.lwawt=ALL-UNNAMED",
-        "--add-opens=java.desktop/sun.lwawt.macosx=ALL-UNNAMED",
-    ]
-
-    // Windows-specific configuration
-    windows {
-        launcherAsService = false
-        appVersion = project.version
-
-        winConsole = false
-        winMenu = true  // Creates start menu entry
-        winShortcut = true  // Creates desktop shortcut
-        winShortcutPrompt = true  // Lets user choose whether to create shortcuts
-        winDirChooser = true  // Allows users to choose installation directory
-        winPerUserInstall = false
-        winMenuGroup = "Stirling PDF"
-        winUpgradeUuid = "2a43ed0c-b8c2-40cf-89e1-751129b87641" // Unique identifier for updates
-        winHelpUrl = "https://github.com/Stirling-Tools/Stirling-PDF"
-        winUpdateUrl = "https://github.com/Stirling-Tools/Stirling-PDF/releases"
-        type = ImageType.EXE
-        installDir = "C:/Program Files/Stirling-PDF"
-    }
-
-    // MacOS-specific configuration
-    mac {
-        appVersion = getMacVersion(project.version.toString())
-        icon = layout.projectDirectory.file("app/core/src/main/resources/static/favicon.icns")
-        type = ImageType.DMG
-        macPackageIdentifier = "Stirling PDF"
-        macPackageName = "Stirling PDF"
-        macAppCategory = "public.app-category.productivity"
-        macSign = false // Enable signing
-        macAppStore = false // Not targeting App Store initially
-
-//        // Add license and other documentation to DMG
-//        /*macDmgContent = [
-//            "README.md",
-//            "LICENSE",
-//            "CHANGELOG.md"
-//        ]*/
-//
-//        // Enable Mac-specific entitlements
-//        //macEntitlements = "entitlements.plist" // You'll need to create this file
-    }
-
-    // Linux-specific configuration
-    linux {
-        appVersion = project.version
-        icon = layout.projectDirectory.file("app/core/src/main/resources/static/favicon.png")
-        type = ImageType.DEB // Can also use "rpm" for Red Hat-based systems
-
-        // Debian package configuration
-        //linuxPackageName = "stirlingpdf"
-        linuxDebMaintainer = "support@stirlingpdf.com"
-        linuxMenuGroup = "Office;PDF;Productivity"
-        linuxAppCategory = "Office"
-        linuxAppRelease = "1"
-        linuxPackageDeps = true
-
-        installDir = "/opt/Stirling-PDF"
-
-        // RPM-specific settings
-        //linuxRpmLicenseType = "MIT"
-    }
-
-    // Common additional options
-    //jLinkOptions = [
-    //    "--strip-debug",
-    //    "--compress=2",
-    //    "--no-header-files",
-    //    "--no-man-pages"
-    //]
-
-    // Add any additional modules required
-    /*addModules = [
-        "java.base",
-        "java.desktop",
-        "java.logging",
-        "java.sql",
-        "java.xml",
-        "jdk.crypto.ec"
-    ]*/
-
-    // Add copyright and license information
-    copyright = "Copyright © 2025 Stirling PDF Inc."
-    licenseFile = layout.projectDirectory.file("LICENSE")
-}
-
-//tasks.wrapper {
-//    gradleVersion = "8.14"
-//    distributionType = Wrapper.DistributionType.ALL
-//}
-
-tasks.register('jpackageMacX64') {
-    group = 'distribution'
-    description = 'Packages app for MacOS x86_64'
-
-    println "Running jpackageMacX64 task"
-
-    if (OperatingSystem.current().isMacOsX()) {
-        println "MacOS detected. Downloading temp JRE."
-        dependsOn("downloadTempJre")
-    } else {
-        return
-    }
-
-    doLast {
-        def jrePath = project.ext.tempJrePath
-
-        if (!jrePath) {
-            throw new GradleException("JRE path not found.")
-        }
-
-        def outputStream = new ByteArrayOutputStream()
-        def errorStream = new ByteArrayOutputStream()
-
-        def result = exec {
-            commandLine 'jpackage',
-                '--type', 'dmg',
-                '--name', 'Stirling PDF (x86_64)',
-                '--input', 'app/core/build/libs',
-                '--main-jar', "Stirling-PDF-${project.version}.jar",
-                '--main-class', 'org.springframework.boot.loader.launch.JarLauncher',
-                '--runtime-image', file(jrePath + "/zulu-17.jre/Contents/Home"),
-                '--dest', 'build/jpackage/x86_64',
-                '--icon', 'app/core/src/main/resources/static/favicon.icns',
-                '--app-version', getMacVersion(project.version.toString()),
-                '--mac-package-name', 'Stirling PDF (x86_64)',
-                '--mac-package-identifier', 'Stirling PDF (x86_64)',
-                '--mac-app-category', 'public.app-category.productivity',
-
-                // Java options
-                '--java-options', '-DBROWSER_OPEN=true',
-                '--java-options', '-DSTIRLING_PDF_DESKTOP_UI=true',
-                '--java-options', '-DDISABLE_ADDITIONAL_FEATURES=false',
-                '--java-options', '-Djava.awt.headless=false',
-                '--java-options', '-Dapple.awt.UIElement=true',
-                '--java-options', '--add-opens=java.base/java.lang=ALL-UNNAMED',
-                '--java-options', '--add-opens=java.desktop/java.awt.event=ALL-UNNAMED',
-                '--java-options', '--add-opens=java.desktop/sun.awt=ALL-UNNAMED',
-                '--java-options', '--add-opens=java.desktop/sun.awt.X11=ALL-UNNAMED',
-                '--java-options', '--add-opens=java.desktop/sun.awt.windows=ALL-UNNAMED',
-                '--java-options', '--add-opens=java.desktop/sun.lwawt=ALL-UNNAMED',
-                '--java-options', '--add-opens=java.desktop/sun.lwawt.macosx=ALL-UNNAMED'
-
-            standardOutput = outputStream
-            errorOutput = errorStream
-            ignoreExitValue = true
-        }
-
-        def stdout = outputStream.toString("UTF-8")
-        def stderr = errorStream.toString("UTF-8")
-
-        if (!stdout.isBlank()) {
-            println "jpackage stdout:\n$stdout"
-        }
-
-        if (result.exitValue != 0) {
-            throw new GradleException("jpackage failed with exit code ${result.exitValue}.\n\n$stderr")
-        }
-    }
-}
-
-tasks.register('downloadTempJre') {
-    group = 'distribution'
-    description = 'Downloads and extracts a temporary JRE'
-
-    doLast {
-        try {
-            def jreUrl = 'https://cdn.azul.com/zulu/bin/zulu17.56.15-ca-jre17.0.14-macosx_x64.tar.gz'
-            def tmpDir = Files.createTempDirectory('zulu-jre').toFile()
-            def jreArchive = new File(tmpDir, 'jre.tar.gz')
-            def jreDir = new File(tmpDir, 'jre')
-
-            println "Downloading JRE to $jreArchive"
-            jreArchive.withOutputStream { out ->
-                new URI(jreUrl).toURL().withInputStream { from -> out << from }
-            }
-
-            println "Extracting JRE to $jreDir"
-            jreDir.mkdirs()
-            providers.exec {
-                commandLine 'tar', '-xzf', jreArchive.absolutePath, '-C', jreDir.absolutePath, '--strip-components=1'
-            }.result.get()
-
-            println "JRE ready at: $jreDir"
-            ext.tempJrePath = jreDir.absolutePath
-            project.ext.tempJrePath = jreDir.absolutePath
-        } catch (Exception e) {
-            println "Failed to download JRE. ${e.getLocalizedMessage()}"
-            cleanTempJre
-        }
-    }
-}
-
-tasks.register('cleanTempJre') {
-    dependsOn('jpackageMacX64')
-    group = 'distribution'
-    description = 'Deletes the temporary JRE'
-
-    doLast {
-        def path = project.ext.tempJrePath
-
-        if (path && new File("$path").exists()) {
-            println "Cleaning up temporary JRE: $path"
-            new File("$path").parentFile.deleteDir()
-        }
-    }
-}
-
-launch4j {
-    icon = "${projectDir}/app/core/src/main/resources/static/favicon.ico"
-
-    outfile="Stirling-PDF.exe"
-
-    if(System.getenv("STIRLING_PDF_DESKTOP_UI") == 'true') {
-        headerType = "gui"
-    } else {
-        headerType = "console"
-    }
-    jarTask = project(":stirling-pdf").tasks.bootJar
-
-    errTitle="Encountered error, do you have Java 21?"
-    downloadUrl="https://download.oracle.com/java/21/latest/jdk-21_windows-x64_bin.exe"
-
-    if(System.getenv("STIRLING_PDF_DESKTOP_UI") == 'true') {
-        variables=["BROWSER_OPEN=true", "STIRLING_PDF_DESKTOP_UI=true"]
-    } else {
-        variables=["BROWSER_OPEN=true"]
-    }
-
-    jreMinVersion="17"
-
-    mutexName="Stirling-PDF"
-    windowTitle="Stirling-PDF"
-
-    messagesStartupError="An error occurred while starting Stirling-PDF"
-    // messagesJreNotFoundError="This application requires a Java Runtime Environment, Please download Java 17."
-    messagesJreVersionError="You are running the wrong version of Java, Please download Java 21."
-    messagesLauncherError="Java is corrupted. Please uninstall and then install  Java 21."
-    messagesInstanceAlreadyExists="Stirling-PDF is already running."
 }
 
 spotless {
@@ -590,12 +301,6 @@
     }
 }
 
-tasks.register('printMacVersion') {
-    doLast {
-        println getMacVersion(project.version.toString())
-    }
-}
-
 tasks.named('bootRun') {
     group = 'application'
     description = 'Delegates to :stirling-pdf:bootRun'
