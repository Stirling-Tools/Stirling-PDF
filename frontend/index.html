<!DOCTYPE html>
<html lang="en-GB">
  <head>
    <meta charset="UTF-8" />
    <base href="%BASE_URL%" />
    <link rel="icon" href="/favicon.ico" />
    <meta name="viewport" content="width=device-width, initial-scale=1.0" />
    <meta name="theme-color" content="#000000" />
    <meta
      name="description"
      content="The Free Adobe Acrobat alternative (10M+ Downloads)"
    />
    <link rel="apple-touch-icon" href="/logo192.png" />
    <link rel="manifest" href="/manifest.json" />

    <title>Stirling PDF</title>
  </head>
  <body>
    <noscript>You need to enable JavaScript to run this app.</noscript>
    <div id="root"></div>
<<<<<<< HEAD
    <script src="/config.js"></script>
    <script type="module" src="/src/index.jsx"></script>
=======
    <script type="module" src="/src/index.tsx"></script>
>>>>>>> d2b38ef4
  </body>
</html><|MERGE_RESOLUTION|>--- conflicted
+++ resolved
@@ -18,11 +18,6 @@
   <body>
     <noscript>You need to enable JavaScript to run this app.</noscript>
     <div id="root"></div>
-<<<<<<< HEAD
-    <script src="/config.js"></script>
-    <script type="module" src="/src/index.jsx"></script>
-=======
     <script type="module" src="/src/index.tsx"></script>
->>>>>>> d2b38ef4
   </body>
 </html>