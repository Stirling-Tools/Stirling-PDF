<!DOCTYPE html>
<html lang="en-GB">
  <head>
    <meta charset="UTF-8" />
    <base href="%BASE_URL%" />
    <link rel="icon" href="/favicon.ico" />
    <meta name="viewport" content="width=device-width, initial-scale=1.0" />
    <meta name="theme-color" content="#000000" />
    <meta
      name="description"
      content="The Free Adobe Acrobat alternative (10M+ Downloads)"
    />
    <link rel="apple-touch-icon" href="/logo192.png" />
    <link rel="manifest" href="/manifest.json" />

<<<<<<< HEAD
    <title>Stirling-PDF</title>
=======
    <title>Stirling PDF</title>
>>>>>>> 848ff968
  </head>
  <body>
    <noscript>You need to enable JavaScript to run this app.</noscript>
    <div id="root"></div>
    <script src="/config.js"></script>
    <script type="module" src="/src/index.jsx"></script>
  </body>
</html><|MERGE_RESOLUTION|>--- conflicted
+++ resolved
@@ -13,11 +13,7 @@
     <link rel="apple-touch-icon" href="/logo192.png" />
     <link rel="manifest" href="/manifest.json" />
 
-<<<<<<< HEAD
-    <title>Stirling-PDF</title>
-=======
     <title>Stirling PDF</title>
->>>>>>> 848ff968
   </head>
   <body>
     <noscript>You need to enable JavaScript to run this app.</noscript>
