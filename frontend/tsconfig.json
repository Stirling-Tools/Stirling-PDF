{
  "extends": "@tsconfig/vite-react/tsconfig.json",
  "compilerOptions": {
    /* Visit https://aka.ms/tsconfig to read more about this file */

    /* Projects */
    // "incremental": true,                              /* Save .tsbuildinfo files to allow for incremental compilation of projects. */
    // "composite": true,                                /* Enable constraints that allow a TypeScript project to be used with project references. */
    // "tsBuildInfoFile": "./.tsbuildinfo",              /* Specify the path to .tsbuildinfo incremental compilation file. */
    // "disableSourceOfProjectReferenceRedirect": true,  /* Disable preferring source files instead of declaration files when referencing composite projects. */
    // "disableSolutionSearching": true,                 /* Opt a project out of multi-project reference checking when editing. */
    // "disableReferencedProjectLoad": true,             /* Reduce the number of projects loaded automatically by TypeScript. */

    /* Language and Environment */
    "target": "ES2022",                                  /* Set the JavaScript language version for emitted JavaScript and include compatible library declarations. */
    // "lib": [],                                        /* Specify a set of bundled library declaration files that describe the target runtime environment. */
    "jsx": "react-jsx",                                  /* Specify what JSX code is generated. */
    // "libReplacement": true,                           /* Enable lib replacement. */
    // "experimentalDecorators": true,                   /* Enable experimental support for legacy experimental decorators. */
    // "emitDecoratorMetadata": true,                    /* Emit design-type metadata for decorated declarations in source files. */
    // "jsxFactory": "",                                 /* Specify the JSX factory function used when targeting React JSX emit, e.g. 'React.createElement' or 'h'. */
    // "jsxFragmentFactory": "",                         /* Specify the JSX Fragment reference used for fragments when targeting React JSX emit e.g. 'React.Fragment' or 'Fragment'. */
    // "jsxImportSource": "",                            /* Specify module specifier used to import the JSX factory functions when using 'jsx: react-jsx*'. */
    // "reactNamespace": "",                             /* Specify the object invoked for 'createElement'. This only applies when targeting 'react' JSX emit. */
    // "noLib": true,                                    /* Disable including any library files, including the default lib.d.ts. */
    // "useDefineForClassFields": true,                  /* Emit ECMAScript-standard-compliant class fields. */
    // "moduleDetection": "auto",                        /* Control what method is used to detect module-format JS files. */

    /* Modules */
    "module": "esnext",                                  /* Specify what module code is generated. */
    // "rootDir": "./",                                  /* Specify the root folder within your source files. */
<<<<<<< HEAD
    "moduleResolution": "bundler",                       /* Specify how TypeScript looks up a file from a given module specifier. */
    "baseUrl": "./",                                     /* Specify the base directory to resolve non-relative module names. */
    "paths": {                                           /* Specify a set of entries that re-map imports to additional lookup locations. */
      "@/*": ["src/*"]
=======
    "moduleResolution": "bundler",                     /* Specify how TypeScript looks up a file from a given module specifier. */
    "baseUrl": "./",                                  /* Specify the base directory to resolve non-relative module names. */
    "paths": {                                       /* Specify a set of entries that re-map imports to additional lookup locations. */
      "@app/*": [
        "src/proprietary/*",
        "src/core/*"
      ],
      "@core/*": ["src/core/*"],
      "@proprietary/*": ["src/proprietary/*"]
>>>>>>> 8060934e
    },
    // "rootDirs": [],                                   /* Allow multiple folders to be treated as one when resolving modules. */
    // "typeRoots": [],                                  /* Specify multiple folders that act like './node_modules/@types'. */
    "types": ["vite/client", "vitest/globals"],          /* Specify type package names to be included without being referenced in a source file. */
    // "allowUmdGlobalAccess": true,                     /* Allow accessing UMD globals from modules. */
    // "moduleSuffixes": [],                             /* List of file name suffixes to search when resolving a module. */
    // "allowImportingTsExtensions": true,               /* Allow imports to include TypeScript file extensions. Requires '--moduleResolution bundler' and either '--noEmit' or '--emitDeclarationOnly' to be set. */
    // "rewriteRelativeImportExtensions": true,          /* Rewrite '.ts', '.tsx', '.mts', and '.cts' file extensions in relative import paths to their JavaScript equivalent in output files. */
    // "resolvePackageJsonExports": true,                /* Use the package.json 'exports' field when resolving package imports. */
    // "resolvePackageJsonImports": true,                /* Use the package.json 'imports' field when resolving imports. */
    // "customConditions": [],                           /* Conditions to set in addition to the resolver-specific defaults when resolving imports. */
    // "noUncheckedSideEffectImports": true,             /* Check side effect imports. */
    "resolveJsonModule": true,                           /* Enable importing .json files. */
    // "allowArbitraryExtensions": true,                 /* Enable importing files with any extension, provided a declaration file is present. */
    // "noResolve": true,                                /* Disallow 'import's, 'require's or '<reference>'s from expanding the number of files TypeScript should add to a project. */

    /* JavaScript Support */
    // "allowJs": true,                                  /* Allow JavaScript files to be a part of your program. Use the 'checkJS' option to get errors from these files. */
    // "checkJs": true,                                  /* Enable error reporting in type-checked JavaScript files. */
    // "maxNodeModuleJsDepth": 1,                        /* Specify the maximum folder depth used for checking JavaScript files from 'node_modules'. Only applicable with 'allowJs'. */

    /* Emit */
    // "declaration": true,                              /* Generate .d.ts files from TypeScript and JavaScript files in your project. */
    // "declarationMap": true,                           /* Create sourcemaps for d.ts files. */
    // "emitDeclarationOnly": true,                      /* Only output d.ts files and not JavaScript files. */
    // "sourceMap": true,                                /* Create source map files for emitted JavaScript files. */
    // "inlineSourceMap": true,                          /* Include sourcemap files inside the emitted JavaScript. */
    "noEmit": true,                                      /* Disable emitting files from a compilation. */
    // "outFile": "./",                                  /* Specify a file that bundles all outputs into one JavaScript file. If 'declaration' is true, also designates a file that bundles all .d.ts output. */
    // "outDir": "./",                                   /* Specify an output folder for all emitted files. */
    // "removeComments": true,                           /* Disable emitting comments. */
    // "importHelpers": true,                            /* Allow importing helper functions from tslib once per project, instead of including them per-file. */
    // "downlevelIteration": true,                       /* Emit more compliant, but verbose and less performant JavaScript for iteration. */
    // "sourceRoot": "",                                 /* Specify the root path for debuggers to find the reference source code. */
    // "mapRoot": "",                                    /* Specify the location where debugger should locate map files instead of generated locations. */
    // "inlineSources": true,                            /* Include source code in the sourcemaps inside the emitted JavaScript. */
    // "emitBOM": true,                                  /* Emit a UTF-8 Byte Order Mark (BOM) in the beginning of output files. */
    // "newLine": "crlf",                                /* Set the newline character for emitting files. */
    // "stripInternal": true,                            /* Disable emitting declarations that have '@internal' in their JSDoc comments. */
    // "noEmitHelpers": true,                            /* Disable generating custom helper functions like '__extends' in compiled output. */
    // "noEmitOnError": true,                            /* Disable emitting files if any type checking errors are reported. */
    // "preserveConstEnums": true,                       /* Disable erasing 'const enum' declarations in generated code. */
    // "declarationDir": "./",                           /* Specify the output directory for generated declaration files. */

    /* Interop Constraints */
    // "isolatedModules": true,                          /* Ensure that each file can be safely transpiled without relying on other imports. */
    "verbatimModuleSyntax": false,                       /* Do not transform or elide any imports or exports not marked as type-only, ensuring they are written in the output file's format based on the 'module' setting. */
    // "isolatedDeclarations": true,                     /* Require sufficient annotation on exports so other tools can trivially generate declaration files. */
    "erasableSyntaxOnly": false,                         /* Do not allow runtime constructs that are not part of ECMAScript. */
    // "allowSyntheticDefaultImports": true,             /* Allow 'import x from y' when a module doesn't have a default export. */
    "esModuleInterop": true,                             /* Emit additional JavaScript to ease support for importing CommonJS modules. This enables 'allowSyntheticDefaultImports' for type compatibility. */
    // "preserveSymlinks": true,                         /* Disable resolving symlinks to their realpath. This correlates to the same flag in node. */
    "forceConsistentCasingInFileNames": true,            /* Ensure that casing is correct in imports. */

    /* Type Checking */
    "strict": true,                                      /* Enable all strict type-checking options. */
    // "noImplicitAny": true,                            /* Enable error reporting for expressions and declarations with an implied 'any' type. */
    // "strictNullChecks": true,                         /* When type checking, take into account 'null' and 'undefined'. */
    // "strictFunctionTypes": true,                      /* When assigning functions, check to ensure parameters and the return values are subtype-compatible. */
    // "strictBindCallApply": true,                      /* Check that the arguments for 'bind', 'call', and 'apply' methods match the original function. */
    // "strictPropertyInitialization": true,             /* Check for class properties that are declared but not set in the constructor. */
    // "strictBuiltinIteratorReturn": true,              /* Built-in iterators are instantiated with a 'TReturn' type of 'undefined' instead of 'any'. */
    // "noImplicitThis": true,                           /* Enable error reporting when 'this' is given the type 'any'. */
    // "useUnknownInCatchVariables": true,               /* Default catch clause variables as 'unknown' instead of 'any'. */
    // "alwaysStrict": true,                             /* Ensure 'use strict' is always emitted. */
    "noUnusedLocals": false,                             /* Enable error reporting when local variables aren't read. */
    "noUnusedParameters": false,                         /* Raise an error when a function parameter isn't read. */
    // "exactOptionalPropertyTypes": true,               /* Interpret optional property types as written, rather than adding 'undefined'. */
    // "noImplicitReturns": true,                        /* Enable error reporting for codepaths that do not explicitly return in a function. */
    // "noFallthroughCasesInSwitch": true,               /* Enable error reporting for fallthrough cases in switch statements. */
    // "noUncheckedIndexedAccess": true,                 /* Add 'undefined' to a type when accessed using an index. */
    // "noImplicitOverride": true,                       /* Ensure overriding members in derived classes are marked with an override modifier. */
    // "noPropertyAccessFromIndexSignature": true,       /* Enforces using indexed accessors for keys declared using an indexed type. */
    // "allowUnusedLabels": true,                        /* Disable error reporting for unused labels. */
    // "allowUnreachableCode": true,                     /* Disable error reporting for unreachable code. */

    /* Completeness */
    // "skipDefaultLibCheck": true,                      /* Skip type checking .d.ts files that are included with TypeScript. */
    "skipLibCheck": true                                 /* Skip type checking all .d.ts files. */
  },
  "include": [
    "src",
    "src/global.d.ts",
    "vite.config.ts",
    "vitest.config.ts",
    "vitest.minimal.config.ts",
    "playwright.config.ts",
    "tailwind.config.js",
    "postcss.config.js"
  ],
  "exclude": [
    "dist",
    "node_modules",
    "public"
  ]
}<|MERGE_RESOLUTION|>--- conflicted
+++ resolved
@@ -29,22 +29,15 @@
     /* Modules */
     "module": "esnext",                                  /* Specify what module code is generated. */
     // "rootDir": "./",                                  /* Specify the root folder within your source files. */
-<<<<<<< HEAD
     "moduleResolution": "bundler",                       /* Specify how TypeScript looks up a file from a given module specifier. */
     "baseUrl": "./",                                     /* Specify the base directory to resolve non-relative module names. */
     "paths": {                                           /* Specify a set of entries that re-map imports to additional lookup locations. */
-      "@/*": ["src/*"]
-=======
-    "moduleResolution": "bundler",                     /* Specify how TypeScript looks up a file from a given module specifier. */
-    "baseUrl": "./",                                  /* Specify the base directory to resolve non-relative module names. */
-    "paths": {                                       /* Specify a set of entries that re-map imports to additional lookup locations. */
       "@app/*": [
         "src/proprietary/*",
         "src/core/*"
       ],
       "@core/*": ["src/core/*"],
       "@proprietary/*": ["src/proprietary/*"]
->>>>>>> 8060934e
     },
     // "rootDirs": [],                                   /* Allow multiple folders to be treated as one when resolving modules. */
     // "typeRoots": [],                                  /* Specify multiple folders that act like './node_modules/@types'. */
