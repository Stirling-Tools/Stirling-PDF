--- conflicted
+++ resolved
@@ -2155,13 +2155,8 @@
       "colorPickerTitle": "Choose stroke colour"
     },
     "text": {
-<<<<<<< HEAD
       "name": "Text",
       "placeholder": "Enter text",
-=======
-      "name": "Signer Name",
-      "placeholder": "Enter your full name",
->>>>>>> fca84706
       "fontLabel": "Font",
       "fontSizeLabel": "Font size",
       "fontSizePlaceholder": "Type or select font size (8-200)",
@@ -2442,10 +2437,7 @@
     },
     "cta": "Compare",
     "loading": "Comparing...",
-<<<<<<< HEAD
-=======
 
->>>>>>> fca84706
     "summary": {
       "baseHeading": "Original document",
       "comparisonHeading": "Edited document",
@@ -2501,10 +2493,7 @@
       "body": "This comparison is taking longer than usual. You can let it continue or cancel it.",
       "cancel": "Cancel comparison"
     },
-<<<<<<< HEAD
-=======
 
->>>>>>> fca84706
     "newLine": "new-line",
     "complex": {
       "message": "One or both of the provided documents are large files, accuracy of comparison may be reduced"
@@ -4903,15 +4892,11 @@
     "available": "available",
     "cancel": "Cancel",
     "preview": "Preview",
-<<<<<<< HEAD
-    "done": "Done"
-=======
     "close": "Close",
     "done": "Done",
     "loading": "Loading...",
     "back": "Back",
     "continue": "Continue"
->>>>>>> fca84706
   },
   "config": {
     "overview": {
@@ -5610,47 +5595,6 @@
     "starting": "Backend starting up...",
     "wait": "Please wait for the backend to finish launching and try again."
   },
-<<<<<<< HEAD
-  "addText": {
-    "title": "Add Text",
-    "header": "Add text to PDFs",
-    "text": {
-      "name": "Text content",
-      "placeholder": "Enter the text you want to add",
-      "fontLabel": "Font",
-      "fontSizeLabel": "Font size",
-      "fontSizePlaceholder": "Type or select font size (8-200)",
-      "colorLabel": "Text colour"
-    },
-    "steps": {
-      "configure": "Configure Text"
-    },
-    "step": {
-      "createDesc": "Enter the text you want to add",
-      "place": "Place text",
-      "placeDesc": "Click on the PDF to add your text"
-    },
-    "instructions": {
-      "title": "How to add text",
-      "text": "After entering your text above, click anywhere on the PDF to place it.",
-      "paused": "Placement paused",
-      "resumeHint": "Resume placement to click and add your text.",
-      "noSignature": "Enter text above to enable placement."
-    },
-    "mode": {
-      "move": "Move Text",
-      "place": "Place Text",
-      "pause": "Pause placement",
-      "resume": "Resume placement"
-    },
-    "results": {
-      "title": "Add Text Results"
-    },
-    "error": {
-      "failed": "An error occurred while adding text to the PDF."
-    },
-    "tags": "text,annotation,label"
-=======
   "encryptedPdfUnlock": {
     "unlockPrompt": "Unlock PDF to continue",
     "title": "Remove password to continue",
@@ -5805,6 +5749,45 @@
     "pleaseLoginAgain": "Please login again.",
     "accessDenied": "Access Denied",
     "insufficientPermissions": "You do not have permission to perform this action."
->>>>>>> fca84706
+  },
+  "addText": {
+    "title": "Add Text",
+    "header": "Add text to PDFs",
+    "text": {
+      "name": "Text content",
+      "placeholder": "Enter the text you want to add",
+      "fontLabel": "Font",
+      "fontSizeLabel": "Font size",
+      "fontSizePlaceholder": "Type or select font size (8-200)",
+      "colorLabel": "Text colour"
+    },
+    "steps": {
+      "configure": "Configure Text"
+    },
+    "step": {
+      "createDesc": "Enter the text you want to add",
+      "place": "Place text",
+      "placeDesc": "Click on the PDF to add your text"
+    },
+    "instructions": {
+      "title": "How to add text",
+      "text": "After entering your text above, click anywhere on the PDF to place it.",
+      "paused": "Placement paused",
+      "resumeHint": "Resume placement to click and add your text.",
+      "noSignature": "Enter text above to enable placement."
+    },
+    "mode": {
+      "move": "Move Text",
+      "place": "Place Text",
+      "pause": "Pause placement",
+      "resume": "Resume placement"
+    },
+    "results": {
+      "title": "Add Text Results"
+    },
+    "error": {
+      "failed": "An error occurred while adding text to the PDF."
+    },
+    "tags": "text,annotation,label"
   }
 }