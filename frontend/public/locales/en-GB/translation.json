{
  "toolPanel": {
    "modePrompt": {
      "title": "Choose how you browse tools",
      "description": "Preview both layouts and decide how you want to explore Stirling PDF tools.",
      "sidebarTitle": "Sidebar mode",
      "sidebarDescription": "Keep tools alongside your workspace for quick switching.",
      "recommended": "Recommended",
      "chooseSidebar": "Use sidebar mode",
      "fullscreenTitle": "Fullscreen mode - (legacy)",
      "fullscreenDescription": "Browse every tool in a catalogue that covers the workspace until you pick one.",
      "chooseFullscreen": "Use fullscreen mode",
      "dismiss": "Maybe later"
    },
    "fullscreen": {
      "showDetails": "Show Details",
      "comingSoon": "Coming soon:",
      "favorite": "Add to favourites",
      "favorites": "Favourites",
      "heading": "All tools (fullscreen view)",
      "noResults": "Try adjusting your search or toggle descriptions to find what you need.",
      "recommended": "Recommended",
      "unfavorite": "Remove from favourites"
    },
    "placeholder": "Choose a tool to get started",
    "toggle": {
      "fullscreen": "Switch to fullscreen mode",
      "sidebar": "Switch to sidebar mode"
    }
  },
  "unsavedChanges": "You have unsaved changes to your PDF.",
  "areYouSure": "Are you sure you want to leave?",
  "unsavedChangesTitle": "Unsaved Changes",
  "keepWorking": "Keep Working",
  "discardChanges": "Discard & Leave",
  "applyAndContinue": "Save & Leave",
  "exportAndContinue": "Export & Continue",
  "zipWarning": {
    "title": "Large ZIP File",
    "message": "This ZIP contains {{count}} files. Extract anyway?",
    "cancel": "Cancel",
    "confirm": "Extract"
  },
  "defaultApp": {
    "title": "Set as Default PDF App",
    "message": "Would you like to set Stirling PDF as your default PDF editor?",
    "description": "You can change this later in your system settings.",
    "notNow": "Not Now",
    "setDefault": "Set Default",
    "dismiss": "Dismiss",
    "prompt": {
      "title": "Set as Default PDF Editor",
      "message": "Make Stirling PDF your default application for opening PDF files."
    },
    "success": {
      "title": "Default App Set",
      "message": "Stirling PDF is now your default PDF editor"
    },
    "settingsOpened": {
      "title": "Settings Opened",
      "message": "Please select Stirling PDF in your system settings"
    },
    "error": {
      "title": "Error",
      "message": "Failed to set default PDF handler"
    }
  },
  "language": {
    "direction": "ltr"
  },
  "cancel": "Cancel",
  "addPageNumbers": {
    "fontSize": "Font Size",
    "fontName": "Font Name",
    "title": "Add Page Numbers",
    "header": "Add Page Numbers",
    "selectText": {
      "1": "Select PDF file:",
      "2": "Margin Size",
      "3": "Position Selection",
      "4": "Starting Number",
      "5": "Pages to Number",
      "6": "Custom Text Format"
    },
    "customTextDesc": "Custom Text",
    "numberPagesDesc": "e.g., 1,3,5-8 or leave blank for all pages",
    "customNumberDesc": "e.g., \"Page {n}\" or leave blank for just numbers",
    "submit": "Add Page Numbers",
    "configuration": "Configuration",
    "customize": "Customize Appearance",
    "pagesAndStarting": "Pages & Starting Number",
    "positionAndPages": "Position & Pages",
    "error": {
      "failed": "Add page numbers operation failed"
    },
    "results": {
      "title": "Page Number Results"
    },
    "preview": "Position Selection",
    "previewDisclaimer": "Preview is approximate. Final output may vary due to PDF font metrics."
  },
  "pageSelectionPrompt": "Custom Page Selection (Enter a comma-separated list of page numbers 1,5,6 or Functions like 2n+1)",
  "startingNumberTooltip": "The first number to display. Subsequent pages will increment from this number.",
  "marginTooltip": "Distance between the page number and the edge of the page.",
  "fontSizeTooltip": "Size of the page number text in points. Larger numbers create bigger text.",
  "fontTypeTooltip": "Font family for the page numbers. Choose based on your document style.",
  "customTextTooltip": "Optional custom format for page numbers. Use {n} as placeholder for the number. Example: \"Page {n}\" will show \"Page 1\", \"Page 2\", etc.",
  "pdfPrompt": "Select PDF(s)",
  "multiPdfPrompt": "Select PDFs (2+)",
  "multiPdfDropPrompt": "Select (or drag & drop) all PDFs you require",
  "imgPrompt": "Select Image(s)",
  "genericSubmit": "Submit",
  "uploadLimit": "Maximum file size:",
  "uploadLimitExceededSingular": "is too large. Maximum allowed size is",
  "uploadLimitExceededPlural": "are too large. Maximum allowed size is",
  "processTimeWarning": "Warning: This process can take up to a minute depending on file-size",
  "pageOrderPrompt": "Custom Page Order (Enter a comma-separated list of page numbers or Functions like 2n+1) :",
  "goToPage": "Go",
  "true": "True",
  "false": "False",
  "unknown": "Unknown",
  "app": {
    "description": "The Free Adobe Acrobat alternative (10M+ Downloads)"
  },
  "save": "Save",
  "saveToBrowser": "Save to Browser",
  "download": "Download",
  "pin": "Pin File (keep active after tool run)",
  "unpin": "Unpin File (replace after tool run)",
  "undoOperationTooltip": "Click to undo the last operation and restore the original files",
  "undo": "Undo",
  "back": "Back",
  "nothingToUndo": "Nothing to undo",
  "moreOptions": "More Options",
  "editYourNewFiles": "Edit your new file(s)",
  "close": "Close",
  "openInViewer": "Open in Viewer",
  "confirmClose": "Confirm Close",
  "confirmCloseMessage": "Are you sure you want to close this file?",
  "confirmCloseCancel": "Cancel",
  "confirmCloseConfirm": "Close File",
  "fileSelected": "Selected: {{filename}}",
  "chooseFile": "Choose File",
  "filesSelected": "{{count}} files selected",
  "files": {
    "title": "Files",
    "upload": "Upload",
    "uploadFiles": "Upload Files",
    "addFiles": "Add files",
    "selectFromWorkbench": "Select files from the workbench or ",
    "selectMultipleFromWorkbench": "Select at least {{count}} files from the workbench or ",
    "created": "Created",
    "size": "File Size"
  },
  "noFavourites": "No favourites added",
  "downloadComplete": "Download Complete",
  "bored": "Bored Waiting?",
  "alphabet": "Alphabet",
  "downloadPdf": "Download PDF",
  "text": "Text",
  "font": "Font",
  "selectFillter": "-- Select --",
  "pageNum": "Page Number",
  "sizes": {
    "small": "Small",
    "medium": "Medium",
    "large": "Large",
    "x-large": "X-Large"
  },
  "error": {
    "pdfPassword": "The PDF Document is passworded and either the password was not provided or was incorrect",
    "encryptedPdfMustRemovePassword": "This PDF is encrypted or password-protected. Please unlock it before converting to PDF/A.",
    "incorrectPasswordProvided": "The PDF password is incorrect or not provided.",
    "_value": "Error",
    "dismissAllErrors": "Dismiss All Errors",
    "sorry": "Sorry for the issue!",
    "needHelp": "Need help / Found an issue?",
    "contactTip": "If you're still having trouble, don't hesitate to reach out to us for help. You can submit a ticket on our GitHub page or contact us through Discord:",
    "404": {
      "head": "404 - Page Not Found | Oops, we tripped in the code!",
      "1": "We can't seem to find the page you're looking for.",
      "2": "Something went wrong"
    },
    "github": "Submit a ticket on GitHub",
    "showStack": "Show Stack Trace",
    "copyStack": "Copy Stack Trace",
    "githubSubmit": "GitHub - Submit a ticket",
    "discordSubmit": "Discord - Submit Support post"
  },
  "warning": {
    "tooltipTitle": "Warning"
  },
  "edit": "Edit",
  "delete": "Delete",
  "username": "Username",
  "password": "Password",
  "welcome": "Welcome",
  "property": "Property",
  "black": "Black",
  "white": "White",
  "red": "Red",
  "green": "Green",
  "blue": "Blue",
  "custom": "Custom...",
  "comingSoon": "Coming soon",
  "WorkInProgess": "Work in progress, May not work or be buggy, Please report any problems!",
  "poweredBy": "Powered by",
  "yes": "Yes",
  "no": "No",
  "changedCredsMessage": "Credentials changed!",
  "notAuthenticatedMessage": "User not authenticated.",
  "userNotFoundMessage": "User not found.",
  "incorrectPasswordMessage": "Current password is incorrect.",
  "usernameExistsMessage": "New Username already exists.",
  "invalidUsernameMessage": "Invalid username, username can only contain letters, numbers and the following special characters @._+- or must be a valid email address.",
  "invalidPasswordMessage": "The password must not be empty and must not have spaces at the beginning or end.",
  "confirmPasswordErrorMessage": "New Password and Confirm New Password must match.",
  "deleteCurrentUserMessage": "Cannot delete currently logged in user.",
  "deleteUsernameExistsMessage": "The username does not exist and cannot be deleted.",
  "downgradeCurrentUserMessage": "Cannot downgrade current user's role",
  "disabledCurrentUserMessage": "The current user cannot be disabled",
  "downgradeCurrentUserLongMessage": "Cannot downgrade current user's role. Hence, current user will not be shown.",
  "userAlreadyExistsOAuthMessage": "The user already exists as an OAuth2 user.",
  "userAlreadyExistsWebMessage": "The user already exists as an web user.",
  "oops": "Oops!",
  "help": "Help",
  "goHomepage": "Go to Homepage",
  "joinDiscord": "Join our Discord server",
  "seeDockerHub": "See Docker Hub",
  "visitGithub": "Visit Github Repository",
  "donate": "Donate",
  "color": "Colour",
  "sponsor": "Sponsor",
  "info": "Info",
  "pro": "Pro",
  "page": "Page",
  "pages": "Pages",
  "loading": "Loading...",
  "review": "Review",
  "addToDoc": "Add to Document",
  "reset": "Reset",
  "apply": "Apply",
  "noFileSelected": "No file selected. Please upload one.",
  "legal": {
    "privacy": "Privacy Policy",
    "iAgreeToThe": "I agree to all of the",
    "terms": "Terms and Conditions",
    "accessibility": "Accessibility",
    "cookie": "Cookie Policy",
    "impressum": "Impressum",
    "showCookieBanner": "Cookie Preferences"
  },
  "pipeline": {
    "header": "Pipeline Menu (Beta)",
    "uploadButton": "Upload Custom",
    "configureButton": "Configure",
    "defaultOption": "Custom",
    "submitButton": "Submit",
    "help": "Pipeline Help",
    "scanHelp": "Folder Scanning Help",
    "deletePrompt": "Are you sure you want to delete pipeline",
    "tags": "automate,sequence,scripted,batch-process",
    "title": "Pipeline"
  },
  "pipelineOptions": {
    "header": "Pipeline Configuration",
    "pipelineNameLabel": "Pipeline Name",
    "saveSettings": "Save Operation Settings",
    "pipelineNamePrompt": "Enter pipeline name here",
    "selectOperation": "Select Operation",
    "addOperationButton": "Add operation",
    "pipelineHeader": "Pipeline:",
    "saveButton": "Download",
    "validateButton": "Validate"
  },
  "enterpriseEdition": {
    "button": "Upgrade to Pro",
    "warning": "This feature is only available to Pro users.",
    "yamlAdvert": "Stirling PDF Pro supports YAML configuration files and other SSO features.",
    "ssoAdvert": "Looking for more user management features? Check out Stirling PDF Pro"
  },
  "analytics": {
    "title": "Do you want make Stirling PDF better?",
    "paragraph1": "Stirling PDF has opt in analytics to help us improve the product. We do not track any personal information or file contents.",
    "paragraph2": "Please consider enabling analytics to help Stirling-PDF grow and to allow us to understand our users better.",
    "learnMore": "Learn more",
    "enable": "Enable analytics",
    "disable": "Disable analytics",
    "settings": "You can change the settings for analytics in the config/settings.yml file"
  },
  "navbar": {
    "favorite": "Favorites",
    "recent": "New and recently updated",
    "darkmode": "Dark Mode",
    "language": "Languages",
    "settings": "Settings",
    "allTools": "Tools",
    "multiTool": "Multi Tool",
    "search": "Search",
    "sections": {
      "organize": "Organize",
      "convertTo": "Convert to PDF",
      "convertFrom": "Convert from PDF",
      "security": "Sign & Security",
      "advance": "Advanced",
      "edit": "View & Edit",
      "popular": "Popular"
    }
  },
  "settings": {
    "title": "Settings",
    "update": "Update available",
    "updateAvailable": "{0} is the current installed version. A new version ({1}) is available.",
    "appVersion": "App Version:",
    "downloadOption": {
      "title": "Choose download option (For single file non zip downloads):",
      "1": "Open in same window",
      "2": "Open in new window",
      "3": "Download file"
    },
    "zipThreshold": "Zip files when the number of downloaded files exceeds",
    "signOut": "Sign Out",
    "accountSettings": "Account Settings",
    "bored": {
      "help": "Enables easter egg game"
    },
    "cacheInputs": {
      "name": "Save form inputs",
      "help": "Enable to store previously used inputs for future runs"
    },
    "general": {
      "title": "General",
      "description": "Configure general application preferences.",
      "account": "Account",
      "accountDescription": "Manage your account settings",
      "user": "User",
      "signedInAs": "Signed in as",
      "logout": "Log out",
      "enableFeatures": {
        "title": "For System Administrators",
        "intro": "Enable user authentication, team management, and workspace features for your organization.",
        "action": "Configure",
        "and": "and",
        "benefit": "Enables user roles, team collaboration, admin controls, and enterprise features.",
        "learnMore": "Learn more in documentation",
        "dismiss": "Dismiss"
      },
      "autoUnzip": "Auto-unzip API responses",
      "autoUnzipDescription": "Automatically extract files from ZIP responses",
      "autoUnzipTooltip": "Automatically extract ZIP files returned from API operations. Disable to keep ZIP files intact. This does not affect automation workflows.",
      "autoUnzipFileLimit": "Auto-unzip file limit",
      "autoUnzipFileLimitDescription": "Maximum number of files to extract from ZIP",
      "autoUnzipFileLimitTooltip": "Only unzip if the ZIP contains this many files or fewer. Set higher to extract larger ZIPs.",
      "defaultToolPickerMode": "Default tool picker mode",
      "defaultToolPickerModeDescription": "Choose whether the tool picker opens in fullscreen or sidebar by default",
      "mode": {
        "fullscreen": "Fullscreen",
        "sidebar": "Sidebar"
      },
      "defaultPdfEditor": "Default PDF editor",
      "defaultPdfEditorActive": "Stirling PDF is your default PDF editor",
      "defaultPdfEditorInactive": "Another application is set as default",
      "defaultPdfEditorChecking": "Checking...",
      "defaultPdfEditorSet": "Already Default",
      "setAsDefault": "Set as Default",
      "updates": {
        "title": "Software Updates",
        "description": "Check for updates and view version information",
        "currentVersion": "Current Version",
        "latestVersion": "Latest Version",
        "checkForUpdates": "Check for Updates",
        "viewDetails": "View Details"
      }
    },
    "hotkeys": {
      "title": "Keyboard Shortcuts",
      "description": "Hover a tool to see its shortcut or customise it below. Click \"Change shortcut\" and press a new key combination. Press Esc to cancel.",
      "errorModifier": {
        "mac": "Include ⌘ (Command), ⌥ (Option), or another modifier in your shortcut.",
        "windows": "Include Ctrl, Alt, or another modifier in your shortcut."
      },
      "errorConflict": "Shortcut already used by {{tool}}.",
      "none": "Not assigned",
      "customBadge": "Custom",
      "defaultLabel": "Default: {{shortcut}}",
      "capturing": "Press keys… (Esc to cancel)",
      "change": "Change shortcut",
      "reset": "Reset",
      "shortcut": "Shortcut",
      "noShortcut": "No shortcut set",
      "searchPlaceholder": "Search tools..."
    }
  },
  "update": {
    "modalTitle": "Update Available",
    "current": "Current Version",
    "latest": "Latest Version",
    "latestStable": "Latest Stable",
    "priorityLabel": "Priority",
    "recommendedAction": "Recommended Action",
    "breakingChangesDetected": "Breaking Changes Detected",
    "breakingChangesMessage": "Some versions contain breaking changes. Please review the migration guides below before updating.",
    "migrationGuides": "Migration Guides",
    "viewGuide": "View Guide",
    "loadingDetailedInfo": "Loading detailed information...",
    "close": "Close",
    "viewAllReleases": "View All Releases",
    "downloadLatest": "Download Latest",
    "availableUpdates": "Available Updates",
    "unableToLoadDetails": "Unable to load detailed information.",
    "version": "Version",
    "urgentUpdateAvailable": "Urgent Update",
    "updateAvailable": "Update Available",
    "releaseNotes": "Release Notes",
    "priority": {
      "urgent": "Urgent",
      "normal": "Normal",
      "minor": "Minor",
      "low": "Low"
    },
    "breakingChanges": "Breaking Changes",
    "breakingChangesDefault": "This version contains breaking changes.",
    "migrationGuide": "Migration Guide"
  },
  "changeCreds": {
    "title": "Change Credentials",
    "header": "Update Your Account Details",
    "changePassword": "You are using default login credentials. Please enter a new password",
    "newUsername": "New Username",
    "oldPassword": "Current Password",
    "newPassword": "New Password",
    "confirmNewPassword": "Confirm New Password",
    "submit": "Submit Changes"
  },
  "account": {
    "title": "Account Settings",
    "accountSettings": "Account Settings",
    "adminSettings": "Admin Settings - View and Add Users",
    "userControlSettings": "User Control Settings",
    "changeUsername": "Change Username",
    "newUsername": "New Username",
    "password": "Confirmation Password",
    "oldPassword": "Old password",
    "newPassword": "New Password",
    "changePassword": "Change Password",
    "confirmNewPassword": "Confirm New Password",
    "signOut": "Sign Out",
    "yourApiKey": "Your API Key",
    "syncTitle": "Sync browser settings with Account",
    "settingsCompare": "Settings Comparison:",
    "property": "Property",
    "webBrowserSettings": "Web Browser Setting",
    "syncToBrowser": "Sync Account -> Browser",
    "syncToAccount": "Sync Account <- Browser"
  },
  "adminUserSettings": {
    "title": "User Control Settings",
    "header": "Admin User Control Settings",
    "admin": "Admin",
    "user": "User",
    "addUser": "Add New User",
    "deleteUser": "Delete User",
    "confirmDeleteUser": "Should the user be deleted?",
    "confirmChangeUserStatus": "Should the user be disabled/enabled?",
    "usernameInfo": "Username can only contain letters, numbers and the following special characters @._+- or must be a valid email address.",
    "roles": "Roles",
    "role": "Role",
    "actions": "Actions",
    "apiUser": "Limited API User",
    "extraApiUser": "Additional Limited API User",
    "webOnlyUser": "Web Only User",
    "demoUser": "Demo User (No custom settings)",
    "internalApiUser": "Internal API User",
    "forceChange": "Force user to change password on login",
    "submit": "Save User",
    "changeUserRole": "Change User's Role",
    "authenticated": "Authenticated",
    "editOwnProfil": "Edit own profile",
    "enabledUser": "enabled user",
    "disabledUser": "disabled user",
    "activeUsers": "Active Users:",
    "disabledUsers": "Disabled Users:",
    "totalUsers": "Total Users:",
    "lastRequest": "Last Request",
    "usage": "View Usage"
  },
  "endpointStatistics": {
    "title": "Endpoint Statistics",
    "header": "Endpoint Statistics",
    "top10": "Top 10",
    "top20": "Top 20",
    "all": "All",
    "refresh": "Refresh",
    "dataTypeLabel": "Data Type:",
    "dataTypeAll": "All",
    "dataTypeApi": "API",
    "dataTypeUi": "UI",
    "totalEndpoints": "Total Endpoints",
    "totalVisits": "Total Visits",
    "showing": "Showing",
    "selectedVisits": "Selected Visits",
    "endpoint": "Endpoint",
    "visits": "Visits",
    "percentage": "Percentage",
    "loading": "Loading...",
    "failedToLoad": "Failed to load endpoint data. Please try refreshing.",
    "home": "Home",
    "login": "Login",
    "top": "Top",
    "numberOfVisits": "Number of Visits",
    "visitsTooltip": "Visits: {0} ({1}% of total)",
    "retry": "Retry"
  },
  "database": {
    "title": "Database Import/Export",
    "header": "Database Import/Export",
    "fileName": "File Name",
    "creationDate": "Creation Date",
    "fileSize": "File Size",
    "deleteBackupFile": "Delete Backup File",
    "importBackupFile": "Import Backup File",
    "createBackupFile": "Create Backup File",
    "downloadBackupFile": "Download Backup File",
    "info_1": "When importing data, it is crucial to ensure the correct structure. If you are unsure of what you are doing, seek advice and support from a professional. An error in the structure can cause application malfunctions, up to and including the complete inability to run the application.",
    "info_2": "The file name does not matter when uploading. It will be renamed afterward to follow the format backup_user_yyyyMMddHHmm.sql, ensuring a consistent naming convention.",
    "submit": "Import Backup",
    "importIntoDatabaseSuccessed": "Import into database successed",
    "backupCreated": "Database backup successful",
    "fileNotFound": "File not found",
    "fileNullOrEmpty": "File must not be null or empty",
    "failedImportFile": "Failed to import file",
    "notSupported": "This function is not available for your database connection."
  },
  "session": {
    "expired": "Your session has expired. Please refresh the page and try again.",
    "refreshPage": "Refresh Page"
  },
  "home": {
    "desc": "Your locally hosted one-stop-shop for all your PDF needs.",
    "searchBar": "Search for features...",
    "viewPdf": {
      "title": "View/Edit PDF",
      "desc": "View, annotate, draw, add text or images"
    },
    "setFavorites": "Set Favourites",
    "hideFavorites": "Hide Favourites",
    "showFavorites": "Show Favourites",
    "legacyHomepage": "Old homepage",
    "newHomePage": "Try our new homepage!",
    "alphabetical": "Alphabetical",
    "globalPopularity": "Global Popularity",
    "sortBy": "Sort by:",
    "mobile": {
      "brandAlt": "Stirling PDF logo",
      "openFiles": "Open files",
      "swipeHint": "Swipe left or right to switch views",
      "tools": "Tools",
      "toolsSlide": "Tool selection panel",
      "viewSwitcher": "Switch workspace view",
      "workbenchSlide": "Workspace panel",
      "workspace": "Workspace"
    },
    "multiTool": {
      "tags": "multiple,tools",
      "title": "PDF Multi Tool",
      "desc": "Merge, Rotate, Rearrange, Split, and Remove pages"
    },
    "merge": {
      "tags": "combine,join,unite",
      "title": "Merge",
      "desc": "Easily merge multiple PDFs into one."
    },
    "split": {
      "tags": "divide,separate,break",
      "title": "Split",
      "desc": "Split PDFs into multiple documents"
    },
    "rotate": {
      "tags": "turn,flip,orient",
      "title": "Rotate",
      "desc": "Easily rotate your PDFs."
    },
    "convert": {
      "tags": "transform,change",
      "title": "Convert",
      "desc": "Convert files between different formats"
    },
    "pdfOrganiser": {
      "tags": "organize,rearrange,reorder",
      "title": "Organise",
      "desc": "Remove/Rearrange pages in any order"
    },
    "addImage": {
      "tags": "insert,embed,place",
      "title": "Add image",
      "desc": "Adds a image onto a set location on the PDF"
    },
    "addAttachments": {
      "tags": "embed,attach,include",
      "title": "Add Attachments",
      "desc": "Add or remove embedded files (attachments) to/from a PDF"
    },
    "watermark": {
      "tags": "stamp,mark,overlay",
      "title": "Add Watermark",
      "desc": "Add a custom watermark to your PDF document."
    },
    "removePassword": {
      "tags": "unlock",
      "title": "Remove Password",
      "desc": "Remove password protection from your PDF document."
    },
    "compress": {
      "tags": "shrink,reduce,optimize",
      "title": "Compress",
      "desc": "Compress PDFs to reduce their file size."
    },
    "unlockPDFForms": {
      "tags": "unlock,enable,edit",
      "title": "Unlock PDF Forms",
      "desc": "Remove read-only property of form fields in a PDF document."
    },
    "changeMetadata": {
      "tags": "edit,modify,update",
      "title": "Change Metadata",
      "desc": "Change/Remove/Add metadata from a PDF document"
    },
    "ocr": {
      "tags": "extract,scan",
      "title": "OCR / Cleanup scans",
      "desc": "Cleanup scans and detects text from images within a PDF and re-adds it as text."
    },
    "extractImages": {
      "tags": "pull,save,export",
      "title": "Extract Images",
      "desc": "Extracts all images from a PDF and saves them to zip"
    },
    "scannerImageSplit": {
      "tags": "detect,split,photos",
      "title": "Detect & Split Scanned Photos",
      "desc": "Detect and split scanned photos into separate pages"
    },
    "sign": {
      "tags": "signature,autograph",
      "title": "Sign",
      "desc": "Adds signature to PDF by drawing, text or image"
    },
    "flatten": {
      "tags": "simplify,remove,interactive",
      "title": "Flatten",
      "desc": "Remove all interactive elements and forms from a PDF"
    },
    "certSign": {
      "tags": "authenticate,PEM,P12,official,encrypt,sign,certificate,PKCS12,JKS,server,manual,auto",
      "title": "Sign with Certificate",
      "desc": "Signs a PDF with a Certificate/Key (PEM/P12)"
    },
    "repair": {
      "tags": "fix,restore",
      "title": "Repair",
      "desc": "Tries to repair a corrupt/broken PDF"
    },
    "removeBlanks": {
      "tags": "delete,clean,empty",
      "title": "Remove Blank pages",
      "desc": "Detects and removes blank pages from a document"
    },
    "removeAnnotations": {
      "tags": "delete,clean,strip",
      "title": "Remove Annotations",
      "desc": "Removes all comments/annotations from a PDF"
    },
    "compare": {
      "tags": "difference",
      "title": "Compare",
      "desc": "Compares and shows the differences between 2 PDF Documents"
    },
    "removeCertSign": {
      "tags": "remove,delete,unlock",
      "title": "Remove Certificate Sign",
      "desc": "Remove certificate signature from PDF"
    },
    "pageLayout": {
      "tags": "layout,arrange,combine",
      "title": "Multi-Page Layout",
      "desc": "Merge multiple pages of a PDF document into a single page"
    },
    "bookletImposition": {
      "tags": "booklet,print,binding",
      "title": "Booklet Imposition",
      "desc": "Create booklets with proper page ordering and multi-page layout for printing and binding"
    },
    "scalePages": {
      "tags": "resize,adjust,scale",
      "title": "Adjust page size/scale",
      "desc": "Change the size/scale of a page and/or its contents."
    },
    "addPageNumbers": {
      "tags": "number,pagination,count",
      "title": "Add Page Numbers",
      "desc": "Add Page numbers throughout a document in a set location"
    },
    "autoRename": {
      "tags": "auto-detect,header-based,organize,relabel",
      "title": "Auto Rename PDF File",
      "desc": "Auto renames a PDF file based on its detected header"
    },
    "adjustContrast": {
      "tags": "contrast,brightness,saturation",
      "title": "Adjust Colours/Contrast",
      "desc": "Adjust Colors/Contrast, Saturation and Brightness of a PDF"
    },
    "crop": {
      "tags": "trim,cut,resize",
      "title": "Crop PDF",
      "desc": "Crop a PDF to reduce its size (maintains text!)"
    },
    "autoSplitPDF": {
      "tags": "auto,split,QR",
      "title": "Auto Split Pages",
      "desc": "Auto Split Scanned PDF with physical scanned page splitter QR Code"
    },
    "sanitize": {
      "tags": "clean,purge,remove",
      "title": "Sanitise",
      "desc": "Remove potentially harmful elements from PDF files"
    },
    "getPdfInfo": {
      "tags": "info,metadata,details",
      "title": "Get ALL Info on PDF",
      "desc": "Grabs any and all information possible on PDFs"
    },
    "pdfToSinglePage": {
      "tags": "combine,merge,single",
      "title": "PDF to Single Large Page",
      "desc": "Merges all PDF pages into one large single page"
    },
    "showJS": {
      "tags": "javascript,code,script",
      "title": "Show Javascript",
      "desc": "Searches and displays any JS injected into a PDF"
    },
    "redact": {
      "tags": "censor,blackout,hide",
      "title": "Redact",
      "desc": "Redacts (blacks out) a PDF based on selected text, drawn shapes and/or selected page(s)"
    },
    "splitBySections": {
      "tags": "split,sections,divide",
      "title": "Split PDF by Sections",
      "desc": "Divide each page of a PDF into smaller horizontal and vertical sections"
    },
    "addStamp": {
      "tags": "stamp,mark,seal",
      "title": "Add Stamp to PDF",
      "desc": "Add text or add image stamps at set locations"
    },
    "removeImage": {
      "tags": "remove,delete,clean",
      "title": "Remove image",
      "desc": "Remove image from PDF to reduce file size"
    },
    "splitByChapters": {
      "tags": "split,chapters,structure",
      "title": "Split PDF by Chapters",
      "desc": "Split a PDF into multiple files based on its chapter structure."
    },
    "validateSignature": {
      "tags": "validate,verify,certificate",
      "title": "Validate PDF Signature",
      "desc": "Verify digital signatures and certificates in PDF documents"
    },
    "swagger": {
      "tags": "API,documentation,test",
      "title": "API Documentation",
      "desc": "View API documentation and test endpoints"
    },
    "scannerEffect": {
      "tags": "scan,simulate,create",
      "title": "Scanner Effect",
      "desc": "Create a PDF that looks like it was scanned"
    },
    "editTableOfContents": {
      "tags": "bookmarks,contents,edit",
      "title": "Edit Table of Contents",
      "desc": "Add or edit bookmarks and table of contents in PDF documents"
    },
    "manageCertificates": {
      "tags": "certificates,import,export",
      "title": "Manage Certificates",
      "desc": "Import, export, or delete digital certificate files used for signing PDFs."
    },
    "read": {
      "tags": "view,open,display",
      "title": "Read",
      "desc": "View and annotate PDFs. Highlight text, draw, or insert comments for review and collaboration."
    },
    "reorganizePages": {
      "tags": "rearrange,reorder,organize",
      "title": "Reorganize Pages",
      "desc": "Rearrange, duplicate, or delete PDF pages with visual drag-and-drop control."
    },
    "extractPages": {
      "tags": "pull,select,copy",
      "title": "Extract Pages",
      "desc": "Extract specific pages from a PDF document"
    },
    "removePages": {
      "tags": "delete,extract,exclude",
      "title": "Remove Pages",
      "desc": "Remove specific pages from a PDF document"
    },
    "autoSizeSplitPDF": {
      "tags": "auto,split,size",
      "title": "Auto Split by Size/Count",
      "desc": "Automatically split PDFs by file size or page count"
    },
    "replaceColor": {
      "title": "Replace & Invert Colour",
      "desc": "Replace or invert colours in PDF documents"
    },
    "devApi": {
      "tags": "API,development,documentation",
      "title": "API",
      "desc": "Link to API documentation"
    },
    "devFolderScanning": {
      "tags": "automation,folder,scanning",
      "title": "Automated Folder Scanning",
      "desc": "Link to automated folder scanning guide"
    },
    "devSsoGuide": {
      "title": "SSO Guide",
      "desc": "Link to SSO guide"
    },
    "devAirgapped": {
      "title": "Air-gapped Setup",
      "desc": "Link to air-gapped setup guide"
    },
    "addPassword": {
      "title": "Add Password",
      "desc": "Add password protection and restrictions to PDF files"
    },
    "changePermissions": {
      "title": "Change Permissions",
      "desc": "Change document restrictions and permissions"
    },
    "automate": {
      "tags": "workflow,sequence,automation",
      "title": "Automate",
      "desc": "Build multi-step workflows by chaining together PDF actions. Ideal for recurring tasks."
    },
    "overlay-pdfs": {
      "desc": "Overlay one PDF on top of another",
      "title": "Overlay PDFs"
    }
  },
  "landing": {
    "addFiles": "Add Files",
    "uploadFromComputer": "Upload from computer"
  },
  "viewPdf": {
    "tags": "view,read,annotate,text,image,highlight,edit",
    "title": "View/Edit PDF",
    "header": "View PDF"
  },
  "multiTool": {
    "tags": "Multi Tool,Multi operation,UI,click drag,front end,client side,interactive,intractable,move,delete,migrate,divide",
    "title": "PDF Multi Tool",
    "header": "PDF Multi Tool",
    "uploadPrompts": "File Name",
    "selectAll": "Select All",
    "deselectAll": "Deselect All",
    "selectPages": "Page Select",
    "selectedPages": "Selected Pages",
    "page": "Page",
    "deleteSelected": "Delete Selected",
    "downloadAll": "Export",
    "downloadSelected": "Export Selected",
    "insertPageBreak": "Insert Page Break",
    "addFile": "Add File",
    "rotateLeft": "Rotate Left",
    "rotateRight": "Rotate Right",
    "split": "Split",
    "moveLeft": "Move Left",
    "moveRight": "Move Right",
    "delete": "Delete",
    "dragDropMessage": "Page(s) Selected",
    "undo": "Undo (CTRL + Z)",
    "redo": "Redo (CTRL + Y)"
  },
  "merge": {
    "tags": "merge,Page operations,Back end,server side",
    "title": "Merge",
    "removeDigitalSignature": {
      "label": "Remove digital signature in the merged file?",
      "tooltip": {
        "title": "Remove Digital Signature",
        "description": "Digital signatures will be invalidated when merging files. Check this to remove them from the final merged PDF."
      }
    },
    "generateTableOfContents": {
      "label": "Generate table of contents in the merged file?",
      "tooltip": {
        "title": "Generate Table of Contents",
        "description": "Automatically creates a clickable table of contents in the merged PDF based on the original file names and page numbers."
      }
    },
    "submit": "Merge",
    "sortBy": {
      "description": "Files will be merged in the order they're selected. Drag to reorder or sort below.",
      "label": "Sort By",
      "filename": "File Name",
      "dateModified": "Date Modified",
      "ascending": "Ascending",
      "descending": "Descending",
      "sort": "Sort"
    },
    "error": {
      "failed": "An error occurred while merging the PDFs."
    },
    "tooltip": {
      "header": {
        "title": "Merge Settings Overview"
      }
    }
  },
  "split": {
    "title": "Split PDF",
    "header": "Split PDF",
    "desc": {
      "1": "The numbers you select are the page number you wish to do a split on",
      "2": "As such selecting 1,3,7-9 would split a 10 page document into 6 separate PDFS with:",
      "3": "Document #1: Page 1",
      "4": "Document #2: Page 2 and 3",
      "5": "Document #3: Page 4, 5, 6 and 7",
      "6": "Document #4: Page 8",
      "7": "Document #5: Page 9",
      "8": "Document #6: Page 10"
    },
    "splitPages": "Enter pages to split on:",
    "submit": "Split",
    "steps": {
      "chooseMethod": "Choose Method",
      "settings": "Settings"
    },
    "settings": {
      "selectMethodFirst": "Please select a split method first"
    },
    "error": {
      "failed": "An error occurred while splitting the PDF."
    },
    "method": {
      "label": "Choose split method",
      "placeholder": "Select how to split the PDF"
    },
    "methods": {
      "prefix": {
        "splitAt": "Split at",
        "splitBy": "Split by"
      },
      "byPages": {
        "name": "Page Numbers",
        "desc": "Extract specific pages (1,3,5-10)",
        "tooltip": "Enter page numbers separated by commas or ranges with hyphens"
      },
      "bySections": {
        "name": "Sections",
        "desc": "Divide pages into grid sections",
        "tooltip": "Split each page into horizontal and vertical sections"
      },
      "bySize": {
        "name": "File Size",
        "desc": "Limit maximum file size",
        "tooltip": "Specify maximum file size (e.g. 10MB, 500KB)"
      },
      "byPageCount": {
        "name": "Page Count",
        "desc": "Fixed pages per file",
        "tooltip": "Enter the number of pages for each split file"
      },
      "byDocCount": {
        "name": "Document Count",
        "desc": "Create specific number of files",
        "tooltip": "Enter how many files you want to create"
      },
      "byChapters": {
        "name": "Chapters",
        "desc": "Split at bookmark boundaries",
        "tooltip": "Uses PDF bookmarks to determine split points"
      },
      "byPageDivider": {
        "name": "Page Divider",
        "desc": "Auto-split with divider sheets",
        "tooltip": "Use QR code divider sheets between documents when scanning"
      }
    },
    "value": {
      "fileSize": {
        "label": "File Size",
        "placeholder": "e.g. 10MB, 500KB"
      },
      "pageCount": {
        "label": "Pages per File",
        "placeholder": "e.g. 5, 10"
      },
      "docCount": {
        "label": "Number of Files",
        "placeholder": "e.g. 3, 5"
      }
    },
    "tooltip": {
      "header": {
        "title": "Split Methods Overview"
      },
      "byPages": {
        "title": "Split at Page Numbers",
        "text": "Split your PDF at specific page numbers. Using 'n' splits after page n. Using 'n-m' splits before page n and after page m.",
        "bullet1": "Single split points: 3,7 (splits after pages 3 and 7)",
        "bullet2": "Range split points: 3-8 (splits before page 3 and after page 8)",
        "bullet3": "Mixed: 2,5-10,15 (splits after page 2, before page 5, after page 10, and after page 15)"
      },
      "bySections": {
        "title": "Split by Grid Sections",
        "text": "Divide each page into a grid of sections. Useful for splitting documents with multiple columns or extracting specific areas.",
        "bullet1": "Horizontal: Number of rows to create",
        "bullet2": "Vertical: Number of columns to create",
        "bullet3": "Merge: Combine all sections into one PDF"
      },
      "bySize": {
        "title": "Split by File Size",
        "text": "Create multiple PDFs that don't exceed a specified file size. Ideal for file size limitations or email attachments.",
        "bullet1": "Use MB for larger files (e.g., 10MB)",
        "bullet2": "Use KB for smaller files (e.g., 500KB)",
        "bullet3": "System will split at page boundaries"
      },
      "byCount": {
        "title": "Split by Count",
        "text": "Create multiple PDFs with a specific number of pages or documents each.",
        "bullet1": "Page Count: Fixed number of pages per file",
        "bullet2": "Document Count: Fixed number of output files",
        "bullet3": "Useful for batch processing workflows"
      },
      "byChapters": {
        "title": "Split by Chapters",
        "text": "Use PDF bookmarks to automatically split at chapter boundaries. Requires PDFs with bookmark structure.",
        "bullet1": "Bookmark Level: Which level to split on (1=top level)",
        "bullet2": "Include Metadata: Preserve document properties",
        "bullet3": "Allow Duplicates: Handle repeated bookmark names"
      },
      "byDocCount": {
        "bullet1": "Enter the number of output files you want",
        "bullet2": "Pages are distributed as evenly as possible",
        "bullet3": "Useful when you need a specific number of files",
        "text": "Create a specific number of output files by evenly distributing pages across them.",
        "title": "Split by Document Count"
      },
      "byPageCount": {
        "bullet1": "Enter the number of pages per output file",
        "bullet2": "Last file may have fewer pages if not evenly divisible",
        "bullet3": "Useful for batch processing workflows",
        "text": "Create multiple PDFs with a specific number of pages each. Perfect for creating uniform document chunks.",
        "title": "Split by Page Count"
      },
      "byPageDivider": {
        "bullet1": "Print divider sheets from the download link",
        "bullet2": "Insert divider sheets between your documents",
        "bullet3": "Scan all documents together as one PDF",
        "bullet4": "Upload - divider pages are automatically detected and removed",
        "bullet5": "Enable Duplex Mode if scanning both sides of divider sheets",
        "text": "Automatically split scanned documents using physical divider sheets with QR codes. Perfect for processing multiple documents scanned together.",
        "title": "Split by Page Divider"
      }
    },
    "methodSelection": {
      "tooltip": {
        "bullet1": "Click on a method card to select it",
        "bullet2": "Hover over each card to see a quick description",
        "bullet3": "The settings step will appear after you select a method",
        "bullet4": "You can change methods at any time before processing",
        "header": {
          "text": "Choose how you want to split your PDF document. Each method is optimized for different use cases and document types.",
          "title": "Split Method Selection"
        },
        "title": "Choose Your Split Method"
      }
    },
    "selectMethod": "Select a split method",
    "resultsTitle": "Split Results"
  },
  "rotate": {
    "title": "Rotate PDF",
    "submit": "Apply Rotation",
    "selectRotation": "Select Rotation Angle (Clockwise)",
    "error": {
      "failed": "An error occurred while rotating the PDF."
    },
    "preview": {
      "title": "Rotation Preview"
    },
    "rotateLeft": "Rotate Anticlockwise",
    "rotateRight": "Rotate Clockwise",
    "tooltip": {
      "header": {
        "title": "Rotate Settings Overview"
      },
      "description": {
        "text": "Rotate your PDF pages clockwise or anticlockwise in 90-degree increments. All pages in the PDF will be rotated. The preview shows how your document will look after rotation."
      },
      "controls": {
        "title": "Controls",
        "text": "Use the rotation buttons to adjust orientation. Left button rotates anticlockwise, right button rotates clockwise. Each click rotates by 90 degrees."
      }
    }
  },
  "convert": {
    "title": "Convert",
    "desc": "Convert files between different formats",
    "files": "Files",
    "selectFilesPlaceholder": "Select files in the main view to get started",
    "settings": "Settings",
    "conversionCompleted": "Conversion completed",
    "results": "Results",
    "defaultFilename": "converted_file",
    "conversionResults": "Conversion Results",
    "convertFrom": "Convert from",
    "convertTo": "Convert to",
    "sourceFormatPlaceholder": "Source format",
    "targetFormatPlaceholder": "Target format",
    "selectSourceFormatFirst": "Select a source format first",
    "outputOptions": "Output Options",
    "pdfOptions": "PDF Options",
    "imageOptions": "Image Options",
    "colorType": "Colour Type",
    "color": "Colour",
    "greyscale": "Greyscale",
    "blackwhite": "Black & White",
    "dpi": "DPI",
    "output": "Output",
    "single": "Single",
    "multiple": "Multiple",
    "fitOption": "Fit Option",
    "maintainAspectRatio": "Maintain Aspect Ratio",
    "fitDocumentToPage": "Fit Document to Page",
    "fillPage": "Fill Page",
    "autoRotate": "Auto Rotate",
    "autoRotateDescription": "Automatically rotate images to better fit the PDF page",
    "combineImages": "Combine Images",
    "combineImagesDescription": "Combine all images into one PDF, or create separate PDFs for each image",
    "webOptions": "Web to PDF Options",
    "zoomLevel": "Zoom Level",
    "emailOptions": "Email to PDF Options",
    "includeAttachments": "Include email attachments",
    "maxAttachmentSize": "Maximum attachment size (MB)",
    "includeAllRecipients": "Include CC and BCC recipients in header",
    "downloadHtml": "Download HTML intermediate file instead of PDF",
    "pdfaOptions": "PDF/A Options",
    "outputFormat": "Output Format",
    "pdfaNote": "PDF/A-1b is more compatible, PDF/A-2b supports more features.",
    "pdfaDigitalSignatureWarning": "The PDF contains a digital signature. This will be removed in the next step.",
    "fileFormat": "File Format",
    "wordDoc": "Word Document",
    "wordDocExt": "Word Document (.docx)",
    "odtExt": "OpenDocument Text (.odt)",
    "pptExt": "PowerPoint (.pptx)",
    "odpExt": "OpenDocument Presentation (.odp)",
    "txtExt": "Plain Text (.txt)",
    "rtfExt": "Rich Text Format (.rtf)",
    "selectedFiles": "Selected files",
    "noFileSelected": "No file selected. Use the file panel to add files.",
    "convertFiles": "Convert Files",
    "converting": "Converting...",
    "downloadConverted": "Download Converted File",
    "errorNoFiles": "Please select at least one file to convert.",
    "errorNoFormat": "Please select both source and target formats.",
    "errorNotSupported": "Conversion from {{from}} to {{to}} is not supported.",
    "images": "Images",
    "officeDocs": "Office Documents (Word, Excel, PowerPoint)",
    "imagesExt": "Images (JPG, PNG, etc.)",
    "markdown": "Markdown",
    "textRtf": "Text/RTF",
    "grayscale": "Greyscale",
    "errorConversion": "An error occurred while converting the file.",
    "cbzOptions": "CBZ to PDF Options",
    "optimizeForEbook": "Optimize PDF for ebook readers (uses Ghostscript)",
    "cbzOutputOptions": "PDF to CBZ Options",
    "cbzDpi": "DPI for image rendering"
  },
  "imageToPdf": {
    "tags": "conversion,img,jpg,picture,photo"
  },
  "pdfToImage": {
    "tags": "conversion,img,jpg,picture,photo",
    "title": "PDF to Image",
    "header": "PDF to Image",
    "selectText": "Image Format",
    "singleOrMultiple": "Page to Image result type",
    "single": "Single Big Image Combing all pages",
    "multi": "Multiple Images, one image per page",
    "colorType": "Colour type",
    "color": "Colour",
    "grey": "Greyscale",
    "blackwhite": "Black and White (May lose data!)",
    "submit": "Convert",
    "info": "Python is not installed. Required for WebP conversion.",
    "placeholder": "(e.g. 1,2,8 or 4,7,12-16 or 2n-1)"
  },
  "pdfOrganiser": {
    "tags": "duplex,even,odd,sort,move",
    "title": "Page Organiser",
    "header": "PDF Page Organiser",
    "submit": "Rearrange Pages",
    "mode": {
      "_value": "Organisation mode",
      "1": "Custom Page Order",
      "2": "Reverse Order",
      "3": "Duplex Sort",
      "4": "Booklet Sort",
      "5": "Side Stitch Booklet Sort",
      "6": "Odd-Even Split",
      "7": "Remove First",
      "8": "Remove Last",
      "9": "Remove First and Last",
      "10": "Odd-Even Merge",
      "11": "Duplicate all pages",
      "desc": {
        "BOOKLET_SORT": "Arrange pages for booklet printing (last, first, second, second last, …).",
        "CUSTOM": "Use a custom sequence of page numbers or expressions to define a new order.",
        "DUPLEX_SORT": "Interleave fronts then backs as if a duplex scanner scanned all fronts, then all backs (1, n, 2, n-1, …).",
        "DUPLICATE": "Duplicate each page according to the custom order count (e.g., 4 duplicates each page 4×).",
        "ODD_EVEN_MERGE": "Merge two PDFs by alternating pages: odd from the first, even from the second.",
        "ODD_EVEN_SPLIT": "Split the document into two outputs: all odd pages and all even pages.",
        "REMOVE_FIRST": "Remove the first page from the document.",
        "REMOVE_FIRST_AND_LAST": "Remove both the first and last pages from the document.",
        "REMOVE_LAST": "Remove the last page from the document.",
        "REVERSE_ORDER": "Flip the document so the last page becomes first and so on.",
        "SIDE_STITCH_BOOKLET_SORT": "Arrange pages for side‑stitch booklet printing (optimized for binding on the side)."
      }
    },
    "desc": {
      "CUSTOM": "Use a custom sequence of page numbers or expressions to define a new order.",
      "REVERSE_ORDER": "Flip the document so the last page becomes first and so on.",
      "DUPLEX_SORT": "Interleave fronts then backs as if a duplex scanner scanned all fronts, then all backs (1, n, 2, n-1, …).",
      "BOOKLET_SORT": "Arrange pages for booklet printing (last, first, second, second last, …).",
      "SIDE_STITCH_BOOKLET_SORT": "Arrange pages for side‑stitch booklet printing (optimised for binding on the side).",
      "ODD_EVEN_SPLIT": "Split the document into two outputs: all odd pages and all even pages.",
      "ODD_EVEN_MERGE": "Merge two PDFs by alternating pages: odd from the first, even from the second.",
      "DUPLICATE": "Duplicate each page according to the custom order count (e.g., 4 duplicates each page 4×).",
      "REMOVE_FIRST": "Remove the first page from the document.",
      "REMOVE_LAST": "Remove the last page from the document.",
      "REMOVE_FIRST_AND_LAST": "Remove both the first and last pages from the document."
    },
    "placeholder": "(e.g. 1,3,2 or 4-8,2,10-12 or 2n-1)"
  },
  "addImage": {
    "tags": "img,jpg,picture,photo",
    "title": "Add Image",
    "header": "Add image to PDF",
    "everyPage": "Every Page?",
    "upload": "Add image",
    "submit": "Add image"
  },
  "attachments": {
    "tags": "attachments,add,remove,embed,file",
    "title": "Add Attachments",
    "header": "Add Attachments",
    "add": "Add Attachment",
    "remove": "Remove Attachment",
    "embed": "Embed Attachment",
    "submit": "Add Attachments"
  },
  "watermark": {
    "title": "Add Watermark",
    "desc": "Add text or image watermarks to PDF files",
    "completed": "Watermark added",
    "submit": "Add Watermark",
    "filenamePrefix": "watermarked",
    "error": {
      "failed": "An error occurred while adding watermark to the PDF."
    },
    "watermarkType": {
      "text": "Text",
      "image": "Image"
    },
    "settings": {
      "type": "Watermark Type",
      "text": {
        "label": "Watermark Text",
        "placeholder": "Enter watermark text"
      },
      "image": {
        "label": "Watermark Image",
        "choose": "Choose Image",
        "selected": "Selected: {{filename}}"
      },
      "fontSize": "Font Size",
      "size": "Size",
      "alphabet": "Font/Language",
      "color": "Watermark Colour",
      "rotation": "Rotation (degrees)",
      "opacity": "Opacity (%)",
      "spacing": {
        "horizontal": "Horizontal Spacing",
        "vertical": "Vertical Spacing",
        "height": "Height Spacing",
        "width": "Width Spacing"
      },
      "convertToImage": "Flatten PDF pages to images"
    },
    "alphabet": {
      "roman": "Roman/Latin",
      "arabic": "Arabic",
      "japanese": "Japanese",
      "korean": "Korean",
      "chinese": "Chinese",
      "thai": "Thai"
    },
    "steps": {
      "type": "Watermark Type",
      "wording": "Wording",
      "textStyle": "Style",
      "formatting": "Formatting",
      "file": "Watermark File"
    },
    "results": {
      "title": "Watermark Results"
    },
    "tooltip": {
      "language": {
        "title": "Language Support",
        "text": "Choose the appropriate language setting to ensure proper font rendering for your text."
      },
      "appearance": {
        "title": "Appearance Settings",
        "text": "Control how your watermark looks and blends with the document.",
        "bullet1": "Rotation: -360° to 360° for angled watermarks",
        "bullet2": "Opacity: 0-100% for transparency control",
        "bullet3": "Lower opacity creates subtle watermarks"
      },
      "spacing": {
        "title": "Spacing Control",
        "text": "Adjust the spacing between repeated watermarks across the page.",
        "bullet1": "Width spacing: Horizontal distance between watermarks",
        "bullet2": "Height spacing: Vertical distance between watermarks",
        "bullet3": "Higher values create more spread out patterns"
      },
      "type": {
        "header": {
          "title": "Watermark Type Selection"
        },
        "description": {
          "title": "Choose Your Watermark",
          "text": "Select between text or image watermarks based on your needs."
        },
        "text": {
          "title": "Text Watermarks",
          "text": "Perfect for adding copyright notices, company names, or confidentiality labels. Supports multiple languages and custom colours.",
          "bullet1": "Customisable fonts and languages",
          "bullet2": "Adjustable colours and transparency",
          "bullet3": "Ideal for legal or branding text"
        },
        "image": {
          "title": "Image Watermarks",
          "text": "Use logos, stamps, or any image as a watermark. Great for branding and visual identification.",
          "bullet1": "Upload any image format",
          "bullet2": "Maintains image quality",
          "bullet3": "Perfect for logos and stamps"
        }
      },
      "wording": {
        "header": {
          "title": "Text Content"
        },
        "text": {
          "title": "Watermark Text",
          "text": "Enter the text that will appear as your watermark across the document.",
          "bullet1": "Keep it concise for better readability",
          "bullet2": "Common examples: 'CONFIDENTIAL', 'DRAFT', company name",
          "bullet3": "Emoji characters are not supported and will be filtered out"
        }
      },
      "textStyle": {
        "header": {
          "title": "Text Style"
        },
        "color": {
          "title": "Colour Selection",
          "text": "Choose a colour that provides good contrast with your document content.",
          "bullet1": "Light grey (#d3d3d3) for subtle watermarks",
          "bullet2": "Black or dark colours for high contrast",
          "bullet3": "Custom colours for branding purposes"
        },
        "language": {
          "title": "Language Support",
          "text": "Choose the appropriate language setting to ensure proper font rendering."
        }
      },
      "file": {
        "header": {
          "title": "Image Upload"
        },
        "upload": {
          "title": "Image Selection",
          "text": "Upload an image file to use as your watermark.",
          "bullet1": "Supports common formats: PNG, JPG, GIF, BMP",
          "bullet2": "PNG with transparency works best",
          "bullet3": "Higher resolution images maintain quality better"
        },
        "recommendations": {
          "title": "Best Practices",
          "text": "Tips for optimal image watermark results.",
          "bullet1": "Use logos or stamps with transparent backgrounds",
          "bullet2": "Simple designs work better than complex images",
          "bullet3": "Consider the final document size when choosing resolution"
        }
      },
      "formatting": {
        "header": {
          "title": "Formatting & Layout"
        },
        "size": {
          "title": "Size Control",
          "text": "Adjust the size of your watermark (text or image).",
          "bullet1": "Larger sizes create more prominent watermarks"
        },
        "appearance": {
          "title": "Appearance Settings",
          "text": "Control how your watermark looks and blends with the document.",
          "bullet1": "Rotation: -360° to 360° for angled watermarks",
          "bullet2": "Opacity: 0-100% for transparency control",
          "bullet3": "Lower opacity creates subtle watermarks"
        },
        "spacing": {
          "title": "Spacing Control",
          "text": "Adjust the spacing between repeated watermarks across the page.",
          "bullet1": "Horizontal spacing: Distance between watermarks left to right",
          "bullet2": "Vertical spacing: Distance between watermarks top to bottom",
          "bullet3": "Higher values create more spread out patterns"
        },
        "security": {
          "title": "Security Option",
          "text": "Convert the final PDF to an image-based format for enhanced security.",
          "bullet1": "Prevents text selection and copying",
          "bullet2": "Makes watermarks harder to remove",
          "bullet3": "Results in larger file sizes",
          "bullet4": "Best for sensitive or copyrighted content"
        }
      }
    },
    "type": {
      "1": "Text",
      "2": "Image"
    }
  },
  "permissions": {
    "tags": "read,write,edit,print",
    "title": "Change Permissions",
    "header": "Change Permissions",
    "warning": "Warning to have these permissions be unchangeable it is recommended to set them with a password via the add-password page",
    "selectText": {
      "1": "Select PDF to change permissions",
      "2": "Permissions to set",
      "3": "Prevent assembly of document",
      "4": "Prevent content extraction",
      "5": "Prevent extraction for accessibility",
      "6": "Prevent filling in form",
      "7": "Prevent modification",
      "8": "Prevent annotation modification",
      "9": "Prevent printing",
      "10": "Prevent printing different formats"
    },
    "submit": "Change"
  },
  "editTableOfContents": {
    "settings": {
      "title": "Bookmarks & outline",
      "replaceExisting": "Replace existing bookmarks (uncheck to append)",
      "replaceExistingHint": "When disabled, the new outline is appended after the current bookmarks."
    },
    "actions": {
      "source": "Load bookmarks",
      "selectedFile": "Loaded from {{file}}",
      "noFile": "Select a PDF to extract existing bookmarks.",
      "loadFromPdf": "Load from selected PDF",
      "importJson": "Import JSON",
      "importClipboard": "Paste JSON from clipboard",
      "export": "Export bookmarks",
      "exportJson": "Download JSON",
      "exportClipboard": "Copy JSON to clipboard",
      "clipboardUnavailable": "Clipboard access is not available in this browser."
    },
    "info": {
      "line1": "Each bookmark needs a descriptive title and the page it should open.",
      "line2": "Use child bookmarks to build a hierarchy for chapters, sections, or subsections.",
      "line3": "Import bookmarks from the selected PDF or from a JSON file to save time."
    },
    "workbench": {
      "empty": {
        "title": "Open the tool to start editing",
        "description": "Select the Edit Table of Contents tool to load its workspace."
      },
      "tabTitle": "Outline workspace",
      "subtitle": "Import bookmarks, build hierarchies, and apply the outline without cramped side panels.",
      "noFile": "No PDF selected",
      "fileLabel": "Changes will be applied to the currently selected PDF.",
      "filePrompt": "Select a PDF from your library or upload a new one to begin.",
      "changeFile": "Change PDF",
      "selectFile": "Select PDF"
    },
    "editor": {
      "heading": "Bookmark editor",
      "description": "Add, nest, and reorder bookmarks to craft your PDF outline.",
      "addTopLevel": "Add top-level bookmark",
      "empty": {
        "title": "No bookmarks yet",
        "description": "Import existing bookmarks or start by adding your first entry.",
        "action": "Add first bookmark"
      },
      "defaultTitle": "New bookmark",
      "defaultChildTitle": "Child bookmark",
      "defaultSiblingTitle": "New bookmark",
      "untitled": "Untitled bookmark",
      "childBadge": "Child",
      "pagePreview": "Page {{page}}",
      "field": {
        "title": "Bookmark title",
        "page": "Target page number"
      },
      "actions": {
        "toggle": "Toggle children",
        "addChild": "Add child bookmark",
        "addSibling": "Add sibling bookmark",
        "remove": "Remove bookmark"
      },
      "confirmRemove": "Remove this bookmark and all of its children?"
    },
    "messages": {
      "loadedTitle": "Bookmarks extracted",
      "loadedBody": "Existing bookmarks from the PDF were loaded into the editor.",
      "noBookmarks": "No bookmarks were found in the selected PDF.",
      "loadFailed": "Unable to extract bookmarks from the selected PDF.",
      "imported": "Bookmarks imported",
      "importedBody": "Your JSON outline replaced the current editor contents.",
      "importedClipboard": "Clipboard data replaced the current bookmark list.",
      "invalidJson": "Invalid JSON structure",
      "invalidJsonBody": "Please provide a valid bookmark JSON file and try again.",
      "exported": "JSON download ready",
      "copied": "Copied to clipboard",
      "copiedBody": "Bookmark JSON copied successfully.",
      "copyFailed": "Copy failed"
    },
    "error": {
      "failed": "Failed to update the table of contents"
    },
    "submit": "Apply table of contents",
    "results": {
      "title": "Updated PDF with bookmarks",
      "subtitle": "Download the processed file or undo the operation below."
    }
  },
  "removePages": {
    "tags": "Remove pages,delete pages",
    "title": "Remove Pages",
    "pageNumbers": {
      "label": "Pages to Remove",
      "placeholder": "e.g., 1,3,5-8,10",
      "error": "Invalid page number format. Use numbers, ranges (1-5), or mathematical expressions (2n+1)"
    },
    "filenamePrefix": "pages_removed",
    "files": {
      "placeholder": "Select a PDF file in the main view to get started"
    },
    "settings": {
      "title": "Settings"
    },
    "tooltip": {
      "header": {
        "title": "Remove Pages Settings"
      },
      "pageNumbers": {
        "title": "Page Selection",
        "text": "Specify which pages to remove from your PDF. You can select individual pages, ranges, or use mathematical expressions.",
        "bullet1": "Individual pages: 1,3,5 (removes pages 1, 3, and 5)",
        "bullet2": "Page ranges: 1-5,10-15 (removes pages 1-5 and 10-15)",
        "bullet3": "Mathematical: 2n+1 (removes odd pages)",
        "bullet4": "Open ranges: 5- (removes from page 5 to end)"
      },
      "examples": {
        "title": "Common Examples",
        "text": "Here are some common page selection patterns:",
        "bullet1": "Remove first page: 1",
        "bullet2": "Remove last 3 pages: -3",
        "bullet3": "Remove every other page: 2n",
        "bullet4": "Remove specific scattered pages: 1,5,10,15"
      },
      "safety": {
        "title": "Safety Tips",
        "text": "Important considerations when removing pages:",
        "bullet1": "Always preview your selection before processing",
        "bullet2": "Keep a backup of your original file",
        "bullet3": "Page numbers start from 1, not 0",
        "bullet4": "Invalid page numbers will be ignored"
      }
    },
    "error": {
      "failed": "An error occurred whilst removing pages."
    },
    "results": {
      "title": "Page Removal Results"
    },
    "submit": "Remove Pages"
  },
  "extractPages": {
    "title": "Extract Pages",
    "pageNumbers": {
      "label": "Pages to Extract",
      "placeholder": "e.g., 1,3,5-8 or odd & 1-10"
    },
    "settings": {
      "title": "Settings"
    },
    "tooltip": {
      "description": "Extracts the selected pages into a new PDF, preserving order."
    },
    "error": {
      "failed": "Failed to extract pages"
    },
    "results": {
      "title": "Pages Extracted"
    },
    "submit": "Extract Pages"
  },
  "pageSelection": {
    "tooltip": {
      "header": {
        "title": "Page Selection Guide"
      },
      "basic": {
        "title": "Basic Usage",
        "text": "Select specific pages from your PDF document using simple syntax.",
        "bullet1": "Individual pages: 1,3,5",
        "bullet2": "Page ranges: 3-6 or 10-15",
        "bullet3": "All pages: all"
      },
      "advanced": {
        "title": "Advanced Features"
      },
      "tips": {
        "title": "Tips",
        "text": "Keep these guidelines in mind:",
        "bullet1": "Page numbers start from 1 (not 0)",
        "bullet2": "Spaces are automatically removed",
        "bullet3": "Invalid expressions are ignored"
      },
      "syntax": {
        "title": "Syntax Basics",
        "text": "Use numbers, ranges, keywords, and progressions (n starts at 0). Parentheses are supported.",
        "bullets": {
          "numbers": "Numbers/ranges: 5, 10-20",
          "keywords": "Keywords: odd, even",
          "progressions": "Progressions: 3n, 4n+1"
        }
      },
      "operators": {
        "title": "Operators",
        "text": "AND has higher precedence than comma. NOT applies within the document range.",
        "and": "AND: & or \"and\" — require both conditions (e.g., 1-50 & even)",
        "comma": "Comma: , or | — combine selections (e.g., 1-10, 20)",
        "not": "NOT: ! or \"not\" — exclude pages (e.g., 3n & not 30)"
      },
      "examples": {
        "title": "Examples"
      },
      "complex": {
        "bullet1": "<strong>1,3-5,8,2n</strong> → pages 1, 3–5, 8, plus evens",
        "bullet2": "<strong>10-,2n-1</strong> → from page 10 to end + odd pages",
        "description": "Mix different types.",
        "title": "Complex Combinations"
      },
      "description": "Choose which pages to use for the operation. Supports single pages, ranges, formulas, and the all keyword.",
      "individual": {
        "bullet1": "<strong>1,3,5</strong> → selects pages 1, 3, 5",
        "bullet2": "<strong>2,7,12</strong> → selects pages 2, 7, 12",
        "description": "Enter numbers separated by commas.",
        "title": "Individual Pages"
      },
      "mathematical": {
        "bullet1": "<strong>2n</strong> → all even pages (2, 4, 6…)",
        "bullet2": "<strong>2n-1</strong> → all odd pages (1, 3, 5…)",
        "bullet3": "<strong>3n</strong> → every 3rd page (3, 6, 9…)",
        "bullet4": "<strong>4n-1</strong> → pages 3, 7, 11, 15…",
        "description": "Use n in formulas for patterns.",
        "title": "Mathematical Functions"
      },
      "ranges": {
        "bullet1": "<strong>3-6</strong> → selects pages 3–6",
        "bullet2": "<strong>10-15</strong> → selects pages 10–15",
        "bullet3": "<strong>5-</strong> → selects pages 5 to end",
        "description": "Use - for consecutive pages.",
        "title": "Page Ranges"
      },
      "special": {
        "bullet1": "<strong>all</strong> → selects all pages",
        "title": "Special Keywords"
      }
    }
  },
  "bulkSelection": {
    "syntaxError": "There is a syntax issue. See Page Selection tips for help.",
    "header": {
      "title": "Page Selection Guide"
    },
    "syntax": {
      "title": "Syntax Basics",
      "text": "Use numbers, ranges, keywords, and progressions (n starts at 0). Parentheses are supported.",
      "bullets": {
        "numbers": "Numbers/ranges: 5, 10-20",
        "keywords": "Keywords: odd, even",
        "progressions": "Progressions: 3n, 4n+1"
      }
    },
    "operators": {
      "title": "Operators",
      "text": "AND has higher precedence than comma. NOT applies within the document range.",
      "and": "AND: & or \"and\" — require both conditions (e.g., 1-50 & even)",
      "comma": "Comma: , or | — combine selections (e.g., 1-10, 20)",
      "not": "NOT: ! or \"not\" — exclude pages (e.g., 3n & not 30)"
    },
    "examples": {
      "title": "Examples",
      "first50": "First 50",
      "last50": "Last 50",
      "every3rd": "Every 3rd",
      "oddWithinExcluding": "Odd within 1-20 excluding 5-7",
      "combineSets": "Combine sets"
    },
    "firstNPages": {
      "title": "First N Pages",
      "placeholder": "Number of pages"
    },
    "lastNPages": {
      "title": "Last N Pages",
      "placeholder": "Number of pages"
    },
    "everyNthPage": {
      "title": "Every Nth Page",
      "placeholder": "Step size"
    },
    "range": {
      "title": "Range",
      "fromPlaceholder": "From",
      "toPlaceholder": "To"
    },
    "keywords": {
      "title": "Keywords"
    },
    "advanced": {
      "title": "Advanced"
    }
  },
  "compressPdfs": {
    "tags": "squish,small,tiny"
  },
  "unlockPDFForms": {
    "tags": "remove,delete,form,field,readonly",
    "title": "Remove Read-Only from Form Fields",
    "header": "Unlock PDF Forms",
    "submit": "Unlock Forms",
    "description": "This tool will remove read-only restrictions from PDF form fields, making them editable and fillable.",
    "filenamePrefix": "unlocked_forms",
    "files": {
      "placeholder": "Select a PDF file in the main view to get started"
    },
    "error": {
      "failed": "An error occurred whilst unlocking PDF forms."
    },
    "results": {
      "title": "Unlocked Forms Results"
    }
  },
  "changeMetadata": {
    "header": "Change Metadata",
    "submit": "Change",
    "filenamePrefix": "metadata",
    "settings": {
      "title": "Metadata Settings"
    },
    "standardFields": {
      "title": "Standard Fields"
    },
    "deleteAll": {
      "label": "Remove Existing Metadata",
      "checkbox": "Delete all metadata"
    },
    "title": {
      "label": "Title",
      "placeholder": "Document title"
    },
    "author": {
      "label": "Author",
      "placeholder": "Document author"
    },
    "subject": {
      "label": "Subject",
      "placeholder": "Document subject"
    },
    "keywords": {
      "label": "Keywords",
      "placeholder": "Document keywords"
    },
    "creator": {
      "label": "Creator",
      "placeholder": "Document creator"
    },
    "producer": {
      "label": "Producer",
      "placeholder": "Document producer"
    },
    "dates": {
      "title": "Date Fields"
    },
    "creationDate": {
      "label": "Creation Date",
      "placeholder": "Creation date"
    },
    "modificationDate": {
      "label": "Modification Date",
      "placeholder": "Modification date"
    },
    "trapped": {
      "label": "Trapped Status",
      "unknown": "Unknown",
      "true": "True",
      "false": "False"
    },
    "advanced": {
      "title": "Advanced Options"
    },
    "customFields": {
      "title": "Custom Metadata",
      "description": "Add custom metadata fields to the document",
      "add": "Add Field",
      "key": "Key",
      "keyPlaceholder": "Custom key",
      "value": "Value",
      "valuePlaceholder": "Custom value",
      "remove": "Remove"
    },
    "results": {
      "title": "Updated PDFs"
    },
    "error": {
      "failed": "An error occurred while changing the PDF metadata."
    },
    "tooltip": {
      "header": {
        "title": "PDF Metadata Overview"
      },
      "standardFields": {
        "title": "Standard Fields",
        "text": "Common PDF metadata fields that describe the document.",
        "bullet1": "Title: Document name or heading",
        "bullet2": "Author: Person who created the document",
        "bullet3": "Subject: Brief description of content",
        "bullet4": "Keywords: Search terms for the document",
        "bullet5": "Creator/Producer: Software used to create the PDF"
      },
      "dates": {
        "title": "Date Fields",
        "text": "When the document was created and modified.",
        "bullet1": "Creation Date: When original document was made",
        "bullet2": "Modification Date: When last changed"
      },
      "options": {
        "title": "Additional Options",
        "text": "Custom fields and privacy controls.",
        "bullet1": "Custom Metadata: Add your own key-value pairs",
        "bullet2": "Trapped Status: High-quality printing setting",
        "bullet3": "Delete All: Remove all metadata for privacy"
      },
      "deleteAll": {
        "title": "Remove Existing Metadata",
        "text": "Complete metadata deletion to ensure privacy."
      },
      "customFields": {
        "title": "Custom Metadata",
        "text": "Add your own custom key-value metadata pairs.",
        "bullet1": "Add any custom fields relevant to your document",
        "bullet2": "Examples: Department, Project, Version, Status",
        "bullet3": "Both key and value are required for each entry"
      },
      "advanced": {
        "title": "Advanced Options",
        "trapped": {
          "title": "Trapped Status",
          "description": "Indicates if document is prepared for high-quality printing.",
          "bullet1": "True: Document has been trapped for printing",
          "bullet2": "False: Document has not been trapped",
          "bullet3": "Unknown: Trapped status is not specified"
        }
      }
    }
  },
  "fileToPDF": {
    "tags": "transformation,format,document,picture,slide,text,conversion,office,docs,word,excel,powerpoint",
    "title": "File to PDF",
    "header": "Convert any file to PDF",
    "credit": "This service uses LibreOffice and Unoconv for file conversion.",
    "supportedFileTypesInfo": "Supported File types",
    "supportedFileTypes": "Supported file types should include the below however for a full updated list of supported formats, please refer to the LibreOffice documentation",
    "submit": "Convert to PDF"
  },
  "ocr": {
    "tags": "recognition,text,image,scan,read,identify,detection,editable",
    "title": "OCR / Scan Cleanup",
    "desc": "Cleanup scans and detects text from images within a PDF and re-adds it as text.",
    "header": "Cleanup Scans / OCR (Optical Character Recognition)",
    "selectText": {
      "1": "Select languages that are to be detected within the PDF (Ones listed are the ones currently detected):",
      "2": "Produce text file containing OCR text alongside the OCR'ed PDF",
      "3": "Correct pages were scanned at a skewed angle by rotating them back into place",
      "4": "Clean page so its less likely that OCR will find text in background noise. (No output change)",
      "5": "Clean page so its less likely that OCR will find text in background noise, maintains cleanup in output.",
      "6": "Ignores pages that have interactive text on them, only OCRs pages that are images",
      "7": "Force OCR, will OCR Every page removing all original text elements",
      "8": "Normal (Will error if PDF contains text)",
      "9": "Additional Settings",
      "10": "OCR Mode",
      "11": "Remove images after OCR (Removes ALL images, only useful if part of conversion step)",
      "12": "Render Type (Advanced)"
    },
    "help": "Please read this documentation on how to use this for other languages and/or use not in docker",
    "credit": "This service uses qpdf and Tesseract for OCR.",
    "submit": "Process PDF with OCR",
    "operation": {
      "submit": "Process OCR and Review"
    },
    "results": {
      "title": "OCR Results"
    },
    "languagePicker": {
      "additionalLanguages": "Looking for additional languages?",
      "viewSetupGuide": "View setup guide →"
    },
    "settings": {
      "title": "Settings",
      "ocrMode": {
        "label": "OCR Mode",
        "auto": "Auto (skip text layers)",
        "force": "Force (re-OCR all, replace text)",
        "strict": "Strict (abort if text found)"
      },
      "languages": {
        "label": "Languages",
        "placeholder": "Select languages"
      },
      "compatibilityMode": {
        "label": "Compatibility Mode"
      },
      "advancedOptions": {
        "label": "Processing Options",
        "sidecar": "Create a text file",
        "deskew": "Deskew pages",
        "clean": "Clean input file",
        "cleanFinal": "Clean final output"
      }
    },
    "tooltip": {
      "header": {
        "title": "OCR Settings Overview"
      },
      "mode": {
        "title": "OCR Mode",
        "text": "Optical Character Recognition (OCR) helps you turn scanned or screenshotted pages into text you can search, copy, or highlight.",
        "bullet1": "Auto skips pages that already contain text layers.",
        "bullet2": "Force re-OCRs every page and replaces all the text.",
        "bullet3": "Strict halts if any selectable text is found."
      },
      "languages": {
        "title": "Languages",
        "text": "Improve OCR accuracy by specifying the expected languages. Choose one or more languages to guide detection."
      },
      "output": {
        "title": "Output",
        "text": "Decide how you want the text output formatted:",
        "bullet1": "Searchable PDF embeds text behind the original image.",
        "bullet2": "HOCR XML returns a structured machine-readable file.",
        "bullet3": "Plain-text sidecar creates a separate .txt file with raw content."
      },
      "advanced": {
        "header": {
          "title": "Advanced OCR Processing"
        },
        "compatibility": {
          "title": "Compatibility Mode",
          "text": "Uses OCR 'sandwich PDF' mode: results in larger files, but more reliable with certain languages and older PDF software. By default we use hOCR for smaller, modern PDFs."
        },
        "sidecar": {
          "title": "Create Text File",
          "text": "Generates a separate .txt file alongside the PDF containing all extracted text content for easy access and processing."
        },
        "deskew": {
          "title": "Deskew Pages",
          "text": "Automatically corrects skewed or tilted pages to improve OCR accuracy. Useful for scanned documents that weren't perfectly aligned."
        },
        "clean": {
          "title": "Clean Input File",
          "text": "Preprocesses the input by removing noise, enhancing contrast, and optimising the image for better OCR recognition before processing."
        },
        "cleanFinal": {
          "title": "Clean Final Output",
          "text": "Post-processes the final PDF by removing OCR artefacts and optimising the text layer for better readability and smaller file size."
        }
      }
    },
    "error": {
      "failed": "OCR operation failed"
    }
  },
  "extractImages": {
    "tags": "picture,photo,save,archive,zip,capture,grab",
    "title": "Extract Images",
    "header": "Extract Images",
    "selectText": "Select image format to convert extracted images to",
    "allowDuplicates": "Save duplicate images",
    "submit": "Extract",
    "settings": {
      "title": "Settings"
    },
    "error": {
      "failed": "An error occurred while extracting images from the PDF."
    }
  },
  "pdfToPDFA": {
    "tags": "archive,long-term,standard,conversion,storage,preservation",
    "title": "PDF To PDF/A",
    "header": "PDF To PDF/A",
    "credit": "This service uses libreoffice for PDF/A conversion",
    "submit": "Convert",
    "tip": "Currently does not work for multiple inputs at once",
    "outputFormat": "Output format",
    "pdfWithDigitalSignature": "The PDF contains a digital signature. This will be removed in the next step."
  },
  "PDFToWord": {
    "tags": "doc,docx,odt,word,transformation,format,conversion,office,microsoft,docfile",
    "title": "PDF to Word",
    "header": "PDF to Word",
    "selectText": {
      "1": "Output file format"
    },
    "credit": "This service uses LibreOffice for file conversion.",
    "submit": "Convert"
  },
  "PDFToPresentation": {
    "tags": "slides,show,office,microsoft",
    "title": "PDF to Presentation",
    "header": "PDF to Presentation",
    "selectText": {
      "1": "Output file format"
    },
    "credit": "This service uses LibreOffice for file conversion.",
    "submit": "Convert"
  },
  "PDFToText": {
    "tags": "richformat,richtextformat,rich text format",
    "title": "PDF to RTF (Text)",
    "header": "PDF to RTF (Text)",
    "selectText": {
      "1": "Output file format"
    },
    "credit": "This service uses LibreOffice for file conversion.",
    "submit": "Convert"
  },
  "PDFToHTML": {
    "tags": "web content,browser friendly",
    "title": "PDF to HTML",
    "header": "PDF to HTML",
    "credit": "This service uses pdftohtml for file conversion.",
    "submit": "Convert"
  },
  "PDFToXML": {
    "tags": "data-extraction,structured-content,interop,transformation,convert",
    "title": "PDF to XML",
    "header": "PDF to XML",
    "credit": "This service uses LibreOffice for file conversion.",
    "submit": "Convert"
  },
  "ScannerImageSplit": {
    "tags": "separate,auto-detect,scans,multi-photo,organize",
    "selectText": {
      "1": "Angle Threshold:",
      "2": "Tilt (in degrees) needed before we auto-straighten a photo.",
      "3": "Tolerance:",
      "4": "How closely a colour must match the page background to count as background. Higher = looser, lower = stricter.",
      "5": "Minimum Area:",
      "6": "Smallest photo size (in pixels²) we'll keep to avoid tiny fragments.",
      "7": "Minimum Contour Area:",
      "8": "Smallest edge/shape we consider when finding photos (filters dust and specks).",
      "9": "Border Size:",
      "10": "Extra padding (in pixels) around each saved photo so edges aren't cut."
    },
    "info": "Python is not installed. It is required to run."
  },
  "scannerImageSplit": {
    "title": "Extracted Images",
    "submit": "Extract Image Scans",
    "error": {
      "failed": "An error occurred while extracting image scans."
    },
    "tooltip": {
      "title": "Photo Splitter",
      "whatThisDoes": "What this does",
      "whatThisDoesDesc": "Automatically finds and extracts each photo from a scanned page or composite image—no manual cropping.",
      "whenToUse": "When to use",
      "useCase1": "Scan whole album pages in one go",
      "useCase2": "Split flatbed batches into separate files",
      "useCase3": "Break collages into individual photos",
      "useCase4": "Pull photos from documents",
      "quickFixes": "Quick fixes",
      "problem1": "Photos not detected → increase Tolerance to 30-50",
      "problem2": "Too many false detections → increase Minimum Area to 15,000-20,000",
      "problem3": "Crops are too tight → increase Border Size to 5-10",
      "problem4": "Tilted photos not straightened → lower Angle Threshold to ~5°",
      "problem5": "Dust/noise boxes → increase Minimum Contour Area to 1000-2000",
      "setupTips": "Setup tips",
      "tip1": "Use a plain, light background",
      "tip2": "Leave a small gap (≈1 cm) between photos",
      "tip3": "Scan at 300-600 DPI",
      "tip4": "Clean the scanner glass",
      "headsUp": "Heads-up",
      "headsUpDesc": "Overlapping photos or backgrounds very close in colour to the photos can reduce accuracy-try a lighter or darker background and leave more space."
    }
  },
  "sign": {
    "title": "Sign",
    "header": "Sign PDFs",
    "upload": "Upload Image",
    "draw": {
      "title": "Draw your signature",
      "clear": "Clear"
    },
    "canvas": {
      "heading": "Draw your signature",
      "clickToOpen": "Click to open the drawing canvas",
      "modalTitle": "Draw your signature",
      "colorLabel": "Colour",
      "penSizeLabel": "Pen size",
      "penSizePlaceholder": "Size",
      "clear": "Clear canvas",
      "colorPickerTitle": "Choose stroke colour"
    },
    "text": {
      "name": "Signer Name",
      "placeholder": "Enter your full name",
      "fontLabel": "Font",
      "fontSizeLabel": "Font size",
      "fontSizePlaceholder": "Type or select font size (8-200)",
      "colorLabel": "Text colour"
    },
    "clear": "Clear",
    "add": "Add",
    "saved": {
      "heading": "Saved signatures",
      "description": "Reuse saved signatures at any time.",
      "emptyTitle": "No saved signatures yet",
      "emptyDescription": "Draw, upload, or type a signature above, then use \"Save to library\" to keep up to {{max}} favourites ready to use.",
      "type": {
        "canvas": "Drawing",
        "image": "Upload",
        "text": "Text"
      },
      "limitTitle": "Limit reached",
      "limitDescription": "Remove a saved signature before adding new ones (max {{max}}).",
      "carouselPosition": "{{current}} of {{total}}",
      "prev": "Previous",
      "next": "Next",
      "delete": "Remove",
      "label": "Label",
      "defaultLabel": "Signature",
      "defaultCanvasLabel": "Drawing signature",
      "defaultImageLabel": "Uploaded signature",
      "defaultTextLabel": "Typed signature",
      "saveButton": "Save signature",
      "saveUnavailable": "Create a signature first to save it.",
      "noChanges": "Current signature is already saved.",
      "status": {
        "saved": "Saved"
      }
    },
    "save": "Save Signature",
    "applySignatures": "Apply Signatures",
    "personalSigs": "Personal Signatures",
    "sharedSigs": "Shared Signatures",
    "noSavedSigs": "No saved signatures found",
    "addToAll": "Add to all pages",
    "delete": "Delete",
    "first": "First page",
    "last": "Last page",
    "next": "Next page",
    "previous": "Previous page",
    "maintainRatio": "Toggle maintain aspect ratio",
    "undo": "Undo",
    "redo": "Redo",
    "submit": "Sign Document",
    "steps": {
      "configure": "Configure Signature"
    },
    "step": {
      "createDesc": "Choose how you want to create the signature",
      "place": "Place & save",
      "placeDesc": "Position the signature on your PDF"
    },
    "type": {
      "title": "Signature Type",
      "draw": "Draw",
      "canvas": "Canvas",
      "image": "Image",
      "text": "Text",
      "saved": "Saved"
    },
    "image": {
      "label": "Upload signature image",
      "placeholder": "Select image file",
      "hint": "Upload a PNG or JPG image of your signature"
    },
    "instructions": {
      "title": "How to add signature",
      "canvas": "After drawing your signature in the canvas, close the modal then click anywhere on the PDF to place it.",
      "image": "After uploading your signature image above, click anywhere on the PDF to place it.",
      "saved": "Select a saved signature above, then click anywhere on the PDF to place it.",
      "text": "After entering your name above, click anywhere on the PDF to place your signature.",
      "paused": "Placement paused",
      "resumeHint": "Resume placement to click and add your signature.",
      "noSignature": "Create a signature above to enable placement tools."
    },
    "mode": {
      "move": "Move Signature",
      "place": "Place Signature",
      "pause": "Pause placement",
      "resume": "Resume placement"
    },
    "updateAndPlace": "Update and Place",
    "activate": "Activate Signature Placement",
    "deactivate": "Stop Placing Signatures",
    "results": {
      "title": "Signature Results"
    },
    "error": {
      "failed": "An error occurred while signing the PDF."
    }
  },
  "flatten": {
    "title": "Flatten",
    "header": "Flatten PDF",
    "flattenOnlyForms": "Flatten only forms",
    "submit": "Flatten",
    "filenamePrefix": "flattened",
    "files": {
      "placeholder": "Select a PDF file in the main view to get started"
    },
    "steps": {
      "settings": "Settings"
    },
    "options": {
      "stepTitle": "Flatten Options",
      "title": "Flatten Options",
      "flattenOnlyForms": {
        "label": "Flatten only forms",
        "desc": "Only flatten form fields, leaving other interactive elements intact"
      },
      "note": "Flattening removes interactive elements from the PDF, making them non-editable."
    },
    "results": {
      "title": "Flatten Results"
    },
    "error": {
      "failed": "An error occurred while flattening the PDF."
    },
    "tooltip": {
      "header": {
        "title": "About Flattening PDFs"
      },
      "description": {
        "title": "What does flattening do?",
        "text": "Flattening makes your PDF non-editable by turning fillable forms and buttons into regular text and images. The PDF will look exactly the same, but no one can change or fill in the forms anymore. Perfect for sharing completed forms, creating final documents for records, or ensuring the PDF looks the same everywhere.",
        "bullet1": "Text boxes become regular text (can't be edited)",
        "bullet2": "Checkboxes and buttons become pictures",
        "bullet3": "Great for final versions you don't want changed",
        "bullet4": "Ensures consistent appearance across all devices"
      },
      "formsOnly": {
        "title": "What does 'Flatten only forms' mean?",
        "text": "This option only removes the ability to fill in forms, but keeps other features working like clicking links, viewing bookmarks, and reading comments.",
        "bullet1": "Forms become non-editable",
        "bullet2": "Links still work when clicked",
        "bullet3": "Comments and notes remain visible",
        "bullet4": "Bookmarks still help you navigate"
      }
    }
  },
  "repair": {
    "tags": "fix,restore,correction,recover",
    "title": "Repair",
    "header": "Repair PDFs",
    "submit": "Repair",
    "description": "This tool will attempt to repair corrupted or damaged PDF files. No additional settings are required.",
    "filenamePrefix": "repaired",
    "files": {
      "placeholder": "Select a PDF file in the main view to get started"
    },
    "error": {
      "failed": "An error occurred whilst repairing the PDF."
    },
    "results": {
      "title": "Repair Results"
    }
  },
  "removeBlanks": {
    "title": "Remove Blanks",
    "header": "Remove Blank Pages",
    "settings": {
      "title": "Settings"
    },
    "threshold": {
      "label": "Pixel Whiteness Threshold"
    },
    "whitePercent": {
      "label": "White Percentage Threshold",
      "unit": "%"
    },
    "includeBlankPages": {
      "label": "Include detected blank pages"
    },
    "tooltip": {
      "header": {
        "title": "Remove Blank Pages Settings"
      },
      "threshold": {
        "title": "Pixel Whiteness Threshold",
        "text": "Controls how white a pixel must be to be considered 'white'. This helps determine what counts as a blank area on the page.",
        "bullet1": "0 = Pure black (most restrictive)",
        "bullet2": "128 = Medium grey",
        "bullet3": "255 = Pure white (least restrictive)"
      },
      "whitePercent": {
        "title": "White Percentage Threshold",
        "text": "Sets the minimum percentage of white pixels required for a page to be considered blank and removed.",
        "bullet1": "Lower values (e.g., 80%) = More pages removed",
        "bullet2": "Higher values (e.g., 95%) = Only very blank pages removed",
        "bullet3": "Use higher values for documents with light backgrounds"
      },
      "includeBlankPages": {
        "title": "Include Detected Blank Pages",
        "text": "When enabled, creates a separate PDF containing all the blank pages that were detected and removed from the original document.",
        "bullet1": "Useful for reviewing what was removed",
        "bullet2": "Helps verify the detection accuracy",
        "bullet3": "Can be disabled to reduce output file size"
      }
    },
    "submit": "Remove blank pages",
    "error": {
      "failed": "Failed to remove blank pages"
    },
    "results": {
      "title": "Removed Blank Pages"
    }
  },
  "removeAnnotations": {
    "tags": "comments,highlight,notes,markup,remove",
    "title": "Remove Annotations",
    "header": "Remove Annotations",
    "submit": "Remove",
    "settings": {
      "title": "Settings"
    },
    "info": {
      "title": "About Remove Annotations",
      "description": "This tool will remove all annotations (comments, highlights, notes, etc.) from your PDF documents."
    },
    "tooltip": {
      "header": {
        "title": "About Remove Annotations"
      },
      "description": {
        "title": "What it does"
      }
    },
    "error": {
      "failed": "An error occurred while removing annotations from the PDF."
    }
  },
  "compare": {
    "tags": "differentiate,contrast,changes,analysis",
    "title": "Compare",
    "header": "Compare PDFs",
    "clearSelected": "Clear selected",
    "clear": {
      "confirmTitle": "Clear selected PDFs?",
      "confirmBody": "This will close the current comparison and take you back to Active Files.",
      "confirm": "Clear and return"
    },
    "review": {
      "title": "Comparison Result",
      "actionsHint": "Review the comparison, switch document roles, or export the summary.",
      "switchOrder": "Switch order",
      "exportSummary": "Export summary"
    },
    "base": {
      "label": "Original document",
      "placeholder": "Select the original PDF"
    },
    "comparison": {
      "label": "Edited document",
      "placeholder": "Select the edited PDF"
    },
    "addFilesHint": "Add PDFs in the Files step to enable selection.",
    "noFiles": "No PDFs available yet",
    "pages": "Pages",
    "selection": {
      "originalEditedTitle": "Select Original and Edited PDFs"
    },
    "original": { "label": "Original PDF" },
    "edited": { "label": "Edited PDF" },
    "swap": {
      "confirmTitle": "Re-run comparison?",
      "confirmBody": "This will rerun the tool. Are you sure you want to swap the order of Original and Edited?",
      "confirm": "Swap and Re-run"
    },
    "cta": "Compare",
    "loading": "Comparing...",

    "summary": {
      "baseHeading": "Original document",
      "comparisonHeading": "Edited document",
      "pageLabel": "Page"
    },
    "rendering": {
      "pageNotReadyTitle": "Page not rendered yet",
      "pageNotReadyBody": "Some pages are still rendering. Navigation will snap once they are ready.",
      "rendering": "rendering",
      "inProgress": "At least one of these PDFs are very large, scrolling won't be smooth until the rendering is complete",
      "pagesRendered": "pages rendered",
      "complete": "Page rendering complete"
    },
    "dropdown": {
      "deletionsLabel": "Deletions",
      "additionsLabel": "Additions",
      "deletions": "Deletions ({{count}})",
      "additions": "Additions ({{count}})",
      "searchPlaceholder": "Search changes...",
      "noResults": "No changes found"
    },
    "actions": {
      "stackVertically": "Stack vertically",
      "placeSideBySide": "Place side by side",
      "zoomOut": "Zoom out",
      "zoomIn": "Zoom in",
      "resetView": "Reset view",
      "unlinkScrollPan": "Unlink scroll and pan",
      "linkScrollPan": "Link scroll and pan",
      "unlinkScroll": "Unlink scroll",
      "linkScroll": "Link scroll"
    },
    "toasts": {
      "unlinkedTitle": "Independent scroll & pan enabled",
      "unlinkedBody": "Tip: Arrow Up/Down scroll both panes; panning only moves the active pane."
    },
    "error": {
      "selectRequired": "Select a original and edited document.",
      "filesMissing": "Unable to locate the selected files. Please re-select them.",
      "generic": "Unable to compare these files."
    },
    "status": {
      "extracting": "Extracting text...",
      "processing": "Analysing differences...",
      "complete": "Comparison ready"
    },
    "longJob": {
      "title": "Large comparison in progress",
      "body": "These PDFs together exceed 2,000 pages. Processing can take several minutes."
    },
    "slowOperation": {
      "title": "Still working…",
      "body": "This comparison is taking longer than usual. You can let it continue or cancel it.",
      "cancel": "Cancel comparison"
    },

    "newLine": "new-line",
    "complex": {
      "message": "One or both of the provided documents are large files, accuracy of comparison may be reduced"
    },
    "large": {
      "file": {
        "message": "One or Both of the provided documents are too large to process"
      }
    },
    "no": {
      "text": {
        "message": "One or both of the selected PDFs have no text content. Please choose PDFs with text for comparison."
      }
    },
    "too": {
      "dissimilar": {
        "message": "These documents appear highly dissimilar. Comparison was stopped to save time."
      }
    },
    "earlyDissimilarity": {
      "title": "These PDFs look highly different",
      "body": "We're seeing very few similarities so far. You can stop the comparison if these aren't related documents.",
      "stopButton": "Stop comparison"
    }
  },
  "certSign": {
    "tags": "authenticate,PEM,P12,official,encrypt,sign,certificate,PKCS12,JKS,server,manual,auto",
    "title": "Certificate Signing",
    "filenamePrefix": "signed",
    "signMode": {
      "stepTitle": "Sign Mode",
      "tooltip": {
        "header": {
          "title": "About PDF Signatures"
        },
        "overview": {
          "title": "How signatures work",
          "text": "Both modes seal the document (any edits are flagged as tampering) and record who/when/how for auditing. Viewer trust depends on the certificate chain."
        },
        "manual": {
          "title": "Manual - Bring your certificate",
          "text": "Use your own certificate files for brand-aligned identity. Can display <b>Trusted</b> when your CA/chain is recognised.",
          "use": "Use for: customer-facing, legal, compliance."
        },
        "auto": {
          "title": "Auto - Zero-setup, instant system seal",
          "text": "Signs with a server <b>self-signed</b> certificate. Same <b>tamper-evident seal</b> and <b>audit trail</b>; typically shows <b>Unverified</b> in viewers.",
          "use": "Use when: you need speed and consistent internal identity across reviews and records."
        },
        "rule": {
          "title": "Rule of thumb",
          "text": "Need recipient <b>Trusted</b> status? <b>Manual</b>. Need a fast, tamper-evident seal and audit trail with no setup? <b>Auto</b>."
        }
      }
    },
    "certTypeStep": {
      "stepTitle": "Certificate Format"
    },
    "certFiles": {
      "stepTitle": "Certificate Files"
    },
    "appearance": {
      "stepTitle": "Signature Appearance",
      "tooltip": {
        "header": {
          "title": "About Signature Appearance"
        },
        "invisible": {
          "title": "Invisible Signatures",
          "text": "The signature is added to the PDF for security but won't be visible when viewing the document. Perfect for legal requirements without changing the document's appearance.",
          "bullet1": "Provides security without visual changes",
          "bullet2": "Meets legal requirements for digital signing",
          "bullet3": "Doesn't affect document layout or design"
        },
        "visible": {
          "title": "Visible Signatures",
          "text": "Shows a signature block on the PDF with your name, date, and optional details. Useful when you want readers to clearly see the document is signed.",
          "bullet1": "Shows signer name and date on the document",
          "bullet2": "Can include reason and location for signing",
          "bullet3": "Choose which page to place the signature",
          "bullet4": "Optional logo can be included"
        }
      },
      "invisible": "Invisible",
      "options": {
        "title": "Signature Details"
      },
      "visible": "Visible"
    },
    "sign": {
      "submit": "Sign PDF",
      "results": "Signed PDF"
    },
    "error": {
      "failed": "An error occurred whilst processing signatures."
    },
    "tooltip": {
      "header": {
        "title": "About Managing Signatures"
      },
      "overview": {
        "title": "What can this tool do?",
        "text": "This tool lets you check if your PDFs are digitally signed and add new digital signatures. Digital signatures prove who created or approved a document and show if it has been changed since signing.",
        "bullet1": "Check existing signatures and their validity",
        "bullet2": "View detailed information about signers and certificates",
        "bullet3": "Add new digital signatures to secure your documents",
        "bullet4": "Multiple files supported with easy navigation"
      },
      "validation": {
        "title": "Checking Signatures",
        "text": "When you check signatures, the tool tells you if they're valid, who signed the document, when it was signed, and whether the document has been changed since signing.",
        "bullet1": "Shows if signatures are valid or invalid",
        "bullet2": "Displays signer information and signing date",
        "bullet3": "Checks if the document was modified after signing",
        "bullet4": "Can use custom certificates for verification"
      },
      "signing": {
        "title": "Adding Signatures",
        "text": "To sign a PDF, you need a digital certificate (like PEM, PKCS12, or JKS). You can choose to make the signature visible on the document or keep it invisible for security only.",
        "bullet1": "Supports PEM, PKCS12, JKS, and server certificate formats",
        "bullet2": "Option to show or hide signature on the PDF",
        "bullet3": "Add reason, location, and signer name",
        "bullet4": "Choose which page to place visible signatures",
        "bullet5": "Use server certificate for simple 'Sign with Stirling-PDF' option"
      }
    },
    "certType": {
      "tooltip": {
        "header": {
          "title": "About Certificate Types"
        },
        "what": {
          "title": "What's a certificate?",
          "text": "It's a secure ID for your signature that proves you signed. Unless you're required to sign via certificate, we recommend using another secure method like Type, Draw, or Upload."
        },
        "which": {
          "title": "Which option should I use?",
          "text": "Choose the format that matches your certificate file:",
          "bullet1": "PKCS#12 (.p12 / .pfx) – one combined file (most common)",
          "bullet2": "PFX (.pfx) – Microsoft's version of PKCS12",
          "bullet3": "PEM – separate private-key and certificate .pem files",
          "bullet4": "JKS – Java .jks keystore for dev / CI-CD workflows"
        },
        "convert": {
          "title": "Key not listed?",
          "text": "Convert your file to a Java keystore (.jks) with keytool, then pick JKS."
        }
      }
    },
    "chooseCertificate": "Choose Certificate File",
    "chooseJksFile": "Choose JKS File",
    "chooseP12File": "Choose PKCS12 File",
    "choosePfxFile": "Choose PFX File",
    "choosePrivateKey": "Choose Private Key File",
    "location": "Location",
    "logoTitle": "Logo",
    "name": "Name",
    "noLogo": "No Logo",
    "pageNumber": "Page Number",
    "password": "Certificate Password",
    "passwordOptional": "Leave empty if no password",
    "reason": "Reason",
    "serverCertMessage": "Using server certificate - no files or password required",
    "showLogo": "Show Logo"
  },
  "removeCertSign": {
    "tags": "authenticate,PEM,P12,official,decrypt",
    "title": "Remove Certificate Signature",
    "header": "Remove the digital certificate from the PDF",
    "selectPDF": "Select a PDF file:",
    "submit": "Remove Signature",
    "description": "This tool will remove digital certificate signatures from your PDF document.",
    "filenamePrefix": "unsigned",
    "files": {
      "placeholder": "Select a PDF file in the main view to get started"
    },
    "error": {
      "failed": "An error occurred whilst removing certificate signatures."
    },
    "results": {
      "title": "Certificate Removal Results"
    }
  },
  "pageLayout": {
    "tags": "merge,composite,single-view,organize",
    "title": "Multi Page Layout",
    "header": "Multi Page Layout",
    "pagesPerSheet": "Pages per sheet:",
    "addBorder": "Add Borders",
    "submit": "Submit",
    "desc": {
      "2": "Place 2 pages side-by-side on a single sheet.",
      "3": "Place 3 pages on a single sheet in a single row.",
      "4": "Place 4 pages on a single sheet (2 × 2 grid).",
      "9": "Place 9 pages on a single sheet (3 × 3 grid).",
      "16": "Place 16 pages on a single sheet (4 × 4 grid)."
    },
    "error": {
      "failed": "An error occurred while creating the multi-page layout."
    }
  },
  "bookletImposition": {
    "tags": "booklet,imposition,printing,binding,folding,signature",
    "title": "Booklet Imposition",
    "header": "Booklet Imposition",
    "submit": "Create Booklet",
    "spineLocation": {
      "label": "Spine Location",
      "left": "Left (Standard)",
      "right": "Right (RTL)"
    },
    "doubleSided": {
      "label": "Double-sided printing",
      "tooltip": "Creates both front and back sides for proper booklet printing"
    },
    "manualDuplex": {
      "title": "Manual Duplex Mode",
      "instructions": "For printers without automatic duplex. You'll need to run this twice:"
    },
    "duplexPass": {
      "label": "Print Pass",
      "first": "1st Pass",
      "second": "2nd Pass",
      "firstInstructions": "Prints front sides → stack face-down → run again with 2nd Pass",
      "secondInstructions": "Load printed stack face-down → prints back sides"
    },
    "rtlBinding": {
      "label": "Right-to-left binding",
      "tooltip": "For Arabic, Hebrew, or other right-to-left languages"
    },
    "addBorder": {
      "label": "Add borders around pages",
      "tooltip": "Adds borders around each page section to help with cutting and alignment"
    },
    "addGutter": {
      "label": "Add gutter margin",
      "tooltip": "Adds inner margin space for binding"
    },
    "gutterSize": {
      "label": "Gutter size (points)"
    },
    "flipOnShortEdge": {
      "label": "Flip on short edge (automatic duplex only)",
      "tooltip": "Enable for short-edge duplex printing (automatic duplex only - ignored in manual mode)",
      "manualNote": "Not needed in manual mode - you flip the stack yourself"
    },
    "advanced": {
      "toggle": "Advanced Options"
    },
    "paperSizeNote": "Paper size is automatically derived from your first page.",
    "tooltip": {
      "header": {
        "title": "Booklet Creation Guide"
      },
      "description": {
        "title": "What is Booklet Imposition?",
        "text": "Creates professional booklets by arranging pages in the correct printing order. Your PDF pages are placed 2-up on landscape sheets so when folded and bound, they read in proper sequence like a real book."
      },
      "example": {
        "title": "Example: 8-Page Booklet",
        "text": "Your 8-page document becomes 2 sheets:",
        "bullet1": "Sheet 1 Front: Pages 8, 1  |  Back: Pages 2, 7",
        "bullet2": "Sheet 2 Front: Pages 6, 3  |  Back: Pages 4, 5",
        "bullet3": "When folded & stacked: Reads 1→2→3→4→5→6→7→8"
      },
      "printing": {
        "title": "How to Print & Assemble",
        "text": "Follow these steps for perfect booklets:",
        "bullet1": "Print double-sided with 'Flip on long edge'",
        "bullet2": "Stack sheets in order, fold in half",
        "bullet3": "Staple or bind along the folded spine",
        "bullet4": "For short-edge printers: Enable 'Flip on short edge' option"
      },
      "manualDuplex": {
        "title": "Manual Duplex (Single-sided Printers)",
        "text": "For printers without automatic duplex:",
        "bullet1": "Turn OFF 'Double-sided printing'",
        "bullet2": "Select '1st Pass' → Print → Stack face-down",
        "bullet3": "Select '2nd Pass' → Load stack → Print backs",
        "bullet4": "Fold and assemble as normal"
      },
      "advanced": {
        "title": "Advanced Options",
        "text": "Fine-tune your booklet:",
        "bullet1": "Right-to-Left Binding: For Arabic, Hebrew, or RTL languages",
        "bullet2": "Borders: Shows cut lines for trimming",
        "bullet3": "Gutter Margin: Adds space for binding/stapling",
        "bullet4": "Short-edge Flip: Only for automatic duplex printers"
      }
    },
    "error": {
      "failed": "An error occurred while creating the booklet imposition."
    }
  },
  "scalePages": {
    "title": "Adjust page-scale",
    "header": "Adjust page-scale",
    "pageSize": "Size of a page of the document.",
    "keepPageSize": "Original Size",
    "scaleFactor": "Zoom level (crop) of a page.",
    "submit": "Submit"
  },
  "adjustPageScale": {
    "tags": "resize,modify,dimension,adapt",
    "title": "Adjust Page Scale",
    "header": "Adjust Page Scale",
    "scaleFactor": {
      "label": "Scale Factor"
    },
    "pageSize": {
      "label": "Target Page Size",
      "keep": "Keep Original Size",
      "letter": "Letter",
      "legal": "Legal"
    },
    "submit": "Adjust Page Scale",
    "error": {
      "failed": "An error occurred while adjusting the page scale."
    },
    "tooltip": {
      "header": {
        "title": "Page Scale Settings Overview"
      },
      "description": {
        "title": "Description",
        "text": "Adjust the size of PDF content and change the page dimensions."
      },
      "scaleFactor": {
        "title": "Scale Factor",
        "text": "Controls how large or small the content appears on the page. Content is scaled and centred - if scaled content is larger than the page size, it may be cropped.",
        "bullet1": "1.0 = Original size",
        "bullet2": "0.5 = Half size (50% smaller)",
        "bullet3": "2.0 = Double size (200% larger, may crop)"
      },
      "pageSize": {
        "title": "Target Page Size",
        "text": "Sets the dimensions of the output PDF pages. 'Keep Original Size' maintains current dimensions, whilst other options resize to standard paper sizes."
      }
    }
  },
  "add-page-numbers": {
    "tags": "paginate,label,organize,index"
  },
  "auto-rename": {
    "tags": "auto-detect,header-based,organize,relabel",
    "title": "Auto Rename",
    "header": "Auto Rename PDF",
    "description": "Automatically finds the title from your PDF content and uses it as the filename.",
    "submit": "Auto Rename",
    "files": {
      "placeholder": "Select a PDF file in the main view to get started"
    },
    "error": {
      "failed": "An error occurred whilst auto-renaming the PDF."
    },
    "results": {
      "title": "Auto-Rename Results"
    },
    "tooltip": {
      "header": {
        "title": "How Auto-Rename Works"
      },
      "description": {
        "title": "What it does"
      },
      "howItWorks": {
        "title": "Smart Renaming",
        "text": "Automatically finds the title from your PDF content and uses it as the filename.",
        "bullet1": "Looks for text that appears to be a title or heading",
        "bullet2": "Creates a clean, valid filename from the detected title",
        "bullet3": "Keeps the original name if no suitable title is found"
      }
    },
    "settings": {
      "title": "About"
    }
  },
  "adjust-contrast": {
    "tags": "color-correction,tune,modify,enhance,colour-correction"
  },
  "crop": {
    "title": "Crop",
    "header": "Crop PDF",
    "submit": "Apply Crop",
    "noFileSelected": "Select a PDF file to begin cropping",
    "preview": {
      "title": "Crop Area Selection"
    },
    "reset": "Reset to full PDF",
    "coordinates": {
      "title": "Position and Size",
      "x": {
        "label": "X Position",
        "desc": "Left edge (points)"
      },
      "y": {
        "label": "Y Position",
        "desc": "Bottom edge (points)"
      },
      "width": {
        "label": "Width",
        "desc": "Crop width (points)"
      },
      "height": {
        "label": "Height",
        "desc": "Crop height (points)"
      }
    },
    "error": {
      "invalidArea": "Crop area extends beyond PDF boundaries",
      "failed": "Failed to crop PDF"
    },
    "steps": {
      "selectArea": "Select Crop Area"
    },
    "tooltip": {
      "title": "How to Crop PDFs",
      "description": "Select the area to crop from your PDF by dragging and resizing the blue overlay on the thumbnail.",
      "drag": "Drag the overlay to move the crop area",
      "resize": "Drag the corner and edge handles to resize",
      "precision": "Use coordinate inputs for precise positioning"
    },
    "results": {
      "title": "Crop Results"
    },
    "automation": {
      "info": "Enter crop coordinates in PDF points. Origin (0,0) is at bottom-left. These values will be applied to all PDFs processed in this automation.",
      "reference": "Reference: A4 page is 595.28 × 841.89 points (210mm × 297mm). 1 inch = 72 points."
    }
  },
  "autoSplitPDF": {
    "tags": "QR-based,separate,scan-segment,organize",
    "title": "Auto Split PDF",
    "header": "Auto Split PDF",
    "description": "Print, Insert, Scan, upload, and let us auto-separate your documents. No manual work sorting needed.",
    "selectText": {
      "1": "Print out some divider sheets from below (Black and white is fine).",
      "2": "Scan all your documents at once by inserting the divider sheet between them.",
      "3": "Upload the single large scanned PDF file and let Stirling PDF handle the rest.",
      "4": "Divider pages are automatically detected and removed, guaranteeing a neat final document."
    },
    "formPrompt": "Submit PDF containing Stirling-PDF Page dividers:",
    "duplexMode": "Duplex Mode (Front and back scanning)",
    "dividerDownload2": "Download 'Auto Splitter Divider (with instructions).pdf'",
    "submit": "Submit"
  },
  "sanitizePdf": {
    "tags": "clean,secure,safe,remove-threats"
  },
  "URLToPDF": {
    "tags": "web-capture,save-page,web-to-doc,archive",
    "title": "URL To PDF",
    "header": "URL To PDF",
    "submit": "Convert",
    "credit": "Uses WeasyPrint"
  },
  "HTMLToPDF": {
    "tags": "markup,web-content,transformation,convert",
    "title": "HTML To PDF",
    "header": "HTML To PDF",
    "help": "Accepts HTML files and ZIPs containing html/css/images etc required",
    "submit": "Convert",
    "credit": "Uses WeasyPrint",
    "zoom": "Zoom level for displaying the website.",
    "pageWidth": "Width of the page in centimeters. (Blank to default)",
    "pageHeight": "Height of the page in centimeters. (Blank to default)",
    "marginTop": "Top margin of the page in millimeters. (Blank to default)",
    "marginBottom": "Bottom margin of the page in millimeters. (Blank to default)",
    "marginLeft": "Left margin of the page in millimeters. (Blank to default)",
    "marginRight": "Right margin of the page in millimeters. (Blank to default)",
    "printBackground": "Render the background of websites.",
    "defaultHeader": "Enable Default Header (Name and page number)",
    "cssMediaType": "Change the CSS media type of the page.",
    "none": "None",
    "print": "Print",
    "screen": "Screen"
  },
  "MarkdownToPDF": {
    "tags": "markup,web-content,transformation,convert,md",
    "title": "Markdown To PDF",
    "header": "Markdown To PDF",
    "submit": "Convert",
    "help": "Work in progress",
    "credit": "Uses WeasyPrint"
  },
  "PDFToMarkdown": {
    "tags": "markup,web-content,transformation,convert,md",
    "title": "PDF To Markdown",
    "header": "PDF To Markdown",
    "submit": "Convert"
  },
  "getPdfInfo": {
    "tags": "infomation,data,stats,statistics",
    "title": "Get Info on PDF",
    "header": "Get Info on PDF",
    "submit": "Get Info",
    "downloadJson": "Download JSON"
  },
  "extractPage": {
    "tags": "extract"
  },
  "PdfToSinglePage": {
    "tags": "single page"
  },
  "showJS": {
    "tags": "JS",
    "title": "Show Javascript",
    "header": "Show Javascript",
    "downloadJS": "Download Javascript",
    "submit": "Show",
    "results": "Result",
    "processing": "Extracting JavaScript...",
    "done": "JavaScript extracted",
    "singleFileWarning": "This tool only supports one file at a time. Please select a single file.",
    "view": {
      "title": "Extracted JavaScript"
    }
  },
  "redact": {
    "tags": "Redact,Hide,black out,black,marker,hidden,auto redact,manual redact",
    "title": "Redact",
    "submit": "Redact",
    "error": {
      "failed": "An error occurred while redacting the PDF."
    },
    "modeSelector": {
      "title": "Redaction Method",
      "mode": "Mode",
      "automatic": "Automatic",
      "automaticDesc": "Redact text based on search terms",
      "manual": "Manual",
      "manualDesc": "Click and drag to redact specific areas",
      "manualComingSoon": "Manual redaction coming soon"
    },
    "auto": {
      "header": "Auto Redact",
      "settings": {
        "title": "Redaction Settings",
        "advancedTitle": "Advanced"
      },
      "colorLabel": "Box Colour",
      "wordsToRedact": {
        "title": "Words to Redact",
        "placeholder": "Enter a word",
        "add": "Add",
        "examples": "Examples: Confidential, Top-Secret"
      },
      "useRegexLabel": "Use Regex",
      "wholeWordSearchLabel": "Whole Word Search",
      "customPaddingLabel": "Custom Extra Padding",
      "convertPDFToImageLabel": "Convert PDF to PDF-Image"
    },
    "tooltip": {
      "mode": {
        "header": {
          "title": "Redaction Method"
        },
        "automatic": {
          "title": "Automatic Redaction",
          "text": "Automatically finds and redacts specified text throughout the document. Perfect for removing consistent sensitive information like names, addresses, or confidential markers."
        },
        "manual": {
          "title": "Manual Redaction",
          "text": "Click and drag to manually select specific areas to redact. Gives you precise control over what gets redacted. (Coming soon)"
        }
      },
      "words": {
        "header": {
          "title": "Words to Redact"
        },
        "description": {
          "title": "Text Matching",
          "text": "Enter words or phrases to find and redact in your document. Each word will be searched for separately."
        },
        "bullet1": "Add one word at a time",
        "bullet2": "Press Enter or click 'Add Another' to add",
        "bullet3": "Click × to remove words",
        "examples": {
          "title": "Common Examples",
          "text": "Typical words to redact include: bank details, email addresses, or specific names."
        }
      },
      "advanced": {
        "header": {
          "title": "Advanced Redaction Settings"
        },
        "color": {
          "title": "Box Colour & Padding",
          "text": "Customise the appearance of redaction boxes. Black is standard, but you can choose any colour. Padding adds extra space around the found text."
        },
        "regex": {
          "title": "Use Regex",
          "text": "Enable regular expressions for advanced pattern matching. Useful for finding phone numbers, emails, or complex patterns.",
          "bullet1": "Example: \\d{4}-\\d{2}-\\d{2} to match any dates in YYYY-MM-DD format",
          "bullet2": "Use with caution - test thoroughly"
        },
        "wholeWord": {
          "title": "Whole Word Search",
          "text": "Only match complete words, not partial matches. 'John' won't match 'Johnson' when enabled."
        },
        "convert": {
          "title": "Convert to PDF-Image",
          "text": "Converts the PDF to an image-based PDF after redaction. This ensures text behind redaction boxes is completely removed and unrecoverable."
        }
      }
    },
    "manual": {
      "header": "Manual Redaction",
      "textBasedRedaction": "Text-based Redaction",
      "pageBasedRedaction": "Page-based Redaction",
      "convertPDFToImageLabel": "Convert PDF to PDF-Image (Used to remove text behind the box)",
      "pageRedactionNumbers": {
        "title": "Pages",
        "placeholder": "(e.g. 1,2,8 or 4,7,12-16 or 2n-1)"
      },
      "redactionColor": {
        "title": "Redaction Colour"
      },
      "export": "Export",
      "upload": "Upload",
      "boxRedaction": "Box draw redaction",
      "zoom": "Zoom",
      "zoomIn": "Zoom in",
      "zoomOut": "Zoom out",
      "nextPage": "Next Page",
      "previousPage": "Previous Page",
      "toggleSidebar": "Toggle Sidebar",
      "showThumbnails": "Show Thumbnails",
      "showDocumentOutline": "Show Document Outline (double-click to expand/collapse all items)",
      "showAttachments": "Show Attachments",
      "showLayers": "Show Layers (double-click to reset all layers to the default state)",
      "colourPicker": "Colour Picker",
      "findCurrentOutlineItem": "Find current outline item",
      "applyChanges": "Apply Changes"
    }
  },
  "tableExtraxt": {
    "tags": "CSV,Table Extraction,extract,convert"
  },
  "autoSizeSplitPDF": {
    "tags": "pdf,split,document,organization"
  },
  "overlay-pdfs": {
    "tags": "Overlay",
    "header": "Overlay PDF Files",
    "title": "Overlay PDFs",
    "desc": "Overlay one PDF on top of another",
    "baseFile": {
      "label": "Select Base PDF File"
    },
    "overlayFiles": {
      "label": "Select Overlay PDF Files",
      "placeholder": "Choose PDF(s)...",
      "addMore": "Add more PDFs..."
    },
    "mode": {
      "label": "Select Overlay Mode",
      "sequential": "Sequential Overlay",
      "interleaved": "Interleaved Overlay",
      "fixedRepeat": "Fixed Repeat Overlay"
    },
    "counts": {
      "label": "Overlay Counts (for Fixed Repeat Mode)",
      "placeholder": "Enter comma-separated counts (e.g., 2,3,1)",
      "item": "Count for file",
      "noFiles": "Add overlay files to configure counts"
    },
    "position": {
      "label": "Select Overlay Position",
      "foreground": "Foreground",
      "background": "Background"
    },
    "submit": "Submit",
    "settings": {
      "title": "Settings"
    },
    "results": {
      "title": "Overlay Results"
    },
    "tooltip": {
      "header": {
        "title": "Overlay PDFs Overview"
      },
      "description": {
        "title": "Description",
        "text": "Combine a base PDF with one or more overlay PDFs. Overlays can be applied page-by-page in different modes and placed in the foreground or background."
      },
      "mode": {
        "title": "Overlay Mode",
        "text": "Choose how to distribute overlay pages across the base PDF pages.",
        "sequential": "Sequential Overlay: Use pages from the first overlay PDF until it ends, then move to the next.",
        "interleaved": "Interleaved Overlay: Take one page from each overlay in turn.",
        "fixedRepeat": "Fixed Repeat Overlay: Take a set number of pages from each overlay before moving to the next. Use Counts to set the numbers."
      },
      "position": {
        "title": "Overlay Position",
        "text": "Foreground places the overlay on top of the page. Background places it behind."
      },
      "overlayFiles": {
        "title": "Overlay Files",
        "text": "Select one or more PDFs to overlay on the base. The order of these files affects how pages are applied in Sequential and Fixed Repeat modes."
      },
      "counts": {
        "title": "Counts (Fixed Repeat only)",
        "text": "Provide a positive number for each overlay file showing how many pages to take before moving to the next. Required when mode is Fixed Repeat."
      }
    },
    "error": {
      "failed": "An error occurred while overlaying PDFs."
    }
  },
  "split-by-sections": {
    "tags": "Section Split, Divide, Customize,Customise",
    "title": "Split PDF by Sections",
    "header": "Split PDF into Sections",
    "horizontal": {
      "label": "Horizontal Divisions",
      "placeholder": "Enter number of horizontal divisions"
    },
    "vertical": {
      "label": "Vertical Divisions",
      "placeholder": "Enter number of vertical divisions"
    },
    "submit": "Split PDF",
    "merge": "Merge Into One PDF"
  },
  "AddStampRequest": {
    "tags": "Stamp, Add image, center image, Watermark, PDF, Embed, Customize,Customise",
    "header": "Stamp PDF",
    "title": "Stamp PDF",
    "stampSetup": "Stamp Setup",
    "stampType": "Stamp Type",
    "stampText": "Stamp Text",
    "stampImage": "Stamp Image",
    "alphabet": "Alphabet",
    "fontSize": "Font/Image Size",
    "rotation": "Rotation",
    "opacity": "Opacity",
    "position": "Position",
    "overrideX": "Override X Coordinate",
    "overrideY": "Override Y Coordinate",
    "customMargin": "Custom Margin",
    "customColor": "Custom Text Colour",
    "submit": "Submit",
    "noStampSelected": "No stamp selected. Return to Step 1.",
    "customPosition": "Drag the stamp to the desired location in the preview window.",
    "error": {
      "failed": "An error occurred while adding stamp to the PDF."
    },
    "imageSize": "Image Size",
    "margin": "Margin",
    "positionAndFormatting": "Position & Formatting",
    "quickPosition": "Select a position on the page to place the stamp.",
    "results": {
      "title": "Stamp Results"
    }
  },
  "removeImagePdf": {
    "tags": "Remove Image,Page operations,Back end,server side"
  },
  "splitPdfByChapters": {
    "tags": "split,chapters,bookmarks,organize"
  },
  "validateSignature": {
    "tags": "signature,verify,validate,pdf,certificate,digital signature,Validate Signature,Validate certificate",
    "title": "Validate PDF Signatures",
    "header": "Validate Digital Signatures",
    "selectPDF": "Select signed PDF file",
    "submit": "Validate Signatures",
    "results": "Validation Results",
    "status": {
      "_value": "Status",
      "valid": "Valid",
      "invalid": "Invalid",
      "complete": "Validation complete"
    },
    "signer": "Signer",
    "date": "Date",
    "reason": "Reason",
    "location": "Location",
    "noSignatures": "No digital signatures found in this document",
    "chain": {
      "invalid": "Certificate chain validation failed - cannot verify signer's identity"
    },
    "trust": {
      "invalid": "Certificate not in trust store - source cannot be verified"
    },
    "cert": {
      "expired": "Certificate has expired",
      "revoked": "Certificate has been revoked",
      "info": "Certificate Details",
      "issuer": "Issuer",
      "subject": "Subject",
      "serialNumber": "Serial Number",
      "validFrom": "Valid From",
      "validUntil": "Valid Until",
      "algorithm": "Algorithm",
      "keySize": "Key Size",
      "version": "Version",
      "keyUsage": "Key Usage",
      "selfSigned": "Self-Signed",
      "bits": "bits",
      "details": "Certificate Details"
    },
    "signature": {
      "info": "Signature Information",
      "_value": "Signature",
      "mathValid": "Signature is mathematically valid BUT:"
    },
    "selectCustomCert": "Custom Certificate File X.509 (Optional)",
    "downloadCsv": "Download CSV",
    "downloadJson": "Download JSON",
    "downloadPdf": "Download PDF Report",
    "downloadType": {
      "csv": "CSV",
      "json": "JSON",
      "pdf": "PDF"
    },
    "error": {
      "allFailed": "Unable to validate the selected files.",
      "partial": "Some files could not be validated.",
      "reportGeneration": "Could not generate the PDF report. JSON and CSV are available.",
      "unexpected": "Unexpected error during validation."
    },
    "finalizing": "Preparing downloads...",
    "issue": {
      "certExpired": "Certificate expired",
      "certRevocationUnknown": "Certificate revocation status unknown",
      "certRevoked": "Certificate revoked",
      "chainInvalid": "Certificate chain invalid",
      "signatureInvalid": "Signature cryptographic check failed",
      "trustInvalid": "Certificate not trusted"
    },
    "noResults": "Run the validation to generate a report.",
    "noSignaturesShort": "No signatures",
    "processing": "Validating signatures...",
    "report": {
      "continued": "Continued",
      "downloads": "Downloads",
      "entryLabel": "Signature Summary",
      "fields": {
        "created": "Created",
        "fileSize": "File Size",
        "signatureCount": "Total Signatures",
        "signatureDate": "Signature Date"
      },
      "filesEvaluated": "{{count}} files evaluated",
      "footer": "Validated via Stirling PDF",
      "generatedAt": "Generated",
      "noPdf": "PDF report will be available after a successful validation.",
      "page": "Page",
      "shortTitle": "Signature Summary",
      "signatureCountLabel": "{{count}} signatures",
      "signaturesFound": "{{count}} signatures detected",
      "signaturesValid": "{{count}} fully valid",
      "title": "Signature Validation Report"
    },
    "settings": {
      "certHint": "Upload a trusted X.509 certificate to validate against a custom trust source.",
      "title": "Validation Settings"
    },
    "signatureDate": "Signature Date",
    "totalSignatures": "Total Signatures"
  },
  "replaceColor": {
    "tags": "Replace Colour,Page operations,Back end,server side",
    "labels": {
      "settings": "Settings",
      "colourOperation": "Colour operation"
    },
    "options": {
      "highContrast": "High contrast",
      "invertAll": "Invert all colours",
      "custom": "Custom",
      "cmyk": "Convert to CMYK"
    },
    "tooltip": {
      "header": {
        "title": "Replace & Invert Colour Settings Overview"
      },
      "description": {
        "title": "Description",
        "text": "Transform PDF colours to improve readability and accessibility. Choose from high contrast presets, invert all colours, or create custom colour schemes."
      },
      "highContrast": {
        "title": "High Contrast",
        "text": "Apply predefined high contrast colour combinations designed for better readability and accessibility compliance.",
        "bullet1": "White text on black background - Classic dark mode",
        "bullet2": "Black text on white background - Standard high contrast",
        "bullet3": "Yellow text on black background - High visibility option",
        "bullet4": "Green text on black background - Alternative high contrast"
      },
      "invertAll": {
        "title": "Invert All Colours",
        "text": "Completely invert all colours in the PDF, creating a negative-like effect. Useful for creating dark mode versions of documents or reducing eye strain in low-light conditions."
      },
      "custom": {
        "title": "Custom Colours",
        "text": "Define your own text and background colours using the colour pickers. Perfect for creating branded documents or specific accessibility requirements.",
        "bullet1": "Text colour - Choose the colour for text elements",
        "bullet2": "Background colour - Set the background colour for the document"
      },
      "cmyk": {
        "title": "Convert to CMYK",
        "text": "Convert the PDF from RGB colour space to CMYK colour space, optimized for professional printing. This process converts colours to the Cyan, Magenta, Yellow, Black model used by printers."
      }
    },
    "error": {
      "failed": "An error occurred while processing the colour replacement."
    }
  },
  "login": {
    "title": "Sign in",
    "header": "Sign in",
    "signin": "Sign in",
    "signInWith": "Sign in with",
    "signInAnonymously": "Sign Up as a Guest",
    "rememberme": "Remember me",
    "invalid": "Invalid username or password.",
    "locked": "Your account has been locked.",
    "sessionExpired": "Your session has expired. Please sign in again.",
    "signinTitle": "Please sign in",
    "ssoSignIn": "Login via Single Sign-on",
    "oAuth2AutoCreateDisabled": "OAUTH2 Auto-Create User Disabled",
    "oAuth2AdminBlockedUser": "Registration or logging in of non-registered users is currently blocked. Please contact the administrator.",
    "oauth2RequestNotFound": "Authorization request not found",
    "oauth2InvalidUserInfoResponse": "Invalid User Info Response",
    "oauth2invalidRequest": "Invalid Request",
    "oauth2AccessDenied": "Access Denied",
    "oauth2InvalidTokenResponse": "Invalid Token Response",
    "oauth2InvalidIdToken": "Invalid Id Token",
    "relyingPartyRegistrationNotFound": "No relying party registration found",
    "userIsDisabled": "User is deactivated, login is currently blocked with this username. Please contact the administrator.",
    "alreadyLoggedIn": "You are already logged in to",
    "alreadyLoggedIn2": "devices. Please log out of the devices and try again.",
    "toManySessions": "You have too many active sessions",
    "logoutMessage": "You have been logged out.",
    "youAreLoggedIn": "You are logged in!",
    "email": "Email",
    "password": "Password",
    "enterEmail": "Enter your email",
    "enterPassword": "Enter your password",
    "loggingIn": "Logging In...",
    "username": "Username",
    "enterUsername": "Enter username",
    "useEmailInstead": "Login with email",
    "forgotPassword": "Forgot your password?",
    "logIn": "Log In",
    "signingIn": "Signing in...",
    "login": "Login",
    "or": "Or",
    "useMagicLink": "Use magic link instead",
    "enterEmailForMagicLink": "Enter your email for magic link",
    "sending": "Sending…",
    "sendMagicLink": "Send Magic Link",
    "cancel": "Cancel",
    "dontHaveAccount": "Don't have an account? Sign up",
    "home": "Home",
    "debug": "Debug",
    "signOut": "Sign Out",
    "pleaseEnterBoth": "Please enter both email and password",
    "pleaseEnterEmail": "Please enter your email address",
    "magicLinkSent": "Magic link sent to {{email}}! Check your email and click the link to sign in.",
    "passwordResetSent": "Password reset link sent to {{email}}! Check your email and follow the instructions.",
    "failedToSignIn": "Failed to sign in with {{provider}}: {{message}}",
    "unexpectedError": "Unexpected error: {{message}}",
    "accountCreatedSuccess": "Account created successfully! You can now sign in.",
    "passwordChangedSuccess": "Password changed successfully! Please sign in with your new password.",
    "credentialsUpdated": "Your credentials have been updated. Please sign in again."
  },
  "signup": {
    "title": "Create an account",
    "subtitle": "Join Stirling PDF to get started",
    "name": "Name",
    "email": "Email",
    "password": "Password",
    "confirmPassword": "Confirm password",
    "enterName": "Enter your name",
    "enterEmail": "Enter your email",
    "enterPassword": "Enter your password",
    "confirmPasswordPlaceholder": "Confirm password",
    "or": "or",
    "creatingAccount": "Creating Account...",
    "signUp": "Sign Up",
    "alreadyHaveAccount": "Already have an account? Sign in",
    "pleaseFillAllFields": "Please fill in all fields",
    "passwordsDoNotMatch": "Passwords do not match",
    "passwordTooShort": "Password must be at least 6 characters long",
    "invalidEmail": "Please enter a valid email address",
    "checkEmailConfirmation": "Check your email for a confirmation link to complete your registration.",
    "accountCreatedSuccessfully": "Account created successfully! You can now sign in.",
    "unexpectedError": "Unexpected error: {{message}}",
    "useEmailInstead": "Use Email Instead",
    "nameRequired": "Name is required",
    "emailRequired": "Email is required",
    "passwordRequired": "Password is required",
    "confirmPasswordRequired": "Please confirm your password"
  },
  "pdfToSinglePage": {
    "title": "PDF To Single Page",
    "header": "PDF To Single Page",
    "submit": "Convert To Single Page",
    "description": "This tool will merge all pages of your PDF into one large single page. The width will remain the same as the original pages, but the height will be the sum of all page heights.",
    "filenamePrefix": "single_page",
    "files": {
      "placeholder": "Select a PDF file in the main view to get started"
    },
    "error": {
      "failed": "An error occurred whilst converting to single page."
    },
    "results": {
      "title": "Single Page Results"
    }
  },
  "pageExtracter": {
    "title": "Extract Pages",
    "header": "Extract Pages",
    "submit": "Extract",
    "placeholder": "(e.g. 1,2,8 or 4,7,12-16 or 2n-1)"
  },
  "sanitizePDF": {
    "title": "Sanitise PDF",
    "header": "Sanitise a PDF file",
    "selectText": {
      "1": "Remove JavaScript actions",
      "2": "Remove embedded files",
      "3": "Remove XMP metadata",
      "4": "Remove links",
      "5": "Remove fonts",
      "6": "Remove Document Info Metadata"
    },
    "submit": "Sanitize PDF"
  },
  "adjustContrast": {
    "title": "Adjust Colors/Contrast",
    "header": "Adjust Colors/Contrast",
    "basic": "Basic Adjustments",
    "contrast": "Contrast:",
    "brightness": "Brightness:",
    "saturation": "Saturation:",
    "download": "Download",
    "adjustColors": "Adjust Colors",
    "blue": "Blue",
    "confirm": "Confirm",
    "error": {
      "failed": "Failed to adjust colors/contrast"
    },
    "green": "Green",
    "noPreview": "Select a PDF to preview",
    "red": "Red",
    "results": {
      "title": "Adjusted PDF"
    }
  },
  "compress": {
    "title": "Compress",
    "desc": "Compress PDFs to reduce their file size.",
    "header": "Compress PDF",
    "method": {
      "title": "Compression Method",
      "quality": "Quality",
      "filesize": "File Size"
    },
    "credit": "This service uses qpdf for PDF Compress/Optimisation.",
    "grayscale": {
      "label": "Apply Grayscale for Compression"
    },
    "tooltip": {
      "header": {
        "title": "Compress Settings Overview"
      },
      "description": {
        "title": "Description",
        "text": "Compression is an easy way to reduce your file size. Pick File Size to enter a target size and have us adjust quality for you. Pick Quality to set compression strength manually."
      },
      "qualityAdjustment": {
        "title": "Quality Adjustment",
        "text": "Drag the slider to adjust the compression strength. Lower values (1-3) preserve quality but result in larger files. Higher values (7-9) shrink the file more but reduce image clarity.",
        "bullet1": "Lower values preserve quality",
        "bullet2": "Higher values reduce file size"
      },
      "grayscale": {
        "title": "Grayscale",
        "text": "Select this option to convert all images to black and white, which can significantly reduce file size especially for scanned PDFs or image-heavy documents."
      }
    },
    "error": {
      "failed": "An error occurred while compressing the PDF."
    },
    "selectText": {
      "1": {
        "_value": "Compression Settings",
        "1": "1-3 PDF compression,</br> 4-6 lite image compression,</br> 7-9 intense image compression Will dramatically reduce image quality"
      },
      "2": "Optimisation level:",
      "4": "Auto mode - Auto adjusts quality to get PDF to exact size",
      "5": "Expected PDF Size (e.g. 25MB, 10.8MB, 25KB)"
    },
    "submit": "Compress"
  },
  "decrypt": {
    "passwordPrompt": "This file is password-protected. Please enter the password:",
    "cancelled": "Operation cancelled for PDF: {0}",
    "noPassword": "No password provided for encrypted PDF: {0}",
    "invalidPassword": "Please try again with the correct password.",
    "invalidPasswordHeader": "Incorrect password or unsupported encryption for PDF: {0}",
    "unexpectedError": "There was an error processing the file. Please try again.",
    "serverError": "Server error while decrypting: {0}",
    "success": "File decrypted successfully."
  },
  "multiTool-advert": {
    "message": "This feature is also available in our <a href=\"{0}\">multi-tool page</a>. Check it out for enhanced page-by-page UI and additional features!"
  },
  "pageRemover": {
    "title": "Page Remover",
    "header": "PDF Page remover",
    "pagesToDelete": "Pages to delete (Enter a comma-separated list of page numbers) :",
    "submit": "Delete Pages",
    "placeholder": "(e.g. 1,2,6 or 1-10,15-30)"
  },
  "imageToPDF": {
    "title": "Image to PDF",
    "header": "Image to PDF",
    "submit": "Convert",
    "selectLabel": "Image Fit Options",
    "fillPage": "Fill Page",
    "fitDocumentToImage": "Fit Page to Image",
    "maintainAspectRatio": "Maintain Aspect Ratios",
    "selectText": {
      "2": "Auto rotate PDF",
      "3": "Multi file logic (Only enabled if working with multiple images)",
      "4": "Merge into single PDF",
      "5": "Convert to separate PDFs"
    }
  },
  "PDFToCSV": {
    "title": "PDF to CSV",
    "header": "PDF to CSV",
    "prompt": "Choose page to extract table",
    "submit": "Extract"
  },
  "split-by-size-or-count": {
    "title": "Split PDF by Size or Count",
    "header": "Split PDF by Size or Count",
    "type": {
      "label": "Select Split Type",
      "size": "By Size",
      "pageCount": "By Page Count",
      "docCount": "By Document Count"
    },
    "value": {
      "label": "Enter Value",
      "placeholder": "Enter size (e.g., 2MB or 3KB) or count (e.g., 5)"
    },
    "submit": "Submit"
  },
  "printFile": {
    "title": "Print File",
    "header": "Print File to Printer",
    "selectText": {
      "1": "Select File to Print",
      "2": "Enter Printer Name"
    },
    "submit": "Print"
  },
  "licenses": {
    "nav": "Licences",
    "title": "3rd Party Licences",
    "header": "3rd Party Licences",
    "module": "Module",
    "version": "Version",
    "license": "Licence"
  },
  "survey": {
    "nav": "Survey",
    "title": "Stirling-PDF Survey",
    "description": "Stirling-PDF has no tracking so we want to hear from our users to improve Stirling-PDF!",
    "changes": "Stirling-PDF has changed since the last survey! To find out more please check our blog post here:",
    "changes2": "With these changes we are getting paid business support and funding",
    "please": "Please consider taking our survey to have input on the future of Stirling-PDF!",
    "disabled": "(Survey popup will be disabled in following updates but available at foot of page)",
    "button": "Take Survey",
    "dontShowAgain": "Don't show again",
    "meeting": {
      "1": "If you're using Stirling PDF at work, we'd love to speak to you. We're offering technical support sessions in exchange for a 15 minute user discovery session.",
      "2": "This is a chance to:",
      "3": "Get help with deployment, integrations, or troubleshooting",
      "4": "Provide direct feedback on performance, edge cases, and feature gaps",
      "5": "Help us refine Stirling PDF for real-world enterprise use",
      "6": "If you're interested, you can book time with our team directly. (English speaking only)",
      "7": "Looking forward to digging into your use cases and making Stirling PDF even better!",
      "notInterested": "Not a business and/or interested in a meeting?",
      "button": "Book meeting"
    }
  },
  "removeImage": {
    "title": "Remove image",
    "header": "Remove image",
    "removeImage": "Remove image",
    "submit": "Remove image",
    "error": {
      "failed": "Failed to remove images from the PDF."
    },
    "results": {
      "title": "Remove Images Results"
    }
  },
  "splitByChapters": {
    "title": "Split PDF by Chapters",
    "header": "Split PDF by Chapters",
    "bookmarkLevel": "Bookmark Level",
    "includeMetadata": "Include Metadata",
    "allowDuplicates": "Allow Duplicates",
    "desc": {
      "1": "This tool splits a PDF file into multiple PDFs based on its chapter structure.",
      "2": "Bookmark Level: Choose the level of bookmarks to use for splitting (0 for top-level, 1 for second-level, etc.).",
      "3": "Include Metadata: If checked, the original PDF's metadata will be included in each split PDF.",
      "4": "Allow Duplicates: If checked, allows multiple bookmarks on the same page to create separate PDFs."
    },
    "submit": "Split PDF"
  },
  "fileChooser": {
    "click": "Click",
    "or": "or",
    "dragAndDrop": "Drag & Drop",
    "dragAndDropPDF": "Drag & Drop PDF file",
    "dragAndDropImage": "Drag & Drop Image file",
    "hoveredDragAndDrop": "Drag & Drop file(s) here",
    "extractPDF": "Extracting..."
  },
  "releases": {
    "footer": "Releases",
    "title": "Release Notes",
    "header": "Release Notes",
    "current": {
      "version": "Current Release"
    },
    "note": "Release notes are only available in English"
  },
  "swagger": {
    "title": "API Documentation",
    "header": "API Documentation",
    "desc": "View and test the Stirling PDF API endpoints",
    "tags": "api,documentation,swagger,endpoints,development"
  },
  "cookieBanner": {
    "popUp": {
      "title": "How we use Cookies",
      "description": {
        "1": "We use cookies and other technologies to make Stirling PDF work better for you—helping us improve our tools and keep building features you'll love.",
        "2": "If you'd rather not, clicking 'No Thanks' will only enable the essential cookies needed to keep things running smoothly."
      },
      "acceptAllBtn": "Okay",
      "acceptNecessaryBtn": "No Thanks",
      "showPreferencesBtn": "Manage preferences"
    },
    "preferencesModal": {
      "title": "Consent Preferences Center",
      "acceptAllBtn": "Accept all",
      "acceptNecessaryBtn": "Reject all",
      "savePreferencesBtn": "Save preferences",
      "closeIconLabel": "Close modal",
      "serviceCounterLabel": "Service|Services",
      "subtitle": "Cookie Usage",
      "description": {
        "1": "Stirling PDF uses cookies and similar technologies to enhance your experience and understand how our tools are used. This helps us improve performance, develop the features you care about, and provide ongoing support to our users.",
        "2": "Stirling PDF cannot—and will never—track or access the content of the documents you use.",
        "3": "Your privacy and trust are at the core of what we do."
      },
      "necessary": {
        "title": {
          "1": "Strictly Necessary Cookies",
          "2": "Always Enabled"
        },
        "description": "These cookies are essential for the website to function properly. They enable core features like setting your privacy preferences, logging in, and filling out forms—which is why they can't be turned off."
      },
      "analytics": {
        "title": "Analytics",
        "description": "These cookies help us understand how our tools are being used, so we can focus on building the features our community values most. Rest assured—Stirling PDF cannot and will never track the content of the documents you work with."
      }
    },
    "services": {
      "posthog": "PostHog Analytics",
      "scarf": "Scarf Pixel"
    }
  },
  "removeMetadata": {
    "submit": "Remove Metadata"
  },
  "sidebar": {
    "toggle": "Toggle Sidebar"
  },
  "theme": {
    "toggle": "Toggle Theme"
  },
  "view": {
    "viewer": "Viewer",
    "pageEditor": "Page Editor",
    "fileManager": "File Manager"
  },
  "pageEditor": {
    "title": "Page Editor",
    "save": "Save Changes",
    "noPdfLoaded": "No PDF loaded. Please upload a PDF to edit.",
    "rotatedLeft": "Rotated left:",
    "rotatedRight": "Rotated right:",
    "deleted": "Deleted:",
    "movedLeft": "Moved left:",
    "movedRight": "Moved right:",
    "splitAt": "Split at:",
    "insertedPageBreak": "Inserted page break at:",
    "addFileNotImplemented": "Add file not implemented in demo",
    "closePdf": "Close PDF",
    "reset": "Reset Changes",
    "zoomIn": "Zoom In",
    "zoomOut": "Zoom Out",
    "fitToWidth": "Fit to Width",
    "actualSize": "Actual Size"
  },
  "viewer": {
    "firstPage": "First Page",
    "lastPage": "Last Page",
    "previousPage": "Previous Page",
    "nextPage": "Next Page",
    "zoomIn": "Zoom In",
    "zoomOut": "Zoom Out",
    "singlePageView": "Single Page View",
    "dualPageView": "Dual Page View"
  },
  "rightRail": {
    "closeSelected": "Close Selected Files",
    "selectAll": "Select All",
    "deselectAll": "Deselect All",
    "selectByNumber": "Select by Page Numbers",
    "deleteSelected": "Delete Selected Pages",
    "closePdf": "Close PDF",
    "exportAll": "Export PDF",
    "downloadSelected": "Download Selected Files",
    "downloadAll": "Download All",
    "toggleTheme": "Toggle Theme",
    "language": "Language",
    "search": "Search PDF",
    "panMode": "Pan Mode",
    "rotateLeft": "Rotate Left",
    "rotateRight": "Rotate Right",
    "toggleSidebar": "Toggle Sidebar",
    "exportSelected": "Export Selected Pages",
    "toggleAnnotations": "Toggle Annotations Visibility",
    "annotationMode": "Toggle Annotation Mode",
    "draw": "Draw",
    "save": "Save",
    "saveChanges": "Save Changes"
  },
  "search": {
    "title": "Search PDF",
    "placeholder": "Enter search term...",
    "noResults": "No results found",
    "searching": "Searching..."
  },
  "guestBanner": {
    "title": "You're using Stirling PDF as a guest!",
    "message": "Create a free account to save your work, access more features, and support the project.",
    "dismiss": "Dismiss banner",
    "signUp": "Sign Up Free"
  },
  "toolPicker": {
    "searchPlaceholder": "Search tools...",
    "noToolsFound": "No tools found",
    "allTools": "ALL TOOLS",
    "quickAccess": "QUICK ACCESS",
    "categories": {
      "standardTools": "Standard Tools",
      "advancedTools": "Advanced Tools",
      "recommendedTools": "Recommended Tools"
    },
    "subcategories": {
      "signing": "Signing",
      "documentSecurity": "Document Security",
      "verification": "Verification",
      "documentReview": "Document Review",
      "pageFormatting": "Page Formatting",
      "extraction": "Extraction",
      "removal": "Removal",
      "automation": "Automation",
      "general": "General",
      "advancedFormatting": "Advanced Formatting",
      "developerTools": "Developer Tools"
    }
  },
  "quickAccess": {
    "read": "Read",
    "sign": "Sign",
    "automate": "Automate",
    "files": "Files",
    "activity": "Activity",
    "help": "Help",
    "account": "Account",
    "config": "Config",
    "settings": "Settings",
    "adminSettings": "Admin Settings",
    "allTools": "Tools",
    "reader": "Reader",
    "helpMenu": {
      "toolsTour": "Tools Tour",
      "toolsTourDesc": "Learn what the tools can do",
      "adminTour": "Admin Tour",
      "adminTourDesc": "Explore admin settings & features"
    }
  },
  "admin": {
    "error": "Error",
    "success": "Success",
    "expand": "Expand",
    "close": "Close",
    "status": {
      "active": "Active",
      "inactive": "Inactive"
    },
    "settings": {
      "title": "Admin Settings",
      "workspace": "Workspace",
      "fetchError": "Failed to load settings",
      "saveError": "Failed to save settings",
      "saved": "Settings saved successfully",
      "saveSuccess": "Settings saved successfully",
      "save": "Save Changes",
      "restartRequired": "Restart Required",
      "loginRequired": "Login mode must be enabled to modify admin settings",
      "loginDisabled": {
        "title": "Login Mode Required",
        "message": "Login mode must be enabled to modify admin settings. Please set SECURITY_ENABLELOGIN=true in your environment or security.enableLogin: true in settings.yml, then restart the server.",
        "readOnly": "The settings below show example values for reference. Enable login mode to view and edit actual configuration."
      },
      "restart": {
        "title": "Restart Required",
        "message": "Settings have been saved successfully. A server restart is required for the changes to take effect.",
        "question": "Would you like to restart the server now or later?",
        "now": "Restart Now",
        "later": "Restart Later"
      },
      "restarting": "Restarting Server",
      "restartingMessage": "The server is restarting. Please wait a moment...",
      "restartError": "Failed to restart server. Please restart manually.",
      "general": {
        "title": "System Settings",
        "description": "Configure system-wide application settings including branding and default behaviour.",
        "ui": "User Interface",
        "system": "System",
        "appName": {
          "label": "Application Name",
          "description": "The name displayed in the browser tab and home page"
        },
        "appNameNavbar": {
          "label": "Navbar Brand",
          "description": "The name displayed in the navigation bar"
        },
        "homeDescription": {
          "label": "Home Description",
          "description": "The description text shown on the home page"
        },
        "defaultLocale": {
          "label": "Default Locale",
          "description": "The default language for new users (e.g., en_US, es_ES)"
        },
        "fileUploadLimit": {
          "label": "File Upload Limit",
          "description": "Maximum file upload size (e.g., 100MB, 1GB)"
        },
        "showUpdate": {
          "label": "Show Update Notifications",
          "description": "Display notifications when a new version is available"
        },
        "showUpdateOnlyAdmin": {
          "label": "Show Updates to Admins Only",
          "description": "Restrict update notifications to admin users only"
        },
        "customHTMLFiles": {
          "label": "Custom HTML Files",
          "description": "Allow serving custom HTML files from the customFiles directory"
        },
        "languages": {
          "label": "Available Languages",
          "description": "Languages that users can select from (leave empty to enable all languages)"
        },
        "customMetadata": {
          "label": "Custom Metadata",
          "autoUpdate": {
            "label": "Auto Update Metadata",
            "description": "Automatically update PDF metadata on all processed documents"
          },
          "author": {
            "label": "Default Author",
            "description": "Default author for PDF metadata (e.g., username)"
          },
          "creator": {
            "label": "Default Creator",
            "description": "Default creator for PDF metadata"
          },
          "producer": {
            "label": "Default Producer",
            "description": "Default producer for PDF metadata"
          }
        },
        "logoStyle": {
          "label": "Logo Style",
          "description": "Choose between the modern minimalist logo or the classic S icon",
          "classic": "Classic",
          "modern": "Modern"
        },
        "customPaths": {
          "label": "Custom Paths",
          "description": "Configure custom file system paths for pipeline processing and external tools",
          "pipeline": {
            "label": "Pipeline Directories",
            "watchedFoldersDir": {
              "label": "Watched Folders Directory",
              "description": "Directory where pipeline monitors for incoming PDFs (leave empty for default: /pipeline/watchedFolders)"
            },
            "finishedFoldersDir": {
              "label": "Finished Folders Directory",
              "description": "Directory where processed PDFs are outputted (leave empty for default: /pipeline/finishedFolders)"
            }
          },
          "operations": {
            "label": "External Tool Paths",
            "weasyprint": {
              "label": "WeasyPrint Executable",
              "description": "Path to WeasyPrint executable for HTML to PDF conversion (leave empty for default: /opt/venv/bin/weasyprint)"
            },
            "unoconvert": {
              "label": "Unoconvert Executable",
              "description": "Path to LibreOffice unoconvert for document conversions (leave empty for default: /opt/venv/bin/unoconvert)"
            }
          }
        }
      },
      "security": {
        "title": "Security",
        "description": "Configure authentication, login behaviour, and security policies.",
        "ssoNotice": {
          "title": "Looking for SSO/SAML settings?",
          "message": "OAuth2 and SAML2 authentication providers have been moved to the Connections menu for easier management."
        },
        "authentication": "Authentication",
        "enableLogin": {
          "label": "Enable Login",
          "description": "Require users to log in before accessing the application"
        },
        "loginMethod": {
          "label": "Login Method",
          "description": "The authentication method to use for user login",
          "all": "All Methods",
          "normal": "Username/Password Only",
          "oauth2": "OAuth2 Only",
          "saml2": "SAML2 Only"
        },
        "loginAttemptCount": {
          "label": "Login Attempt Limit",
          "description": "Maximum number of failed login attempts before account lockout"
        },
        "loginResetTimeMinutes": {
          "label": "Login Reset Time (minutes)",
          "description": "Time before failed login attempts are reset"
        },
        "csrfDisabled": {
          "label": "Disable CSRF Protection",
          "description": "Disable Cross-Site Request Forgery protection (not recommended)"
        },
        "initialLogin": {
          "label": "Initial Login",
          "username": {
            "label": "Initial Username",
            "description": "The username for the initial admin account"
          },
          "password": {
            "label": "Initial Password",
            "description": "The password for the initial admin account"
          }
        },
        "jwt": {
          "label": "JWT Configuration",
          "secureCookie": {
            "label": "Secure Cookie",
            "description": "Require HTTPS for JWT cookies (recommended for production)"
          },
          "keyRetentionDays": {
            "label": "Key Retention Days",
            "description": "Number of days to retain old JWT keys for verification"
          },
          "persistence": {
            "label": "Enable Key Persistence",
            "description": "Store JWT keys persistently to survive server restarts"
          },
          "enableKeyRotation": {
            "label": "Enable Key Rotation",
            "description": "Automatically rotate JWT signing keys periodically"
          },
          "enableKeyCleanup": {
            "label": "Enable Key Cleanup",
            "description": "Automatically remove expired JWT keys"
          }
        },
        "audit": {
          "label": "Audit Logging",
          "enabled": {
            "label": "Enable Audit Logging",
            "description": "Track user actions and system events for compliance and security monitoring"
          },
          "level": {
            "label": "Audit Level",
            "description": "0=OFF, 1=BASIC, 2=STANDARD, 3=VERBOSE"
          },
          "retentionDays": {
            "label": "Audit Retention (days)",
            "description": "Number of days to retain audit logs"
          }
        },
        "htmlUrlSecurity": {
          "label": "HTML URL Security",
          "description": "Configure URL access restrictions for HTML processing to prevent SSRF attacks",
          "enabled": {
            "label": "Enable URL Security",
            "description": "Enable URL security restrictions for HTML to PDF conversions"
          },
          "level": {
            "label": "Security Level",
            "description": "MAX: whitelist only, MEDIUM: block internal networks, OFF: no restrictions",
            "max": "Maximum (Whitelist Only)",
            "medium": "Medium (Block Internal)",
            "off": "Off (No Restrictions)"
          },
          "advanced": "Advanced Settings",
          "allowedDomains": {
            "label": "Allowed Domains (Whitelist)",
            "description": "One domain per line (e.g., cdn.example.com). Only these domains allowed when level is MAX"
          },
          "blockedDomains": {
            "label": "Blocked Domains (Blacklist)",
            "description": "One domain per line (e.g., malicious.com). Additional domains to block"
          },
          "internalTlds": {
            "label": "Internal TLDs",
            "description": "One TLD per line (e.g., .local, .internal). Block domains with these TLD patterns"
          },
          "networkBlocking": "Network Blocking",
          "blockPrivateNetworks": {
            "label": "Block Private Networks",
            "description": "Block RFC 1918 private networks (10.x.x.x, 192.168.x.x, 172.16-31.x.x)"
          },
          "blockLocalhost": {
            "label": "Block Localhost",
            "description": "Block localhost and loopback addresses (127.x.x.x, ::1)"
          },
          "blockLinkLocal": {
            "label": "Block Link-Local Addresses",
            "description": "Block link-local addresses (169.254.x.x, fe80::/10)"
          },
          "blockCloudMetadata": {
            "label": "Block Cloud Metadata Endpoints",
            "description": "Block cloud provider metadata endpoints (169.254.169.254)"
          }
        }
      },
      "connections": {
        "title": "Connections",
        "description": "Configure external authentication providers like OAuth2 and SAML.",
        "linkedServices": "Linked Services",
        "unlinkedServices": "Unlinked Services",
        "connect": "Connect",
        "disconnect": "Disconnect",
        "disconnected": "Provider disconnected successfully",
        "disconnectError": "Failed to disconnect provider",
        "ssoAutoLogin": {
          "label": "SSO Auto Login",
          "enable": "Enable SSO Auto Login",
          "description": "Automatically redirect to SSO login when authentication is required"
        },
        "oauth2": {
          "label": "OAuth2",
          "enabled": {
            "label": "Enable OAuth2",
            "description": "Allow users to authenticate using OAuth2 providers"
          },
          "provider": {
            "label": "Provider",
            "description": "The OAuth2 provider to use for authentication"
          },
          "issuer": {
            "label": "Issuer URL",
            "description": "The OAuth2 provider issuer URL"
          },
          "clientId": {
            "label": "Client ID",
            "description": "The OAuth2 client ID from your provider"
          },
          "clientSecret": {
            "label": "Client Secret",
            "description": "The OAuth2 client secret from your provider"
          },
          "useAsUsername": {
            "label": "Use as Username",
            "description": "The OAuth2 claim to use as the username (e.g., email, sub)"
          },
          "autoCreateUser": {
            "label": "Auto Create Users",
            "description": "Automatically create user accounts on first OAuth2 login"
          },
          "blockRegistration": {
            "label": "Block Registration",
            "description": "Prevent new user registration via OAuth2"
          },
          "scopes": {
            "label": "OAuth2 Scopes",
            "description": "Comma-separated list of OAuth2 scopes to request (e.g., openid, profile, email)"
          }
        },
        "saml2": {
          "label": "SAML2",
          "enabled": {
            "label": "Enable SAML2",
            "description": "Allow users to authenticate using SAML2 providers"
          },
          "provider": {
            "label": "Provider",
            "description": "The SAML2 provider name"
          },
          "registrationId": {
            "label": "Registration ID",
            "description": "The SAML2 registration identifier"
          },
          "autoCreateUser": {
            "label": "Auto Create Users",
            "description": "Automatically create user accounts on first SAML2 login"
          },
          "blockRegistration": {
            "label": "Block Registration",
            "description": "Prevent new user registration via SAML2"
          }
        }
      },
      "database": {
        "title": "Database",
        "description": "Configure custom database connection settings for enterprise deployments.",
        "configuration": "Database Configuration",
        "enableCustom": {
          "label": "Enable Custom Database",
          "description": "Use your own custom database configuration instead of the default embedded database"
        },
        "customUrl": {
          "label": "Custom Database URL",
          "description": "Full JDBC connection string (e.g., jdbc:postgresql://localhost:5432/postgres). If provided, individual connection settings below are not used."
        },
        "type": {
          "label": "Database Type",
          "description": "Type of database (not used if custom URL is provided)"
        },
        "hostName": {
          "label": "Host Name",
          "description": "Database server hostname (not used if custom URL is provided)"
        },
        "port": {
          "label": "Port",
          "description": "Database server port (not used if custom URL is provided)"
        },
        "name": {
          "label": "Database Name",
          "description": "Name of the database (not used if custom URL is provided)"
        },
        "username": {
          "label": "Username",
          "description": "Database authentication username"
        },
        "password": {
          "label": "Password",
          "description": "Database authentication password"
        }
      },
      "privacy": {
        "title": "Privacy",
        "description": "Configure privacy and data collection settings.",
        "analytics": "Analytics & Tracking",
        "enableAnalytics": {
          "label": "Enable Analytics",
          "description": "Collect anonymous usage analytics to help improve the application"
        },
        "metricsEnabled": {
          "label": "Enable Metrics",
          "description": "Enable collection of performance and usage metrics. Provides API endpoint for admins to access metrics data"
        },
        "searchEngine": "Search Engine Visibility",
        "googleVisibility": {
          "label": "Google Visibility",
          "description": "Allow search engines to index this application"
        }
      },
      "advanced": {
        "title": "Advanced",
        "description": "Configure advanced features and experimental functionality.",
        "features": "Feature Flags",
        "processing": "Processing",
        "endpoints": {
          "label": "Endpoints",
          "manage": "Manage API Endpoints",
          "description": "Endpoint management is configured via YAML. See documentation for details on enabling/disabling specific endpoints."
        },
        "enableAlphaFunctionality": {
          "label": "Enable Alpha Features",
          "description": "Enable experimental and alpha-stage features (may be unstable)"
        },
        "enableUrlToPDF": {
          "label": "Enable URL to PDF",
          "description": "Allow conversion of web pages to PDF documents"
        },
        "maxDPI": {
          "label": "Maximum DPI",
          "description": "Maximum DPI for image processing (0 = unlimited)"
        },
        "tessdataDir": {
          "label": "Tessdata Directory",
          "description": "Path to the tessdata directory for OCR language files"
        },
        "disableSanitize": {
          "label": "Disable HTML Sanitization",
          "description": "WARNING: Security risk - disabling HTML sanitization can lead to XSS vulnerabilities"
        },
        "tempFileManagement": {
          "label": "Temp File Management",
          "description": "Configure temporary file storage and cleanup behavior",
          "baseTmpDir": {
            "label": "Base Temp Directory",
            "description": "Base directory for temporary files (leave empty for default: java.io.tmpdir/stirling-pdf)"
          },
          "libreofficeDir": {
            "label": "LibreOffice Temp Directory",
            "description": "Directory for LibreOffice temp files (leave empty for default: baseTmpDir/libreoffice)"
          },
          "systemTempDir": {
            "label": "System Temp Directory",
            "description": "System temp directory to clean (only used if cleanupSystemTemp is enabled)"
          },
          "prefix": {
            "label": "Temp File Prefix",
            "description": "Prefix for temp file names"
          },
          "maxAgeHours": {
            "label": "Max Age (hours)",
            "description": "Maximum age in hours before temp files are cleaned up"
          },
          "cleanupIntervalMinutes": {
            "label": "Cleanup Interval (minutes)",
            "description": "How often to run cleanup (in minutes)"
          },
          "startupCleanup": {
            "label": "Startup Cleanup",
            "description": "Clean up old temp files on application startup"
          },
          "cleanupSystemTemp": {
            "label": "Cleanup System Temp",
            "description": "Whether to clean broader system temp directory (use with caution)"
          }
        },
        "processExecutor": {
          "label": "Process Executor Limits",
          "description": "Configure session limits and timeouts for each process executor",
          "sessionLimit": {
            "label": "Session Limit",
            "description": "Maximum concurrent instances"
          },
          "timeout": {
            "label": "Timeout (minutes)",
            "description": "Maximum execution time"
          },
          "libreOffice": "LibreOffice",
          "pdfToHtml": "PDF to HTML",
          "qpdf": "QPDF",
          "tesseract": "Tesseract OCR",
          "pythonOpenCv": "Python OpenCV",
          "weasyPrint": "WeasyPrint",
          "installApp": "Install App",
          "calibre": "Calibre",
          "ghostscript": "Ghostscript",
          "ocrMyPdf": "OCRmyPDF"
        }
      },
      "mail": {
        "title": "Mail Server",
        "description": "Configure SMTP settings for sending email notifications.",
        "smtp": "SMTP Configuration",
        "enabled": {
          "label": "Enable Mail",
          "description": "Enable email notifications and SMTP functionality"
        },
        "host": {
          "label": "SMTP Host",
          "description": "The hostname or IP address of your SMTP server"
        },
        "port": {
          "label": "SMTP Port",
          "description": "The port number for SMTP connection (typically 25, 465, or 587)"
        },
        "username": {
          "label": "SMTP Username",
          "description": "Username for SMTP authentication"
        },
        "password": {
          "label": "SMTP Password",
          "description": "Password for SMTP authentication"
        },
        "from": {
          "label": "From Address",
          "description": "The email address to use as the sender"
        },
        "enableInvites": {
          "label": "Enable Email Invites",
          "description": "Allow admins to invite users via email with auto-generated passwords"
        },
        "frontendUrl": {
          "label": "Frontend URL",
          "description": "Base URL for frontend (e.g. https://pdf.example.com). Used for generating invite links in emails. Leave empty to use backend URL."
        }
      },
      "legal": {
        "title": "Legal Documents",
        "description": "Configure links to legal documents and policies.",
        "disclaimer": {
          "title": "Legal Responsibility Warning",
          "message": "By customizing these legal documents, you assume full responsibility for ensuring compliance with all applicable laws and regulations, including but not limited to GDPR and other EU data protection requirements. Only modify these settings if: (1) you are operating a personal/private instance, (2) you are outside EU jurisdiction and understand your local legal obligations, or (3) you have obtained proper legal counsel and accept sole responsibility for all user data and legal compliance. Stirling-PDF and its developers assume no liability for your legal obligations."
        },
        "termsAndConditions": {
          "label": "Terms and Conditions",
          "description": "URL or filename to terms and conditions"
        },
        "privacyPolicy": {
          "label": "Privacy Policy",
          "description": "URL or filename to privacy policy"
        },
        "accessibilityStatement": {
          "label": "Accessibility Statement",
          "description": "URL or filename to accessibility statement"
        },
        "cookiePolicy": {
          "label": "Cookie Policy",
          "description": "URL or filename to cookie policy"
        },
        "impressum": {
          "label": "Impressum",
          "description": "URL or filename to impressum (required in some jurisdictions)"
        }
      },
      "premium": {
        "title": "Premium & Enterprise",
        "description": "Configure your premium or enterprise license key.",
        "license": "License Configuration",
        "licenseKey": {
          "toggle": "Got a license key or certificate file?",
          "info": "If you have a license key or certificate file from a direct purchase, you can enter it here to activate premium or enterprise features."
        },
        "key": {
          "label": "License Key",
          "description": "Enter your premium or enterprise license key. Premium features will be automatically enabled when a key is provided.",
          "success": "License Key Saved",
          "successMessage": "Your license key has been activated successfully. No restart required.",
          "overwriteWarning": {
            "title": "⚠️ Warning: Existing License Detected",
            "line1": "Overwriting your current license key cannot be undone.",
            "line2": "Your previous license will be permanently lost unless you have backed it up elsewhere.",
            "line3": "Important: Keep license keys private and secure. Never share them publicly."
          }
        },
        "enabled": {
          "label": "Enable Premium Features",
          "description": "Enable license key checks for pro/enterprise features"
        },
        "movedFeatures": {
          "title": "Premium Features Distributed",
          "message": "Premium and Enterprise features are now organized in their respective sections:"
        }
      },
      "features": {
        "title": "Features",
        "description": "Configure optional features and functionality.",
        "serverCertificate": {
          "label": "Server Certificate",
          "description": "Configure server-side certificate generation for \"Sign with Stirling-PDF\" functionality",
          "enabled": {
            "label": "Enable Server Certificate",
            "description": "Enable server-side certificate for \"Sign with Stirling-PDF\" option"
          },
          "organizationName": {
            "label": "Organization Name",
            "description": "Organization name for generated certificates"
          },
          "validity": {
            "label": "Certificate Validity (days)",
            "description": "Number of days the certificate will be valid"
          },
          "regenerateOnStartup": {
            "label": "Regenerate on Startup",
            "description": "Generate new certificate on each application startup"
          }
        }
      },
      "endpoints": {
        "title": "API Endpoints",
        "description": "Control which API endpoints and endpoint groups are available.",
        "management": "Endpoint Management",
        "toRemove": {
          "label": "Disabled Endpoints",
          "description": "Select individual endpoints to disable"
        },
        "groupsToRemove": {
          "label": "Disabled Endpoint Groups",
          "description": "Select endpoint groups to disable"
        },
        "note": "Note: Disabling endpoints restricts API access but does not remove UI components. Restart required for changes to take effect."
      }
    }
  },
  "fileUpload": {
    "selectFile": "Select a file",
    "selectFiles": "Select files",
    "selectPdfToView": "Select a PDF to view",
    "selectPdfToEdit": "Select a PDF to edit",
    "chooseFromStorage": "Choose a file from storage or upload a new PDF",
    "chooseFromStorageMultiple": "Choose files from storage or upload new PDFs",
    "loadFromStorage": "Load from Storage",
    "filesAvailable": "files available",
    "loading": "Loading...",
    "or": "or",
    "dropFileHere": "Drop file here or click to upload",
    "dropFilesHere": "Drop files here or click the upload button",
    "pdfFilesOnly": "PDF files only",
    "supportedFileTypes": "Supported file types",
    "upload": "Upload",
    "uploadFile": "Upload File",
    "uploadFiles": "Upload Files",
    "noFilesInStorage": "No files available in storage. Upload some files first.",
    "selectFromStorage": "Select from Storage",
    "backToTools": "Back to Tools",
    "addFiles": "Add Files",
    "dragFilesInOrClick": "Drag files in or click \"Add Files\" to browse"
  },
  "fileEditor": {
    "addFiles": "Add Files"
  },
  "fileManager": {
    "title": "Upload PDF Files",
    "subtitle": "Add files to your storage for easy access across tools",
    "filesSelected": "files selected",
    "clearSelection": "Clear Selection",
    "openInFileEditor": "Open in File Editor",
    "uploadError": "Failed to upload some files.",
    "failedToOpen": "Failed to open file. It may have been removed from storage.",
    "failedToLoad": "Failed to load file to active set.",
    "storageCleared": "Browser cleared storage. Files have been removed. Please re-upload.",
    "clearAll": "Clear All",
    "reloadFiles": "Reload Files",
    "dragDrop": "Drag & Drop files here",
    "clickToUpload": "Click to upload files",
    "selectedFiles": "Selected Files",
    "storage": "Storage",
    "filesStored": "files stored",
    "storageError": "Storage error occurred",
    "storageLow": "Storage is running low. Consider removing old files.",
    "supportMessage": "Powered by browser database storage for unlimited capacity",
    "noFileSelected": "No files selected",
    "showHistory": "Show History",
    "hideHistory": "Hide History",
    "fileHistory": "File History",
    "loadingHistory": "Loading History...",
    "lastModified": "Last Modified",
    "toolChain": "Tools Applied",
    "restore": "Restore",
    "unzip": "Unzip",
    "searchFiles": "Search files...",
    "recent": "Recent",
    "localFiles": "Local Files",
    "googleDrive": "Google Drive",
    "googleDriveShort": "Drive",
    "myFiles": "My Files",
    "noRecentFiles": "No recent files found",
    "googleDriveNotAvailable": "Google Drive integration not available",
    "openFiles": "Open Files",
    "openFile": "Open File",
    "details": "File Details",
    "fileName": "Name",
    "fileFormat": "Format",
    "fileSize": "Size",
    "fileVersion": "Version",
    "totalSelected": "Total Selected",
    "dropFilesHere": "Drop files here",
    "selectAll": "Select All",
    "deselectAll": "Deselect All",
    "deleteSelected": "Delete Selected",
    "downloadSelected": "Download Selected",
    "selectedCount": "{{count}} selected",
    "download": "Download",
    "delete": "Delete",
    "unsupported": "Unsupported",
    "addToUpload": "Add to Upload",
    "deleteAll": "Delete All",
    "loadingFiles": "Loading files...",
    "noFiles": "No files available",
    "noFilesFound": "No files found matching your search",
    "openInPageEditor": "Open in Page Editor",
    "showAll": "Show All",
    "sortByDate": "Sort by Date",
    "sortByName": "Sort by Name",
    "sortBySize": "Sort by Size"
  },
  "storage": {
    "temporaryNotice": "Files are stored temporarily in your browser and may be cleared automatically",
    "storageLimit": "Storage limit",
    "storageUsed": "Temporary Storage used",
    "storageFull": "Storage is nearly full. Consider removing some files.",
    "fileTooLarge": "File too large. Maximum size per file is",
    "storageQuotaExceeded": "Storage quota exceeded. Please remove some files before uploading more.",
    "approximateSize": "Approximate size"
  },
  "sanitize": {
    "title": "Sanitise",
    "desc": "Remove potentially harmful elements from PDF files.",
    "submit": "Sanitise PDF",
    "completed": "Sanitisation completed successfully",
    "error": {
      "generic": "Sanitisation failed",
      "failed": "An error occurred while sanitising the PDF."
    },
    "filenamePrefix": "sanitised",
    "sanitizationResults": "Sanitisation Results",
    "steps": {
      "files": "Files",
      "settings": "Settings",
      "results": "Results"
    },
    "files": {
      "placeholder": "Select a PDF file in the main view to get started"
    },
    "options": {
      "title": "Sanitisation Options",
      "note": "Select the elements you want to remove from the PDF. At least one option must be selected.",
      "removeJavaScript": {
        "label": "Remove JavaScript",
        "desc": "Remove JavaScript actions and scripts from the PDF"
      },
      "removeEmbeddedFiles": {
        "label": "Remove Embedded Files",
        "desc": "Remove any files embedded within the PDF"
      },
      "removeXMPMetadata": {
        "label": "Remove XMP Metadata",
        "desc": "Remove XMP metadata from the PDF"
      },
      "removeMetadata": {
        "label": "Remove Document Metadata",
        "desc": "Remove document information metadata (title, author, etc.)"
      },
      "removeLinks": {
        "label": "Remove Links",
        "desc": "Remove external links and launch actions from the PDF"
      },
      "removeFonts": {
        "label": "Remove Fonts",
        "desc": "Remove embedded fonts from the PDF"
      }
    }
  },
  "addPassword": {
    "title": "Add Password",
    "desc": "Encrypt your PDF document with a password.",
    "completed": "Password protection applied",
    "submit": "Encrypt",
    "filenamePrefix": "encrypted",
    "error": {
      "failed": "An error occurred while encrypting the PDF."
    },
    "passwords": {
      "stepTitle": "Passwords & Encryption",
      "completed": "Passwords configured",
      "user": {
        "label": "User Password",
        "placeholder": "Enter user password"
      },
      "owner": {
        "label": "Owner Password",
        "placeholder": "Enter owner password"
      }
    },
    "encryption": {
      "keyLength": {
        "label": "Encryption Key Length",
        "40bit": "40-bit (Low)",
        "128bit": "128-bit (Standard)",
        "256bit": "256-bit (High)"
      }
    },
    "results": {
      "title": "Encrypted PDFs"
    },
    "tooltip": {
      "header": {
        "title": "Password Protection Overview"
      },
      "passwords": {
        "title": "Password Types",
        "text": "User passwords restrict opening the document, while owner passwords control what can be done with the document once opened. You can set both or just one.",
        "bullet1": "User Password: Required to open the PDF",
        "bullet2": "Owner Password: Controls document permissions (not supported by all PDF viewers)"
      },
      "encryption": {
        "title": "Encryption Levels",
        "text": "Higher encryption levels provide better security but may not be supported by older PDF viewers.",
        "bullet1": "40-bit: Basic security, compatible with older viewers",
        "bullet2": "128-bit: Standard security, widely supported",
        "bullet3": "256-bit: Maximum security, requires modern viewers"
      },
      "permissions": {
        "title": "Change Permissions",
        "text": "These permissions control what users can do with the PDF. Most effective when combined with an owner password."
      }
    }
  },
  "changePermissions": {
    "title": "Change Permissions",
    "desc": "Change document restrictions and permissions.",
    "completed": "Permissions changed",
    "submit": "Change Permissions",
    "error": {
      "failed": "An error occurred while changing PDF permissions."
    },
    "permissions": {
      "preventAssembly": {
        "label": "Prevent assembly of document"
      },
      "preventExtractContent": {
        "label": "Prevent content extraction"
      },
      "preventExtractForAccessibility": {
        "label": "Prevent extraction for accessibility"
      },
      "preventFillInForm": {
        "label": "Prevent filling in form"
      },
      "preventModify": {
        "label": "Prevent modification"
      },
      "preventModifyAnnotations": {
        "label": "Prevent annotation modification"
      },
      "preventPrinting": {
        "label": "Prevent printing"
      },
      "preventPrintingFaithful": {
        "label": "Prevent printing different formats"
      }
    },
    "results": {
      "title": "Modified PDFs"
    },
    "tooltip": {
      "header": {
        "title": "Change Permissions"
      },
      "description": {
        "text": "Changes document permissions, allowing/disallowing access to different features in PDF readers."
      },
      "warning": {
        "text": "To make these permissions unchangeable, use the Add Password tool to set an owner password."
      }
    }
  },
  "removePassword": {
    "title": "Remove Password",
    "desc": "Remove password protection from your PDF document.",
    "tags": "secure,Decrypt,security,unpassword,delete password",
    "password": {
      "stepTitle": "Remove Password",
      "label": "Current Password",
      "placeholder": "Enter current password",
      "completed": "Password configured"
    },
    "filenamePrefix": "decrypted",
    "error": {
      "failed": "An error occurred while removing the password from the PDF."
    },
    "tooltip": {
      "description": "Removing password protection requires the password that was used to encrypt the PDF. This will decrypt the document, making it accessible without a password."
    },
    "submit": "Remove Password",
    "results": {
      "title": "Decrypted PDFs"
    }
  },
  "automate": {
    "title": "Automate",
    "desc": "Build multi-step workflows by chaining together PDF actions. Ideal for recurring tasks.",
    "invalidStep": "Invalid step",
    "files": {
      "placeholder": "Select files to process with this automation"
    },
    "selection": {
      "title": "Automation Selection",
      "saved": {
        "title": "Saved"
      },
      "createNew": {
        "title": "Create New Automation"
      },
      "suggested": {
        "title": "Suggested"
      }
    },
    "creation": {
      "createTitle": "Create Automation",
      "editTitle": "Edit Automation",
      "intro": "Automations run tools sequentially. To get started, add tools in the order you want them to run.",
      "name": {
        "label": "Automation Name",
        "placeholder": "My Automation"
      },
      "description": {
        "label": "Description (optional)",
        "placeholder": "Describe what this automation does..."
      },
      "tools": {
        "selectTool": "Select a tool...",
        "selected": "Selected Tools",
        "remove": "Remove tool",
        "configure": "Configure tool",
        "notConfigured": "! Not Configured",
        "addTool": "Add Tool",
        "add": "Add a tool..."
      },
      "save": "Save Automation",
      "unsavedChanges": {
        "title": "Unsaved Changes",
        "message": "You have unsaved changes. Are you sure you want to go back? All changes will be lost.",
        "cancel": "Cancel",
        "confirm": "Go Back"
      },
      "icon": {
        "label": "Icon"
      }
    },
    "run": {
      "title": "Run Automation"
    },
    "sequence": {
      "unnamed": "Unnamed Automation",
      "steps": "{{count}} steps",
      "running": "Running Automation...",
      "run": "Run Automation",
      "finish": "Finish"
    },
    "reviewTitle": "Automation Results",
    "config": {
      "loading": "Loading tool configuration...",
      "noSettings": "This tool does not have configurable settings.",
      "title": "Configure {{toolName}}",
      "description": "Configure the settings for this tool. These settings will be applied when the automation runs.",
      "cancel": "Cancel",
      "save": "Save Configuration"
    },
    "copyToSaved": "Copy to Saved"
  },
  "automation": {
    "suggested": {
      "securePdfIngestion": "Secure PDF Ingestion",
      "securePdfIngestionDesc": "Comprehensive PDF processing workflow that sanitises documents, applies OCR with cleanup, converts to PDF/A format for long-term archival, and optimises file size.",
      "emailPreparation": "Email Preparation",
      "emailPreparationDesc": "Optimises PDFs for email distribution by compressing files, splitting large documents into 20MB chunks for email compatibility, and removing metadata for privacy.",
      "secureWorkflow": "Security Workflow",
      "secureWorkflowDesc": "Secures PDF documents by removing potentially malicious content like JavaScript and embedded files, then adds password protection to prevent unauthorised access. Password is set to 'password' by default.",
      "processImages": "Process Images",
      "processImagesDesc": "Converts multiple image files into a single PDF document, then applies OCR technology to extract searchable text from the images.",
      "prePublishSanitization": "Pre-publish Sanitization",
      "prePublishSanitizationDesc": "Sanitization workflow that removes all hidden metadata, JavaScript, embedded files, annotations, and flattens forms to prevent data leakage before publishing PDFs online."
    }
  },
  "colorPicker": {
    "title": "Choose colour"
  },
  "common": {
    "previous": "Previous",
    "next": "Next",
    "collapse": "Collapse",
    "expand": "Expand",
    "collapsed": "collapsed",
    "lines": "lines",
    "copy": "Copy",
    "copied": "Copied!",
    "refresh": "Refresh",
    "retry": "Retry",
    "remaining": "remaining",
    "used": "used",
    "available": "available",
    "cancel": "Cancel",
    "preview": "Preview",
    "close": "Close",
<<<<<<< HEAD
    "done": "Done"
=======
    "done": "Done",
    "loading": "Loading...",
    "back": "Back",
    "continue": "Continue"
>>>>>>> 76f2fd3b
  },
  "config": {
    "overview": {
      "title": "Application Configuration",
      "description": "Current application settings and configuration details."
    },
    "account": {
      "overview": {
        "title": "Account Settings",
        "manageAccountPreferences": "Manage your account preferences",
        "guestDescription": "You are signed in as a guest. Consider upgrading your account above."
      },
      "upgrade": {
        "title": "Upgrade Guest Account",
        "description": "Link your account to preserve your history and access more features!",
        "socialLogin": "Upgrade with Social Account",
        "linkWith": "Link with",
        "emailPassword": "or enter your email & password",
        "email": "Email",
        "emailPlaceholder": "Enter your email",
        "password": "Password (optional)",
        "passwordPlaceholder": "Set a password",
        "passwordNote": "Leave empty to use email verification only",
        "upgradeButton": "Upgrade Account"
      }
    },
    "apiKeys": {
      "intro": "Use your API key to programmatically access Stirling PDF's processing capabilities.",
      "docsTitle": "API Documentation",
      "docsDescription": "Learn more about integrating with Stirling PDF:",
      "docsLink": "API Documentation",
      "schemaLink": "API Schema Reference",
      "usage": "Include this key in the X-API-KEY header with all API requests.",
      "description": "Your API key for accessing Stirling's suite of PDF tools. Copy it to your project or refresh to generate a new one.",
      "publicKeyAriaLabel": "Public API key",
      "copyKeyAriaLabel": "Copy API key",
      "refreshAriaLabel": "Refresh API key",
      "includedCredits": "Included credits",
      "purchasedCredits": "Purchased credits",
      "totalCredits": "Total Credits",
      "chartAriaLabel": "Credits usage: included {{includedUsed}} of {{includedTotal}}, purchased {{purchasedUsed}} of {{purchasedTotal}}",
      "nextReset": "Next Reset",
      "lastApiUse": "Last API Use",
      "overlayMessage": "Generate a key to see credits and available credits",
      "label": "API Key",
      "guestInfo": "Guest users do not receive API keys. Create an account to get an API key you can use in your applications.",
      "goToAccount": "Go to Account",
      "refreshModal": {
        "title": "Refresh API Keys",
        "warning": "⚠️ Warning: This action will generate new API keys and make your previous keys invalid.",
        "impact": "Any applications or services currently using these keys will stop working until you update them with the new keys.",
        "confirmPrompt": "Are you sure you want to continue?",
        "confirmCta": "Refresh Keys"
      },
      "generateError": "We couldn't generate your API key."
    }
  },
  "AddAttachmentsRequest": {
    "attachments": "Select Attachments",
    "info": "Select files to attach to your PDF. These files will be embedded and accessible through the PDF's attachment panel.",
    "selectFiles": "Select Files to Attach",
    "placeholder": "Choose files...",
    "addMoreFiles": "Add more files...",
    "selectedFiles": "Selected Files",
    "submit": "Add Attachments",
    "tooltip": {
      "header": {
        "title": "About Add Attachments"
      },
      "description": {
        "title": "What it does"
      }
    },
    "results": {
      "title": "Attachment Results"
    },
    "error": {
      "failed": "Add attachments operation failed"
    }
  },
  "termsAndConditions": "Terms & Conditions",
  "logOut": "Log out",
  "addAttachments": {
    "error": {
      "failed": "An error occurred while adding attachments to the PDF."
    }
  },
  "autoRename": {
    "description": "This tool will automatically rename PDF files based on their content. It analyzes the document to find the most suitable title from the text."
  },
  "customPosition": "Custom Position",
  "details": "Details",
  "downloadUnavailable": "Download unavailable for this item",
  "invalidUndoData": "Cannot undo: invalid operation data",
  "margin": {
    "large": "Large",
    "medium": "Medium",
    "small": "Small",
    "xLarge": "Extra Large"
  },
  "noFilesToUndo": "Cannot undo: no files were processed in the last operation",
  "noOperationToUndo": "No operation to undo",
  "noValidFiles": "No valid files to process",
  "operationCancelled": "Operation cancelled",
  "pageEdit": {
    "deselectAll": "Select None",
    "selectAll": "Select All"
  },
  "quickPosition": "Quick Position",
  "reorganizePages": {
    "error": {
      "failed": "Failed to reorganize pages"
    },
    "results": {
      "title": "Pages Reorganized"
    },
    "settings": {
      "title": "Settings"
    },
    "submit": "Reorganize Pages"
  },
  "replace-color": {
    "options": {
      "fill": "Fill colour",
      "gradient": "Gradient"
    },
    "previewOverlayOpacity": "Preview overlay opacity",
    "previewOverlayTransparency": "Preview overlay transparency",
    "previewOverlayVisibility": "Show preview overlay",
    "selectText": {
      "1": "Replace or invert colour options",
      "2": "Default (preset high contrast colours)",
      "3": "Custom (choose your own colours)",
      "4": "Full invert (invert all colours)",
      "5": "High contrast color options",
      "6": "White text on black background",
      "7": "Black text on white background",
      "8": "Yellow text on black background",
      "9": "Green text on black background",
      "10": "Choose text Color",
      "11": "Choose background Color",
      "12": "Choose start colour",
      "13": "Choose end colour"
    },
    "submit": "Replace",
    "title": "Replace-Invert-Color"
  },
  "size": "Size",
  "submit": "Submit",
  "success": "Success",
  "tools": {
    "noSearchResults": "No tools found",
    "noTools": "No tools available"
  },
  "undoDataMismatch": "Cannot undo: operation data is corrupted",
  "undoFailed": "Failed to undo operation",
  "undoQuotaError": "Cannot undo: insufficient storage space",
  "undoStorageError": "Undo completed but some files could not be saved to storage",
  "undoSuccess": "Operation undone successfully",
  "unsupported": "Unsupported",
  "onboarding": {
    "welcomeModal": {
      "title": "Welcome to Stirling PDF!",
      "description": "Would you like to take a quick 1-minute tour to learn the key features and how to get started?",
      "helpHint": "You can always access this tour later from the <strong>Help</strong> button in the bottom left.",
      "startTour": "Start Tour",
      "maybeLater": "Maybe Later",
      "dontShowAgain": "Don't Show Again"
    },
    "allTools": "This is the <strong>Tools</strong> panel, where you can browse and select from all available PDF tools.",
    "selectCropTool": "Let's select the <strong>Crop</strong> tool to demonstrate how to use one of the tools.",
    "toolInterface": "This is the <strong>Crop</strong> tool interface. As you can see, there's not much there because we haven't added any PDF files to work with yet.",
    "filesButton": "The <strong>Files</strong> button on the Quick Access bar allows you to upload PDFs to use the tools on.",
    "fileSources": "You can upload new files or access recent files from here. For the tour, we'll just use a sample file.",
    "workbench": "This is the <strong>Workbench</strong> - the main area where you view and edit your PDFs.",
    "viewSwitcher": "Use these controls to select how you want to view your PDFs.",
    "viewer": "The <strong>Viewer</strong> lets you read and annotate your PDFs.",
    "pageEditor": "The <strong>Page Editor</strong> allows you to do various operations on the pages within your PDFs, such as reordering, rotating and deleting.",
    "activeFiles": "The <strong>Active Files</strong> view shows all of the PDFs you have loaded into the tool, and allows you to select which ones to process.",
    "fileCheckbox": "Clicking one of the files selects it for processing. You can select multiple files for batch operations.",
    "selectControls": "The <strong>Right Rail</strong> contains buttons to quickly select/deselect all of your active PDFs, along with buttons to change the app's theme or language.",
    "cropSettings": "Now that we've selected the file we want crop, we can configure the Crop tool to choose the area that we want to crop the PDF to.",
    "runButton": "Once the tool has been configured, this button allows you to run the tool on all the selected PDFs.",
    "results": "After the tool has finished running, the <strong>Review</strong> step will show a preview of the results in this panel, and allow you to undo the operation or download the file. ",
    "fileReplacement": "The modified file will replace the original file in the Workbench automatically, allowing you to easily run it through more tools.",
    "pinButton": "You can use the <strong>Pin</strong> button if you'd rather your files stay active after running tools on them.",
    "wrapUp": "You're all set! You've learnt about the main areas of the app and how to use them. Click the <strong>Help</strong> button whenever you like to see this tour again.",
    "previous": "Previous",
    "next": "Next",
    "finish": "Finish",
    "startTour": "Start Tour",
    "startTourDescription": "Take a guided tour of Stirling PDF's key features",
    "serverLicense": {
      "skip": "Skip for now",
      "seePlans": "See Plans →",
      "upgrade": "Upgrade now →",
      "freeTitle": "Server License",
      "overLimitTitle": "Server License Needed",
      "overLimitBody": "Our licensing permits up to <strong>{{freeTierLimit}}</strong> users for free per server. You have <strong>{{overLimitUserCopy}}</strong> Stirling users. To continue uninterrupted, upgrade to the Stirling Server plan - <strong>unlimited seats</strong>, PDF text editing, and full admin control for $99/server/mo.",
      "freeBody": "Our <strong>Open-Core</strong> licensing permits up to <strong>{{freeTierLimit}}</strong> users for free per server. To scale uninterrupted and get early access to our new <strong>PDF text editing tool</strong>, we recommend the Stirling Server plan - full editing and <strong>unlimited seats</strong> for $99/server/mo."
    },
    "securityCheck": {
      "message": "The application has undergone significant changes recently. Your server admin's attention may be required. Please confirm your role to continue."
    }
  },
  "adminOnboarding": {
    "welcome": "Welcome to the <strong>Admin Tour</strong>! Let's explore the powerful enterprise features and settings available to system administrators.",
    "configButton": "Click the <strong>Config</strong> button to access all system settings and administrative controls.",
    "settingsOverview": "This is the <strong>Settings Panel</strong>. Admin settings are organised by category for easy navigation.",
    "teamsAndUsers": "Manage <strong>Teams</strong> and individual users here. You can invite new users via email, shareable links, or create custom accounts for them yourself.",
    "systemCustomization": "We have extensive ways to customise the UI: <strong>System Settings</strong> let you change the app name and languages, <strong>Features</strong> allows server certificate management, and <strong>Endpoints</strong> lets you enable or disable specific tools for your users.",
    "databaseSection": "For advanced production environments, we have settings to allow <strong>external database hookups</strong> so you can integrate with your existing infrastructure.",
    "connectionsSection": "The <strong>Connections</strong> section supports various login methods including custom SSO and SAML providers like Google and GitHub, plus email integrations for notifications and communications.",
    "adminTools": "Finally, we have advanced administration tools like <strong>Auditing</strong> to track system activity and <strong>Usage Analytics</strong> to monitor how your users interact with the platform.",
    "wrapUp": "That's the admin tour! You've seen the enterprise features that make Stirling PDF a powerful, customisable solution for organisations. Access this tour anytime from the <strong>Help</strong> menu."
  },
  "workspace": {
    "title": "Workspace",
    "people": {
      "title": "People",
      "description": "Manage workspace members and their permissions",
      "loading": "Loading people...",
      "searchMembers": "Search members...",
      "addMembers": "Add Members",
      "inviteMembers": {
        "label": "Invite Members",
        "subtitle": "Type or paste in emails below, separated by commas. Your workspace will be billed by members."
      },
      "user": "User",
      "role": "Role",
      "team": "Team",
      "status": "Status",
      "actions": "Actions",
      "noMembersFound": "No members found",
      "active": "Active",
      "disabled": "Disabled",
      "activeSession": "Active session",
      "member": "Member",
      "admin": "Admin",
      "roleDescriptions": {
        "admin": "Can manage settings and invite members, with full administrative access.",
        "member": "Can view and edit shared files, but cannot manage workspace settings or members.",
        "user": "User"
      },
      "editRole": "Edit Role",
      "enable": "Enable",
      "disable": "Disable",
      "deleteUser": "Delete User",
      "deleteUserSuccess": "User deleted successfully",
      "deleteUserError": "Failed to delete user",
      "confirmDelete": "Are you sure you want to delete this user? This action cannot be undone.",
      "addMember": {
        "title": "Add Member",
        "username": "Username (Email)",
        "usernamePlaceholder": "user@example.com",
        "password": "Password",
        "passwordPlaceholder": "Enter password",
        "role": "Role",
        "team": "Team (Optional)",
        "teamPlaceholder": "Select a team",
        "forcePasswordChange": "Force password change on first login",
        "cancel": "Cancel",
        "submit": "Add Member",
        "usernameRequired": "Username and password are required",
        "passwordTooShort": "Password must be at least 6 characters",
        "success": "User created successfully",
        "error": "Failed to create user"
      },
      "editMember": {
        "title": "Edit Member",
        "editing": "Editing:",
        "role": "Role",
        "team": "Team (Optional)",
        "teamPlaceholder": "Select a team",
        "cancel": "Cancel",
        "submit": "Update Member",
        "success": "User updated successfully",
        "error": "Failed to update user"
      },
      "toggleEnabled": {
        "success": "User status updated successfully",
        "error": "Failed to update user status"
      },
      "delete": {
        "success": "User deleted successfully",
        "error": "Failed to delete user"
      },
      "emailInvite": {
        "tab": "Email Invite",
        "description": "Type or paste in emails below, separated by commas. Users will receive login credentials via email.",
        "emails": "Email Addresses",
        "emailsPlaceholder": "user1@example.com, user2@example.com",
        "emailsRequired": "At least one email address is required",
        "submit": "Send Invites",
        "success": "user(s) invited successfully",
        "partialSuccess": "Some invites failed",
        "allFailed": "Failed to invite users",
        "error": "Failed to send invites"
      },
      "directInvite": {
        "tab": "Direct Create"
      },
      "inviteLinkTab": {
        "tab": "Invite Link"
      },
      "inviteLink": {
        "description": "Generate a secure link that allows the user to set their own password",
        "email": "Email Address",
        "emailPlaceholder": "user@example.com (optional)",
        "emailDescription": "Optional - leave blank for a general invite link that can be used by anyone",
        "emailRequired": "Email address is required",
        "emailOptional": "Optional - leave blank for a general invite link",
        "emailRequiredForSend": "Email address is required to send email notification",
        "expiryHours": "Expiry Hours",
        "expiryDescription": "How many hours until the link expires",
        "sendEmail": "Send invite link via email",
        "sendEmailDescription": "If enabled, the invite link will be sent to the specified email address",
        "smtpRequired": "SMTP not configured",
        "generate": "Generate Link",
        "generated": "Invite Link Generated",
        "copied": "Link copied to clipboard",
        "success": "Invite link generated successfully",
        "successWithEmail": "Invite link generated and sent via email",
        "emailSent": "Invite link generated and sent via email",
        "emailFailed": "Invite link generated, but email failed",
        "emailFailedDetails": "Error: {0}. Please share the invite link manually.",
        "error": "Failed to generate invite link",
        "submit": "Generate Invite Link"
      },
      "inviteMode": {
        "username": "Username",
        "email": "Email",
        "link": "Link",
        "emailDisabled": "Email invites require SMTP configuration and mail.enableInvites=true in settings"
      },
      "license": {
        "users": "users",
        "availableSlots": "Available Slots",
        "grandfathered": "Grandfathered",
        "grandfatheredShort": "{{count}} grandfathered",
        "fromLicense": "from license",
        "slotsAvailable": "{{count}} user slot(s) available",
        "noSlotsAvailable": "No slots available",
        "currentUsage": "Currently using {{current}} of {{max}} user licences"
      }
    },
    "teams": {
      "title": "Teams",
      "description": "Manage teams and organize workspace members",
      "loading": "Loading teams...",
      "loadingDetails": "Loading team details...",
      "createNewTeam": "Create New Team",
      "teamName": "Team Name",
      "totalMembers": "Total Members",
      "actions": "Actions",
      "noTeamsFound": "No teams found",
      "noMembers": "No members in this team",
      "system": "System",
      "addMember": "Add Member",
      "viewTeam": "View Team",
      "removeMember": "Remove from team",
      "cannotRemoveFromSystemTeam": "Cannot remove from system team",
      "renameTeamLabel": "Rename Team",
      "deleteTeamLabel": "Delete Team",
      "cannotDeleteInternal": "Cannot delete the Internal team",
      "confirmDelete": "Are you sure you want to delete this team? This team must be empty to delete.",
      "confirmRemove": "Remove user from this team?",
      "cannotRenameInternal": "Cannot rename the Internal team",
      "cannotAddToInternal": "Cannot add members to the Internal team",
      "teamNotFound": "Team not found",
      "backToTeams": "Back to Teams",
      "memberCount": "{{count}} members",
      "removeMemberSuccess": "User removed from team",
      "removeMemberError": "Failed to remove user from team",
      "createTeam": {
        "title": "Create New Team",
        "teamName": "Team Name",
        "teamNamePlaceholder": "Enter team name",
        "cancel": "Cancel",
        "submit": "Create Team",
        "nameRequired": "Team name is required",
        "success": "Team created successfully",
        "error": "Failed to create team"
      },
      "renameTeam": {
        "title": "Rename Team",
        "renaming": "Renaming:",
        "newTeamName": "New Team Name",
        "newTeamNamePlaceholder": "Enter new team name",
        "cancel": "Cancel",
        "submit": "Rename Team",
        "nameRequired": "Team name is required",
        "success": "Team renamed successfully",
        "error": "Failed to rename team"
      },
      "deleteTeam": {
        "success": "Team deleted successfully",
        "error": "Failed to delete team. Make sure the team is empty.",
        "teamMustBeEmpty": "Team must be empty before deletion"
      },
      "addMemberToTeam": {
        "title": "Add Member to Team",
        "addingTo": "Adding to",
        "selectUser": "Select User",
        "selectUserPlaceholder": "Choose a user",
        "selectUserRequired": "Please select a user",
        "currentlyIn": "currently in",
        "willBeMoved": "Note: This user will be moved from their current team to this team.",
        "cancel": "Cancel",
        "submit": "Add Member",
        "userRequired": "Please select a user",
        "success": "Member added to team successfully",
        "error": "Failed to add member to team"
      },
      "changeTeam": {
        "label": "Change Team",
        "title": "Change Team",
        "changing": "Moving",
        "selectTeam": "Select Team",
        "selectTeamPlaceholder": "Choose a team",
        "selectTeamRequired": "Please select a team",
        "success": "Team changed successfully",
        "error": "Failed to change team",
        "submit": "Change Team"
      }
    }
  },
  "plan": {
    "currency": "Currency",
    "popular": "Popular",
    "current": "Current Plan",
    "upgrade": "Upgrade",
    "contact": "Contact Us",
    "customPricing": "Custom",
    "showComparison": "Compare All Features",
    "hideComparison": "Hide Feature Comparison",
    "featureComparison": "Feature Comparison",
    "from": "From",
    "perMonth": "/month",
    "licensedSeats": "Licensed: {{count}} seats",
    "includedInCurrent": "Included in Your Plan",
    "selectPlan": "Select Plan",
    "manageSubscription": {
      "description": "Manage your subscription, billing, and payment methods"
    },
    "activePlan": {
      "title": "Active Plan",
      "subtitle": "Your current subscription details"
    },
    "availablePlans": {
      "title": "Available Plans",
      "subtitle": "Choose the plan that fits your needs"
    },
    "static": {
      "title": "Billing Information",
      "message": "Online billing is not currently configured. To upgrade your plan or manage subscriptions, please contact us directly.",
      "contactSales": "Contact Sales",
      "contactToUpgrade": "Contact us to upgrade or customize your plan",
      "maxUsers": "Max Users",
      "upTo": "Up to"
    },
    "period": {
      "month": "month",
      "perUserPerMonth": "/user/month"
    },
    "free": {
      "name": "Free",
      "highlight1": "Limited Tool Usage Per week",
      "highlight2": "Access to all tools",
      "highlight3": "Community support",
      "forever": "Forever free",
      "included": "Included"
    },
    "pro": {
      "name": "Pro",
      "highlight1": "Unlimited Tool Usage",
      "highlight2": "Advanced PDF tools",
      "highlight3": "No watermarks"
    },
    "enterprise": {
      "name": "Enterprise",
      "highlight1": "Custom pricing",
      "highlight2": "Dedicated support",
      "highlight3": "Latest features"
    },
    "feature": {
      "title": "Feature",
      "pdfTools": "Basic PDF Tools",
      "fileSize": "File Size Limit",
      "automation": "Automate tool workflows",
      "api": "API Access",
      "priority": "Priority Support",
      "customPricing": "Custom Pricing"
    },
    "licenseWarning": {
      "title": "Free self-hosted limit reached",
      "body": "You have {{total}} users but the free tier only supports {{limit}} per server. Upgrade to keep Stirling PDF running smoothly.",
      "overLimit": "more than {{limit}}",
      "cta": "See plans"
    }
  },
  "subscription": {
    "status": {
      "active": "Active",
      "pastDue": "Past Due",
      "canceled": "Canceled",
      "incomplete": "Incomplete",
      "trialing": "Trial",
      "none": "No Subscription"
    },
    "renewsOn": "Renews on {{date}}",
    "cancelsOn": "Cancels on {{date}}"
  },
  "billing": {
    "manageBilling": "Manage Billing",
    "portal": {
      "error": "Failed to open billing portal"
    }
  },
  "upgradeBanner": {
    "title": "Upgrade to Server Plan",
    "message": "Get the most out of Stirling PDF with unlimited users and advanced features",
    "upgradeButton": "Upgrade Now",
<<<<<<< HEAD
    "dismiss": "Dismiss banner",
    "attentionTitle": "This server needs admin attention",
    "attentionBody": "Your admin needs to sign in to see more info. Please contact them immediately.",
    "attentionBodyAdmin": "Review the license requirements to keep this server compliant.",
    "seeInfo": "See info"
=======
    "dismiss": "Dismiss banner"
>>>>>>> 76f2fd3b
  },
  "payment": {
    "preparing": "Preparing your checkout...",
    "upgradeTitle": "Upgrade to {{planName}}",
    "success": "Payment Successful!",
    "successMessage": "Your subscription has been activated successfully. You will receive a confirmation email shortly.",
    "autoClose": "This window will close automatically...",
    "error": "Payment Error",
    "upgradeSuccess": "Payment successful! Your subscription has been upgraded. The license has been updated on your server. You will receive a confirmation email shortly.",
    "paymentSuccess": "Payment successful! Retrieving your license key...",
    "licenseActivated": "License activated! Your license key has been saved. A confirmation email has been sent to your registered email address.",
    "licenseDelayed": "Payment successful! Your license is being generated. You will receive an email with your license key shortly. If you don't receive it within 10 minutes, please contact support.",
    "licensePollingError": "Payment successful but we couldn't retrieve your license key automatically. Please check your email or contact support with your payment confirmation.",
    "licenseRetrievalError": "Payment successful but license retrieval failed. You will receive your license key via email. Please contact support if you don't receive it within 10 minutes.",
    "syncError": "Payment successful but license sync failed. Your license will be updated shortly. Please contact support if issues persist.",
    "licenseSaveError": "Failed to save license key. Please contact support with your license key to complete activation.",
    "paymentCanceled": "Payment was canceled. No charges were made.",
    "syncingLicense": "Syncing your upgraded license...",
    "generatingLicense": "Generating your license key...",
    "upgradeComplete": "Upgrade Complete",
    "upgradeCompleteMessage": "Your subscription has been upgraded successfully. Your existing license key has been updated.",
    "stripeNotConfigured": "Stripe Not Configured",
    "stripeNotConfiguredMessage": "Stripe payment integration is not configured. Please contact your administrator.",
    "monthly": "Monthly",
    "yearly": "Yearly",
    "billingPeriod": "Billing Period",
    "enterpriseNote": "Seats can be adjusted in checkout (1-1000).",
    "installationId": "Installation ID",
    "licenseKey": "Your License Key",
    "licenseInstructions": "Enter this key in Settings → Admin Plan → License Key section",
    "canCloseWindow": "You can now close this window.",
    "licenseKeyProcessing": "License Key Processing",
    "licenseDelayedMessage": "Your license key is being generated. Please check your email shortly or contact support."
  },
  "firstLogin": {
    "title": "First Time Login",
    "welcomeTitle": "Welcome!",
    "welcomeMessage": "For security reasons, you must change your password on your first login.",
    "loggedInAs": "Logged in as",
    "error": "Error",
    "currentPassword": "Current Password",
    "enterCurrentPassword": "Enter your current password",
    "newPassword": "New Password",
    "enterNewPassword": "Enter new password (min 8 characters)",
    "confirmPassword": "Confirm New Password",
    "reEnterNewPassword": "Re-enter new password",
    "changePassword": "Change Password",
    "allFieldsRequired": "All fields are required",
    "passwordsDoNotMatch": "New passwords do not match",
    "passwordTooShort": "Password must be at least 8 characters",
    "passwordMustBeDifferent": "New password must be different from current password",
    "passwordChangedSuccess": "Password changed successfully! Please log in again.",
    "passwordChangeFailed": "Failed to change password. Please check your current password."
  },
  "invite": {
    "welcome": "Welcome to Stirling PDF",
    "invalidToken": "Invalid invitation link",
    "validationError": "Failed to validate invitation link",
    "passwordRequired": "Password is required",
    "passwordTooShort": "Password must be at least 6 characters",
    "passwordMismatch": "Passwords do not match",
    "acceptError": "Failed to create account",
    "validating": "Validating invitation...",
    "invalidInvitation": "Invalid Invitation",
    "goToLogin": "Go to Login",
    "welcomeTitle": "You've been invited!",
    "welcomeSubtitle": "Complete your account setup to get started",
    "accountFor": "Creating account for",
    "linkExpires": "Link expires",
    "email": "Email address",
    "emailPlaceholder": "Enter your email address",
    "emailRequired": "Email address is required",
    "invalidEmail": "Invalid email address",
    "choosePassword": "Choose a password",
    "passwordPlaceholder": "Enter your password",
    "confirmPassword": "Confirm password",
    "confirmPasswordPlaceholder": "Re-enter your password",
    "createAccount": "Create Account",
    "creating": "Creating Account...",
    "alreadyHaveAccount": "Already have an account?",
    "signIn": "Sign in"
  },
  "audit": {
    "error": {
      "title": "Error loading audit system"
    },
    "notAvailable": "Audit system not available",
    "notAvailableMessage": "The audit system is not configured or not available.",
    "disabled": "Audit logging is disabled",
    "disabledMessage": "Enable audit logging in your application configuration to track system events.",
    "systemStatus": {
      "title": "System Status",
      "status": "Audit Logging",
      "enabled": "Enabled",
      "disabled": "Disabled",
      "level": "Audit Level",
      "retention": "Retention Period",
      "days": "days",
      "totalEvents": "Total Events"
    },
    "tabs": {
      "dashboard": "Dashboard",
      "events": "Audit Events",
      "export": "Export"
    },
    "charts": {
      "title": "Audit Dashboard",
      "error": "Error loading charts",
      "day": "Day",
      "week": "Week",
      "month": "Month",
      "byType": "Events by Type",
      "byUser": "Events by User",
      "overTime": "Events Over Time"
    },
    "events": {
      "title": "Audit Events",
      "filterByType": "Filter by type",
      "filterByUser": "Filter by user",
      "startDate": "Start date",
      "endDate": "End date",
      "clearFilters": "Clear",
      "error": "Error loading events",
      "noEvents": "No events found",
      "timestamp": "Timestamp",
      "type": "Type",
      "user": "User",
      "ipAddress": "IP Address",
      "actions": "Actions",
      "viewDetails": "View Details",
      "eventDetails": "Event Details",
      "details": "Details"
    },
    "export": {
      "title": "Export Audit Data",
      "description": "Export audit events to CSV or JSON format. Use filters to limit the exported data.",
      "format": "Export Format",
      "filters": "Filters (Optional)",
      "filterByType": "Filter by type",
      "filterByUser": "Filter by user",
      "startDate": "Start date",
      "endDate": "End date",
      "clearFilters": "Clear",
      "exportButton": "Export Data",
      "error": "Failed to export data"
    }
  },
  "usage": {
    "noData": "No data available",
    "error": "Error loading usage statistics",
    "noDataMessage": "No usage statistics are currently available.",
    "controls": {
      "top10": "Top 10",
      "top20": "Top 20",
      "all": "All",
      "refresh": "Refresh",
      "dataTypeLabel": "Data Type:",
      "dataType": {
        "all": "All",
        "api": "API",
        "ui": "UI"
      }
    },
    "showing": {
      "top10": "Top 10",
      "top20": "Top 20",
      "all": "All"
    },
    "stats": {
      "totalEndpoints": "Total Endpoints",
      "totalVisits": "Total Visits",
      "showing": "Showing",
      "selectedVisits": "Selected Visits"
    },
    "chart": {
      "title": "Endpoint Usage Chart"
    },
    "table": {
      "title": "Detailed Statistics",
      "endpoint": "Endpoint",
      "visits": "Visits",
      "percentage": "Percentage",
      "noData": "No data available"
    }
  },
  "backendHealth": {
    "checking": "Checking backend status...",
    "online": "Backend Online",
    "offline": "Backend Offline",
    "starting": "Backend starting up...",
    "wait": "Please wait for the backend to finish launching and try again."
  },
  "encryptedPdfUnlock": {
    "unlockPrompt": "Unlock PDF to continue",
    "title": "Remove password to continue",
    "description": "This PDF is password protected. Enter the password so you can continue working with it.",
    "password": {
      "label": "PDF password",
      "placeholder": "Enter the PDF password"
    },
    "skip": "Skip for now",
    "unlock": "Unlock & Continue",
    "incorrectPassword": "Incorrect password",
    "missingFile": "The selected file is no longer available.",
    "emptyResponse": "Password removal did not produce a file.",
    "required": "Enter the password to continue.",
    "successTitle": "Password removed",
    "successBodyWithName": "Password removed from {{fileName}}",
    "successBody": "Password removed successfully."
  },
  "setup": {
    "welcome": "Welcome to Stirling PDF",
    "description": "Get started by choosing how you want to use Stirling PDF",
    "step1": {
      "label": "Choose Mode",
      "description": "Offline or Server"
    },
    "step2": {
      "label": "Select Server",
      "description": "Self-hosted server"
    },
    "step3": {
      "label": "Login",
      "description": "Enter credentials"
    },
    "mode": {
      "offline": {
        "title": "Use Offline",
        "description": "Run locally without an internet connection"
      },
      "server": {
        "title": "Connect to Server",
        "description": "Connect to a remote Stirling PDF server"
      }
    },
    "server": {
      "title": "Connect to Server",
      "subtitle": "Enter your self-hosted server URL",
      "type": {
        "saas": "Stirling PDF SaaS",
        "selfhosted": "Self-hosted server"
      },
      "url": {
        "label": "Server URL",
        "description": "Enter the full URL of your self-hosted Stirling PDF server"
      },
      "error": {
        "emptyUrl": "Please enter a server URL",
        "unreachable": "Could not connect to server",
        "testFailed": "Connection test failed"
      },
      "testing": "Testing connection..."
    },
    "login": {
      "title": "Sign In",
      "subtitle": "Enter your credentials to continue",
      "connectingTo": "Connecting to:",
      "username": {
        "label": "Username",
        "placeholder": "Enter your username"
      },
      "password": {
        "label": "Password",
        "placeholder": "Enter your password"
      },
      "error": {
        "emptyUsername": "Please enter your username",
        "emptyPassword": "Please enter your password"
      },
      "submit": "Login"
    }
  },
  "settings": {
    "connection": {
      "title": "Connection Mode",
      "mode": {
        "offline": "Offline",
        "server": "Server"
      },
      "server": "Server",
      "user": "Logged in as",
      "switchToServer": "Connect to Server",
      "switchToOffline": "Switch to Offline",
      "logout": "Logout",
      "selectServer": "Select Server",
      "login": "Login"
    },
    "general": {
      "title": "General",
      "description": "Configure general application preferences.",
      "user": "User",
      "logout": "Log out",
      "enableFeatures": {
        "dismiss": "Dismiss",
        "title": "For System Administrators",
        "intro": "Enable user authentication, team management, and workspace features for your organisation.",
        "action": "Configure",
        "and": "and",
        "benefit": "Enables user roles, team collaboration, admin controls, and enterprise features.",
        "learnMore": "Learn more in documentation"
      },
      "defaultToolPickerMode": "Default tool picker mode",
      "defaultToolPickerModeDescription": "Choose whether the tool picker opens in fullscreen or sidebar by default",
      "mode": {
        "sidebar": "Sidebar",
        "fullscreen": "Fullscreen"
      },
      "autoUnzipTooltip": "Automatically extract ZIP files returned from API operations. Disable to keep ZIP files intact. This does not affect automation workflows.",
      "autoUnzip": "Auto-unzip API responses",
      "autoUnzipDescription": "Automatically extract files from ZIP responses",
      "autoUnzipFileLimitTooltip": "Only unzip if the ZIP contains this many files or fewer. Set higher to extract larger ZIPs.",
      "autoUnzipFileLimit": "Auto-unzip file limit",
      "autoUnzipFileLimitDescription": "Maximum number of files to extract from ZIP",
      "defaultPdfEditor": "Default PDF editor",
      "defaultPdfEditorActive": "Stirling PDF is your default PDF editor",
      "defaultPdfEditorInactive": "Another application is set as default",
      "defaultPdfEditorChecking": "Checking...",
      "defaultPdfEditorSet": "Already Default",
      "setAsDefault": "Set as Default",
      "updates": {
        "title": "Software Updates",
        "description": "Check for updates and view version information",
        "currentVersion": "Current Version",
        "latestVersion": "Latest Version",
        "checkForUpdates": "Check for Updates",
        "viewDetails": "View Details"
      }
    },
    "hotkeys": {
      "errorConflict": "Shortcut already used by {{tool}}.",
      "searchPlaceholder": "Search tools...",
      "none": "Not assigned",
      "customBadge": "Custom",
      "defaultLabel": "Default: {{shortcut}}",
      "capturing": "Press keys… (Esc to cancel)",
      "change": "Change shortcut",
      "reset": "Reset",
      "shortcut": "Shortcut",
      "noShortcut": "No shortcut set"
    }
  },
  "auth": {
    "sessionExpired": "Session Expired",
    "pleaseLoginAgain": "Please login again.",
    "accessDenied": "Access Denied",
    "insufficientPermissions": "You do not have permission to perform this action."
  }
}<|MERGE_RESOLUTION|>--- conflicted
+++ resolved
@@ -4884,14 +4884,10 @@
     "cancel": "Cancel",
     "preview": "Preview",
     "close": "Close",
-<<<<<<< HEAD
-    "done": "Done"
-=======
     "done": "Done",
     "loading": "Loading...",
     "back": "Back",
     "continue": "Continue"
->>>>>>> 76f2fd3b
   },
   "config": {
     "overview": {
@@ -5415,15 +5411,11 @@
     "title": "Upgrade to Server Plan",
     "message": "Get the most out of Stirling PDF with unlimited users and advanced features",
     "upgradeButton": "Upgrade Now",
-<<<<<<< HEAD
     "dismiss": "Dismiss banner",
     "attentionTitle": "This server needs admin attention",
     "attentionBody": "Your admin needs to sign in to see more info. Please contact them immediately.",
     "attentionBodyAdmin": "Review the license requirements to keep this server compliant.",
     "seeInfo": "See info"
-=======
-    "dismiss": "Dismiss banner"
->>>>>>> 76f2fd3b
   },
   "payment": {
     "preparing": "Preparing your checkout...",
