--- conflicted
+++ resolved
@@ -2309,35 +2309,8 @@
       "saved": {
         "title": "Saved"
       },
-<<<<<<< HEAD
-      "creation": {
-        "createTitle": "Create Automation",
-        "editTitle": "Edit Automation",
-        "description": "Automations run tools sequentially. To get started, add tools in the order you want them to run.",
-        "name": {
-          "label": "Automation Name",
-          "placeholder": "My Automation"
-        },
-        "tools": {
-          "selectTool": "Select a tool...",
-          "selected": "Selected Tools",
-          "remove": "Remove tool",
-          "configure": "Configure tool",
-          "notConfigured": "! Not Configured",
-          "addTool": "Add Tool",
-          "add": "Add a tool..."
-        },
-        "save": "Save Automation",
-        "unsavedChanges": {
-          "title": "Unsaved Changes",
-          "message": "You have unsaved changes. Are you sure you want to go back? All changes will be lost.",
-          "cancel": "Cancel",
-          "confirm": "Go Back"
-        }
-=======
       "createNew": {
         "title": "Create New Automation"
->>>>>>> d64c56a8
       },
       "suggested": {
         "title": "Suggested"
@@ -2346,9 +2319,14 @@
     "creation": {
       "createTitle": "Create Automation",
       "editTitle": "Edit Automation",
-      "description": "Automations run tools sequentially. To get started, add tools in the order you want them to run.",
+      "intro": "Automations run tools sequentially. To get started, add tools in the order you want them to run.",
       "name": {
-        "placeholder": "Automation name"
+        "label": "Automation Name",
+        "placeholder": "My Automation"
+      },
+      "description": {
+        "label": "Description (optional)",
+        "placeholder": "Describe what this automation does..."
       },
       "tools": {
         "selectTool": "Select a tool...",
@@ -2365,6 +2343,9 @@
         "message": "You have unsaved changes. Are you sure you want to go back? All changes will be lost.",
         "cancel": "Cancel",
         "confirm": "Go Back"
+      },
+      "icon": {
+        "label": "Icon"
       }
     },
     "run": {
