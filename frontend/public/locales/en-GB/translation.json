--- conflicted
+++ resolved
@@ -2222,10 +2222,7 @@
       "title": "How to add signature",
       "canvas": "After drawing your signature in the canvas, close the modal then click anywhere on the PDF to place it.",
       "image": "After uploading your signature image above, click anywhere on the PDF to place it.",
-<<<<<<< HEAD
       "saved": "Select a saved signature above, then click anywhere on the PDF to place it.",
-=======
->>>>>>> 0f73a1cf
       "text": "After entering your name above, click anywhere on the PDF to place your signature.",
       "paused": "Placement paused",
       "resumeHint": "Resume placement to click and add your signature.",
