{
  "language": {
    "direction": "ltr"
  },
  "addPageNumbers": {
    "fontSize": "Font Size",
    "fontName": "Font Name",
    "title": "Add Page Numbers",
    "header": "Add Page Numbers",
    "selectText": {
      "1": "Select PDF file:",
      "2": "Margin Size",
      "3": "Position",
      "4": "Starting Number",
      "5": "Pages to Number",
      "6": "Custom Text"
    },
    "customTextDesc": "Custom Text",
    "numberPagesDesc": "Which pages to number, default 'all', also accepts 1-5 or 2,5,9 etc",
    "customNumberDesc": "Defaults to {n}, also accepts 'Page {n} of {total}', 'Text-{n}', '{filename}-{n}",
    "submit": "Add Page Numbers"
  },
  "pdfPrompt": "Select PDF(s)",
  "multiPdfPrompt": "Select PDFs (2+)",
  "multiPdfDropPrompt": "Select (or drag & drop) all PDFs you require",
  "imgPrompt": "Select Image(s)",
  "genericSubmit": "Submit",
  "uploadLimit": "Maximum file size:",
  "uploadLimitExceededSingular": "is too large. Maximum allowed size is",
  "uploadLimitExceededPlural": "are too large. Maximum allowed size is",
  "processTimeWarning": "Warning: This process can take up to a minute depending on file-size",
  "pageOrderPrompt": "Custom Page Order (Enter a comma-separated list of page numbers or Functions like 2n+1) :",
  "pageSelectionPrompt": "Custom Page Selection (Enter a comma-separated list of page numbers 1,5,6 or Functions like 2n+1) :",
  "goToPage": "Go",
  "true": "True",
  "false": "False",
  "unknown": "Unknown",
  "app": {
    "description": "The Free Adobe Acrobat alternative (10M+ Downloads)"
  },
  "save": "Save",
  "saveToBrowser": "Save to Browser",
  "download": "Download",
  "editYourNewFiles": "Edit your new file(s)",
  "close": "Close",
  "fileSelected": "Selected: {{filename}}",
  "chooseFile": "Choose File",
  "filesSelected": "{{count}} files selected",
  "files": {
    "title": "Files",
    "placeholder": "Select a PDF file in the main view to get started",
    "upload": "Upload",
    "addFiles": "Add files",
    "selectFromWorkbench": "Select files from the workbench or "
  },
  "noFavourites": "No favourites added",
  "downloadComplete": "Download Complete",
  "bored": "Bored Waiting?",
  "alphabet": "Alphabet",
  "downloadPdf": "Download PDF",
  "text": "Text",
  "font": "Font",
  "selectFillter": "-- Select --",
  "pageNum": "Page Number",
  "sizes": {
    "small": "Small",
    "medium": "Medium",
    "large": "Large",
    "x-large": "X-Large"
  },
  "error": {
    "pdfPassword": "The PDF Document is passworded and either the password was not provided or was incorrect",
    "_value": "Error",
    "sorry": "Sorry for the issue!",
    "needHelp": "Need help / Found an issue?",
    "contactTip": "If you're still having trouble, don't hesitate to reach out to us for help. You can submit a ticket on our GitHub page or contact us through Discord:",
    "404": {
      "head": "404 - Page Not Found | Oops, we tripped in the code!",
      "1": "We can't seem to find the page you're looking for.",
      "2": "Something went wrong"
    },
    "github": "Submit a ticket on GitHub",
    "showStack": "Show Stack Trace",
    "copyStack": "Copy Stack Trace",
    "githubSubmit": "GitHub - Submit a ticket",
    "discordSubmit": "Discord - Submit Support post"
  },
  "warning": {
    "tooltipTitle": "Warning"
  },
  "edit": "Edit",
  "delete": "Delete",
  "username": "Username",
  "password": "Password",
  "welcome": "Welcome",
  "property": "Property",
  "black": "Black",
  "white": "White",
  "red": "Red",
  "green": "Green",
  "blue": "Blue",
  "custom": "Custom...",
  "WorkInProgess": "Work in progress, May not work or be buggy, Please report any problems!",
  "poweredBy": "Powered by",
  "yes": "Yes",
  "no": "No",
  "changedCredsMessage": "Credentials changed!",
  "notAuthenticatedMessage": "User not authenticated.",
  "userNotFoundMessage": "User not found.",
  "incorrectPasswordMessage": "Current password is incorrect.",
  "usernameExistsMessage": "New Username already exists.",
  "invalidUsernameMessage": "Invalid username, username can only contain letters, numbers and the following special characters @._+- or must be a valid email address.",
  "invalidPasswordMessage": "The password must not be empty and must not have spaces at the beginning or end.",
  "confirmPasswordErrorMessage": "New Password and Confirm New Password must match.",
  "deleteCurrentUserMessage": "Cannot delete currently logged in user.",
  "deleteUsernameExistsMessage": "The username does not exist and cannot be deleted.",
  "downgradeCurrentUserMessage": "Cannot downgrade current user's role",
  "disabledCurrentUserMessage": "The current user cannot be disabled",
  "downgradeCurrentUserLongMessage": "Cannot downgrade current user's role. Hence, current user will not be shown.",
  "userAlreadyExistsOAuthMessage": "The user already exists as an OAuth2 user.",
  "userAlreadyExistsWebMessage": "The user already exists as an web user.",
  "oops": "Oops!",
  "help": "Help",
  "goHomepage": "Go to Homepage",
  "joinDiscord": "Join our Discord server",
  "seeDockerHub": "See Docker Hub",
  "visitGithub": "Visit Github Repository",
  "donate": "Donate",
  "color": "Colour",
  "sponsor": "Sponsor",
  "info": "Info",
  "pro": "Pro",
  "page": "Page",
  "pages": "Pages",
  "loading": "Loading...",
  "review": "Review",
  "addToDoc": "Add to Document",
  "reset": "Reset",
  "apply": "Apply",
  "noFileSelected": "No file selected. Please upload one.",
  "legal": {
    "privacy": "Privacy Policy",
    "terms": "Terms and Conditions",
    "accessibility": "Accessibility",
    "cookie": "Cookie Policy",
    "impressum": "Impressum",
    "showCookieBanner": "Cookie Preferences"
  },
  "pipeline": {
    "header": "Pipeline Menu (Beta)",
    "uploadButton": "Upload Custom",
    "configureButton": "Configure",
    "defaultOption": "Custom",
    "submitButton": "Submit",
    "help": "Pipeline Help",
    "scanHelp": "Folder Scanning Help",
    "deletePrompt": "Are you sure you want to delete pipeline",
    "tags": "automate,sequence,scripted,batch-process",
    "title": "Pipeline"
  },
  "pipelineOptions": {
    "header": "Pipeline Configuration",
    "pipelineNameLabel": "Pipeline Name",
    "saveSettings": "Save Operation Settings",
    "pipelineNamePrompt": "Enter pipeline name here",
    "selectOperation": "Select Operation",
    "addOperationButton": "Add operation",
    "pipelineHeader": "Pipeline:",
    "saveButton": "Download",
    "validateButton": "Validate"
  },
  "enterpriseEdition": {
    "button": "Upgrade to Pro",
    "warning": "This feature is only available to Pro users.",
    "yamlAdvert": "Stirling PDF Pro supports YAML configuration files and other SSO features.",
    "ssoAdvert": "Looking for more user management features? Check out Stirling PDF Pro"
  },
  "analytics": {
    "title": "Do you want make Stirling PDF better?",
    "paragraph1": "Stirling PDF has opt in analytics to help us improve the product. We do not track any personal information or file contents.",
    "paragraph2": "Please consider enabling analytics to help Stirling-PDF grow and to allow us to understand our users better.",
    "enable": "Enable analytics",
    "disable": "Disable analytics",
    "settings": "You can change the settings for analytics in the config/settings.yml file"
  },
  "navbar": {
    "favorite": "Favorites",
    "recent": "New and recently updated",
    "darkmode": "Dark Mode",
    "language": "Languages",
    "settings": "Settings",
    "allTools": "Tools",
    "multiTool": "Multi Tool",
    "search": "Search",
    "sections": {
      "organize": "Organize",
      "convertTo": "Convert to PDF",
      "convertFrom": "Convert from PDF",
      "security": "Sign & Security",
      "advance": "Advanced",
      "edit": "View & Edit",
      "popular": "Popular"
    }
  },
  "settings": {
    "title": "Settings",
    "update": "Update available",
    "updateAvailable": "{0} is the current installed version. A new version ({1}) is available.",
    "appVersion": "App Version:",
    "downloadOption": {
      "title": "Choose download option (For single file non zip downloads):",
      "1": "Open in same window",
      "2": "Open in new window",
      "3": "Download file"
    },
    "zipThreshold": "Zip files when the number of downloaded files exceeds",
    "signOut": "Sign Out",
    "accountSettings": "Account Settings",
    "bored": {
      "help": "Enables easter egg game"
    },
    "cacheInputs": {
      "name": "Save form inputs",
      "help": "Enable to store previously used inputs for future runs"
    }
  },
  "changeCreds": {
    "title": "Change Credentials",
    "header": "Update Your Account Details",
    "changePassword": "You are using default login credentials. Please enter a new password",
    "newUsername": "New Username",
    "oldPassword": "Current Password",
    "newPassword": "New Password",
    "confirmNewPassword": "Confirm New Password",
    "submit": "Submit Changes"
  },
  "account": {
    "title": "Account Settings",
    "accountSettings": "Account Settings",
    "adminSettings": "Admin Settings - View and Add Users",
    "userControlSettings": "User Control Settings",
    "changeUsername": "Change Username",
    "newUsername": "New Username",
    "password": "Confirmation Password",
    "oldPassword": "Old password",
    "newPassword": "New Password",
    "changePassword": "Change Password",
    "confirmNewPassword": "Confirm New Password",
    "signOut": "Sign Out",
    "yourApiKey": "Your API Key",
    "syncTitle": "Sync browser settings with Account",
    "settingsCompare": "Settings Comparison:",
    "property": "Property",
    "webBrowserSettings": "Web Browser Setting",
    "syncToBrowser": "Sync Account -> Browser",
    "syncToAccount": "Sync Account <- Browser"
  },
  "adminUserSettings": {
    "title": "User Control Settings",
    "header": "Admin User Control Settings",
    "admin": "Admin",
    "user": "User",
    "addUser": "Add New User",
    "deleteUser": "Delete User",
    "confirmDeleteUser": "Should the user be deleted?",
    "confirmChangeUserStatus": "Should the user be disabled/enabled?",
    "usernameInfo": "Username can only contain letters, numbers and the following special characters @._+- or must be a valid email address.",
    "roles": "Roles",
    "role": "Role",
    "actions": "Actions",
    "apiUser": "Limited API User",
    "extraApiUser": "Additional Limited API User",
    "webOnlyUser": "Web Only User",
    "demoUser": "Demo User (No custom settings)",
    "internalApiUser": "Internal API User",
    "forceChange": "Force user to change password on login",
    "submit": "Save User",
    "changeUserRole": "Change User's Role",
    "authenticated": "Authenticated",
    "editOwnProfil": "Edit own profile",
    "enabledUser": "enabled user",
    "disabledUser": "disabled user",
    "activeUsers": "Active Users:",
    "disabledUsers": "Disabled Users:",
    "totalUsers": "Total Users:",
    "lastRequest": "Last Request",
    "usage": "View Usage"
  },
  "endpointStatistics": {
    "title": "Endpoint Statistics",
    "header": "Endpoint Statistics",
    "top10": "Top 10",
    "top20": "Top 20",
    "all": "All",
    "refresh": "Refresh",
    "includeHomepage": "Include Homepage ('/')",
    "includeLoginPage": "Include Login Page ('/login')",
    "totalEndpoints": "Total Endpoints",
    "totalVisits": "Total Visits",
    "showing": "Showing",
    "selectedVisits": "Selected Visits",
    "endpoint": "Endpoint",
    "visits": "Visits",
    "percentage": "Percentage",
    "loading": "Loading...",
    "failedToLoad": "Failed to load endpoint data. Please try refreshing.",
    "home": "Home",
    "login": "Login",
    "top": "Top",
    "numberOfVisits": "Number of Visits",
    "visitsTooltip": "Visits: {0} ({1}% of total)",
    "retry": "Retry"
  },
  "database": {
    "title": "Database Import/Export",
    "header": "Database Import/Export",
    "fileName": "File Name",
    "creationDate": "Creation Date",
    "fileSize": "File Size",
    "deleteBackupFile": "Delete Backup File",
    "importBackupFile": "Import Backup File",
    "createBackupFile": "Create Backup File",
    "downloadBackupFile": "Download Backup File",
    "info_1": "When importing data, it is crucial to ensure the correct structure. If you are unsure of what you are doing, seek advice and support from a professional. An error in the structure can cause application malfunctions, up to and including the complete inability to run the application.",
    "info_2": "The file name does not matter when uploading. It will be renamed afterward to follow the format backup_user_yyyyMMddHHmm.sql, ensuring a consistent naming convention.",
    "submit": "Import Backup",
    "importIntoDatabaseSuccessed": "Import into database successed",
    "backupCreated": "Database backup successful",
    "fileNotFound": "File not found",
    "fileNullOrEmpty": "File must not be null or empty",
    "failedImportFile": "Failed to import file",
    "notSupported": "This function is not available for your database connection."
  },
  "session": {
    "expired": "Your session has expired. Please refresh the page and try again.",
    "refreshPage": "Refresh Page"
  },
  "home": {
    "desc": "Your locally hosted one-stop-shop for all your PDF needs.",
    "searchBar": "Search for features...",
    "viewPdf": {
      "title": "View/Edit PDF",
      "desc": "View, annotate, draw, add text or images"
    },
    "setFavorites": "Set Favourites",
    "hideFavorites": "Hide Favourites",
    "showFavorites": "Show Favourites",
    "legacyHomepage": "Old homepage",
    "newHomePage": "Try our new homepage!",
    "alphabetical": "Alphabetical",
    "globalPopularity": "Global Popularity",
    "sortBy": "Sort by:",
    "multiTool": {
      "title": "PDF Multi Tool",
      "desc": "Merge, Rotate, Rearrange, Split, and Remove pages"
    },
    "merge": {
      "title": "Merge",
      "desc": "Easily merge multiple PDFs into one."
    },
    "split": {
      "title": "Split",
      "desc": "Split PDFs into multiple documents"
    },
    "rotate": {
      "title": "Rotate",
      "desc": "Easily rotate your PDFs."
    },
    "convert": {
      "title": "Convert",
      "desc": "Convert files between different formats"
    },
    "pdfOrganiser": {
      "title": "Organise",
      "desc": "Remove/Rearrange pages in any order"
    },
    "addImage": {
      "title": "Add image",
      "desc": "Adds a image onto a set location on the PDF"
    },
    "attachments": {
      "title": "Add Attachments",
      "desc": "Add or remove embedded files (attachments) to/from a PDF"
    },
    "watermark": {
      "title": "Add Watermark",
      "desc": "Add a custom watermark to your PDF document."
    },
    "removePassword": {
      "title": "Remove Password",
      "desc": "Remove password protection from your PDF document."
    },
    "compress": {
      "title": "Compress",
      "desc": "Compress PDFs to reduce their file size."
    },
    "unlockPDFForms": {
      "title": "Unlock PDF Forms",
      "desc": "Remove read-only property of form fields in a PDF document."
    },
    "changeMetadata": {
      "title": "Change Metadata",
      "desc": "Change/Remove/Add metadata from a PDF document"
    },
    "ocr": {
      "title": "OCR / Cleanup scans",
      "desc": "Cleanup scans and detects text from images within a PDF and re-adds it as text."
    },
    "extractImages": {
      "title": "Extract Images",
      "desc": "Extracts all images from a PDF and saves them to zip"
    },
    "ScannerImageSplit": {
      "title": "Detect/Split Scanned photos",
      "desc": "Splits multiple photos from within a photo/PDF"
    },
    "sign": {
      "title": "Sign",
      "desc": "Adds signature to PDF by drawing, text or image"
    },
    "flatten": {
      "title": "Flatten",
      "desc": "Remove all interactive elements and forms from a PDF"
    },
    "repair": {
      "title": "Repair",
      "desc": "Tries to repair a corrupt/broken PDF"
    },
    "removeBlanks": {
      "title": "Remove Blank pages",
      "desc": "Detects and removes blank pages from a document"
    },
    "removeAnnotations": {
      "title": "Remove Annotations",
      "desc": "Removes all comments/annotations from a PDF"
    },
    "compare": {
      "title": "Compare",
      "desc": "Compares and shows the differences between 2 PDF Documents"
    },
    "certSign": {
      "title": "Sign with Certificate",
      "desc": "Signs a PDF with a Certificate/Key (PEM/P12)"
    },
    "removeCertSign": {
      "title": "Remove Certificate Sign",
      "desc": "Remove certificate signature from PDF"
    },
    "pageLayout": {
      "title": "Multi-Page Layout",
      "desc": "Merge multiple pages of a PDF document into a single page"
    },
    "scalePages": {
      "title": "Adjust page size/scale",
      "desc": "Change the size/scale of a page and/or its contents."
    },
    "pipeline": {
      "title": "Pipeline",
      "desc": "Run multiple actions on PDFs by defining pipeline scripts"
    },
    "addPageNumbers": {
      "title": "Add Page Numbers",
      "desc": "Add Page numbers throughout a document in a set location"
    },
    "auto-rename": {
      "title": "Auto Rename PDF File",
      "desc": "Auto renames a PDF file based on its detected header"
    },
    "adjustContrast": {
      "title": "Adjust Colours/Contrast",
      "desc": "Adjust Contrast, Saturation and Brightness of a PDF"
    },
    "crop": {
      "title": "Crop PDF",
      "desc": "Crop a PDF to reduce its size (maintains text!)"
    },
    "autoSplitPDF": {
      "title": "Auto Split Pages",
      "desc": "Auto Split Scanned PDF with physical scanned page splitter QR Code"
    },
    "sanitize": {
      "title": "Sanitise",
      "desc": "Remove potentially harmful elements from PDF files"
    },
    "getPdfInfo": {
      "title": "Get ALL Info on PDF",
      "desc": "Grabs any and all information possible on PDFs"
    },
    "pdfToSinglePage": {
      "title": "PDF to Single Large Page",
      "desc": "Merges all PDF pages into one large single page"
    },
    "showJS": {
      "title": "Show Javascript",
      "desc": "Searches and displays any JS injected into a PDF"
    },
    "autoRedact": {
      "title": "Auto Redact",
      "desc": "Auto Redacts(Blacks out) text in a PDF based on input text"
    },
    "redact": {
      "title": "Manual Redaction",
      "desc": "Redacts a PDF based on selected text, drawn shapes and/or selected page(s)"
    },
    "overlay-pdfs": {
      "title": "Overlay PDFs",
      "desc": "Overlays PDFs on-top of another PDF"
    },
    "split-by-sections": {
      "title": "Split PDF by Sections",
      "desc": "Divide each page of a PDF into smaller horizontal and vertical sections"
    },
    "AddStampRequest": {
      "title": "Add Stamp to PDF",
      "desc": "Add text or add image stamps at set locations"
    },
    "removeImage": {
      "title": "Remove image",
      "desc": "Remove image from PDF to reduce file size"
    },
    "splitByChapters": {
      "title": "Split PDF by Chapters",
      "desc": "Split a PDF into multiple files based on its chapter structure."
    },
    "validateSignature": {
      "title": "Validate PDF Signature",
      "desc": "Verify digital signatures and certificates in PDF documents"
    },
    "swagger": {
      "title": "API Documentation",
      "desc": "View API documentation and test endpoints"
    },
    "replace-color": {
      "title": "Advanced Colour options",
      "desc": "Replace colour for text and background in PDF and invert full colour of pdf to reduce file size"
    },
    "fakeScan": {
      "title": "Fake Scan",
      "desc": "Create a PDF that looks like it was scanned"
    },
    "editTableOfContents": {
      "title": "Edit Table of Contents",
      "desc": "Add or edit bookmarks and table of contents in PDF documents"
    },
    "manageCertificates": {
      "title": "Manage Certificates",
      "desc": "Import, export, or delete digital certificate files used for signing PDFs."
    },
    "read": {
      "title": "Read",
      "desc": "View and annotate PDFs. Highlight text, draw, or insert comments for review and collaboration."
    },
    "reorganizePages": {
      "title": "Reorganize Pages",
      "desc": "Rearrange, duplicate, or delete PDF pages with visual drag-and-drop control."
    },
    "extractPages": {
      "title": "Extract Pages",
      "desc": "Extract specific pages from a PDF document"
    },
    "removePages": {
      "title": "Remove Pages",
      "desc": "Remove specific pages from a PDF document"
    },
    "removeImagePdf": {
      "title": "Remove Image",
      "desc": "Remove images from PDF documents"
    },
    "autoSizeSplitPDF": {
      "title": "Auto Split by Size/Count",
      "desc": "Automatically split PDFs by file size or page count"
    },
    "adjust-contrast": {
      "title": "Adjust Colours/Contrast",
      "desc": "Adjust colours and contrast of PDF documents"
    },
    "replaceColorPdf": {
      "title": "Replace & Invert Colour",
      "desc": "Replace or invert colours in PDF documents"
    },
    "devApi": {
      "title": "API",
      "desc": "Link to API documentation"
    },
    "devFolderScanning": {
      "title": "Automated Folder Scanning",
      "desc": "Link to automated folder scanning guide"
    },
    "devSsoGuide": {
      "title": "SSO Guide",
      "desc": "Link to SSO guide"
    },
    "devAirgapped": {
      "title": "Air-gapped Setup",
      "desc": "Link to air-gapped setup guide"
    },
    "addPassword": {
      "title": "Add Password",
      "desc": "Add password protection and restrictions to PDF files"
    },
    "changePermissions": {
      "title": "Change Permissions",
      "desc": "Change document restrictions and permissions"
    },
    "automate": {
      "title": "Automate",
      "desc": "Build multi-step workflows by chaining together PDF actions. Ideal for recurring tasks."
    }
  },
  "landing": {
    "addFiles": "Add Files",
    "uploadFromComputer": "Upload from computer"
  },
  "viewPdf": {
    "tags": "view,read,annotate,text,image,highlight,edit",
    "title": "View/Edit PDF",
    "header": "View PDF"
  },
  "multiTool": {
    "tags": "Multi Tool,Multi operation,UI,click drag,front end,client side,interactive,intractable,move,delete,migrate,divide",
    "title": "PDF Multi Tool",
    "header": "PDF Multi Tool",
    "uploadPrompts": "File Name",
    "selectAll": "Select All",
    "deselectAll": "Deselect All",
    "selectPages": "Page Select",
    "selectedPages": "Selected Pages",
    "page": "Page",
    "deleteSelected": "Delete Selected",
    "downloadAll": "Export",
    "downloadSelected": "Export Selected",
    "insertPageBreak": "Insert Page Break",
    "addFile": "Add File",
    "rotateLeft": "Rotate Left",
    "rotateRight": "Rotate Right",
    "split": "Split",
    "moveLeft": "Move Left",
    "moveRight": "Move Right",
    "delete": "Delete",
    "dragDropMessage": "Page(s) Selected",
    "undo": "Undo (CTRL + Z)",
    "redo": "Redo (CTRL + Y)"
  },
  "merge": {
    "tags": "merge,Page operations,Back end,server side",
    "title": "Merge",
    "header": "Merge multiple PDFs (2+)",
    "sortByName": "Sort by name",
    "sortByDate": "Sort by date",
    "removeCertSign": "Remove digital signature in the merged file?",
    "submit": "Merge"
  },
  "split": {
    "tags": "Page operations,divide,Multi Page,cut,server side",
    "title": "Split PDF",
    "header": "Split PDF",
    "desc": {
      "1": "The numbers you select are the page number you wish to do a split on",
      "2": "As such selecting 1,3,7-9 would split a 10 page document into 6 separate PDFS with:",
      "3": "Document #1: Page 1",
      "4": "Document #2: Page 2 and 3",
      "5": "Document #3: Page 4, 5, 6 and 7",
      "6": "Document #4: Page 8",
      "7": "Document #5: Page 9",
      "8": "Document #6: Page 10"
    },
    "splitPages": "Enter pages to split on:",
    "submit": "Split"
  },
  "rotate": {
    "tags": "server side",
    "title": "Rotate PDF",
    "header": "Rotate PDF",
    "selectAngle": "Select rotation angle (in multiples of 90 degrees):",
    "submit": "Rotate"
  },
  "convert": {
    "title": "Convert",
    "desc": "Convert files between different formats",
    "files": "Files",
    "selectFilesPlaceholder": "Select files in the main view to get started",
    "settings": "Settings",
    "conversionCompleted": "Conversion completed",
    "results": "Results",
    "defaultFilename": "converted_file",
    "conversionResults": "Conversion Results",
    "convertFrom": "Convert from",
    "convertTo": "Convert to",
    "sourceFormatPlaceholder": "Source format",
    "targetFormatPlaceholder": "Target format",
    "selectSourceFormatFirst": "Select a source format first",
    "outputOptions": "Output Options",
    "pdfOptions": "PDF Options",
    "imageOptions": "Image Options",
    "colorType": "Colour Type",
    "color": "Colour",
    "greyscale": "Greyscale",
    "blackwhite": "Black & White",
    "dpi": "DPI",
    "output": "Output",
    "single": "Single",
    "multiple": "Multiple",
    "fitOption": "Fit Option",
    "maintainAspectRatio": "Maintain Aspect Ratio",
    "fitDocumentToPage": "Fit Document to Page",
    "fillPage": "Fill Page",
    "autoRotate": "Auto Rotate",
    "autoRotateDescription": "Automatically rotate images to better fit the PDF page",
    "combineImages": "Combine Images",
    "combineImagesDescription": "Combine all images into one PDF, or create separate PDFs for each image",
    "webOptions": "Web to PDF Options",
    "zoomLevel": "Zoom Level",
    "emailOptions": "Email to PDF Options",
    "includeAttachments": "Include email attachments",
    "maxAttachmentSize": "Maximum attachment size (MB)",
    "includeAllRecipients": "Include CC and BCC recipients in header",
    "downloadHtml": "Download HTML intermediate file instead of PDF",
    "pdfaOptions": "PDF/A Options",
    "outputFormat": "Output Format",
    "pdfaNote": "PDF/A-1b is more compatible, PDF/A-2b supports more features.",
    "pdfaDigitalSignatureWarning": "The PDF contains a digital signature. This will be removed in the next step.",
    "fileFormat": "File Format",
    "wordDoc": "Word Document",
    "wordDocExt": "Word Document (.docx)",
    "odtExt": "OpenDocument Text (.odt)",
    "pptExt": "PowerPoint (.pptx)",
    "odpExt": "OpenDocument Presentation (.odp)",
    "txtExt": "Plain Text (.txt)",
    "rtfExt": "Rich Text Format (.rtf)",
    "selectedFiles": "Selected files",
    "noFileSelected": "No file selected. Use the file panel to add files.",
    "convertFiles": "Convert Files",
    "converting": "Converting...",
    "downloadConverted": "Download Converted File",
    "errorNoFiles": "Please select at least one file to convert.",
    "errorNoFormat": "Please select both source and target formats.",
    "errorNotSupported": "Conversion from {{from}} to {{to}} is not supported.",
    "images": "Images",
    "officeDocs": "Office Documents (Word, Excel, PowerPoint)",
    "imagesExt": "Images (JPG, PNG, etc.)",
    "markdown": "Markdown",
    "textRtf": "Text/RTF",
    "grayscale": "Greyscale"
  },
  "imageToPdf": {
    "tags": "conversion,img,jpg,picture,photo"
  },
  "pdfToImage": {
    "tags": "conversion,img,jpg,picture,photo",
    "title": "PDF to Image",
    "header": "PDF to Image",
    "selectText": "Image Format",
    "singleOrMultiple": "Page to Image result type",
    "single": "Single Big Image Combing all pages",
    "multi": "Multiple Images, one image per page",
    "colorType": "Colour type",
    "color": "Colour",
    "grey": "Greyscale",
    "blackwhite": "Black and White (May lose data!)",
    "submit": "Convert",
    "info": "Python is not installed. Required for WebP conversion.",
    "placeholder": "(e.g. 1,2,8 or 4,7,12-16 or 2n-1)"
  },
  "pdfOrganiser": {
    "tags": "duplex,even,odd,sort,move",
    "title": "Page Organiser",
    "header": "PDF Page Organiser",
    "submit": "Rearrange Pages",
    "mode": {
      "_value": "Mode",
      "1": "Custom Page Order",
      "2": "Reverse Order",
      "3": "Duplex Sort",
      "4": "Booklet Sort",
      "5": "Side Stitch Booklet Sort",
      "6": "Odd-Even Split",
      "7": "Remove First",
      "8": "Remove Last",
      "9": "Remove First and Last",
      "10": "Odd-Even Merge",
      "11": "Duplicate all pages"
    },
    "placeholder": "(e.g. 1,3,2 or 4-8,2,10-12 or 2n-1)"
  },
  "addImage": {
    "tags": "img,jpg,picture,photo",
    "title": "Add Image",
    "header": "Add image to PDF",
    "everyPage": "Every Page?",
    "upload": "Add image",
    "submit": "Add image"
  },
  "attachments": {
    "tags": "attachments,add,remove,embed,file",
    "title": "Add Attachments",
    "header": "Add Attachments",
    "add": "Add Attachment",
    "remove": "Remove Attachment",
    "embed": "Embed Attachment",
    "submit": "Add Attachments"
  },
  "watermark": {
    "title": "Add Watermark",
    "desc": "Add text or image watermarks to PDF files",
    "completed": "Watermark added",
    "submit": "Add Watermark",
    "filenamePrefix": "watermarked",
    "error": {
      "failed": "An error occurred while adding watermark to the PDF."
    },
    "watermarkType": {
      "text": "Text",
      "image": "Image"
    },
    "settings": {
      "type": "Watermark Type",
      "text": {
        "label": "Watermark Text",
        "placeholder": "Enter watermark text"
      },
      "image": {
        "label": "Watermark Image",
        "choose": "Choose Image",
        "selected": "Selected: {{filename}}"
      },
      "fontSize": "Font Size",
      "size": "Size",
      "alphabet": "Font/Language",
      "color": "Watermark Colour",
      "rotation": "Rotation (degrees)",
      "opacity": "Opacity (%)",
      "spacing": {
        "horizontal": "Horizontal Spacing",
        "vertical": "Vertical Spacing"
      },
      "convertToImage": "Flatten PDF pages to images"
    },
    "alphabet": {
      "roman": "Roman/Latin",
      "arabic": "Arabic",
      "japanese": "Japanese",
      "korean": "Korean",
      "chinese": "Chinese",
      "thai": "Thai"
    },
    "steps": {
      "type": "Watermark Type",
      "wording": "Wording",
      "textStyle": "Style",
      "formatting": "Formatting",
      "file": "Watermark File"
    },
    "results": {
      "title": "Watermark Results"
    },
    "tooltip": {
      "language": {
        "title": "Language Support",
        "text": "Choose the appropriate language setting to ensure proper font rendering for your text."
      },
      "appearance": {
        "title": "Appearance Settings",
        "text": "Control how your watermark looks and blends with the document.",
        "bullet1": "Rotation: -360° to 360° for angled watermarks",
        "bullet2": "Opacity: 0-100% for transparency control",
        "bullet3": "Lower opacity creates subtle watermarks"
      },
      "spacing": {
        "title": "Spacing Control",
        "text": "Adjust the spacing between repeated watermarks across the page.",
        "bullet1": "Width spacing: Horizontal distance between watermarks",
        "bullet2": "Height spacing: Vertical distance between watermarks",
        "bullet3": "Higher values create more spread out patterns"
      },
      "type": {
        "header": {
          "title": "Watermark Type Selection"
        },
        "description": {
          "title": "Choose Your Watermark",
          "text": "Select between text or image watermarks based on your needs."
        },
        "text": {
          "title": "Text Watermarks",
          "text": "Perfect for adding copyright notices, company names, or confidentiality labels. Supports multiple languages and custom colours.",
          "bullet1": "Customisable fonts and languages",
          "bullet2": "Adjustable colours and transparency",
          "bullet3": "Ideal for legal or branding text"
        },
        "image": {
          "title": "Image Watermarks",
          "text": "Use logos, stamps, or any image as a watermark. Great for branding and visual identification.",
          "bullet1": "Upload any image format",
          "bullet2": "Maintains image quality",
          "bullet3": "Perfect for logos and stamps"
        }
      },
      "wording": {
        "header": {
          "title": "Text Content"
        },
        "text": {
          "title": "Watermark Text",
          "text": "Enter the text that will appear as your watermark across the document.",
          "bullet1": "Keep it concise for better readability",
          "bullet2": "Common examples: 'CONFIDENTIAL', 'DRAFT', company name",
          "bullet3": "Emoji characters are not supported and will be filtered out"
        }
      },
      "textStyle": {
        "header": {
          "title": "Text Style"
        },
        "color": {
          "title": "Colour Selection",
          "text": "Choose a colour that provides good contrast with your document content.",
          "bullet1": "Light grey (#d3d3d3) for subtle watermarks",
          "bullet2": "Black or dark colours for high contrast",
          "bullet3": "Custom colours for branding purposes"
        },
        "language": {
          "title": "Language Support",
          "text": "Choose the appropriate language setting to ensure proper font rendering."
        }
      },
      "file": {
        "header": {
          "title": "Image Upload"
        },
        "upload": {
          "title": "Image Selection",
          "text": "Upload an image file to use as your watermark.",
          "bullet1": "Supports common formats: PNG, JPG, GIF, BMP",
          "bullet2": "PNG with transparency works best",
          "bullet3": "Higher resolution images maintain quality better"
        },
        "recommendations": {
          "title": "Best Practices",
          "text": "Tips for optimal image watermark results.",
          "bullet1": "Use logos or stamps with transparent backgrounds",
          "bullet2": "Simple designs work better than complex images",
          "bullet3": "Consider the final document size when choosing resolution"
        }
      },
      "formatting": {
        "header": {
          "title": "Formatting & Layout"
        },
        "size": {
          "title": "Size Control",
          "text": "Adjust the size of your watermark (text or image).",
          "bullet1": "Larger sizes create more prominent watermarks"
        },
        "appearance": {
          "title": "Appearance Settings",
          "text": "Control how your watermark looks and blends with the document.",
          "bullet1": "Rotation: -360° to 360° for angled watermarks",
          "bullet2": "Opacity: 0-100% for transparency control",
          "bullet3": "Lower opacity creates subtle watermarks"
        },
        "spacing": {
          "title": "Spacing Control",
          "text": "Adjust the spacing between repeated watermarks across the page.",
          "bullet1": "Horizontal spacing: Distance between watermarks left to right",
          "bullet2": "Vertical spacing: Distance between watermarks top to bottom",
          "bullet3": "Higher values create more spread out patterns"
        },
        "security": {
          "title": "Security Option",
          "text": "Convert the final PDF to an image-based format for enhanced security.",
          "bullet1": "Prevents text selection and copying",
          "bullet2": "Makes watermarks harder to remove",
          "bullet3": "Results in larger file sizes",
          "bullet4": "Best for sensitive or copyrighted content"
        }
      }
    }
  },
  "permissions": {
    "tags": "read,write,edit,print",
    "title": "Change Permissions",
    "header": "Change Permissions",
    "warning": "Warning to have these permissions be unchangeable it is recommended to set them with a password via the add-password page",
    "selectText": {
      "1": "Select PDF to change permissions",
      "2": "Permissions to set",
      "3": "Prevent assembly of document",
      "4": "Prevent content extraction",
      "5": "Prevent extraction for accessibility",
      "6": "Prevent filling in form",
      "7": "Prevent modification",
      "8": "Prevent annotation modification",
      "9": "Prevent printing",
      "10": "Prevent printing different formats"
    },
    "submit": "Change"
  },
<<<<<<< HEAD

=======
>>>>>>> 9b8091a6
  "removePages": {
    "tags": "Remove pages,delete pages",
    "title": "Remove Pages",
    "pageNumbers": "Pages to Remove",
    "pageNumbersPlaceholder": "e.g. 1,3,5-7",
    "pageNumbersHelp": "Enter page numbers separated by commas, or ranges like 1-5. Example: 1,3,5-7",
    "filenamePrefix": "pages_removed",
    "files": {
      "placeholder": "Select a PDF file in the main view to get started"
    },
    "settings": {
      "title": "Page Selection"
    },
    "error": {
      "failed": "An error occurred whilst removing pages."
    },
    "results": {
      "title": "Page Removal Results"
    },
    "submit": "Remove Pages"
  },
  "pageSelection": {
    "tooltip": {
      "header": {
        "title": "Page Selection Guide"
      },
      "basic": {
        "title": "Basic Usage",
        "text": "Select specific pages from your PDF document using simple syntax.",
        "bullet1": "Individual pages: 1,3,5",
        "bullet2": "Page ranges: 3-6 or 10-15",
        "bullet3": "All pages: all"
      },
      "advanced": {
        "title": "Advanced Features"
      },
      "tips": {
        "title": "Tips",
        "text": "Keep these guidelines in mind:",
        "bullet1": "Page numbers start from 1 (not 0)",
        "bullet2": "Spaces are automatically removed",
        "bullet3": "Invalid expressions are ignored"
      }
    }
  },
  "compressPdfs": {
    "tags": "squish,small,tiny"
  },
  "unlockPDFForms": {
    "tags": "remove,delete,form,field,readonly",
    "title": "Remove Read-Only from Form Fields",
    "header": "Unlock PDF Forms",
    "submit": "Unlock Forms",
    "description": "This tool will remove read-only restrictions from PDF form fields, making them editable and fillable.",
    "filenamePrefix": "unlocked_forms",
    "files": {
      "placeholder": "Select a PDF file in the main view to get started"
    },
    "error": {
      "failed": "An error occurred whilst unlocking PDF forms."
    },
    "results": {
      "title": "Unlocked Forms Results"
    }
  },
  "changeMetadata": {
    "tags": "Title,author,date,creation,time,publisher,producer,stats",
    "title": "Change Metadata",
    "header": "Change Metadata",
    "selectText": {
      "1": "Please edit the variables you wish to change",
      "2": "Delete all metadata",
      "3": "Show Custom Metadata:",
      "4": "Other Metadata:",
      "5": "Add Custom Metadata Entry"
    },
    "author": "Author:",
    "creationDate": "Creation Date (yyyy/MM/dd HH:mm:ss):",
    "creator": "Creator:",
    "keywords": "Keywords:",
    "modDate": "Modification Date (yyyy/MM/dd HH:mm:ss):",
    "producer": "Producer:",
    "subject": "Subject:",
    "trapped": "Trapped:",
    "submit": "Change"
  },
  "fileToPDF": {
    "tags": "transformation,format,document,picture,slide,text,conversion,office,docs,word,excel,powerpoint",
    "title": "File to PDF",
    "header": "Convert any file to PDF",
    "credit": "This service uses LibreOffice and Unoconv for file conversion.",
    "supportedFileTypesInfo": "Supported File types",
    "supportedFileTypes": "Supported file types should include the below however for a full updated list of supported formats, please refer to the LibreOffice documentation",
    "submit": "Convert to PDF"
  },
  "ocr": {
    "tags": "recognition,text,image,scan,read,identify,detection,editable",
    "title": "OCR / Scan Cleanup",
    "desc": "Cleanup scans and detects text from images within a PDF and re-adds it as text.",
    "header": "Cleanup Scans / OCR (Optical Character Recognition)",
    "selectText": {
      "1": "Select languages that are to be detected within the PDF (Ones listed are the ones currently detected):",
      "2": "Produce text file containing OCR text alongside the OCR'ed PDF",
      "3": "Correct pages were scanned at a skewed angle by rotating them back into place",
      "4": "Clean page so its less likely that OCR will find text in background noise. (No output change)",
      "5": "Clean page so its less likely that OCR will find text in background noise, maintains cleanup in output.",
      "6": "Ignores pages that have interactive text on them, only OCRs pages that are images",
      "7": "Force OCR, will OCR Every page removing all original text elements",
      "8": "Normal (Will error if PDF contains text)",
      "9": "Additional Settings",
      "10": "OCR Mode",
      "11": "Remove images after OCR (Removes ALL images, only useful if part of conversion step)",
      "12": "Render Type (Advanced)"
    },
    "help": "Please read this documentation on how to use this for other languages and/or use not in docker",
    "credit": "This service uses qpdf and Tesseract for OCR.",
    "submit": "Process PDF with OCR",
    "operation": {
      "submit": "Process OCR and Review"
    },
    "results": {
      "title": "OCR Results"
    },
    "languagePicker": {
      "additionalLanguages": "Looking for additional languages?",
      "viewSetupGuide": "View setup guide →"
    },
    "settings": {
      "title": "Settings",
      "ocrMode": {
        "label": "OCR Mode",
        "auto": "Auto (skip text layers)",
        "force": "Force (re-OCR all, replace text)",
        "strict": "Strict (abort if text found)"
      },
      "languages": {
        "label": "Languages",
        "placeholder": "Select languages"
      },
      "compatibilityMode": {
        "label": "Compatibility Mode"
      },
      "advancedOptions": {
        "label": "Processing Options",
        "sidecar": "Create a text file",
        "deskew": "Deskew pages",
        "clean": "Clean input file",
        "cleanFinal": "Clean final output"
      }
    },
    "tooltip": {
      "header": {
        "title": "OCR Settings Overview"
      },
      "mode": {
        "title": "OCR Mode",
        "text": "Optical Character Recognition (OCR) helps you turn scanned or screenshotted pages into text you can search, copy, or highlight.",
        "bullet1": "Auto skips pages that already contain text layers.",
        "bullet2": "Force re-OCRs every page and replaces all the text.",
        "bullet3": "Strict halts if any selectable text is found."
      },
      "languages": {
        "title": "Languages",
        "text": "Improve OCR accuracy by specifying the expected languages. Choose one or more languages to guide detection."
      },
      "output": {
        "title": "Output",
        "text": "Decide how you want the text output formatted:",
        "bullet1": "Searchable PDF embeds text behind the original image.",
        "bullet2": "HOCR XML returns a structured machine-readable file.",
        "bullet3": "Plain-text sidecar creates a separate .txt file with raw content."
      },
      "advanced": {
        "header": {
          "title": "Advanced OCR Processing"
        },
        "compatibility": {
          "title": "Compatibility Mode",
          "text": "Uses OCR 'sandwich PDF' mode: results in larger files, but more reliable with certain languages and older PDF software. By default we use hOCR for smaller, modern PDFs."
        },
        "sidecar": {
          "title": "Create Text File",
          "text": "Generates a separate .txt file alongside the PDF containing all extracted text content for easy access and processing."
        },
        "deskew": {
          "title": "Deskew Pages",
          "text": "Automatically corrects skewed or tilted pages to improve OCR accuracy. Useful for scanned documents that weren't perfectly aligned."
        },
        "clean": {
          "title": "Clean Input File",
          "text": "Preprocesses the input by removing noise, enhancing contrast, and optimising the image for better OCR recognition before processing."
        },
        "cleanFinal": {
          "title": "Clean Final Output",
          "text": "Post-processes the final PDF by removing OCR artefacts and optimising the text layer for better readability and smaller file size."
        }
      }
    }
  },
  "extractImages": {
    "tags": "picture,photo,save,archive,zip,capture,grab",
    "title": "Extract Images",
    "header": "Extract Images",
    "selectText": "Select image format to convert extracted images to",
    "allowDuplicates": "Save duplicate images",
    "submit": "Extract"
  },
  "pdfToPDFA": {
    "tags": "archive,long-term,standard,conversion,storage,preservation",
    "title": "PDF To PDF/A",
    "header": "PDF To PDF/A",
    "credit": "This service uses libreoffice for PDF/A conversion",
    "submit": "Convert",
    "tip": "Currently does not work for multiple inputs at once",
    "outputFormat": "Output format",
    "pdfWithDigitalSignature": "The PDF contains a digital signature. This will be removed in the next step."
  },
  "PDFToWord": {
    "tags": "doc,docx,odt,word,transformation,format,conversion,office,microsoft,docfile",
    "title": "PDF to Word",
    "header": "PDF to Word",
    "selectText": {
      "1": "Output file format"
    },
    "credit": "This service uses LibreOffice for file conversion.",
    "submit": "Convert"
  },
  "PDFToPresentation": {
    "tags": "slides,show,office,microsoft",
    "title": "PDF to Presentation",
    "header": "PDF to Presentation",
    "selectText": {
      "1": "Output file format"
    },
    "credit": "This service uses LibreOffice for file conversion.",
    "submit": "Convert"
  },
  "PDFToText": {
    "tags": "richformat,richtextformat,rich text format",
    "title": "PDF to RTF (Text)",
    "header": "PDF to RTF (Text)",
    "selectText": {
      "1": "Output file format"
    },
    "credit": "This service uses LibreOffice for file conversion.",
    "submit": "Convert"
  },
  "PDFToHTML": {
    "tags": "web content,browser friendly",
    "title": "PDF to HTML",
    "header": "PDF to HTML",
    "credit": "This service uses pdftohtml for file conversion.",
    "submit": "Convert"
  },
  "PDFToXML": {
    "tags": "data-extraction,structured-content,interop,transformation,convert",
    "title": "PDF to XML",
    "header": "PDF to XML",
    "credit": "This service uses LibreOffice for file conversion.",
    "submit": "Convert"
  },
  "ScannerImageSplit": {
    "tags": "separate,auto-detect,scans,multi-photo,organize",
    "selectText": {
      "1": "Angle Threshold:",
      "2": "Sets the minimum absolute angle required for the image to be rotated (default: 10).",
      "3": "Tolerance:",
      "4": "Determines the range of colour variation around the estimated background colour (default: 30).",
      "5": "Minimum Area:",
      "6": "Sets the minimum area threshold for a photo (default: 10000).",
      "7": "Minimum Contour Area:",
      "8": "Sets the minimum contour area threshold for a photo",
      "9": "Border Size:",
      "10": "Sets the size of the border added and removed to prevent white borders in the output (default: 1)."
    },
    "info": "Python is not installed. It is required to run."
  },
  "sign": {
    "tags": "authorize,initials,drawn-signature,text-sign,image-signature",
    "title": "Sign",
    "header": "Sign PDFs",
    "upload": "Upload Image",
    "draw": "Draw Signature",
    "text": "Text Input",
    "clear": "Clear",
    "add": "Add",
    "saved": "Saved Signatures",
    "save": "Save Signature",
    "personalSigs": "Personal Signatures",
    "sharedSigs": "Shared Signatures",
    "noSavedSigs": "No saved signatures found",
    "addToAll": "Add to all pages",
    "delete": "Delete",
    "first": "First page",
    "last": "Last page",
    "next": "Next page",
    "previous": "Previous page",
    "maintainRatio": "Toggle maintain aspect ratio",
    "undo": "Undo",
    "redo": "Redo"
  },
  "flatten": {
    "tags": "static,deactivate,non-interactive,streamline",
    "title": "Flatten",
    "header": "Flatten PDF",
    "flattenOnlyForms": "Flatten only forms",
    "submit": "Flatten"
  },
  "repair": {
    "tags": "fix,restore,correction,recover",
    "title": "Repair",
    "header": "Repair PDFs",
    "submit": "Repair",
    "description": "This tool will attempt to repair corrupted or damaged PDF files. No additional settings are required.",
    "filenamePrefix": "repaired",
    "files": {
      "placeholder": "Select a PDF file in the main view to get started"
    },
    "error": {
      "failed": "An error occurred whilst repairing the PDF."
    },
    "results": {
      "title": "Repair Results"
    }
  },
  "removeBlanks": {
    "tags": "cleanup,streamline,non-content,organize",
    "title": "Remove Blanks",
    "header": "Remove Blank Pages",
    "threshold": "Pixel Whiteness Threshold:",
    "thresholdDesc": "Threshold for determining how white a white pixel must be to be classed as 'White'. 0 = Black, 255 pure white.",
    "whitePercent": "White Percent (%):",
    "whitePercentDesc": "Percent of page that must be 'white' pixels to be removed",
    "submit": "Remove Blanks"
  },
  "removeAnnotations": {
    "tags": "comments,highlight,notes,markup,remove",
    "title": "Remove Annotations",
    "header": "Remove Annotations",
    "submit": "Remove"
  },
  "compare": {
    "tags": "differentiate,contrast,changes,analysis",
    "title": "Compare",
    "header": "Compare PDFs",
    "highlightColor": {
      "1": "Highlight Colour 1:",
      "2": "Highlight Colour 2:"
    },
    "document": {
      "1": "Document 1",
      "2": "Document 2"
    },
    "submit": "Compare",
    "complex": {
      "message": "One or both of the provided documents are large files, accuracy of comparison may be reduced"
    },
    "large": {
      "file": {
        "message": "One or Both of the provided documents are too large to process"
      }
    },
    "no": {
      "text": {
        "message": "One or both of the selected PDFs have no text content. Please choose PDFs with text for comparison."
      }
    }
  },
  "certSign": {
    "tags": "authenticate,PEM,P12,official,encrypt",
    "title": "Certificate Signing",
    "header": "Sign a PDF with your certificate (Work in progress)",
    "selectPDF": "Select a PDF File for Signing:",
    "jksNote": "Note: If your certificate type is not listed below, please convert it to a Java Keystore (.jks) file using the keytool command line tool. Then, choose the .jks file option below.",
    "selectKey": "Select Your Private Key File (PKCS#8 format, could be .pem or .der):",
    "selectCert": "Select Your Certificate File (X.509 format, could be .pem or .der):",
    "selectP12": "Select Your PKCS#12 Keystore File (.p12 or .pfx) (Optional, If provided, it should contain your private key and certificate):",
    "selectJKS": "Select Your Java Keystore File (.jks or .keystore):",
    "certType": "Certificate Type",
    "password": "Enter Your Keystore or Private Key Password (If Any):",
    "showSig": "Show Signature",
    "reason": "Reason",
    "location": "Location",
    "name": "Name",
    "showLogo": "Show Logo",
    "submit": "Sign PDF"
  },
  "removeCertSign": {
    "tags": "authenticate,PEM,P12,official,decrypt",
    "title": "Remove Certificate Signature",
    "header": "Remove the digital certificate from the PDF",
    "selectPDF": "Select a PDF file:",
    "submit": "Remove Signature",
    "description": "This tool will remove digital certificate signatures from your PDF document.",
    "filenamePrefix": "unsigned",
    "files": {
      "placeholder": "Select a PDF file in the main view to get started"
    },
    "error": {
      "failed": "An error occurred whilst removing certificate signatures."
    },
    "results": {
      "title": "Certificate Removal Results"
    }
  },
  "pageLayout": {
    "tags": "merge,composite,single-view,organize",
    "title": "Multi Page Layout",
    "header": "Multi Page Layout",
    "pagesPerSheet": "Pages per sheet:",
    "addBorder": "Add Borders",
    "submit": "Submit"
  },
  "scalePages": {
    "tags": "resize,modify,dimension,adapt",
    "title": "Adjust page-scale",
    "header": "Adjust page-scale",
    "pageSize": "Size of a page of the document.",
    "keepPageSize": "Original Size",
    "scaleFactor": "Zoom level (crop) of a page.",
    "submit": "Submit"
  },
  "add-page-numbers": {
    "tags": "paginate,label,organize,index"
  },
  "auto-rename": {
    "tags": "auto-detect,header-based,organize,relabel",
    "title": "Auto Rename",
    "header": "Auto Rename PDF",
    "submit": "Auto Rename"
  },
  "adjust-contrast": {
    "tags": "color-correction,tune,modify,enhance,colour-correction"
  },
  "crop": {
    "tags": "trim,shrink,edit,shape",
    "title": "Crop",
    "header": "Crop PDF",
    "submit": "Submit"
  },
  "autoSplitPDF": {
    "tags": "QR-based,separate,scan-segment,organize",
    "title": "Auto Split PDF",
    "header": "Auto Split PDF",
    "description": "Print, Insert, Scan, upload, and let us auto-separate your documents. No manual work sorting needed.",
    "selectText": {
      "1": "Print out some divider sheets from below (Black and white is fine).",
      "2": "Scan all your documents at once by inserting the divider sheet between them.",
      "3": "Upload the single large scanned PDF file and let Stirling PDF handle the rest.",
      "4": "Divider pages are automatically detected and removed, guaranteeing a neat final document."
    },
    "formPrompt": "Submit PDF containing Stirling-PDF Page dividers:",
    "duplexMode": "Duplex Mode (Front and back scanning)",
    "dividerDownload2": "Download 'Auto Splitter Divider (with instructions).pdf'",
    "submit": "Submit"
  },
  "sanitizePdf": {
    "tags": "clean,secure,safe,remove-threats"
  },
  "URLToPDF": {
    "tags": "web-capture,save-page,web-to-doc,archive",
    "title": "URL To PDF",
    "header": "URL To PDF",
    "submit": "Convert",
    "credit": "Uses WeasyPrint"
  },
  "HTMLToPDF": {
    "tags": "markup,web-content,transformation,convert",
    "title": "HTML To PDF",
    "header": "HTML To PDF",
    "help": "Accepts HTML files and ZIPs containing html/css/images etc required",
    "submit": "Convert",
    "credit": "Uses WeasyPrint",
    "zoom": "Zoom level for displaying the website.",
    "pageWidth": "Width of the page in centimeters. (Blank to default)",
    "pageHeight": "Height of the page in centimeters. (Blank to default)",
    "marginTop": "Top margin of the page in millimeters. (Blank to default)",
    "marginBottom": "Bottom margin of the page in millimeters. (Blank to default)",
    "marginLeft": "Left margin of the page in millimeters. (Blank to default)",
    "marginRight": "Right margin of the page in millimeters. (Blank to default)",
    "printBackground": "Render the background of websites.",
    "defaultHeader": "Enable Default Header (Name and page number)",
    "cssMediaType": "Change the CSS media type of the page.",
    "none": "None",
    "print": "Print",
    "screen": "Screen"
  },
  "MarkdownToPDF": {
    "tags": "markup,web-content,transformation,convert,md",
    "title": "Markdown To PDF",
    "header": "Markdown To PDF",
    "submit": "Convert",
    "help": "Work in progress",
    "credit": "Uses WeasyPrint"
  },
  "PDFToMarkdown": {
    "tags": "markup,web-content,transformation,convert,md",
    "title": "PDF To Markdown",
    "header": "PDF To Markdown",
    "submit": "Convert"
  },
  "getPdfInfo": {
    "tags": "infomation,data,stats,statistics",
    "title": "Get Info on PDF",
    "header": "Get Info on PDF",
    "submit": "Get Info",
    "downloadJson": "Download JSON"
  },
  "extractPage": {
    "tags": "extract"
  },
  "PdfToSinglePage": {
    "tags": "single page"
  },
  "showJS": {
    "tags": "JS",
    "title": "Show Javascript",
    "header": "Show Javascript",
    "downloadJS": "Download Javascript",
    "submit": "Show"
  },
  "autoRedact": {
    "tags": "Redact,Hide,black out,black,marker,hidden",
    "title": "Auto Redact",
    "header": "Auto Redact",
    "colorLabel": "Colour",
    "textsToRedactLabel": "Text to Redact (line-separated)",
    "textsToRedactPlaceholder": "e.g. \\nConfidential \\nTop-Secret",
    "useRegexLabel": "Use Regex",
    "wholeWordSearchLabel": "Whole Word Search",
    "customPaddingLabel": "Custom Extra Padding",
    "convertPDFToImageLabel": "Convert PDF to PDF-Image (Used to remove text behind the box)",
    "submitButton": "Submit"
  },
  "redact": {
    "tags": "Redact,Hide,black out,black,marker,hidden,manual",
    "title": "Manual Redaction",
    "header": "Manual Redaction",
    "submit": "Redact",
    "textBasedRedaction": "Text based Redaction",
    "pageBasedRedaction": "Page-based Redaction",
    "convertPDFToImageLabel": "Convert PDF to PDF-Image (Used to remove text behind the box)",
    "pageRedactionNumbers": {
      "title": "Pages",
      "placeholder": "(e.g. 1,2,8 or 4,7,12-16 or 2n-1)"
    },
    "redactionColor": {
      "title": "Redaction Color"
    },
    "export": "Export",
    "upload": "Upload",
    "boxRedaction": "Box draw redaction",
    "zoom": "Zoom",
    "zoomIn": "Zoom in",
    "zoomOut": "Zoom out",
    "nextPage": "Next Page",
    "previousPage": "Previous Page",
    "toggleSidebar": "Toggle Sidebar",
    "showThumbnails": "Show Thumbnails",
    "showDocumentOutline": "Show Document Outline (double-click to expand/collapse all items)",
    "showAttatchments": "Show Attachments",
    "showLayers": "Show Layers (double-click to reset all layers to the default state)",
    "colourPicker": "Colour Picker",
    "findCurrentOutlineItem": "Find current outline item",
    "applyChanges": "Apply Changes"
  },
  "tableExtraxt": {
    "tags": "CSV,Table Extraction,extract,convert"
  },
  "autoSizeSplitPDF": {
    "tags": "pdf,split,document,organization"
  },
  "overlay-pdfs": {
    "tags": "Overlay",
    "header": "Overlay PDF Files",
    "baseFile": {
      "label": "Select Base PDF File"
    },
    "overlayFiles": {
      "label": "Select Overlay PDF Files"
    },
    "mode": {
      "label": "Select Overlay Mode",
      "sequential": "Sequential Overlay",
      "interleaved": "Interleaved Overlay",
      "fixedRepeat": "Fixed Repeat Overlay"
    },
    "counts": {
      "label": "Overlay Counts (for Fixed Repeat Mode)",
      "placeholder": "Enter comma-separated counts (e.g., 2,3,1)"
    },
    "position": {
      "label": "Select Overlay Position",
      "foreground": "Foreground",
      "background": "Background"
    },
    "submit": "Submit"
  },
  "split-by-sections": {
    "tags": "Section Split, Divide, Customize,Customise",
    "title": "Split PDF by Sections",
    "header": "Split PDF into Sections",
    "horizontal": {
      "label": "Horizontal Divisions",
      "placeholder": "Enter number of horizontal divisions"
    },
    "vertical": {
      "label": "Vertical Divisions",
      "placeholder": "Enter number of vertical divisions"
    },
    "submit": "Split PDF",
    "merge": "Merge Into One PDF"
  },
  "AddStampRequest": {
    "tags": "Stamp, Add image, center image, Watermark, PDF, Embed, Customize,Customise",
    "header": "Stamp PDF",
    "title": "Stamp PDF",
    "stampType": "Stamp Type",
    "stampText": "Stamp Text",
    "stampImage": "Stamp Image",
    "alphabet": "Alphabet",
    "fontSize": "Font/Image Size",
    "rotation": "Rotation",
    "opacity": "Opacity",
    "position": "Position",
    "overrideX": "Override X Coordinate",
    "overrideY": "Override Y Coordinate",
    "customMargin": "Custom Margin",
    "customColor": "Custom Text Colour",
    "submit": "Submit"
  },
  "removeImagePdf": {
    "tags": "Remove Image,Page operations,Back end,server side"
  },
  "splitPdfByChapters": {
    "tags": "split,chapters,bookmarks,organize"
  },
  "validateSignature": {
    "tags": "signature,verify,validate,pdf,certificate,digital signature,Validate Signature,Validate certificate",
    "title": "Validate PDF Signatures",
    "header": "Validate Digital Signatures",
    "selectPDF": "Select signed PDF file",
    "submit": "Validate Signatures",
    "results": "Validation Results",
    "status": {
      "_value": "Status",
      "valid": "Valid",
      "invalid": "Invalid"
    },
    "signer": "Signer",
    "date": "Date",
    "reason": "Reason",
    "location": "Location",
    "noSignatures": "No digital signatures found in this document",
    "chain": {
      "invalid": "Certificate chain validation failed - cannot verify signer's identity"
    },
    "trust": {
      "invalid": "Certificate not in trust store - source cannot be verified"
    },
    "cert": {
      "expired": "Certificate has expired",
      "revoked": "Certificate has been revoked",
      "info": "Certificate Details",
      "issuer": "Issuer",
      "subject": "Subject",
      "serialNumber": "Serial Number",
      "validFrom": "Valid From",
      "validUntil": "Valid Until",
      "algorithm": "Algorithm",
      "keySize": "Key Size",
      "version": "Version",
      "keyUsage": "Key Usage",
      "selfSigned": "Self-Signed",
      "bits": "bits"
    },
    "signature": {
      "info": "Signature Information",
      "_value": "Signature",
      "mathValid": "Signature is mathematically valid BUT:"
    },
    "selectCustomCert": "Custom Certificate File X.509 (Optional)"
  },
  "replace-color": {
    "title": "Advanced Colour options",
    "header": "Replace-Invert Colour PDF",
    "selectText": {
      "1": "Replace or Invert colour Options",
      "2": "Default(Default high contrast colours)",
      "3": "Custom(Customised colours)",
      "4": "Full-Invert(Invert all colours)",
      "5": "High contrast colour options",
      "6": "white text on black background",
      "7": "Black text on white background",
      "8": "Yellow text on black background",
      "9": "Green text on black background",
      "10": "Choose text Colour",
      "11": "Choose background Colour"
    },
    "submit": "Replace"
  },
  "replaceColorPdf": {
    "tags": "Replace Colour,Page operations,Back end,server side"
  },
  "login": {
    "title": "Sign in",
    "header": "Sign in",
    "signin": "Sign in",
    "rememberme": "Remember me",
    "invalid": "Invalid username or password.",
    "locked": "Your account has been locked.",
    "signinTitle": "Please sign in",
    "ssoSignIn": "Login via Single Sign-on",
    "oAuth2AutoCreateDisabled": "OAUTH2 Auto-Create User Disabled",
    "oAuth2AdminBlockedUser": "Registration or logging in of non-registered users is currently blocked. Please contact the administrator.",
    "oauth2RequestNotFound": "Authorization request not found",
    "oauth2InvalidUserInfoResponse": "Invalid User Info Response",
    "oauth2invalidRequest": "Invalid Request",
    "oauth2AccessDenied": "Access Denied",
    "oauth2InvalidTokenResponse": "Invalid Token Response",
    "oauth2InvalidIdToken": "Invalid Id Token",
    "relyingPartyRegistrationNotFound": "No relying party registration found",
    "userIsDisabled": "User is deactivated, login is currently blocked with this username. Please contact the administrator.",
    "alreadyLoggedIn": "You are already logged in to",
    "alreadyLoggedIn2": "devices. Please log out of the devices and try again.",
    "toManySessions": "You have too many active sessions",
    "logoutMessage": "You have been logged out."
  },
  "pdfToSinglePage": {
    "title": "PDF To Single Page",
    "header": "PDF To Single Page",
    "submit": "Convert To Single Page",
    "description": "This tool will merge all pages of your PDF into one large single page. The width will remain the same as the original pages, but the height will be the sum of all page heights.",
    "filenamePrefix": "single_page",
    "files": {
      "placeholder": "Select a PDF file in the main view to get started"
    },
    "error": {
      "failed": "An error occurred whilst converting to single page."
    },
    "results": {
      "title": "Single Page Results"
    }
  },
  "pageExtracter": {
    "title": "Extract Pages",
    "header": "Extract Pages",
    "submit": "Extract",
    "placeholder": "(e.g. 1,2,8 or 4,7,12-16 or 2n-1)"
  },
  "sanitizePDF": {
    "title": "Sanitise PDF",
    "header": "Sanitise a PDF file",
    "selectText": {
      "1": "Remove JavaScript actions",
      "2": "Remove embedded files",
      "3": "Remove XMP metadata",
      "4": "Remove links",
      "5": "Remove fonts",
      "6": "Remove Document Info Metadata"
    },
    "submit": "Sanitize PDF"
  },
  "adjustContrast": {
    "title": "Adjust Contrast",
    "header": "Adjust Contrast",
    "contrast": "Contrast:",
    "brightness": "Brightness:",
    "saturation": "Saturation:",
    "download": "Download"
  },
  "compress": {
    "title": "Compress",
    "desc": "Compress PDFs to reduce their file size.",
    "header": "Compress PDF",
    "credit": "This service uses qpdf for PDF Compress/Optimisation.",
    "grayscale": {
      "label": "Apply Grayscale for Compression"
    },
    "selectText": {
      "1": {
        "_value": "Compression Settings",
        "1": "1-3 PDF compression,</br> 4-6 lite image compression,</br> 7-9 intense image compression Will dramatically reduce image quality"
      },
      "2": "Optimisation level:",
      "4": "Auto mode - Auto adjusts quality to get PDF to exact size",
      "5": "Expected PDF Size (e.g. 25MB, 10.8MB, 25KB)"
    },
    "submit": "Compress"
  },
  "decrypt": {
    "passwordPrompt": "This file is password-protected. Please enter the password:",
    "cancelled": "Operation cancelled for PDF: {0}",
    "noPassword": "No password provided for encrypted PDF: {0}",
    "invalidPassword": "Please try again with the correct password.",
    "invalidPasswordHeader": "Incorrect password or unsupported encryption for PDF: {0}",
    "unexpectedError": "There was an error processing the file. Please try again.",
    "serverError": "Server error while decrypting: {0}",
    "success": "File decrypted successfully."
  },
  "multiTool-advert": {
    "message": "This feature is also available in our <a href=\"{0}\">multi-tool page</a>. Check it out for enhanced page-by-page UI and additional features!"
  },
  "pageRemover": {
    "title": "Page Remover",
    "header": "PDF Page remover",
    "pagesToDelete": "Pages to delete (Enter a comma-separated list of page numbers) :",
    "submit": "Delete Pages",
    "placeholder": "(e.g. 1,2,6 or 1-10,15-30)"
  },
  "imageToPDF": {
    "title": "Image to PDF",
    "header": "Image to PDF",
    "submit": "Convert",
    "selectLabel": "Image Fit Options",
    "fillPage": "Fill Page",
    "fitDocumentToImage": "Fit Page to Image",
    "maintainAspectRatio": "Maintain Aspect Ratios",
    "selectText": {
      "2": "Auto rotate PDF",
      "3": "Multi file logic (Only enabled if working with multiple images)",
      "4": "Merge into single PDF",
      "5": "Convert to separate PDFs"
    }
  },
  "PDFToCSV": {
    "title": "PDF to CSV",
    "header": "PDF to CSV",
    "prompt": "Choose page to extract table",
    "submit": "Extract"
  },
  "split-by-size-or-count": {
    "title": "Split PDF by Size or Count",
    "header": "Split PDF by Size or Count",
    "type": {
      "label": "Select Split Type",
      "size": "By Size",
      "pageCount": "By Page Count",
      "docCount": "By Document Count"
    },
    "value": {
      "label": "Enter Value",
      "placeholder": "Enter size (e.g., 2MB or 3KB) or count (e.g., 5)"
    },
    "submit": "Submit"
  },
  "printFile": {
    "title": "Print File",
    "header": "Print File to Printer",
    "selectText": {
      "1": "Select File to Print",
      "2": "Enter Printer Name"
    },
    "submit": "Print"
  },
  "licenses": {
    "nav": "Licences",
    "title": "3rd Party Licences",
    "header": "3rd Party Licences",
    "module": "Module",
    "version": "Version",
    "license": "Licence"
  },
  "survey": {
    "nav": "Survey",
    "title": "Stirling-PDF Survey",
    "description": "Stirling-PDF has no tracking so we want to hear from our users to improve Stirling-PDF!",
    "changes": "Stirling-PDF has changed since the last survey! To find out more please check our blog post here:",
    "changes2": "With these changes we are getting paid business support and funding",
    "please": "Please consider taking our survey to have input on the future of Stirling-PDF!",
    "disabled": "(Survey popup will be disabled in following updates but available at foot of page)",
    "button": "Take Survey",
    "dontShowAgain": "Don't show again",
    "meeting": {
      "1": "If you're using Stirling PDF at work, we'd love to speak to you. We're offering technical support sessions in exchange for a 15 minute user discovery session.",
      "2": "This is a chance to:",
      "3": "Get help with deployment, integrations, or troubleshooting",
      "4": "Provide direct feedback on performance, edge cases, and feature gaps",
      "5": "Help us refine Stirling PDF for real-world enterprise use",
      "6": "If you're interested, you can book time with our team directly. (English speaking only)",
      "7": "Looking forward to digging into your use cases and making Stirling PDF even better!",
      "notInterested": "Not a business and/or interested in a meeting?",
      "button": "Book meeting"
    }
  },
  "removeImage": {
    "title": "Remove image",
    "header": "Remove image",
    "removeImage": "Remove image",
    "submit": "Remove image"
  },
  "splitByChapters": {
    "title": "Split PDF by Chapters",
    "header": "Split PDF by Chapters",
    "bookmarkLevel": "Bookmark Level",
    "includeMetadata": "Include Metadata",
    "allowDuplicates": "Allow Duplicates",
    "desc": {
      "1": "This tool splits a PDF file into multiple PDFs based on its chapter structure.",
      "2": "Bookmark Level: Choose the level of bookmarks to use for splitting (0 for top-level, 1 for second-level, etc.).",
      "3": "Include Metadata: If checked, the original PDF's metadata will be included in each split PDF.",
      "4": "Allow Duplicates: If checked, allows multiple bookmarks on the same page to create separate PDFs."
    },
    "submit": "Split PDF"
  },
  "fileChooser": {
    "click": "Click",
    "or": "or",
    "dragAndDrop": "Drag & Drop",
    "dragAndDropPDF": "Drag & Drop PDF file",
    "dragAndDropImage": "Drag & Drop Image file",
    "hoveredDragAndDrop": "Drag & Drop file(s) here",
    "extractPDF": "Extracting..."
  },
  "releases": {
    "footer": "Releases",
    "title": "Release Notes",
    "header": "Release Notes",
    "current": {
      "version": "Current Release"
    },
    "note": "Release notes are only available in English"
  },
  "swagger": {
    "title": "API Documentation",
    "header": "API Documentation",
    "desc": "View and test the Stirling PDF API endpoints",
    "tags": "api,documentation,swagger,endpoints,development"
  },
  "cookieBanner": {
    "popUp": {
      "title": "How we use Cookies",
      "description": {
        "1": "We use cookies and other technologies to make Stirling PDF work better for you—helping us improve our tools and keep building features you'll love.",
        "2": "If you'd rather not, clicking 'No Thanks' will only enable the essential cookies needed to keep things running smoothly."
      },
      "acceptAllBtn": "Okay",
      "acceptNecessaryBtn": "No Thanks",
      "showPreferencesBtn": "Manage preferences"
    },
    "preferencesModal": {
      "title": "Consent Preferences Center",
      "acceptAllBtn": "Accept all",
      "acceptNecessaryBtn": "Reject all",
      "savePreferencesBtn": "Save preferences",
      "closeIconLabel": "Close modal",
      "serviceCounterLabel": "Service|Services",
      "subtitle": "Cookie Usage",
      "description": {
        "1": "Stirling PDF uses cookies and similar technologies to enhance your experience and understand how our tools are used. This helps us improve performance, develop the features you care about, and provide ongoing support to our users.",
        "2": "Stirling PDF cannot—and will never—track or access the content of the documents you use.",
        "3": "Your privacy and trust are at the core of what we do."
      },
      "necessary": {
        "title": {
          "1": "Strictly Necessary Cookies",
          "2": "Always Enabled"
        },
        "description": "These cookies are essential for the website to function properly. They enable core features like setting your privacy preferences, logging in, and filling out forms—which is why they can't be turned off."
      },
      "analytics": {
        "title": "Analytics",
        "description": "These cookies help us understand how our tools are being used, so we can focus on building the features our community values most. Rest assured—Stirling PDF cannot and will never track the content of the documents you work with."
      }
    }
  },
  "removeMetadata": {
    "submit": "Remove Metadata"
  },
  "sidebar": {
    "toggle": "Toggle Sidebar"
  },
  "theme": {
    "toggle": "Toggle Theme"
  },
  "view": {
    "viewer": "Viewer",
    "pageEditor": "Page Editor",
    "fileManager": "File Manager"
  },
  "pageEditor": {
    "title": "Page Editor",
    "save": "Save Changes",
    "noPdfLoaded": "No PDF loaded. Please upload a PDF to edit.",
    "rotatedLeft": "Rotated left:",
    "rotatedRight": "Rotated right:",
    "deleted": "Deleted:",
    "movedLeft": "Moved left:",
    "movedRight": "Moved right:",
    "splitAt": "Split at:",
    "insertedPageBreak": "Inserted page break at:",
    "addFileNotImplemented": "Add file not implemented in demo",
    "closePdf": "Close PDF",
    "reset": "Reset Changes",
    "zoomIn": "Zoom In",
    "zoomOut": "Zoom Out",
    "fitToWidth": "Fit to Width",
    "actualSize": "Actual Size"
  },
  "viewer": {
    "noPdfLoaded": "No PDF loaded. Click to upload a PDF.",
    "choosePdf": "Choose PDF",
    "noPagesToDisplay": "No pages to display.",
    "singlePageView": "Single Page View",
    "dualPageView": "Dual Page View",
    "hideSidebars": "Hide Sidebars",
    "showSidebars": "Show Sidebars",
    "zoomOut": "Zoom out",
    "zoomIn": "Zoom in",
    "previousPage": "Previous Page",
    "nextPage": "Next Page",
    "pageNavigation": "Page Navigation",
    "currentPage": "Current Page",
    "totalPages": "Total Pages"
  },
  "rightRail": {
    "closeSelected": "Close Selected Files",
    "selectAll": "Select All",
    "deselectAll": "Deselect All",
    "selectByNumber": "Select by Page Numbers",
    "deleteSelected": "Delete Selected Pages",
    "closePdf": "Close PDF",
    "exportAll": "Export PDF",
    "downloadSelected": "Download Selected Files",
    "downloadAll": "Download All",
    "toggleTheme": "Toggle Theme",
    "language": "Language"
  },
  "toolPicker": {
    "searchPlaceholder": "Search tools...",
    "noToolsFound": "No tools found",
    "allTools": "ALL TOOLS",
    "quickAccess": "QUICK ACCESS",
    "categories": {
      "standardTools": "Standard Tools",
      "advancedTools": "Advanced Tools",
      "recommendedTools": "Recommended Tools"
    },
    "subcategories": {
      "signing": "Signing",
      "documentSecurity": "Document Security",
      "verification": "Verification",
      "documentReview": "Document Review",
      "pageFormatting": "Page Formatting",
      "extraction": "Extraction",
      "removal": "Removal",
      "automation": "Automation",
      "general": "General",
      "advancedFormatting": "Advanced Formatting",
      "developerTools": "Developer Tools"
    }
  },
  "quickAccess": {
    "read": "Read",
    "sign": "Sign",
    "automate": "Automate",
    "files": "Files",
    "activity": "Activity",
    "config": "Config",
    "allTools": "All Tools"
  },
  "fileUpload": {
    "selectFile": "Select a file",
    "selectFiles": "Select files",
    "selectPdfToView": "Select a PDF to view",
    "selectPdfToEdit": "Select a PDF to edit",
    "chooseFromStorage": "Choose a file from storage or upload a new PDF",
    "chooseFromStorageMultiple": "Choose files from storage or upload new PDFs",
    "loadFromStorage": "Load from Storage",
    "filesAvailable": "files available",
    "loading": "Loading...",
    "or": "or",
    "dropFileHere": "Drop file here or click to upload",
    "dropFilesHere": "Drop files here or click to upload",
    "pdfFilesOnly": "PDF files only",
    "supportedFileTypes": "Supported file types",
    "upload": "Upload",
    "uploadFile": "Upload File",
    "uploadFiles": "Upload Files",
    "noFilesInStorage": "No files available in storage. Upload some files first.",
    "selectFromStorage": "Select from Storage",
    "backToTools": "Back to Tools",
    "addFiles": "Add Files",
    "dragFilesInOrClick": "Drag files in or click \"Add Files\" to browse"
  },
  "fileManager": {
    "title": "Upload PDF Files",
    "subtitle": "Add files to your storage for easy access across tools",
    "filesSelected": "files selected",
    "clearSelection": "Clear Selection",
    "openInFileEditor": "Open in File Editor",
    "uploadError": "Failed to upload some files.",
    "failedToOpen": "Failed to open file. It may have been removed from storage.",
    "failedToLoad": "Failed to load file to active set.",
    "storageCleared": "Browser cleared storage. Files have been removed. Please re-upload.",
    "clearAll": "Clear All",
    "reloadFiles": "Reload Files",
    "dragDrop": "Drag & Drop files here",
    "clickToUpload": "Click to upload files",
    "selectedFiles": "Selected Files",
    "storage": "Storage",
    "filesStored": "files stored",
    "storageError": "Storage error occurred",
    "storageLow": "Storage is running low. Consider removing old files.",
    "supportMessage": "Powered by browser database storage for unlimited capacity",
    "noFileSelected": "No files selected",
    "searchFiles": "Search files...",
    "recent": "Recent",
    "localFiles": "Local Files",
    "googleDrive": "Google Drive",
    "googleDriveShort": "Drive",
    "myFiles": "My Files",
    "noRecentFiles": "No recent files found",
    "dropFilesHint": "Drop files here to upload",
    "googleDriveNotAvailable": "Google Drive integration not available",
    "openFiles": "Open Files",
    "openFile": "Open File",
    "details": "File Details",
    "fileName": "Name",
    "fileFormat": "Format",
    "fileSize": "Size",
    "fileVersion": "Version",
    "totalSelected": "Total Selected",
    "dropFilesHere": "Drop files here",
    "selectAll": "Select All",
    "deselectAll": "Deselect All",
    "deleteSelected": "Delete Selected",
    "downloadSelected": "Download Selected",
    "selectedCount": "{{count}} selected",
    "download": "Download",
    "delete": "Delete",
    "unsupported":"Unsupported"
  },
  "storage": {
    "temporaryNotice": "Files are stored temporarily in your browser and may be cleared automatically",
    "storageLimit": "Storage limit",
    "storageUsed": "Temporary Storage used",
    "storageFull": "Storage is nearly full. Consider removing some files.",
    "fileTooLarge": "File too large. Maximum size per file is",
    "storageQuotaExceeded": "Storage quota exceeded. Please remove some files before uploading more.",
    "approximateSize": "Approximate size"
  },
  "sanitize": {
    "title": "Sanitise",
    "desc": "Remove potentially harmful elements from PDF files.",
    "submit": "Sanitise PDF",
    "completed": "Sanitisation completed successfully",
    "error.generic": "Sanitisation failed",
    "error.failed": "An error occurred while sanitising the PDF.",
    "filenamePrefix": "sanitised",
    "sanitizationResults": "Sanitisation Results",
    "steps": {
      "files": "Files",
      "settings": "Settings",
      "results": "Results"
    },
    "files": {
      "placeholder": "Select a PDF file in the main view to get started"
    },
    "options": {
      "title": "Sanitisation Options",
      "note": "Select the elements you want to remove from the PDF. At least one option must be selected.",
      "removeJavaScript": "Remove JavaScript",
      "removeJavaScript.desc": "Remove JavaScript actions and scripts from the PDF",
      "removeEmbeddedFiles": "Remove Embedded Files",
      "removeEmbeddedFiles.desc": "Remove any files embedded within the PDF",
      "removeXMPMetadata": "Remove XMP Metadata",
      "removeXMPMetadata.desc": "Remove XMP metadata from the PDF",
      "removeMetadata": "Remove Document Metadata",
      "removeMetadata.desc": "Remove document information metadata (title, author, etc.)",
      "removeLinks": "Remove Links",
      "removeLinks.desc": "Remove external links and launch actions from the PDF",
      "removeFonts": "Remove Fonts",
      "removeFonts.desc": "Remove embedded fonts from the PDF"
    }
  },
  "addPassword": {
    "title": "Add Password",
    "desc": "Encrypt your PDF document with a password.",
    "completed": "Password protection applied",
    "submit": "Encrypt",
    "filenamePrefix": "encrypted",
    "error": {
      "failed": "An error occurred while encrypting the PDF."
    },
    "passwords": {
      "stepTitle": "Passwords & Encryption",
      "completed": "Passwords configured",
      "user": {
        "label": "User Password",
        "placeholder": "Enter user password"
      },
      "owner": {
        "label": "Owner Password",
        "placeholder": "Enter owner password"
      }
    },
    "encryption": {
      "keyLength": {
        "label": "Encryption Key Length",
        "40bit": "40-bit (Low)",
        "128bit": "128-bit (Standard)",
        "256bit": "256-bit (High)"
      }
    },
    "results": {
      "title": "Encrypted PDFs"
    },
    "tooltip": {
      "header": {
        "title": "Password Protection Overview"
      },
      "passwords": {
        "title": "Password Types",
        "text": "User passwords restrict opening the document, while owner passwords control what can be done with the document once opened. You can set both or just one.",
        "bullet1": "User Password: Required to open the PDF",
        "bullet2": "Owner Password: Controls document permissions (not supported by all PDF viewers)"
      },
      "encryption": {
        "title": "Encryption Levels",
        "text": "Higher encryption levels provide better security but may not be supported by older PDF viewers.",
        "bullet1": "40-bit: Basic security, compatible with older viewers",
        "bullet2": "128-bit: Standard security, widely supported",
        "bullet3": "256-bit: Maximum security, requires modern viewers"
      },
      "permissions": {
        "title": "Change Permissions",
        "text": "These permissions control what users can do with the PDF. Most effective when combined with an owner password."
      }
    }
  },
  "changePermissions": {
    "title": "Change Permissions",
    "desc": "Change document restrictions and permissions.",
    "completed": "Permissions changed",
    "submit": "Change Permissions",
    "error": {
      "failed": "An error occurred while changing PDF permissions."
    },
    "permissions": {
      "preventAssembly": {
        "label": "Prevent assembly of document"
      },
      "preventExtractContent": {
        "label": "Prevent content extraction"
      },
      "preventExtractForAccessibility": {
        "label": "Prevent extraction for accessibility"
      },
      "preventFillInForm": {
        "label": "Prevent filling in form"
      },
      "preventModify": {
        "label": "Prevent modification"
      },
      "preventModifyAnnotations": {
        "label": "Prevent annotation modification"
      },
      "preventPrinting": {
        "label": "Prevent printing"
      },
      "preventPrintingFaithful": {
        "label": "Prevent printing different formats"
      }
    },
    "results": {
      "title": "Modified PDFs"
    },
    "tooltip": {
      "header": {
        "title": "Change Permissions"
      },
      "description": {
        "text": "Changes document permissions, allowing/disallowing access to different features in PDF readers."
      },
      "warning": {
        "text": "To make these permissions unchangeable, use the Add Password tool to set an owner password."
      }
    }
  },
  "removePassword": {
    "title": "Remove Password",
    "desc": "Remove password protection from your PDF document.",
    "tags": "secure,Decrypt,security,unpassword,delete password",
    "password": {
      "stepTitle": "Remove Password",
      "label": "Current Password",
      "placeholder": "Enter current password",
      "completed": "Password configured"
    },
    "filenamePrefix": "decrypted",
    "error": {
      "failed": "An error occurred while removing the password from the PDF."
    },
    "tooltip": {
      "description": "Removing password protection requires the password that was used to encrypt the PDF. This will decrypt the document, making it accessible without a password."
    },
    "submit": "Remove Password",
    "results": {
      "title": "Decrypted PDFs"
    }
  },
  "automate": {
      "title": "Automate",
      "desc": "Build multi-step workflows by chaining together PDF actions. Ideal for recurring tasks.",
      "invalidStep": "Invalid step",
      "files": {
        "placeholder": "Select files to process with this automation"
      },
      "selection": {
        "title": "Automation Selection",
        "saved": {
          "title": "Saved"
        },
        "createNew": {
          "title": "Create New Automation"
        },
        "suggested": {
          "title": "Suggested"
        }
      },
      "creation": {
        "createTitle": "Create Automation",
        "editTitle": "Edit Automation",
        "description": "Automations run tools sequentially. To get started, add tools in the order you want them to run.",
        "name": {
          "label": "Automation Name",
          "placeholder": "My Automation"
        },
        "tools": {
          "selectTool": "Select a tool...",
          "selected": "Selected Tools",
          "remove": "Remove tool",
          "configure": "Configure tool",
          "notConfigured": "! Not Configured",
          "addTool": "Add Tool",
          "add": "Add a tool..."
        },
        "save": "Save Automation",
        "unsavedChanges": {
          "title": "Unsaved Changes",
          "message": "You have unsaved changes. Are you sure you want to go back? All changes will be lost.",
          "cancel": "Cancel",
          "confirm": "Go Back"
        }
      },
      "run": {
        "title": "Run Automation"
      },
      "sequence": {
        "unnamed": "Unnamed Automation",
        "steps": "{{count}} steps",
        "running": "Running Automation...",
        "run": "Run Automation",
        "finish": "Finish"
      },
      "reviewTitle": "Automation Results",
      "config": {
        "loading": "Loading tool configuration...",
        "noSettings": "This tool does not have configurable settings.",
        "title": "Configure {{toolName}}",
        "description": "Configure the settings for this tool. These settings will be applied when the automation runs.",
        "cancel": "Cancel",
        "save": "Save Configuration"
      },
      "copyToSaved": "Copy to Saved"
    }
  },
  "automation": {
    "suggested": {
      "securePdfIngestion": "Secure PDF Ingestion",
      "securePdfIngestionDesc": "Comprehensive PDF processing workflow that sanitises documents, applies OCR with cleanup, converts to PDF/A format for long-term archival, and optimises file size.",
      "emailPreparation": "Email Preparation",
      "emailPreparationDesc": "Optimises PDFs for email distribution by compressing files, splitting large documents into 20MB chunks for email compatibility, and removing metadata for privacy.",
      "secureWorkflow": "Security Workflow",
      "secureWorkflowDesc": "Secures PDF documents by removing potentially malicious content like JavaScript and embedded files, then adds password protection to prevent unauthorised access. Password is set to 'password' by default.",
      "processImages": "Process Images",
      "processImagesDesc": "Converts multiple image files into a single PDF document, then applies OCR technology to extract searchable text from the images."
    }
  }
}<|MERGE_RESOLUTION|>--- conflicted
+++ resolved
@@ -995,10 +995,6 @@
     },
     "submit": "Change"
   },
-<<<<<<< HEAD
-
-=======
->>>>>>> 9b8091a6
   "removePages": {
     "tags": "Remove pages,delete pages",
     "title": "Remove Pages",
