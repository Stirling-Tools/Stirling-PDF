--- conflicted
+++ resolved
@@ -747,15 +747,6 @@
     },
     "mobile": {
       "brandAlt": "Stirling PDF logo",
-<<<<<<< HEAD
-      "viewSwitcher": "Switch workspace view",
-      "tools": "Tools",
-      "workspace": "Workspace",
-      "swipeHint": "Swipe left or right to switch views",
-      "toolsSlide": "Tool selection panel",
-      "workbenchSlide": "Workspace panel",
-      "openFiles": "Open files"
-=======
       "openFiles": "Open files",
       "swipeHint": "Swipe left or right to switch views",
       "tools": "Tools",
@@ -767,7 +758,6 @@
     "overlay-pdfs": {
       "desc": "Overlay one PDF on top of another",
       "title": "Overlay PDFs"
->>>>>>> 3e6236d9
     }
   },
   "landing": {
