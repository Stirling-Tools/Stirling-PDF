{
  "toolPanel": {
    "modePrompt": {
      "title": "Choose how you browse tools",
      "description": "Preview both layouts and decide how you want to explore Stirling PDF tools.",
      "sidebarTitle": "Sidebar mode",
      "sidebarDescription": "Keep tools alongside your workspace for quick switching.",
      "recommended": "Recommended",
      "chooseSidebar": "Use sidebar mode",
      "fullscreenTitle": "Fullscreen mode - (legacy)",
      "fullscreenDescription": "Browse every tool in a catalogue that covers the workspace until you pick one.",
      "chooseFullscreen": "Use fullscreen mode",
      "dismiss": "Maybe later"
    },
    "fullscreen": {
      "showDetails": "Show Details",
      "comingSoon": "Coming soon:",
      "favorite": "Add to favourites",
      "favorites": "Favourites",
      "heading": "All tools (fullscreen view)",
      "noResults": "Try adjusting your search or toggle descriptions to find what you need.",
      "recommended": "Recommended",
      "unfavorite": "Remove from favourites"
    },
    "placeholder": "Choose a tool to get started",
    "toggle": {
      "fullscreen": "Switch to fullscreen mode",
      "sidebar": "Switch to sidebar mode"
    }
  },
  "unsavedChanges": "You have unsaved changes to your PDF.",
  "areYouSure": "Are you sure you want to leave?",
  "unsavedChangesTitle": "Unsaved Changes",
  "keepWorking": "Keep Working",
  "discardChanges": "Discard & Leave",
  "applyAndContinue": "Save & Leave",
  "exportAndContinue": "Export & Continue",
  "language": {
    "direction": "ltr"
  },
  "addPageNumbers": {
    "fontSize": "Font Size",
    "fontName": "Font Name",
    "title": "Add Page Numbers",
    "header": "Add Page Numbers",
    "selectText": {
      "1": "Select PDF file:",
      "2": "Margin Size",
      "3": "Position Selection",
      "4": "Starting Number",
      "5": "Pages to Number",
      "6": "Custom Text Format"
    },
    "customTextDesc": "Custom Text",
    "numberPagesDesc": "e.g., 1,3,5-8 or leave blank for all pages",
    "customNumberDesc": "e.g., \"Page {n}\" or leave blank for just numbers",
    "submit": "Add Page Numbers",
    "configuration": "Configuration",
    "customize": "Customize Appearance",
    "pagesAndStarting": "Pages & Starting Number",
    "positionAndPages": "Position & Pages",
    "error": {
      "failed": "Add page numbers operation failed"
    },
    "results": {
      "title": "Page Number Results"
    },
    "preview": "Position Selection",
    "previewDisclaimer": "Preview is approximate. Final output may vary due to PDF font metrics."
  },
  "pageSelectionPrompt": "Custom Page Selection (Enter a comma-separated list of page numbers 1,5,6 or Functions like 2n+1)",
  "startingNumberTooltip": "The first number to display. Subsequent pages will increment from this number.",
  "marginTooltip": "Distance between the page number and the edge of the page.",
  "fontSizeTooltip": "Size of the page number text in points. Larger numbers create bigger text.",
  "fontTypeTooltip": "Font family for the page numbers. Choose based on your document style.",
  "customTextTooltip": "Optional custom format for page numbers. Use {n} as placeholder for the number. Example: \"Page {n}\" will show \"Page 1\", \"Page 2\", etc.",
  "pdfPrompt": "Select PDF(s)",
  "multiPdfPrompt": "Select PDFs (2+)",
  "multiPdfDropPrompt": "Select (or drag & drop) all PDFs you require",
  "imgPrompt": "Select Image(s)",
  "genericSubmit": "Submit",
  "uploadLimit": "Maximum file size:",
  "uploadLimitExceededSingular": "is too large. Maximum allowed size is",
  "uploadLimitExceededPlural": "are too large. Maximum allowed size is",
  "processTimeWarning": "Warning: This process can take up to a minute depending on file-size",
  "pageOrderPrompt": "Custom Page Order (Enter a comma-separated list of page numbers or Functions like 2n+1) :",
  "goToPage": "Go",
  "true": "True",
  "false": "False",
  "unknown": "Unknown",
  "app": {
    "description": "The Free Adobe Acrobat alternative (10M+ Downloads)"
  },
  "save": "Save",
  "saveToBrowser": "Save to Browser",
  "download": "Download",
  "pin": "Pin File (keep active after tool run)",
  "unpin": "Unpin File (replace after tool run)",
  "undoOperationTooltip": "Click to undo the last operation and restore the original files",
  "undo": "Undo",
  "moreOptions": "More Options",
  "editYourNewFiles": "Edit your new file(s)",
  "close": "Close",
  "openInViewer": "Open in Viewer",
  "confirmClose": "Confirm Close",
  "confirmCloseMessage": "Are you sure you want to close this file?",
  "confirmCloseCancel": "Cancel",
  "confirmCloseConfirm": "Close File",
  "fileSelected": "Selected: {{filename}}",
  "chooseFile": "Choose File",
  "filesSelected": "{{count}} files selected",
  "files": {
    "title": "Files",
    "upload": "Upload",
    "uploadFiles": "Upload Files",
    "addFiles": "Add files",
    "selectFromWorkbench": "Select files from the workbench or ",
    "selectMultipleFromWorkbench": "Select at least {{count}} files from the workbench or ",
    "created": "Created",
    "size": "File Size"
  },
  "noFavourites": "No favourites added",
  "downloadComplete": "Download Complete",
  "bored": "Bored Waiting?",
  "alphabet": "Alphabet",
  "downloadPdf": "Download PDF",
  "text": "Text",
  "font": "Font",
  "selectFillter": "-- Select --",
  "pageNum": "Page Number",
  "sizes": {
    "small": "Small",
    "medium": "Medium",
    "large": "Large",
    "x-large": "X-Large"
  },
  "error": {
    "pdfPassword": "The PDF Document is passworded and either the password was not provided or was incorrect",
    "encryptedPdfMustRemovePassword": "This PDF is encrypted or password-protected. Please unlock it before converting to PDF/A.",
    "incorrectPasswordProvided": "The PDF password is incorrect or not provided.",
    "_value": "Error",
    "dismissAllErrors": "Dismiss All Errors",
    "sorry": "Sorry for the issue!",
    "needHelp": "Need help / Found an issue?",
    "contactTip": "If you're still having trouble, don't hesitate to reach out to us for help. You can submit a ticket on our GitHub page or contact us through Discord:",
    "404": {
      "head": "404 - Page Not Found | Oops, we tripped in the code!",
      "1": "We can't seem to find the page you're looking for.",
      "2": "Something went wrong"
    },
    "github": "Submit a ticket on GitHub",
    "showStack": "Show Stack Trace",
    "copyStack": "Copy Stack Trace",
    "githubSubmit": "GitHub - Submit a ticket",
    "discordSubmit": "Discord - Submit Support post"
  },
  "warning": {
    "tooltipTitle": "Warning"
  },
  "edit": "Edit",
  "delete": "Delete",
  "username": "Username",
  "password": "Password",
  "welcome": "Welcome",
  "property": "Property",
  "black": "Black",
  "white": "White",
  "red": "Red",
  "green": "Green",
  "blue": "Blue",
  "custom": "Custom...",
  "comingSoon": "Coming soon",
  "WorkInProgess": "Work in progress, May not work or be buggy, Please report any problems!",
  "poweredBy": "Powered by",
  "yes": "Yes",
  "no": "No",
  "changedCredsMessage": "Credentials changed!",
  "notAuthenticatedMessage": "User not authenticated.",
  "userNotFoundMessage": "User not found.",
  "incorrectPasswordMessage": "Current password is incorrect.",
  "usernameExistsMessage": "New Username already exists.",
  "invalidUsernameMessage": "Invalid username, username can only contain letters, numbers and the following special characters @._+- or must be a valid email address.",
  "invalidPasswordMessage": "The password must not be empty and must not have spaces at the beginning or end.",
  "confirmPasswordErrorMessage": "New Password and Confirm New Password must match.",
  "deleteCurrentUserMessage": "Cannot delete currently logged in user.",
  "deleteUsernameExistsMessage": "The username does not exist and cannot be deleted.",
  "downgradeCurrentUserMessage": "Cannot downgrade current user's role",
  "disabledCurrentUserMessage": "The current user cannot be disabled",
  "downgradeCurrentUserLongMessage": "Cannot downgrade current user's role. Hence, current user will not be shown.",
  "userAlreadyExistsOAuthMessage": "The user already exists as an OAuth2 user.",
  "userAlreadyExistsWebMessage": "The user already exists as an web user.",
  "oops": "Oops!",
  "help": "Help",
  "goHomepage": "Go to Homepage",
  "joinDiscord": "Join our Discord server",
  "seeDockerHub": "See Docker Hub",
  "visitGithub": "Visit Github Repository",
  "donate": "Donate",
  "color": "Colour",
  "sponsor": "Sponsor",
  "info": "Info",
  "pro": "Pro",
  "page": "Page",
  "pages": "Pages",
  "loading": "Loading...",
  "review": "Review",
  "addToDoc": "Add to Document",
  "reset": "Reset",
  "apply": "Apply",
  "noFileSelected": "No file selected. Please upload one.",
  "legal": {
    "privacy": "Privacy Policy",
    "iAgreeToThe": "I agree to all of the",
    "terms": "Terms and Conditions",
    "accessibility": "Accessibility",
    "cookie": "Cookie Policy",
    "impressum": "Impressum",
    "showCookieBanner": "Cookie Preferences"
  },
  "pipeline": {
    "header": "Pipeline Menu (Beta)",
    "uploadButton": "Upload Custom",
    "configureButton": "Configure",
    "defaultOption": "Custom",
    "submitButton": "Submit",
    "help": "Pipeline Help",
    "scanHelp": "Folder Scanning Help",
    "deletePrompt": "Are you sure you want to delete pipeline",
    "tags": "automate,sequence,scripted,batch-process",
    "title": "Pipeline"
  },
  "pipelineOptions": {
    "header": "Pipeline Configuration",
    "pipelineNameLabel": "Pipeline Name",
    "saveSettings": "Save Operation Settings",
    "pipelineNamePrompt": "Enter pipeline name here",
    "selectOperation": "Select Operation",
    "addOperationButton": "Add operation",
    "pipelineHeader": "Pipeline:",
    "saveButton": "Download",
    "validateButton": "Validate"
  },
  "enterpriseEdition": {
    "button": "Upgrade to Pro",
    "warning": "This feature is only available to Pro users.",
    "yamlAdvert": "Stirling PDF Pro supports YAML configuration files and other SSO features.",
    "ssoAdvert": "Looking for more user management features? Check out Stirling PDF Pro"
  },
  "analytics": {
    "title": "Do you want make Stirling PDF better?",
    "paragraph1": "Stirling PDF has opt in analytics to help us improve the product. We do not track any personal information or file contents.",
    "paragraph2": "Please consider enabling analytics to help Stirling-PDF grow and to allow us to understand our users better.",
    "learnMore": "Learn more",
    "enable": "Enable analytics",
    "disable": "Disable analytics",
    "settings": "You can change the settings for analytics in the config/settings.yml file"
  },
  "navbar": {
    "favorite": "Favorites",
    "recent": "New and recently updated",
    "darkmode": "Dark Mode",
    "language": "Languages",
    "settings": "Settings",
    "allTools": "Tools",
    "multiTool": "Multi Tool",
    "search": "Search",
    "sections": {
      "organize": "Organize",
      "convertTo": "Convert to PDF",
      "convertFrom": "Convert from PDF",
      "security": "Sign & Security",
      "advance": "Advanced",
      "edit": "View & Edit",
      "popular": "Popular"
    }
  },
  "settings": {
    "title": "Settings",
    "update": "Update available",
    "updateAvailable": "{0} is the current installed version. A new version ({1}) is available.",
    "appVersion": "App Version:",
    "downloadOption": {
      "title": "Choose download option (For single file non zip downloads):",
      "1": "Open in same window",
      "2": "Open in new window",
      "3": "Download file"
    },
    "zipThreshold": "Zip files when the number of downloaded files exceeds",
    "signOut": "Sign Out",
    "accountSettings": "Account Settings",
    "bored": {
      "help": "Enables easter egg game"
    },
    "cacheInputs": {
      "name": "Save form inputs",
      "help": "Enable to store previously used inputs for future runs"
    },
    "general": {
      "title": "General",
      "description": "Configure general application preferences.",
      "account": "Account",
      "accountDescription": "Manage your account settings",
      "user": "User",
      "signedInAs": "Signed in as",
      "logout": "Log out",
      "enableFeatures": {
        "title": "For System Administrators",
        "intro": "Enable user authentication, team management, and workspace features for your organization.",
        "action": "Configure",
        "and": "and",
        "benefit": "Enables user roles, team collaboration, admin controls, and enterprise features.",
        "learnMore": "Learn more in documentation",
        "dismiss": "Dismiss"
      },
      "autoUnzip": "Auto-unzip API responses",
      "autoUnzipDescription": "Automatically extract files from ZIP responses",
      "autoUnzipTooltip": "Automatically extract ZIP files returned from API operations. Disable to keep ZIP files intact. This does not affect automation workflows.",
      "autoUnzipFileLimit": "Auto-unzip file limit",
      "autoUnzipFileLimitDescription": "Maximum number of files to extract from ZIP",
      "autoUnzipFileLimitTooltip": "Only unzip if the ZIP contains this many files or fewer. Set higher to extract larger ZIPs.",
      "defaultToolPickerMode": "Default tool picker mode",
      "defaultToolPickerModeDescription": "Choose whether the tool picker opens in fullscreen or sidebar by default",
      "mode": {
        "fullscreen": "Fullscreen",
        "sidebar": "Sidebar"
      }
    },
    "hotkeys": {
      "title": "Keyboard Shortcuts",
      "description": "Hover a tool to see its shortcut or customise it below. Click \"Change shortcut\" and press a new key combination. Press Esc to cancel.",
      "errorModifier": {
        "mac": "Include ⌘ (Command), ⌥ (Option), or another modifier in your shortcut.",
        "windows": "Include Ctrl, Alt, or another modifier in your shortcut."
      },
      "errorConflict": "Shortcut already used by {{tool}}.",
      "none": "Not assigned",
      "customBadge": "Custom",
      "defaultLabel": "Default: {{shortcut}}",
      "capturing": "Press keys… (Esc to cancel)",
      "change": "Change shortcut",
      "reset": "Reset",
      "shortcut": "Shortcut",
      "noShortcut": "No shortcut set",
      "searchPlaceholder": "Search tools..."
    }
  },
  "changeCreds": {
    "title": "Change Credentials",
    "header": "Update Your Account Details",
    "changePassword": "You are using default login credentials. Please enter a new password",
    "newUsername": "New Username",
    "oldPassword": "Current Password",
    "newPassword": "New Password",
    "confirmNewPassword": "Confirm New Password",
    "submit": "Submit Changes"
  },
  "account": {
    "title": "Account Settings",
    "accountSettings": "Account Settings",
    "adminSettings": "Admin Settings - View and Add Users",
    "userControlSettings": "User Control Settings",
    "changeUsername": "Change Username",
    "newUsername": "New Username",
    "password": "Confirmation Password",
    "oldPassword": "Old password",
    "newPassword": "New Password",
    "changePassword": "Change Password",
    "confirmNewPassword": "Confirm New Password",
    "signOut": "Sign Out",
    "yourApiKey": "Your API Key",
    "syncTitle": "Sync browser settings with Account",
    "settingsCompare": "Settings Comparison:",
    "property": "Property",
    "webBrowserSettings": "Web Browser Setting",
    "syncToBrowser": "Sync Account -> Browser",
    "syncToAccount": "Sync Account <- Browser"
  },
  "adminUserSettings": {
    "title": "User Control Settings",
    "header": "Admin User Control Settings",
    "admin": "Admin",
    "user": "User",
    "addUser": "Add New User",
    "deleteUser": "Delete User",
    "confirmDeleteUser": "Should the user be deleted?",
    "confirmChangeUserStatus": "Should the user be disabled/enabled?",
    "usernameInfo": "Username can only contain letters, numbers and the following special characters @._+- or must be a valid email address.",
    "roles": "Roles",
    "role": "Role",
    "actions": "Actions",
    "apiUser": "Limited API User",
    "extraApiUser": "Additional Limited API User",
    "webOnlyUser": "Web Only User",
    "demoUser": "Demo User (No custom settings)",
    "internalApiUser": "Internal API User",
    "forceChange": "Force user to change password on login",
    "submit": "Save User",
    "changeUserRole": "Change User's Role",
    "authenticated": "Authenticated",
    "editOwnProfil": "Edit own profile",
    "enabledUser": "enabled user",
    "disabledUser": "disabled user",
    "activeUsers": "Active Users:",
    "disabledUsers": "Disabled Users:",
    "totalUsers": "Total Users:",
    "lastRequest": "Last Request",
    "usage": "View Usage"
  },
  "endpointStatistics": {
    "title": "Endpoint Statistics",
    "header": "Endpoint Statistics",
    "top10": "Top 10",
    "top20": "Top 20",
    "all": "All",
    "refresh": "Refresh",
    "dataTypeLabel": "Data Type:",
    "dataTypeAll": "All",
    "dataTypeApi": "API",
    "dataTypeUi": "UI",
    "totalEndpoints": "Total Endpoints",
    "totalVisits": "Total Visits",
    "showing": "Showing",
    "selectedVisits": "Selected Visits",
    "endpoint": "Endpoint",
    "visits": "Visits",
    "percentage": "Percentage",
    "loading": "Loading...",
    "failedToLoad": "Failed to load endpoint data. Please try refreshing.",
    "home": "Home",
    "login": "Login",
    "top": "Top",
    "numberOfVisits": "Number of Visits",
    "visitsTooltip": "Visits: {0} ({1}% of total)",
    "retry": "Retry"
  },
  "database": {
    "title": "Database Import/Export",
    "header": "Database Import/Export",
    "fileName": "File Name",
    "creationDate": "Creation Date",
    "fileSize": "File Size",
    "deleteBackupFile": "Delete Backup File",
    "importBackupFile": "Import Backup File",
    "createBackupFile": "Create Backup File",
    "downloadBackupFile": "Download Backup File",
    "info_1": "When importing data, it is crucial to ensure the correct structure. If you are unsure of what you are doing, seek advice and support from a professional. An error in the structure can cause application malfunctions, up to and including the complete inability to run the application.",
    "info_2": "The file name does not matter when uploading. It will be renamed afterward to follow the format backup_user_yyyyMMddHHmm.sql, ensuring a consistent naming convention.",
    "submit": "Import Backup",
    "importIntoDatabaseSuccessed": "Import into database successed",
    "backupCreated": "Database backup successful",
    "fileNotFound": "File not found",
    "fileNullOrEmpty": "File must not be null or empty",
    "failedImportFile": "Failed to import file",
    "notSupported": "This function is not available for your database connection."
  },
  "session": {
    "expired": "Your session has expired. Please refresh the page and try again.",
    "refreshPage": "Refresh Page"
  },
  "home": {
    "desc": "Your locally hosted one-stop-shop for all your PDF needs.",
    "searchBar": "Search for features...",
    "viewPdf": {
      "title": "View/Edit PDF",
      "desc": "View, annotate, draw, add text or images"
    },
    "setFavorites": "Set Favourites",
    "hideFavorites": "Hide Favourites",
    "showFavorites": "Show Favourites",
    "legacyHomepage": "Old homepage",
    "newHomePage": "Try our new homepage!",
    "alphabetical": "Alphabetical",
    "globalPopularity": "Global Popularity",
    "sortBy": "Sort by:",
    "mobile": {
      "brandAlt": "Stirling PDF logo"
    },
    "multiTool": {
      "tags": "multiple,tools",
      "title": "PDF Multi Tool",
      "desc": "Merge, Rotate, Rearrange, Split, and Remove pages"
    },
    "merge": {
      "tags": "combine,join,unite",
      "title": "Merge",
      "desc": "Easily merge multiple PDFs into one."
    },
    "split": {
      "tags": "divide,separate,break",
      "title": "Split",
      "desc": "Split PDFs into multiple documents"
    },
    "rotate": {
      "tags": "turn,flip,orient",
      "title": "Rotate",
      "desc": "Easily rotate your PDFs."
    },
    "convert": {
      "tags": "transform,change",
      "title": "Convert",
      "desc": "Convert files between different formats"
    },
    "pdfOrganiser": {
      "tags": "organize,rearrange,reorder",
      "title": "Organise",
      "desc": "Remove/Rearrange pages in any order"
    },
    "addImage": {
      "tags": "insert,embed,place",
      "title": "Add image",
      "desc": "Adds a image onto a set location on the PDF"
    },
    "addAttachments": {
      "tags": "embed,attach,include",
      "title": "Add Attachments",
      "desc": "Add or remove embedded files (attachments) to/from a PDF"
    },
    "watermark": {
      "tags": "stamp,mark,overlay",
      "title": "Add Watermark",
      "desc": "Add a custom watermark to your PDF document."
    },
    "removePassword": {
      "tags": "unlock",
      "title": "Remove Password",
      "desc": "Remove password protection from your PDF document."
    },
    "compress": {
      "tags": "shrink,reduce,optimize",
      "title": "Compress",
      "desc": "Compress PDFs to reduce their file size."
    },
    "unlockPDFForms": {
      "tags": "unlock,enable,edit",
      "title": "Unlock PDF Forms",
      "desc": "Remove read-only property of form fields in a PDF document."
    },
    "changeMetadata": {
      "tags": "edit,modify,update",
      "title": "Change Metadata",
      "desc": "Change/Remove/Add metadata from a PDF document"
    },
    "ocr": {
      "tags": "extract,scan",
      "title": "OCR / Cleanup scans",
      "desc": "Cleanup scans and detects text from images within a PDF and re-adds it as text."
    },
    "extractImages": {
      "tags": "pull,save,export",
      "title": "Extract Images",
      "desc": "Extracts all images from a PDF and saves them to zip"
    },
    "scannerImageSplit": {
      "tags": "detect,split,photos",
      "title": "Detect & Split Scanned Photos",
      "desc": "Detect and split scanned photos into separate pages"
    },
    "sign": {
      "tags": "signature,autograph",
      "title": "Sign",
      "desc": "Adds signature to PDF by drawing, text or image"
    },
    "flatten": {
      "tags": "simplify,remove,interactive",
      "title": "Flatten",
      "desc": "Remove all interactive elements and forms from a PDF"
    },
    "certSign": {
      "tags": "authenticate,PEM,P12,official,encrypt,sign,certificate,PKCS12,JKS,server,manual,auto",
      "title": "Sign with Certificate",
      "desc": "Signs a PDF with a Certificate/Key (PEM/P12)"
    },
    "repair": {
      "tags": "fix,restore",
      "title": "Repair",
      "desc": "Tries to repair a corrupt/broken PDF"
    },
    "removeBlanks": {
      "tags": "delete,clean,empty",
      "title": "Remove Blank pages",
      "desc": "Detects and removes blank pages from a document"
    },
    "removeAnnotations": {
      "tags": "delete,clean,strip",
      "title": "Remove Annotations",
      "desc": "Removes all comments/annotations from a PDF"
    },
    "compare": {
      "tags": "difference",
      "title": "Compare",
      "desc": "Compares and shows the differences between 2 PDF Documents"
    },
    "removeCertSign": {
      "tags": "remove,delete,unlock",
      "title": "Remove Certificate Sign",
      "desc": "Remove certificate signature from PDF"
    },
    "pageLayout": {
      "tags": "layout,arrange,combine",
      "title": "Multi-Page Layout",
      "desc": "Merge multiple pages of a PDF document into a single page"
    },
    "bookletImposition": {
      "tags": "booklet,print,binding",
      "title": "Booklet Imposition",
      "desc": "Create booklets with proper page ordering and multi-page layout for printing and binding"
    },
    "scalePages": {
      "tags": "resize,adjust,scale",
      "title": "Adjust page size/scale",
      "desc": "Change the size/scale of a page and/or its contents."
    },
    "addPageNumbers": {
      "tags": "number,pagination,count",
      "title": "Add Page Numbers",
      "desc": "Add Page numbers throughout a document in a set location"
    },
    "autoRename": {
      "tags": "auto-detect,header-based,organize,relabel",
      "title": "Auto Rename PDF File",
      "desc": "Auto renames a PDF file based on its detected header"
    },
    "adjustContrast": {
      "tags": "contrast,brightness,saturation",
      "title": "Adjust Colours/Contrast",
      "desc": "Adjust Colors/Contrast, Saturation and Brightness of a PDF"
    },
    "crop": {
      "tags": "trim,cut,resize",
      "title": "Crop PDF",
      "desc": "Crop a PDF to reduce its size (maintains text!)"
    },
    "autoSplitPDF": {
      "tags": "auto,split,QR",
      "title": "Auto Split Pages",
      "desc": "Auto Split Scanned PDF with physical scanned page splitter QR Code"
    },
    "sanitize": {
      "tags": "clean,purge,remove",
      "title": "Sanitise",
      "desc": "Remove potentially harmful elements from PDF files"
    },
    "getPdfInfo": {
      "tags": "info,metadata,details",
      "title": "Get ALL Info on PDF",
      "desc": "Grabs any and all information possible on PDFs"
    },
    "pdfToSinglePage": {
      "tags": "combine,merge,single",
      "title": "PDF to Single Large Page",
      "desc": "Merges all PDF pages into one large single page"
    },
    "showJS": {
      "tags": "javascript,code,script",
      "title": "Show Javascript",
      "desc": "Searches and displays any JS injected into a PDF"
    },
    "redact": {
      "tags": "censor,blackout,hide",
      "title": "Redact",
      "desc": "Redacts (blacks out) a PDF based on selected text, drawn shapes and/or selected page(s)"
    },
    "splitBySections": {
      "tags": "split,sections,divide",
      "title": "Split PDF by Sections",
      "desc": "Divide each page of a PDF into smaller horizontal and vertical sections"
    },
    "addStamp": {
      "tags": "stamp,mark,seal",
      "title": "Add Stamp to PDF",
      "desc": "Add text or add image stamps at set locations"
    },
    "removeImage": {
      "tags": "remove,delete,clean",
      "title": "Remove image",
      "desc": "Remove image from PDF to reduce file size"
    },
    "splitByChapters": {
      "tags": "split,chapters,structure",
      "title": "Split PDF by Chapters",
      "desc": "Split a PDF into multiple files based on its chapter structure."
    },
    "validateSignature": {
      "tags": "validate,verify,certificate",
      "title": "Validate PDF Signature",
      "desc": "Verify digital signatures and certificates in PDF documents"
    },
    "swagger": {
      "tags": "API,documentation,test",
      "title": "API Documentation",
      "desc": "View API documentation and test endpoints"
    },
    "scannerEffect": {
      "tags": "scan,simulate,create",
      "title": "Scanner Effect",
      "desc": "Create a PDF that looks like it was scanned"
    },
    "editTableOfContents": {
      "tags": "bookmarks,contents,edit",
      "title": "Edit Table of Contents",
      "desc": "Add or edit bookmarks and table of contents in PDF documents"
    },
    "manageCertificates": {
      "tags": "certificates,import,export",
      "title": "Manage Certificates",
      "desc": "Import, export, or delete digital certificate files used for signing PDFs."
    },
    "read": {
      "tags": "view,open,display",
      "title": "Read",
      "desc": "View and annotate PDFs. Highlight text, draw, or insert comments for review and collaboration."
    },
    "reorganizePages": {
      "tags": "rearrange,reorder,organize",
      "title": "Reorganize Pages",
      "desc": "Rearrange, duplicate, or delete PDF pages with visual drag-and-drop control."
    },
    "extractPages": {
      "tags": "pull,select,copy",
      "title": "Extract Pages",
      "desc": "Extract specific pages from a PDF document"
    },
    "removePages": {
      "tags": "delete,extract,exclude",
      "title": "Remove Pages",
      "desc": "Remove specific pages from a PDF document"
    },
    "autoSizeSplitPDF": {
      "tags": "auto,split,size",
      "title": "Auto Split by Size/Count",
      "desc": "Automatically split PDFs by file size or page count"
    },
    "replaceColor": {
      "title": "Replace & Invert Colour",
      "desc": "Replace or invert colours in PDF documents"
    },
    "devApi": {
      "tags": "API,development,documentation",
      "title": "API",
      "desc": "Link to API documentation"
    },
    "devFolderScanning": {
      "tags": "automation,folder,scanning",
      "title": "Automated Folder Scanning",
      "desc": "Link to automated folder scanning guide"
    },
    "devSsoGuide": {
      "title": "SSO Guide",
      "desc": "Link to SSO guide"
    },
    "devAirgapped": {
      "title": "Air-gapped Setup",
      "desc": "Link to air-gapped setup guide"
    },
    "addPassword": {
      "title": "Add Password",
      "desc": "Add password protection and restrictions to PDF files"
    },
    "changePermissions": {
      "title": "Change Permissions",
      "desc": "Change document restrictions and permissions"
    },
    "automate": {
      "tags": "workflow,sequence,automation",
      "title": "Automate",
      "desc": "Build multi-step workflows by chaining together PDF actions. Ideal for recurring tasks."
    },
    "pdfTextEditor": {
      "tags": "edit,text,modify",
      "title": "PDF Text Editor",
      "desc": "Edit text content in PDF documents"
    },
    "mobile": {
      "brandAlt": "Stirling PDF logo",
      "openFiles": "Open files",
      "swipeHint": "Swipe left or right to switch views",
      "tools": "Tools",
      "toolsSlide": "Tool selection panel",
      "viewSwitcher": "Switch workspace view",
      "workbenchSlide": "Workspace panel",
      "workspace": "Workspace"
    },
    "overlay-pdfs": {
      "desc": "Overlay one PDF on top of another",
      "title": "Overlay PDFs"
    }
  },
  "landing": {
    "addFiles": "Add Files",
    "uploadFromComputer": "Upload from computer"
  },
  "viewPdf": {
    "tags": "view,read,annotate,text,image,highlight,edit",
    "title": "View/Edit PDF",
    "header": "View PDF"
  },
  "multiTool": {
    "tags": "Multi Tool,Multi operation,UI,click drag,front end,client side,interactive,intractable,move,delete,migrate,divide",
    "title": "PDF Multi Tool",
    "header": "PDF Multi Tool",
    "uploadPrompts": "File Name",
    "selectAll": "Select All",
    "deselectAll": "Deselect All",
    "selectPages": "Page Select",
    "selectedPages": "Selected Pages",
    "page": "Page",
    "deleteSelected": "Delete Selected",
    "downloadAll": "Export",
    "downloadSelected": "Export Selected",
    "insertPageBreak": "Insert Page Break",
    "addFile": "Add File",
    "rotateLeft": "Rotate Left",
    "rotateRight": "Rotate Right",
    "split": "Split",
    "moveLeft": "Move Left",
    "moveRight": "Move Right",
    "delete": "Delete",
    "dragDropMessage": "Page(s) Selected",
    "undo": "Undo (CTRL + Z)",
    "redo": "Redo (CTRL + Y)"
  },
  "merge": {
    "tags": "merge,Page operations,Back end,server side",
    "title": "Merge",
    "removeDigitalSignature": "Remove digital signature in the merged file?",
    "generateTableOfContents": "Generate table of contents in the merged file?",
    "removeDigitalSignature.tooltip": {
      "title": "Remove Digital Signature",
      "description": "Digital signatures will be invalidated when merging files. Check this to remove them from the final merged PDF."
    },
    "generateTableOfContents.tooltip": {
      "title": "Generate Table of Contents",
      "description": "Automatically creates a clickable table of contents in the merged PDF based on the original file names and page numbers."
    },
    "submit": "Merge",
    "sortBy": {
      "description": "Files will be merged in the order they're selected. Drag to reorder or sort below.",
      "label": "Sort By",
      "filename": "File Name",
      "dateModified": "Date Modified",
      "ascending": "Ascending",
      "descending": "Descending",
      "sort": "Sort"
    },
    "error": {
      "failed": "An error occurred while merging the PDFs."
    }
  },
  "split": {
    "title": "Split PDF",
    "header": "Split PDF",
    "desc": {
      "1": "The numbers you select are the page number you wish to do a split on",
      "2": "As such selecting 1,3,7-9 would split a 10 page document into 6 separate PDFS with:",
      "3": "Document #1: Page 1",
      "4": "Document #2: Page 2 and 3",
      "5": "Document #3: Page 4, 5, 6 and 7",
      "6": "Document #4: Page 8",
      "7": "Document #5: Page 9",
      "8": "Document #6: Page 10"
    },
    "splitPages": "Enter pages to split on:",
    "submit": "Split",
    "steps": {
      "chooseMethod": "Choose Method",
      "settings": "Settings"
    },
    "settings": {
      "selectMethodFirst": "Please select a split method first"
    },
    "error": {
      "failed": "An error occurred while splitting the PDF."
    },
    "method": {
      "label": "Choose split method",
      "placeholder": "Select how to split the PDF"
    },
    "methods": {
      "prefix": {
        "splitAt": "Split at",
        "splitBy": "Split by"
      },
      "byPages": {
        "name": "Page Numbers",
        "desc": "Extract specific pages (1,3,5-10)",
        "tooltip": "Enter page numbers separated by commas or ranges with hyphens"
      },
      "bySections": {
        "name": "Sections",
        "desc": "Divide pages into grid sections",
        "tooltip": "Split each page into horizontal and vertical sections"
      },
      "bySize": {
        "name": "File Size",
        "desc": "Limit maximum file size",
        "tooltip": "Specify maximum file size (e.g. 10MB, 500KB)"
      },
      "byPageCount": {
        "name": "Page Count",
        "desc": "Fixed pages per file",
        "tooltip": "Enter the number of pages for each split file"
      },
      "byDocCount": {
        "name": "Document Count",
        "desc": "Create specific number of files",
        "tooltip": "Enter how many files you want to create"
      },
      "byChapters": {
        "name": "Chapters",
        "desc": "Split at bookmark boundaries",
        "tooltip": "Uses PDF bookmarks to determine split points"
      },
      "byPageDivider": {
        "name": "Page Divider",
        "desc": "Auto-split with divider sheets",
        "tooltip": "Use QR code divider sheets between documents when scanning"
      }
    },
    "value": {
      "fileSize": {
        "label": "File Size",
        "placeholder": "e.g. 10MB, 500KB"
      },
      "pageCount": {
        "label": "Pages per File",
        "placeholder": "e.g. 5, 10"
      },
      "docCount": {
        "label": "Number of Files",
        "placeholder": "e.g. 3, 5"
      }
    },
    "tooltip": {
      "header": {
        "title": "Split Methods Overview"
      },
      "byPages": {
        "title": "Split at Page Numbers",
        "text": "Split your PDF at specific page numbers. Using 'n' splits after page n. Using 'n-m' splits before page n and after page m.",
        "bullet1": "Single split points: 3,7 (splits after pages 3 and 7)",
        "bullet2": "Range split points: 3-8 (splits before page 3 and after page 8)",
        "bullet3": "Mixed: 2,5-10,15 (splits after page 2, before page 5, after page 10, and after page 15)"
      },
      "bySections": {
        "title": "Split by Grid Sections",
        "text": "Divide each page into a grid of sections. Useful for splitting documents with multiple columns or extracting specific areas.",
        "bullet1": "Horizontal: Number of rows to create",
        "bullet2": "Vertical: Number of columns to create",
        "bullet3": "Merge: Combine all sections into one PDF"
      },
      "bySize": {
        "title": "Split by File Size",
        "text": "Create multiple PDFs that don't exceed a specified file size. Ideal for file size limitations or email attachments.",
        "bullet1": "Use MB for larger files (e.g., 10MB)",
        "bullet2": "Use KB for smaller files (e.g., 500KB)",
        "bullet3": "System will split at page boundaries"
      },
      "byCount": {
        "title": "Split by Count",
        "text": "Create multiple PDFs with a specific number of pages or documents each.",
        "bullet1": "Page Count: Fixed number of pages per file",
        "bullet2": "Document Count: Fixed number of output files",
        "bullet3": "Useful for batch processing workflows"
      },
      "byChapters": {
        "title": "Split by Chapters",
        "text": "Use PDF bookmarks to automatically split at chapter boundaries. Requires PDFs with bookmark structure.",
        "bullet1": "Bookmark Level: Which level to split on (1=top level)",
        "bullet2": "Include Metadata: Preserve document properties",
        "bullet3": "Allow Duplicates: Handle repeated bookmark names"
      },
      "byDocCount": {
        "bullet1": "Enter the number of output files you want",
        "bullet2": "Pages are distributed as evenly as possible",
        "bullet3": "Useful when you need a specific number of files",
        "text": "Create a specific number of output files by evenly distributing pages across them.",
        "title": "Split by Document Count"
      },
      "byPageCount": {
        "bullet1": "Enter the number of pages per output file",
        "bullet2": "Last file may have fewer pages if not evenly divisible",
        "bullet3": "Useful for batch processing workflows",
        "text": "Create multiple PDFs with a specific number of pages each. Perfect for creating uniform document chunks.",
        "title": "Split by Page Count"
      },
      "byPageDivider": {
        "bullet1": "Print divider sheets from the download link",
        "bullet2": "Insert divider sheets between your documents",
        "bullet3": "Scan all documents together as one PDF",
        "bullet4": "Upload - divider pages are automatically detected and removed",
        "bullet5": "Enable Duplex Mode if scanning both sides of divider sheets",
        "text": "Automatically split scanned documents using physical divider sheets with QR codes. Perfect for processing multiple documents scanned together.",
        "title": "Split by Page Divider"
      }
    },
    "methodSelection": {
      "tooltip": {
        "bullet1": "Click on a method card to select it",
        "bullet2": "Hover over each card to see a quick description",
        "bullet3": "The settings step will appear after you select a method",
        "bullet4": "You can change methods at any time before processing",
        "header": {
          "text": "Choose how you want to split your PDF document. Each method is optimized for different use cases and document types.",
          "title": "Split Method Selection"
        },
        "title": "Choose Your Split Method"
      }
    },
    "selectMethod": "Select a split method",
    "resultsTitle": "Split Results"
  },
  "rotate": {
    "title": "Rotate PDF",
    "submit": "Apply Rotation",
    "selectRotation": "Select Rotation Angle (Clockwise)",
    "error": {
      "failed": "An error occurred while rotating the PDF."
    },
    "preview": {
      "title": "Rotation Preview"
    },
    "rotateLeft": "Rotate Anticlockwise",
    "rotateRight": "Rotate Clockwise",
    "tooltip": {
      "header": {
        "title": "Rotate Settings Overview"
      },
      "description": {
        "text": "Rotate your PDF pages clockwise or anticlockwise in 90-degree increments. All pages in the PDF will be rotated. The preview shows how your document will look after rotation."
      },
      "controls": {
        "title": "Controls",
        "text": "Use the rotation buttons to adjust orientation. Left button rotates anticlockwise, right button rotates clockwise. Each click rotates by 90 degrees."
      }
    }
  },
  "convert": {
    "title": "Convert",
    "desc": "Convert files between different formats",
    "files": "Files",
    "selectFilesPlaceholder": "Select files in the main view to get started",
    "settings": "Settings",
    "conversionCompleted": "Conversion completed",
    "results": "Results",
    "defaultFilename": "converted_file",
    "conversionResults": "Conversion Results",
    "convertFrom": "Convert from",
    "convertTo": "Convert to",
    "sourceFormatPlaceholder": "Source format",
    "targetFormatPlaceholder": "Target format",
    "selectSourceFormatFirst": "Select a source format first",
    "outputOptions": "Output Options",
    "pdfOptions": "PDF Options",
    "imageOptions": "Image Options",
    "colorType": "Colour Type",
    "color": "Colour",
    "greyscale": "Greyscale",
    "blackwhite": "Black & White",
    "dpi": "DPI",
    "output": "Output",
    "single": "Single",
    "multiple": "Multiple",
    "fitOption": "Fit Option",
    "maintainAspectRatio": "Maintain Aspect Ratio",
    "fitDocumentToPage": "Fit Document to Page",
    "fillPage": "Fill Page",
    "autoRotate": "Auto Rotate",
    "autoRotateDescription": "Automatically rotate images to better fit the PDF page",
    "combineImages": "Combine Images",
    "combineImagesDescription": "Combine all images into one PDF, or create separate PDFs for each image",
    "webOptions": "Web to PDF Options",
    "zoomLevel": "Zoom Level",
    "emailOptions": "Email to PDF Options",
    "includeAttachments": "Include email attachments",
    "maxAttachmentSize": "Maximum attachment size (MB)",
    "includeAllRecipients": "Include CC and BCC recipients in header",
    "downloadHtml": "Download HTML intermediate file instead of PDF",
    "pdfaOptions": "PDF/A Options",
    "outputFormat": "Output Format",
    "pdfaNote": "PDF/A-1b is more compatible, PDF/A-2b supports more features.",
    "pdfaDigitalSignatureWarning": "The PDF contains a digital signature. This will be removed in the next step.",
    "fileFormat": "File Format",
    "wordDoc": "Word Document",
    "wordDocExt": "Word Document (.docx)",
    "odtExt": "OpenDocument Text (.odt)",
    "pptExt": "PowerPoint (.pptx)",
    "odpExt": "OpenDocument Presentation (.odp)",
    "txtExt": "Plain Text (.txt)",
    "rtfExt": "Rich Text Format (.rtf)",
    "selectedFiles": "Selected files",
    "noFileSelected": "No file selected. Use the file panel to add files.",
    "convertFiles": "Convert Files",
    "converting": "Converting...",
    "downloadConverted": "Download Converted File",
    "errorNoFiles": "Please select at least one file to convert.",
    "errorNoFormat": "Please select both source and target formats.",
    "errorNotSupported": "Conversion from {{from}} to {{to}} is not supported.",
    "images": "Images",
    "officeDocs": "Office Documents (Word, Excel, PowerPoint)",
    "imagesExt": "Images (JPG, PNG, etc.)",
    "markdown": "Markdown",
    "textRtf": "Text/RTF",
    "grayscale": "Greyscale",
    "errorConversion": "An error occurred while converting the file."
  },
  "imageToPdf": {
    "tags": "conversion,img,jpg,picture,photo"
  },
  "pdfToImage": {
    "tags": "conversion,img,jpg,picture,photo",
    "title": "PDF to Image",
    "header": "PDF to Image",
    "selectText": "Image Format",
    "singleOrMultiple": "Page to Image result type",
    "single": "Single Big Image Combing all pages",
    "multi": "Multiple Images, one image per page",
    "colorType": "Colour type",
    "color": "Colour",
    "grey": "Greyscale",
    "blackwhite": "Black and White (May lose data!)",
    "submit": "Convert",
    "info": "Python is not installed. Required for WebP conversion.",
    "placeholder": "(e.g. 1,2,8 or 4,7,12-16 or 2n-1)"
  },
  "pdfOrganiser": {
    "tags": "duplex,even,odd,sort,move",
    "title": "Page Organiser",
    "header": "PDF Page Organiser",
    "submit": "Rearrange Pages",
    "mode": {
      "_value": "Organisation mode",
      "1": "Custom Page Order",
      "2": "Reverse Order",
      "3": "Duplex Sort",
      "4": "Booklet Sort",
      "5": "Side Stitch Booklet Sort",
      "6": "Odd-Even Split",
      "7": "Remove First",
      "8": "Remove Last",
      "9": "Remove First and Last",
      "10": "Odd-Even Merge",
      "11": "Duplicate all pages",
      "desc": {
        "BOOKLET_SORT": "Arrange pages for booklet printing (last, first, second, second last, …).",
        "CUSTOM": "Use a custom sequence of page numbers or expressions to define a new order.",
        "DUPLEX_SORT": "Interleave fronts then backs as if a duplex scanner scanned all fronts, then all backs (1, n, 2, n-1, …).",
        "DUPLICATE": "Duplicate each page according to the custom order count (e.g., 4 duplicates each page 4×).",
        "ODD_EVEN_MERGE": "Merge two PDFs by alternating pages: odd from the first, even from the second.",
        "ODD_EVEN_SPLIT": "Split the document into two outputs: all odd pages and all even pages.",
        "REMOVE_FIRST": "Remove the first page from the document.",
        "REMOVE_FIRST_AND_LAST": "Remove both the first and last pages from the document.",
        "REMOVE_LAST": "Remove the last page from the document.",
        "REVERSE_ORDER": "Flip the document so the last page becomes first and so on.",
        "SIDE_STITCH_BOOKLET_SORT": "Arrange pages for side‑stitch booklet printing (optimized for binding on the side)."
      }
    },
    "desc": {
      "CUSTOM": "Use a custom sequence of page numbers or expressions to define a new order.",
      "REVERSE_ORDER": "Flip the document so the last page becomes first and so on.",
      "DUPLEX_SORT": "Interleave fronts then backs as if a duplex scanner scanned all fronts, then all backs (1, n, 2, n-1, …).",
      "BOOKLET_SORT": "Arrange pages for booklet printing (last, first, second, second last, …).",
      "SIDE_STITCH_BOOKLET_SORT": "Arrange pages for side‑stitch booklet printing (optimised for binding on the side).",
      "ODD_EVEN_SPLIT": "Split the document into two outputs: all odd pages and all even pages.",
      "ODD_EVEN_MERGE": "Merge two PDFs by alternating pages: odd from the first, even from the second.",
      "DUPLICATE": "Duplicate each page according to the custom order count (e.g., 4 duplicates each page 4×).",
      "REMOVE_FIRST": "Remove the first page from the document.",
      "REMOVE_LAST": "Remove the last page from the document.",
      "REMOVE_FIRST_AND_LAST": "Remove both the first and last pages from the document."
    },
    "placeholder": "(e.g. 1,3,2 or 4-8,2,10-12 or 2n-1)"
  },
  "addImage": {
    "tags": "img,jpg,picture,photo",
    "title": "Add Image",
    "header": "Add image to PDF",
    "everyPage": "Every Page?",
    "upload": "Add image",
    "submit": "Add image"
  },
  "attachments": {
    "tags": "attachments,add,remove,embed,file",
    "title": "Add Attachments",
    "header": "Add Attachments",
    "add": "Add Attachment",
    "remove": "Remove Attachment",
    "embed": "Embed Attachment",
    "submit": "Add Attachments"
  },
  "watermark": {
    "title": "Add Watermark",
    "desc": "Add text or image watermarks to PDF files",
    "completed": "Watermark added",
    "submit": "Add Watermark",
    "filenamePrefix": "watermarked",
    "error": {
      "failed": "An error occurred while adding watermark to the PDF."
    },
    "watermarkType": {
      "text": "Text",
      "image": "Image"
    },
    "settings": {
      "type": "Watermark Type",
      "text": {
        "label": "Watermark Text",
        "placeholder": "Enter watermark text"
      },
      "image": {
        "label": "Watermark Image",
        "choose": "Choose Image",
        "selected": "Selected: {{filename}}"
      },
      "fontSize": "Font Size",
      "size": "Size",
      "alphabet": "Font/Language",
      "color": "Watermark Colour",
      "rotation": "Rotation (degrees)",
      "opacity": "Opacity (%)",
      "spacing": {
        "horizontal": "Horizontal Spacing",
        "vertical": "Vertical Spacing",
        "height": "Height Spacing",
        "width": "Width Spacing"
      },
      "convertToImage": "Flatten PDF pages to images"
    },
    "alphabet": {
      "roman": "Roman/Latin",
      "arabic": "Arabic",
      "japanese": "Japanese",
      "korean": "Korean",
      "chinese": "Chinese",
      "thai": "Thai"
    },
    "steps": {
      "type": "Watermark Type",
      "wording": "Wording",
      "textStyle": "Style",
      "formatting": "Formatting",
      "file": "Watermark File"
    },
    "results": {
      "title": "Watermark Results"
    },
    "tooltip": {
      "language": {
        "title": "Language Support",
        "text": "Choose the appropriate language setting to ensure proper font rendering for your text."
      },
      "appearance": {
        "title": "Appearance Settings",
        "text": "Control how your watermark looks and blends with the document.",
        "bullet1": "Rotation: -360° to 360° for angled watermarks",
        "bullet2": "Opacity: 0-100% for transparency control",
        "bullet3": "Lower opacity creates subtle watermarks"
      },
      "spacing": {
        "title": "Spacing Control",
        "text": "Adjust the spacing between repeated watermarks across the page.",
        "bullet1": "Width spacing: Horizontal distance between watermarks",
        "bullet2": "Height spacing: Vertical distance between watermarks",
        "bullet3": "Higher values create more spread out patterns"
      },
      "type": {
        "header": {
          "title": "Watermark Type Selection"
        },
        "description": {
          "title": "Choose Your Watermark",
          "text": "Select between text or image watermarks based on your needs."
        },
        "text": {
          "title": "Text Watermarks",
          "text": "Perfect for adding copyright notices, company names, or confidentiality labels. Supports multiple languages and custom colours.",
          "bullet1": "Customisable fonts and languages",
          "bullet2": "Adjustable colours and transparency",
          "bullet3": "Ideal for legal or branding text"
        },
        "image": {
          "title": "Image Watermarks",
          "text": "Use logos, stamps, or any image as a watermark. Great for branding and visual identification.",
          "bullet1": "Upload any image format",
          "bullet2": "Maintains image quality",
          "bullet3": "Perfect for logos and stamps"
        }
      },
      "wording": {
        "header": {
          "title": "Text Content"
        },
        "text": {
          "title": "Watermark Text",
          "text": "Enter the text that will appear as your watermark across the document.",
          "bullet1": "Keep it concise for better readability",
          "bullet2": "Common examples: 'CONFIDENTIAL', 'DRAFT', company name",
          "bullet3": "Emoji characters are not supported and will be filtered out"
        }
      },
      "textStyle": {
        "header": {
          "title": "Text Style"
        },
        "color": {
          "title": "Colour Selection",
          "text": "Choose a colour that provides good contrast with your document content.",
          "bullet1": "Light grey (#d3d3d3) for subtle watermarks",
          "bullet2": "Black or dark colours for high contrast",
          "bullet3": "Custom colours for branding purposes"
        },
        "language": {
          "title": "Language Support",
          "text": "Choose the appropriate language setting to ensure proper font rendering."
        }
      },
      "file": {
        "header": {
          "title": "Image Upload"
        },
        "upload": {
          "title": "Image Selection",
          "text": "Upload an image file to use as your watermark.",
          "bullet1": "Supports common formats: PNG, JPG, GIF, BMP",
          "bullet2": "PNG with transparency works best",
          "bullet3": "Higher resolution images maintain quality better"
        },
        "recommendations": {
          "title": "Best Practices",
          "text": "Tips for optimal image watermark results.",
          "bullet1": "Use logos or stamps with transparent backgrounds",
          "bullet2": "Simple designs work better than complex images",
          "bullet3": "Consider the final document size when choosing resolution"
        }
      },
      "formatting": {
        "header": {
          "title": "Formatting & Layout"
        },
        "size": {
          "title": "Size Control",
          "text": "Adjust the size of your watermark (text or image).",
          "bullet1": "Larger sizes create more prominent watermarks"
        },
        "appearance": {
          "title": "Appearance Settings",
          "text": "Control how your watermark looks and blends with the document.",
          "bullet1": "Rotation: -360° to 360° for angled watermarks",
          "bullet2": "Opacity: 0-100% for transparency control",
          "bullet3": "Lower opacity creates subtle watermarks"
        },
        "spacing": {
          "title": "Spacing Control",
          "text": "Adjust the spacing between repeated watermarks across the page.",
          "bullet1": "Horizontal spacing: Distance between watermarks left to right",
          "bullet2": "Vertical spacing: Distance between watermarks top to bottom",
          "bullet3": "Higher values create more spread out patterns"
        },
        "security": {
          "title": "Security Option",
          "text": "Convert the final PDF to an image-based format for enhanced security.",
          "bullet1": "Prevents text selection and copying",
          "bullet2": "Makes watermarks harder to remove",
          "bullet3": "Results in larger file sizes",
          "bullet4": "Best for sensitive or copyrighted content"
        }
      }
    },
    "type": {
      "1": "Text",
      "2": "Image"
    }
  },
  "permissions": {
    "tags": "read,write,edit,print",
    "title": "Change Permissions",
    "header": "Change Permissions",
    "warning": "Warning to have these permissions be unchangeable it is recommended to set them with a password via the add-password page",
    "selectText": {
      "1": "Select PDF to change permissions",
      "2": "Permissions to set",
      "3": "Prevent assembly of document",
      "4": "Prevent content extraction",
      "5": "Prevent extraction for accessibility",
      "6": "Prevent filling in form",
      "7": "Prevent modification",
      "8": "Prevent annotation modification",
      "9": "Prevent printing",
      "10": "Prevent printing different formats"
    },
    "submit": "Change"
  },
  "removePages": {
    "tags": "Remove pages,delete pages",
    "title": "Remove Pages",
    "pageNumbers": {
      "label": "Pages to Remove",
      "placeholder": "e.g., 1,3,5-8,10",
      "error": "Invalid page number format. Use numbers, ranges (1-5), or mathematical expressions (2n+1)"
    },
    "filenamePrefix": "pages_removed",
    "files": {
      "placeholder": "Select a PDF file in the main view to get started"
    },
    "settings": {
      "title": "Settings"
    },
    "tooltip": {
      "header": {
        "title": "Remove Pages Settings"
      },
      "pageNumbers": {
        "title": "Page Selection",
        "text": "Specify which pages to remove from your PDF. You can select individual pages, ranges, or use mathematical expressions.",
        "bullet1": "Individual pages: 1,3,5 (removes pages 1, 3, and 5)",
        "bullet2": "Page ranges: 1-5,10-15 (removes pages 1-5 and 10-15)",
        "bullet3": "Mathematical: 2n+1 (removes odd pages)",
        "bullet4": "Open ranges: 5- (removes from page 5 to end)"
      },
      "examples": {
        "title": "Common Examples",
        "text": "Here are some common page selection patterns:",
        "bullet1": "Remove first page: 1",
        "bullet2": "Remove last 3 pages: -3",
        "bullet3": "Remove every other page: 2n",
        "bullet4": "Remove specific scattered pages: 1,5,10,15"
      },
      "safety": {
        "title": "Safety Tips",
        "text": "Important considerations when removing pages:",
        "bullet1": "Always preview your selection before processing",
        "bullet2": "Keep a backup of your original file",
        "bullet3": "Page numbers start from 1, not 0",
        "bullet4": "Invalid page numbers will be ignored"
      }
    },
    "error": {
      "failed": "An error occurred whilst removing pages."
    },
    "results": {
      "title": "Page Removal Results"
    },
    "submit": "Remove Pages"
  },
  "extractPages": {
    "title": "Extract Pages",
    "pageNumbers": {
      "label": "Pages to Extract",
      "placeholder": "e.g., 1,3,5-8 or odd & 1-10"
    },
    "settings": {
      "title": "Settings"
    },
    "tooltip": {
      "description": "Extracts the selected pages into a new PDF, preserving order."
    },
    "error": {
      "failed": "Failed to extract pages"
    },
    "results": {
      "title": "Pages Extracted"
    },
    "submit": "Extract Pages"
  },
  "pageSelection": {
    "tooltip": {
      "header": {
        "title": "Page Selection Guide"
      },
      "basic": {
        "title": "Basic Usage",
        "text": "Select specific pages from your PDF document using simple syntax.",
        "bullet1": "Individual pages: 1,3,5",
        "bullet2": "Page ranges: 3-6 or 10-15",
        "bullet3": "All pages: all"
      },
      "advanced": {
        "title": "Advanced Features"
      },
      "tips": {
        "title": "Tips",
        "text": "Keep these guidelines in mind:",
        "bullet1": "Page numbers start from 1 (not 0)",
        "bullet2": "Spaces are automatically removed",
        "bullet3": "Invalid expressions are ignored"
      },
      "syntax": {
        "title": "Syntax Basics",
        "text": "Use numbers, ranges, keywords, and progressions (n starts at 0). Parentheses are supported.",
        "bullets": {
          "numbers": "Numbers/ranges: 5, 10-20",
          "keywords": "Keywords: odd, even",
          "progressions": "Progressions: 3n, 4n+1"
        }
      },
      "operators": {
        "title": "Operators",
        "text": "AND has higher precedence than comma. NOT applies within the document range.",
        "and": "AND: & or \"and\" — require both conditions (e.g., 1-50 & even)",
        "comma": "Comma: , or | — combine selections (e.g., 1-10, 20)",
        "not": "NOT: ! or \"not\" — exclude pages (e.g., 3n & not 30)"
      },
      "examples": {
        "title": "Examples"
      },
      "complex": {
        "bullet1": "<strong>1,3-5,8,2n</strong> → pages 1, 3–5, 8, plus evens",
        "bullet2": "<strong>10-,2n-1</strong> → from page 10 to end + odd pages",
        "description": "Mix different types.",
        "title": "Complex Combinations"
      },
      "description": "Choose which pages to use for the operation. Supports single pages, ranges, formulas, and the all keyword.",
      "individual": {
        "bullet1": "<strong>1,3,5</strong> → selects pages 1, 3, 5",
        "bullet2": "<strong>2,7,12</strong> → selects pages 2, 7, 12",
        "description": "Enter numbers separated by commas.",
        "title": "Individual Pages"
      },
      "mathematical": {
        "bullet1": "<strong>2n</strong> → all even pages (2, 4, 6…)",
        "bullet2": "<strong>2n-1</strong> → all odd pages (1, 3, 5…)",
        "bullet3": "<strong>3n</strong> → every 3rd page (3, 6, 9…)",
        "bullet4": "<strong>4n-1</strong> → pages 3, 7, 11, 15…",
        "description": "Use n in formulas for patterns.",
        "title": "Mathematical Functions"
      },
      "ranges": {
        "bullet1": "<strong>3-6</strong> → selects pages 3–6",
        "bullet2": "<strong>10-15</strong> → selects pages 10–15",
        "bullet3": "<strong>5-</strong> → selects pages 5 to end",
        "description": "Use - for consecutive pages.",
        "title": "Page Ranges"
      },
      "special": {
        "bullet1": "<strong>all</strong> → selects all pages",
        "title": "Special Keywords"
      }
    }
  },
  "bulkSelection": {
    "syntaxError": "There is a syntax issue. See Page Selection tips for help.",
    "header": {
      "title": "Page Selection Guide"
    },
    "syntax": {
      "title": "Syntax Basics",
      "text": "Use numbers, ranges, keywords, and progressions (n starts at 0). Parentheses are supported.",
      "bullets": {
        "numbers": "Numbers/ranges: 5, 10-20",
        "keywords": "Keywords: odd, even",
        "progressions": "Progressions: 3n, 4n+1"
      }
    },
    "operators": {
      "title": "Operators",
      "text": "AND has higher precedence than comma. NOT applies within the document range.",
      "and": "AND: & or \"and\" — require both conditions (e.g., 1-50 & even)",
      "comma": "Comma: , or | — combine selections (e.g., 1-10, 20)",
      "not": "NOT: ! or \"not\" — exclude pages (e.g., 3n & not 30)"
    },
    "examples": {
      "title": "Examples",
      "first50": "First 50",
      "last50": "Last 50",
      "every3rd": "Every 3rd",
      "oddWithinExcluding": "Odd within 1-20 excluding 5-7",
      "combineSets": "Combine sets"
    },
    "firstNPages": {
      "title": "First N Pages",
      "placeholder": "Number of pages"
    },
    "lastNPages": {
      "title": "Last N Pages",
      "placeholder": "Number of pages"
    },
    "everyNthPage": {
      "title": "Every Nth Page",
      "placeholder": "Step size"
    },
    "range": {
      "title": "Range",
      "fromPlaceholder": "From",
      "toPlaceholder": "To"
    },
    "keywords": {
      "title": "Keywords"
    },
    "advanced": {
      "title": "Advanced"
    }
  },
  "compressPdfs": {
    "tags": "squish,small,tiny"
  },
  "unlockPDFForms": {
    "tags": "remove,delete,form,field,readonly",
    "title": "Remove Read-Only from Form Fields",
    "header": "Unlock PDF Forms",
    "submit": "Unlock Forms",
    "description": "This tool will remove read-only restrictions from PDF form fields, making them editable and fillable.",
    "filenamePrefix": "unlocked_forms",
    "files": {
      "placeholder": "Select a PDF file in the main view to get started"
    },
    "error": {
      "failed": "An error occurred whilst unlocking PDF forms."
    },
    "results": {
      "title": "Unlocked Forms Results"
    }
  },
  "changeMetadata": {
    "header": "Change Metadata",
    "submit": "Change",
    "filenamePrefix": "metadata",
    "settings": {
      "title": "Metadata Settings"
    },
    "standardFields": {
      "title": "Standard Fields"
    },
    "deleteAll": {
      "label": "Remove Existing Metadata",
      "checkbox": "Delete all metadata"
    },
    "title": {
      "label": "Title",
      "placeholder": "Document title"
    },
    "author": {
      "label": "Author",
      "placeholder": "Document author"
    },
    "subject": {
      "label": "Subject",
      "placeholder": "Document subject"
    },
    "keywords": {
      "label": "Keywords",
      "placeholder": "Document keywords"
    },
    "creator": {
      "label": "Creator",
      "placeholder": "Document creator"
    },
    "producer": {
      "label": "Producer",
      "placeholder": "Document producer"
    },
    "dates": {
      "title": "Date Fields"
    },
    "creationDate": {
      "label": "Creation Date",
      "placeholder": "Creation date"
    },
    "modificationDate": {
      "label": "Modification Date",
      "placeholder": "Modification date"
    },
    "trapped": {
      "label": "Trapped Status",
      "unknown": "Unknown",
      "true": "True",
      "false": "False"
    },
    "advanced": {
      "title": "Advanced Options"
    },
    "customFields": {
      "title": "Custom Metadata",
      "description": "Add custom metadata fields to the document",
      "add": "Add Field",
      "key": "Key",
      "keyPlaceholder": "Custom key",
      "value": "Value",
      "valuePlaceholder": "Custom value",
      "remove": "Remove"
    },
    "results": {
      "title": "Updated PDFs"
    },
    "error": {
      "failed": "An error occurred while changing the PDF metadata."
    },
    "tooltip": {
      "header": {
        "title": "PDF Metadata Overview"
      },
      "standardFields": {
        "title": "Standard Fields",
        "text": "Common PDF metadata fields that describe the document.",
        "bullet1": "Title: Document name or heading",
        "bullet2": "Author: Person who created the document",
        "bullet3": "Subject: Brief description of content",
        "bullet4": "Keywords: Search terms for the document",
        "bullet5": "Creator/Producer: Software used to create the PDF"
      },
      "dates": {
        "title": "Date Fields",
        "text": "When the document was created and modified.",
        "bullet1": "Creation Date: When original document was made",
        "bullet2": "Modification Date: When last changed"
      },
      "options": {
        "title": "Additional Options",
        "text": "Custom fields and privacy controls.",
        "bullet1": "Custom Metadata: Add your own key-value pairs",
        "bullet2": "Trapped Status: High-quality printing setting",
        "bullet3": "Delete All: Remove all metadata for privacy"
      },
      "deleteAll": {
        "title": "Remove Existing Metadata",
        "text": "Complete metadata deletion to ensure privacy."
      },
      "customFields": {
        "title": "Custom Metadata",
        "text": "Add your own custom key-value metadata pairs.",
        "bullet1": "Add any custom fields relevant to your document",
        "bullet2": "Examples: Department, Project, Version, Status",
        "bullet3": "Both key and value are required for each entry"
      },
      "advanced": {
        "title": "Advanced Options",
        "trapped": {
          "title": "Trapped Status",
          "description": "Indicates if document is prepared for high-quality printing.",
          "bullet1": "True: Document has been trapped for printing",
          "bullet2": "False: Document has not been trapped",
          "bullet3": "Unknown: Trapped status is not specified"
        }
      }
    }
  },
  "fileToPDF": {
    "tags": "transformation,format,document,picture,slide,text,conversion,office,docs,word,excel,powerpoint",
    "title": "File to PDF",
    "header": "Convert any file to PDF",
    "credit": "This service uses LibreOffice and Unoconv for file conversion.",
    "supportedFileTypesInfo": "Supported File types",
    "supportedFileTypes": "Supported file types should include the below however for a full updated list of supported formats, please refer to the LibreOffice documentation",
    "submit": "Convert to PDF"
  },
  "ocr": {
    "tags": "recognition,text,image,scan,read,identify,detection,editable",
    "title": "OCR / Scan Cleanup",
    "desc": "Cleanup scans and detects text from images within a PDF and re-adds it as text.",
    "header": "Cleanup Scans / OCR (Optical Character Recognition)",
    "selectText": {
      "1": "Select languages that are to be detected within the PDF (Ones listed are the ones currently detected):",
      "2": "Produce text file containing OCR text alongside the OCR'ed PDF",
      "3": "Correct pages were scanned at a skewed angle by rotating them back into place",
      "4": "Clean page so its less likely that OCR will find text in background noise. (No output change)",
      "5": "Clean page so its less likely that OCR will find text in background noise, maintains cleanup in output.",
      "6": "Ignores pages that have interactive text on them, only OCRs pages that are images",
      "7": "Force OCR, will OCR Every page removing all original text elements",
      "8": "Normal (Will error if PDF contains text)",
      "9": "Additional Settings",
      "10": "OCR Mode",
      "11": "Remove images after OCR (Removes ALL images, only useful if part of conversion step)",
      "12": "Render Type (Advanced)"
    },
    "help": "Please read this documentation on how to use this for other languages and/or use not in docker",
    "credit": "This service uses qpdf and Tesseract for OCR.",
    "submit": "Process PDF with OCR",
    "operation": {
      "submit": "Process OCR and Review"
    },
    "results": {
      "title": "OCR Results"
    },
    "languagePicker": {
      "additionalLanguages": "Looking for additional languages?",
      "viewSetupGuide": "View setup guide →"
    },
    "settings": {
      "title": "Settings",
      "ocrMode": {
        "label": "OCR Mode",
        "auto": "Auto (skip text layers)",
        "force": "Force (re-OCR all, replace text)",
        "strict": "Strict (abort if text found)"
      },
      "languages": {
        "label": "Languages",
        "placeholder": "Select languages"
      },
      "compatibilityMode": {
        "label": "Compatibility Mode"
      },
      "advancedOptions": {
        "label": "Processing Options",
        "sidecar": "Create a text file",
        "deskew": "Deskew pages",
        "clean": "Clean input file",
        "cleanFinal": "Clean final output"
      }
    },
    "tooltip": {
      "header": {
        "title": "OCR Settings Overview"
      },
      "mode": {
        "title": "OCR Mode",
        "text": "Optical Character Recognition (OCR) helps you turn scanned or screenshotted pages into text you can search, copy, or highlight.",
        "bullet1": "Auto skips pages that already contain text layers.",
        "bullet2": "Force re-OCRs every page and replaces all the text.",
        "bullet3": "Strict halts if any selectable text is found."
      },
      "languages": {
        "title": "Languages",
        "text": "Improve OCR accuracy by specifying the expected languages. Choose one or more languages to guide detection."
      },
      "output": {
        "title": "Output",
        "text": "Decide how you want the text output formatted:",
        "bullet1": "Searchable PDF embeds text behind the original image.",
        "bullet2": "HOCR XML returns a structured machine-readable file.",
        "bullet3": "Plain-text sidecar creates a separate .txt file with raw content."
      },
      "advanced": {
        "header": {
          "title": "Advanced OCR Processing"
        },
        "compatibility": {
          "title": "Compatibility Mode",
          "text": "Uses OCR 'sandwich PDF' mode: results in larger files, but more reliable with certain languages and older PDF software. By default we use hOCR for smaller, modern PDFs."
        },
        "sidecar": {
          "title": "Create Text File",
          "text": "Generates a separate .txt file alongside the PDF containing all extracted text content for easy access and processing."
        },
        "deskew": {
          "title": "Deskew Pages",
          "text": "Automatically corrects skewed or tilted pages to improve OCR accuracy. Useful for scanned documents that weren't perfectly aligned."
        },
        "clean": {
          "title": "Clean Input File",
          "text": "Preprocesses the input by removing noise, enhancing contrast, and optimising the image for better OCR recognition before processing."
        },
        "cleanFinal": {
          "title": "Clean Final Output",
          "text": "Post-processes the final PDF by removing OCR artefacts and optimising the text layer for better readability and smaller file size."
        }
      }
    },
    "error": {
      "failed": "OCR operation failed"
    }
  },
  "extractImages": {
    "tags": "picture,photo,save,archive,zip,capture,grab",
    "title": "Extract Images",
    "header": "Extract Images",
    "selectText": "Select image format to convert extracted images to",
    "allowDuplicates": "Save duplicate images",
    "submit": "Extract",
    "settings": {
      "title": "Settings"
    },
    "error": {
      "failed": "An error occurred while extracting images from the PDF."
    }
  },
  "pdfToPDFA": {
    "tags": "archive,long-term,standard,conversion,storage,preservation",
    "title": "PDF To PDF/A",
    "header": "PDF To PDF/A",
    "credit": "This service uses libreoffice for PDF/A conversion",
    "submit": "Convert",
    "tip": "Currently does not work for multiple inputs at once",
    "outputFormat": "Output format",
    "pdfWithDigitalSignature": "The PDF contains a digital signature. This will be removed in the next step."
  },
  "PDFToWord": {
    "tags": "doc,docx,odt,word,transformation,format,conversion,office,microsoft,docfile",
    "title": "PDF to Word",
    "header": "PDF to Word",
    "selectText": {
      "1": "Output file format"
    },
    "credit": "This service uses LibreOffice for file conversion.",
    "submit": "Convert"
  },
  "PDFToPresentation": {
    "tags": "slides,show,office,microsoft",
    "title": "PDF to Presentation",
    "header": "PDF to Presentation",
    "selectText": {
      "1": "Output file format"
    },
    "credit": "This service uses LibreOffice for file conversion.",
    "submit": "Convert"
  },
  "PDFToText": {
    "tags": "richformat,richtextformat,rich text format",
    "title": "PDF to RTF (Text)",
    "header": "PDF to RTF (Text)",
    "selectText": {
      "1": "Output file format"
    },
    "credit": "This service uses LibreOffice for file conversion.",
    "submit": "Convert"
  },
  "PDFToHTML": {
    "tags": "web content,browser friendly",
    "title": "PDF to HTML",
    "header": "PDF to HTML",
    "credit": "This service uses pdftohtml for file conversion.",
    "submit": "Convert"
  },
  "PDFToXML": {
    "tags": "data-extraction,structured-content,interop,transformation,convert",
    "title": "PDF to XML",
    "header": "PDF to XML",
    "credit": "This service uses LibreOffice for file conversion.",
    "submit": "Convert"
  },
  "ScannerImageSplit": {
    "tags": "separate,auto-detect,scans,multi-photo,organize",
    "selectText": {
      "1": "Angle Threshold:",
      "2": "Tilt (in degrees) needed before we auto-straighten a photo.",
      "3": "Tolerance:",
      "4": "How closely a colour must match the page background to count as background. Higher = looser, lower = stricter.",
      "5": "Minimum Area:",
      "6": "Smallest photo size (in pixels²) we'll keep to avoid tiny fragments.",
      "7": "Minimum Contour Area:",
      "8": "Smallest edge/shape we consider when finding photos (filters dust and specks).",
      "9": "Border Size:",
      "10": "Extra padding (in pixels) around each saved photo so edges aren't cut."
    },
    "info": "Python is not installed. It is required to run."
  },
  "scannerImageSplit": {
    "title": "Extracted Images",
    "submit": "Extract Image Scans",
    "error": {
      "failed": "An error occurred while extracting image scans."
    },
    "tooltip": {
      "title": "Photo Splitter",
      "whatThisDoes": "What this does",
      "whatThisDoesDesc": "Automatically finds and extracts each photo from a scanned page or composite image—no manual cropping.",
      "whenToUse": "When to use",
      "useCase1": "Scan whole album pages in one go",
      "useCase2": "Split flatbed batches into separate files",
      "useCase3": "Break collages into individual photos",
      "useCase4": "Pull photos from documents",
      "quickFixes": "Quick fixes",
      "problem1": "Photos not detected → increase Tolerance to 30-50",
      "problem2": "Too many false detections → increase Minimum Area to 15,000-20,000",
      "problem3": "Crops are too tight → increase Border Size to 5-10",
      "problem4": "Tilted photos not straightened → lower Angle Threshold to ~5°",
      "problem5": "Dust/noise boxes → increase Minimum Contour Area to 1000-2000",
      "setupTips": "Setup tips",
      "tip1": "Use a plain, light background",
      "tip2": "Leave a small gap (≈1 cm) between photos",
      "tip3": "Scan at 300-600 DPI",
      "tip4": "Clean the scanner glass",
      "headsUp": "Heads-up",
      "headsUpDesc": "Overlapping photos or backgrounds very close in colour to the photos can reduce accuracy-try a lighter or darker background and leave more space."
    }
  },
  "sign": {
    "title": "Sign",
    "header": "Sign PDFs",
    "upload": "Upload Image",
    "draw": {
      "title": "Draw your signature",
      "clear": "Clear"
    },
    "text": {
      "name": "Signer Name",
      "placeholder": "Enter your full name"
    },
    "clear": "Clear",
    "add": "Add",
    "saved": "Saved Signatures",
    "save": "Save Signature",
    "applySignatures": "Apply Signatures",
    "personalSigs": "Personal Signatures",
    "sharedSigs": "Shared Signatures",
    "noSavedSigs": "No saved signatures found",
    "addToAll": "Add to all pages",
    "delete": "Delete",
    "first": "First page",
    "last": "Last page",
    "next": "Next page",
    "previous": "Previous page",
    "maintainRatio": "Toggle maintain aspect ratio",
    "undo": "Undo",
    "redo": "Redo",
    "submit": "Sign Document",
    "steps": {
      "configure": "Configure Signature"
    },
    "type": {
      "title": "Signature Type",
      "draw": "Draw",
      "canvas": "Canvas",
      "image": "Image",
      "text": "Text"
    },
    "image": {
      "label": "Upload signature image",
      "placeholder": "Select image file",
      "hint": "Upload a PNG or JPG image of your signature"
    },
    "instructions": {
      "title": "How to add signature",
      "canvas": "After drawing your signature in the canvas, close the modal then click anywhere on the PDF to place it.",
      "image": "After uploading your signature image above, click anywhere on the PDF to place it.",
      "text": "After entering your name above, click anywhere on the PDF to place your signature."
    },
    "mode": {
      "move": "Move Signature",
      "place": "Place Signature"
    },
    "updateAndPlace": "Update and Place",
    "activate": "Activate Signature Placement",
    "deactivate": "Stop Placing Signatures",
    "results": {
      "title": "Signature Results"
    },
    "error": {
      "failed": "An error occurred while signing the PDF."
    }
  },
  "flatten": {
    "title": "Flatten",
    "header": "Flatten PDF",
    "flattenOnlyForms": "Flatten only forms",
    "submit": "Flatten",
    "filenamePrefix": "flattened",
    "files": {
      "placeholder": "Select a PDF file in the main view to get started"
    },
    "steps": {
      "settings": "Settings"
    },
    "options": {
      "stepTitle": "Flatten Options",
      "title": "Flatten Options",
      "flattenOnlyForms": "Flatten only forms",
      "flattenOnlyForms.desc": "Only flatten form fields, leaving other interactive elements intact",
      "note": "Flattening removes interactive elements from the PDF, making them non-editable."
    },
    "results": {
      "title": "Flatten Results"
    },
    "error": {
      "failed": "An error occurred while flattening the PDF."
    },
    "tooltip": {
      "header": {
        "title": "About Flattening PDFs"
      },
      "description": {
        "title": "What does flattening do?",
        "text": "Flattening makes your PDF non-editable by turning fillable forms and buttons into regular text and images. The PDF will look exactly the same, but no one can change or fill in the forms anymore. Perfect for sharing completed forms, creating final documents for records, or ensuring the PDF looks the same everywhere.",
        "bullet1": "Text boxes become regular text (can't be edited)",
        "bullet2": "Checkboxes and buttons become pictures",
        "bullet3": "Great for final versions you don't want changed",
        "bullet4": "Ensures consistent appearance across all devices"
      },
      "formsOnly": {
        "title": "What does 'Flatten only forms' mean?",
        "text": "This option only removes the ability to fill in forms, but keeps other features working like clicking links, viewing bookmarks, and reading comments.",
        "bullet1": "Forms become non-editable",
        "bullet2": "Links still work when clicked",
        "bullet3": "Comments and notes remain visible",
        "bullet4": "Bookmarks still help you navigate"
      }
    }
  },
  "repair": {
    "tags": "fix,restore,correction,recover",
    "title": "Repair",
    "header": "Repair PDFs",
    "submit": "Repair",
    "description": "This tool will attempt to repair corrupted or damaged PDF files. No additional settings are required.",
    "filenamePrefix": "repaired",
    "files": {
      "placeholder": "Select a PDF file in the main view to get started"
    },
    "error": {
      "failed": "An error occurred whilst repairing the PDF."
    },
    "results": {
      "title": "Repair Results"
    }
  },
  "removeBlanks": {
    "title": "Remove Blanks",
    "header": "Remove Blank Pages",
    "settings": {
      "title": "Settings"
    },
    "threshold": {
      "label": "Pixel Whiteness Threshold"
    },
    "whitePercent": {
      "label": "White Percentage Threshold",
      "unit": "%"
    },
    "includeBlankPages": {
      "label": "Include detected blank pages"
    },
    "tooltip": {
      "header": {
        "title": "Remove Blank Pages Settings"
      },
      "threshold": {
        "title": "Pixel Whiteness Threshold",
        "text": "Controls how white a pixel must be to be considered 'white'. This helps determine what counts as a blank area on the page.",
        "bullet1": "0 = Pure black (most restrictive)",
        "bullet2": "128 = Medium grey",
        "bullet3": "255 = Pure white (least restrictive)"
      },
      "whitePercent": {
        "title": "White Percentage Threshold",
        "text": "Sets the minimum percentage of white pixels required for a page to be considered blank and removed.",
        "bullet1": "Lower values (e.g., 80%) = More pages removed",
        "bullet2": "Higher values (e.g., 95%) = Only very blank pages removed",
        "bullet3": "Use higher values for documents with light backgrounds"
      },
      "includeBlankPages": {
        "title": "Include Detected Blank Pages",
        "text": "When enabled, creates a separate PDF containing all the blank pages that were detected and removed from the original document.",
        "bullet1": "Useful for reviewing what was removed",
        "bullet2": "Helps verify the detection accuracy",
        "bullet3": "Can be disabled to reduce output file size"
      }
    },
    "submit": "Remove blank pages",
    "error": {
      "failed": "Failed to remove blank pages"
    },
    "results": {
      "title": "Removed Blank Pages"
    }
  },
  "removeAnnotations": {
    "tags": "comments,highlight,notes,markup,remove",
    "title": "Remove Annotations",
    "header": "Remove Annotations",
    "submit": "Remove",
    "settings": {
      "title": "Settings"
    },
    "info": {
      "title": "About Remove Annotations",
      "description": "This tool will remove all annotations (comments, highlights, notes, etc.) from your PDF documents."
    },
    "error": {
      "failed": "An error occurred while removing annotations from the PDF."
    }
  },
  "compare": {
    "tags": "differentiate,contrast,changes,analysis",
    "title": "Compare",
    "header": "Compare PDFs",
    "highlightColor": {
      "1": "Highlight Colour 1:",
      "2": "Highlight Colour 2:"
    },
    "document": {
      "1": "Document 1",
      "2": "Document 2"
    },
    "submit": "Compare",
    "complex": {
      "message": "One or both of the provided documents are large files, accuracy of comparison may be reduced"
    },
    "large": {
      "file": {
        "message": "One or Both of the provided documents are too large to process"
      }
    },
    "no": {
      "text": {
        "message": "One or both of the selected PDFs have no text content. Please choose PDFs with text for comparison."
      }
    }
  },
  "certSign": {
    "tags": "authenticate,PEM,P12,official,encrypt,sign,certificate,PKCS12,JKS,server,manual,auto",
    "title": "Certificate Signing",
    "filenamePrefix": "signed",
    "signMode": {
      "stepTitle": "Sign Mode",
      "tooltip": {
        "header": {
          "title": "About PDF Signatures"
        },
        "overview": {
          "title": "How signatures work",
          "text": "Both modes seal the document (any edits are flagged as tampering) and record who/when/how for auditing. Viewer trust depends on the certificate chain."
        },
        "manual": {
          "title": "Manual - Bring your certificate",
          "text": "Use your own certificate files for brand-aligned identity. Can display <b>Trusted</b> when your CA/chain is recognised.",
          "use": "Use for: customer-facing, legal, compliance."
        },
        "auto": {
          "title": "Auto - Zero-setup, instant system seal",
          "text": "Signs with a server <b>self-signed</b> certificate. Same <b>tamper-evident seal</b> and <b>audit trail</b>; typically shows <b>Unverified</b> in viewers.",
          "use": "Use when: you need speed and consistent internal identity across reviews and records."
        },
        "rule": {
          "title": "Rule of thumb",
          "text": "Need recipient <b>Trusted</b> status? <b>Manual</b>. Need a fast, tamper-evident seal and audit trail with no setup? <b>Auto</b>."
        }
      }
    },
    "certTypeStep": {
      "stepTitle": "Certificate Format"
    },
    "certFiles": {
      "stepTitle": "Certificate Files"
    },
    "appearance": {
      "stepTitle": "Signature Appearance",
      "tooltip": {
        "header": {
          "title": "About Signature Appearance"
        },
        "invisible": {
          "title": "Invisible Signatures",
          "text": "The signature is added to the PDF for security but won't be visible when viewing the document. Perfect for legal requirements without changing the document's appearance.",
          "bullet1": "Provides security without visual changes",
          "bullet2": "Meets legal requirements for digital signing",
          "bullet3": "Doesn't affect document layout or design"
        },
        "visible": {
          "title": "Visible Signatures",
          "text": "Shows a signature block on the PDF with your name, date, and optional details. Useful when you want readers to clearly see the document is signed.",
          "bullet1": "Shows signer name and date on the document",
          "bullet2": "Can include reason and location for signing",
          "bullet3": "Choose which page to place the signature",
          "bullet4": "Optional logo can be included"
        }
      },
      "invisible": "Invisible",
      "options": {
        "title": "Signature Details"
      },
      "visible": "Visible"
    },
    "sign": {
      "submit": "Sign PDF",
      "results": "Signed PDF"
    },
    "error": {
      "failed": "An error occurred whilst processing signatures."
    },
    "tooltip": {
      "header": {
        "title": "About Managing Signatures"
      },
      "overview": {
        "title": "What can this tool do?",
        "text": "This tool lets you check if your PDFs are digitally signed and add new digital signatures. Digital signatures prove who created or approved a document and show if it has been changed since signing.",
        "bullet1": "Check existing signatures and their validity",
        "bullet2": "View detailed information about signers and certificates",
        "bullet3": "Add new digital signatures to secure your documents",
        "bullet4": "Multiple files supported with easy navigation"
      },
      "validation": {
        "title": "Checking Signatures",
        "text": "When you check signatures, the tool tells you if they're valid, who signed the document, when it was signed, and whether the document has been changed since signing.",
        "bullet1": "Shows if signatures are valid or invalid",
        "bullet2": "Displays signer information and signing date",
        "bullet3": "Checks if the document was modified after signing",
        "bullet4": "Can use custom certificates for verification"
      },
      "signing": {
        "title": "Adding Signatures",
        "text": "To sign a PDF, you need a digital certificate (like PEM, PKCS12, or JKS). You can choose to make the signature visible on the document or keep it invisible for security only.",
        "bullet1": "Supports PEM, PKCS12, JKS, and server certificate formats",
        "bullet2": "Option to show or hide signature on the PDF",
        "bullet3": "Add reason, location, and signer name",
        "bullet4": "Choose which page to place visible signatures",
        "bullet5": "Use server certificate for simple 'Sign with Stirling-PDF' option"
      }
    },
    "certType": {
      "tooltip": {
        "header": {
          "title": "About Certificate Types"
        },
        "what": {
          "title": "What's a certificate?",
          "text": "It's a secure ID for your signature that proves you signed. Unless you're required to sign via certificate, we recommend using another secure method like Type, Draw, or Upload."
        },
        "which": {
          "title": "Which option should I use?",
          "text": "Choose the format that matches your certificate file:",
          "bullet1": "PKCS#12 (.p12 / .pfx) – one combined file (most common)",
          "bullet2": "PFX (.pfx) – Microsoft's version of PKCS12",
          "bullet3": "PEM – separate private-key and certificate .pem files",
          "bullet4": "JKS – Java .jks keystore for dev / CI-CD workflows"
        },
        "convert": {
          "title": "Key not listed?",
          "text": "Convert your file to a Java keystore (.jks) with keytool, then pick JKS."
        }
      }
    },
    "chooseCertificate": "Choose Certificate File",
    "chooseJksFile": "Choose JKS File",
    "chooseP12File": "Choose PKCS12 File",
    "choosePfxFile": "Choose PFX File",
    "choosePrivateKey": "Choose Private Key File",
    "location": "Location",
    "logoTitle": "Logo",
    "name": "Name",
    "noLogo": "No Logo",
    "pageNumber": "Page Number",
    "password": "Certificate Password",
    "passwordOptional": "Leave empty if no password",
    "reason": "Reason",
    "serverCertMessage": "Using server certificate - no files or password required",
    "showLogo": "Show Logo"
  },
  "removeCertSign": {
    "tags": "authenticate,PEM,P12,official,decrypt",
    "title": "Remove Certificate Signature",
    "header": "Remove the digital certificate from the PDF",
    "selectPDF": "Select a PDF file:",
    "submit": "Remove Signature",
    "description": "This tool will remove digital certificate signatures from your PDF document.",
    "filenamePrefix": "unsigned",
    "files": {
      "placeholder": "Select a PDF file in the main view to get started"
    },
    "error": {
      "failed": "An error occurred whilst removing certificate signatures."
    },
    "results": {
      "title": "Certificate Removal Results"
    }
  },
  "pageLayout": {
    "tags": "merge,composite,single-view,organize",
    "title": "Multi Page Layout",
    "header": "Multi Page Layout",
    "pagesPerSheet": "Pages per sheet:",
    "addBorder": "Add Borders",
    "submit": "Submit",
    "desc": {
      "2": "Place 2 pages side-by-side on a single sheet.",
      "3": "Place 3 pages on a single sheet in a single row.",
      "4": "Place 4 pages on a single sheet (2 × 2 grid).",
      "9": "Place 9 pages on a single sheet (3 × 3 grid).",
      "16": "Place 16 pages on a single sheet (4 × 4 grid)."
    },
    "error": {
      "failed": "An error occurred while creating the multi-page layout."
    }
  },
  "bookletImposition": {
    "tags": "booklet,imposition,printing,binding,folding,signature",
    "title": "Booklet Imposition",
    "header": "Booklet Imposition",
    "submit": "Create Booklet",
    "spineLocation": {
      "label": "Spine Location",
      "left": "Left (Standard)",
      "right": "Right (RTL)"
    },
    "doubleSided": {
      "label": "Double-sided printing",
      "tooltip": "Creates both front and back sides for proper booklet printing"
    },
    "manualDuplex": {
      "title": "Manual Duplex Mode",
      "instructions": "For printers without automatic duplex. You'll need to run this twice:"
    },
    "duplexPass": {
      "label": "Print Pass",
      "first": "1st Pass",
      "second": "2nd Pass",
      "firstInstructions": "Prints front sides → stack face-down → run again with 2nd Pass",
      "secondInstructions": "Load printed stack face-down → prints back sides"
    },
    "rtlBinding": {
      "label": "Right-to-left binding",
      "tooltip": "For Arabic, Hebrew, or other right-to-left languages"
    },
    "addBorder": {
      "label": "Add borders around pages",
      "tooltip": "Adds borders around each page section to help with cutting and alignment"
    },
    "addGutter": {
      "label": "Add gutter margin",
      "tooltip": "Adds inner margin space for binding"
    },
    "gutterSize": {
      "label": "Gutter size (points)"
    },
    "flipOnShortEdge": {
      "label": "Flip on short edge (automatic duplex only)",
      "tooltip": "Enable for short-edge duplex printing (automatic duplex only - ignored in manual mode)",
      "manualNote": "Not needed in manual mode - you flip the stack yourself"
    },
    "advanced": {
      "toggle": "Advanced Options"
    },
    "paperSizeNote": "Paper size is automatically derived from your first page.",
    "tooltip": {
      "header": {
        "title": "Booklet Creation Guide"
      },
      "description": {
        "title": "What is Booklet Imposition?",
        "text": "Creates professional booklets by arranging pages in the correct printing order. Your PDF pages are placed 2-up on landscape sheets so when folded and bound, they read in proper sequence like a real book."
      },
      "example": {
        "title": "Example: 8-Page Booklet",
        "text": "Your 8-page document becomes 2 sheets:",
        "bullet1": "Sheet 1 Front: Pages 8, 1  |  Back: Pages 2, 7",
        "bullet2": "Sheet 2 Front: Pages 6, 3  |  Back: Pages 4, 5",
        "bullet3": "When folded & stacked: Reads 1→2→3→4→5→6→7→8"
      },
      "printing": {
        "title": "How to Print & Assemble",
        "text": "Follow these steps for perfect booklets:",
        "bullet1": "Print double-sided with 'Flip on long edge'",
        "bullet2": "Stack sheets in order, fold in half",
        "bullet3": "Staple or bind along the folded spine",
        "bullet4": "For short-edge printers: Enable 'Flip on short edge' option"
      },
      "manualDuplex": {
        "title": "Manual Duplex (Single-sided Printers)",
        "text": "For printers without automatic duplex:",
        "bullet1": "Turn OFF 'Double-sided printing'",
        "bullet2": "Select '1st Pass' → Print → Stack face-down",
        "bullet3": "Select '2nd Pass' → Load stack → Print backs",
        "bullet4": "Fold and assemble as normal"
      },
      "advanced": {
        "title": "Advanced Options",
        "text": "Fine-tune your booklet:",
        "bullet1": "Right-to-Left Binding: For Arabic, Hebrew, or RTL languages",
        "bullet2": "Borders: Shows cut lines for trimming",
        "bullet3": "Gutter Margin: Adds space for binding/stapling",
        "bullet4": "Short-edge Flip: Only for automatic duplex printers"
      }
    },
    "error": {
      "failed": "An error occurred while creating the booklet imposition."
    }
  },
  "scalePages": {
    "title": "Adjust page-scale",
    "header": "Adjust page-scale",
    "pageSize": "Size of a page of the document.",
    "keepPageSize": "Original Size",
    "scaleFactor": "Zoom level (crop) of a page.",
    "submit": "Submit"
  },
  "adjustPageScale": {
    "tags": "resize,modify,dimension,adapt",
    "title": "Adjust Page Scale",
    "header": "Adjust Page Scale",
    "scaleFactor": {
      "label": "Scale Factor"
    },
    "pageSize": {
      "label": "Target Page Size",
      "keep": "Keep Original Size",
      "letter": "Letter",
      "legal": "Legal"
    },
    "submit": "Adjust Page Scale",
    "error": {
      "failed": "An error occurred while adjusting the page scale."
    },
    "tooltip": {
      "header": {
        "title": "Page Scale Settings Overview"
      },
      "description": {
        "title": "Description",
        "text": "Adjust the size of PDF content and change the page dimensions."
      },
      "scaleFactor": {
        "title": "Scale Factor",
        "text": "Controls how large or small the content appears on the page. Content is scaled and centred - if scaled content is larger than the page size, it may be cropped.",
        "bullet1": "1.0 = Original size",
        "bullet2": "0.5 = Half size (50% smaller)",
        "bullet3": "2.0 = Double size (200% larger, may crop)"
      },
      "pageSize": {
        "title": "Target Page Size",
        "text": "Sets the dimensions of the output PDF pages. 'Keep Original Size' maintains current dimensions, whilst other options resize to standard paper sizes."
      }
    }
  },
  "add-page-numbers": {
    "tags": "paginate,label,organize,index"
  },
  "auto-rename": {
    "tags": "auto-detect,header-based,organize,relabel",
    "title": "Auto Rename",
    "header": "Auto Rename PDF",
    "description": "Automatically finds the title from your PDF content and uses it as the filename.",
    "submit": "Auto Rename",
    "files": {
      "placeholder": "Select a PDF file in the main view to get started"
    },
    "error": {
      "failed": "An error occurred whilst auto-renaming the PDF."
    },
    "results": {
      "title": "Auto-Rename Results"
    },
    "tooltip": {
      "header": {
        "title": "How Auto-Rename Works"
      },
      "howItWorks": {
        "title": "Smart Renaming",
        "text": "Automatically finds the title from your PDF content and uses it as the filename.",
        "bullet1": "Looks for text that appears to be a title or heading",
        "bullet2": "Creates a clean, valid filename from the detected title",
        "bullet3": "Keeps the original name if no suitable title is found"
      }
    }
  },
  "adjust-contrast": {
    "tags": "color-correction,tune,modify,enhance,colour-correction"
  },
  "crop": {
    "title": "Crop",
    "header": "Crop PDF",
    "submit": "Apply Crop",
    "noFileSelected": "Select a PDF file to begin cropping",
    "preview": {
      "title": "Crop Area Selection"
    },
    "reset": "Reset to full PDF",
    "coordinates": {
      "title": "Position and Size",
      "x": {
        "label": "X Position",
        "desc": "Left edge (points)"
      },
      "y": {
        "label": "Y Position",
        "desc": "Bottom edge (points)"
      },
      "width": {
        "label": "Width",
        "desc": "Crop width (points)"
      },
      "height": {
        "label": "Height",
        "desc": "Crop height (points)"
      }
    },
    "error": {
      "invalidArea": "Crop area extends beyond PDF boundaries",
      "failed": "Failed to crop PDF"
    },
    "steps": {
      "selectArea": "Select Crop Area"
    },
    "tooltip": {
      "title": "How to Crop PDFs",
      "description": "Select the area to crop from your PDF by dragging and resizing the blue overlay on the thumbnail.",
      "drag": "Drag the overlay to move the crop area",
      "resize": "Drag the corner and edge handles to resize",
      "precision": "Use coordinate inputs for precise positioning"
    },
    "results": {
      "title": "Crop Results"
    },
    "automation": {
      "info": "Enter crop coordinates in PDF points. Origin (0,0) is at bottom-left. These values will be applied to all PDFs processed in this automation.",
      "reference": "Reference: A4 page is 595.28 × 841.89 points (210mm × 297mm). 1 inch = 72 points."
    }
  },
  "autoSplitPDF": {
    "tags": "QR-based,separate,scan-segment,organize",
    "title": "Auto Split PDF",
    "header": "Auto Split PDF",
    "description": "Print, Insert, Scan, upload, and let us auto-separate your documents. No manual work sorting needed.",
    "selectText": {
      "1": "Print out some divider sheets from below (Black and white is fine).",
      "2": "Scan all your documents at once by inserting the divider sheet between them.",
      "3": "Upload the single large scanned PDF file and let Stirling PDF handle the rest.",
      "4": "Divider pages are automatically detected and removed, guaranteeing a neat final document."
    },
    "formPrompt": "Submit PDF containing Stirling-PDF Page dividers:",
    "duplexMode": "Duplex Mode (Front and back scanning)",
    "dividerDownload2": "Download 'Auto Splitter Divider (with instructions).pdf'",
    "submit": "Submit"
  },
  "sanitizePdf": {
    "tags": "clean,secure,safe,remove-threats"
  },
  "URLToPDF": {
    "tags": "web-capture,save-page,web-to-doc,archive",
    "title": "URL To PDF",
    "header": "URL To PDF",
    "submit": "Convert",
    "credit": "Uses WeasyPrint"
  },
  "HTMLToPDF": {
    "tags": "markup,web-content,transformation,convert",
    "title": "HTML To PDF",
    "header": "HTML To PDF",
    "help": "Accepts HTML files and ZIPs containing html/css/images etc required",
    "submit": "Convert",
    "credit": "Uses WeasyPrint",
    "zoom": "Zoom level for displaying the website.",
    "pageWidth": "Width of the page in centimeters. (Blank to default)",
    "pageHeight": "Height of the page in centimeters. (Blank to default)",
    "marginTop": "Top margin of the page in millimeters. (Blank to default)",
    "marginBottom": "Bottom margin of the page in millimeters. (Blank to default)",
    "marginLeft": "Left margin of the page in millimeters. (Blank to default)",
    "marginRight": "Right margin of the page in millimeters. (Blank to default)",
    "printBackground": "Render the background of websites.",
    "defaultHeader": "Enable Default Header (Name and page number)",
    "cssMediaType": "Change the CSS media type of the page.",
    "none": "None",
    "print": "Print",
    "screen": "Screen"
  },
  "MarkdownToPDF": {
    "tags": "markup,web-content,transformation,convert,md",
    "title": "Markdown To PDF",
    "header": "Markdown To PDF",
    "submit": "Convert",
    "help": "Work in progress",
    "credit": "Uses WeasyPrint"
  },
  "PDFToMarkdown": {
    "tags": "markup,web-content,transformation,convert,md",
    "title": "PDF To Markdown",
    "header": "PDF To Markdown",
    "submit": "Convert"
  },
  "getPdfInfo": {
    "tags": "infomation,data,stats,statistics",
    "title": "Get Info on PDF",
    "header": "Get Info on PDF",
    "submit": "Get Info",
    "downloadJson": "Download JSON"
  },
  "extractPage": {
    "tags": "extract"
  },
  "PdfToSinglePage": {
    "tags": "single page"
  },
  "showJS": {
    "tags": "JS",
    "title": "Show Javascript",
    "header": "Show Javascript",
    "downloadJS": "Download Javascript",
    "submit": "Show"
  },
  "redact": {
    "tags": "Redact,Hide,black out,black,marker,hidden,auto redact,manual redact",
    "title": "Redact",
    "submit": "Redact",
    "error": {
      "failed": "An error occurred while redacting the PDF."
    },
    "modeSelector": {
      "title": "Redaction Method",
      "mode": "Mode",
      "automatic": "Automatic",
      "automaticDesc": "Redact text based on search terms",
      "manual": "Manual",
      "manualDesc": "Click and drag to redact specific areas",
      "manualComingSoon": "Manual redaction coming soon"
    },
    "auto": {
      "header": "Auto Redact",
      "settings": {
        "title": "Redaction Settings",
        "advancedTitle": "Advanced"
      },
      "colorLabel": "Box Colour",
      "wordsToRedact": {
        "title": "Words to Redact",
        "placeholder": "Enter a word",
        "add": "Add",
        "examples": "Examples: Confidential, Top-Secret"
      },
      "useRegexLabel": "Use Regex",
      "wholeWordSearchLabel": "Whole Word Search",
      "customPaddingLabel": "Custom Extra Padding",
      "convertPDFToImageLabel": "Convert PDF to PDF-Image"
    },
    "tooltip": {
      "mode": {
        "header": {
          "title": "Redaction Method"
        },
        "automatic": {
          "title": "Automatic Redaction",
          "text": "Automatically finds and redacts specified text throughout the document. Perfect for removing consistent sensitive information like names, addresses, or confidential markers."
        },
        "manual": {
          "title": "Manual Redaction",
          "text": "Click and drag to manually select specific areas to redact. Gives you precise control over what gets redacted. (Coming soon)"
        }
      },
      "words": {
        "header": {
          "title": "Words to Redact"
        },
        "description": {
          "title": "Text Matching",
          "text": "Enter words or phrases to find and redact in your document. Each word will be searched for separately."
        },
        "bullet1": "Add one word at a time",
        "bullet2": "Press Enter or click 'Add Another' to add",
        "bullet3": "Click × to remove words",
        "examples": {
          "title": "Common Examples",
          "text": "Typical words to redact include: bank details, email addresses, or specific names."
        }
      },
      "advanced": {
        "header": {
          "title": "Advanced Redaction Settings"
        },
        "color": {
          "title": "Box Colour & Padding",
          "text": "Customise the appearance of redaction boxes. Black is standard, but you can choose any colour. Padding adds extra space around the found text."
        },
        "regex": {
          "title": "Use Regex",
          "text": "Enable regular expressions for advanced pattern matching. Useful for finding phone numbers, emails, or complex patterns.",
          "bullet1": "Example: \\d{4}-\\d{2}-\\d{2} to match any dates in YYYY-MM-DD format",
          "bullet2": "Use with caution - test thoroughly"
        },
        "wholeWord": {
          "title": "Whole Word Search",
          "text": "Only match complete words, not partial matches. 'John' won't match 'Johnson' when enabled."
        },
        "convert": {
          "title": "Convert to PDF-Image",
          "text": "Converts the PDF to an image-based PDF after redaction. This ensures text behind redaction boxes is completely removed and unrecoverable."
        }
      }
    },
    "manual": {
      "header": "Manual Redaction",
      "textBasedRedaction": "Text-based Redaction",
      "pageBasedRedaction": "Page-based Redaction",
      "convertPDFToImageLabel": "Convert PDF to PDF-Image (Used to remove text behind the box)",
      "pageRedactionNumbers": {
        "title": "Pages",
        "placeholder": "(e.g. 1,2,8 or 4,7,12-16 or 2n-1)"
      },
      "redactionColor": {
        "title": "Redaction Colour"
      },
      "export": "Export",
      "upload": "Upload",
      "boxRedaction": "Box draw redaction",
      "zoom": "Zoom",
      "zoomIn": "Zoom in",
      "zoomOut": "Zoom out",
      "nextPage": "Next Page",
      "previousPage": "Previous Page",
      "toggleSidebar": "Toggle Sidebar",
      "showThumbnails": "Show Thumbnails",
      "showDocumentOutline": "Show Document Outline (double-click to expand/collapse all items)",
      "showAttachments": "Show Attachments",
      "showLayers": "Show Layers (double-click to reset all layers to the default state)",
      "colourPicker": "Colour Picker",
      "findCurrentOutlineItem": "Find current outline item",
      "applyChanges": "Apply Changes"
    }
  },
  "tableExtraxt": {
    "tags": "CSV,Table Extraction,extract,convert"
  },
  "autoSizeSplitPDF": {
    "tags": "pdf,split,document,organization"
  },
  "overlay-pdfs": {
    "tags": "Overlay",
    "header": "Overlay PDF Files",
    "title": "Overlay PDFs",
    "desc": "Overlay one PDF on top of another",
    "baseFile": {
      "label": "Select Base PDF File"
    },
    "overlayFiles": {
      "label": "Select Overlay PDF Files",
      "placeholder": "Choose PDF(s)...",
      "addMore": "Add more PDFs..."
    },
    "mode": {
      "label": "Select Overlay Mode",
      "sequential": "Sequential Overlay",
      "interleaved": "Interleaved Overlay",
      "fixedRepeat": "Fixed Repeat Overlay"
    },
    "counts": {
      "label": "Overlay Counts (for Fixed Repeat Mode)",
      "placeholder": "Enter comma-separated counts (e.g., 2,3,1)",
      "item": "Count for file",
      "noFiles": "Add overlay files to configure counts"
    },
    "position": {
      "label": "Select Overlay Position",
      "foreground": "Foreground",
      "background": "Background"
    },
    "submit": "Submit",
    "settings": {
      "title": "Settings"
    },
    "results": {
      "title": "Overlay Results"
    },
    "tooltip": {
      "header": {
        "title": "Overlay PDFs Overview"
      },
      "description": {
        "title": "Description",
        "text": "Combine a base PDF with one or more overlay PDFs. Overlays can be applied page-by-page in different modes and placed in the foreground or background."
      },
      "mode": {
        "title": "Overlay Mode",
        "text": "Choose how to distribute overlay pages across the base PDF pages.",
        "sequential": "Sequential Overlay: Use pages from the first overlay PDF until it ends, then move to the next.",
        "interleaved": "Interleaved Overlay: Take one page from each overlay in turn.",
        "fixedRepeat": "Fixed Repeat Overlay: Take a set number of pages from each overlay before moving to the next. Use Counts to set the numbers."
      },
      "position": {
        "title": "Overlay Position",
        "text": "Foreground places the overlay on top of the page. Background places it behind."
      },
      "overlayFiles": {
        "title": "Overlay Files",
        "text": "Select one or more PDFs to overlay on the base. The order of these files affects how pages are applied in Sequential and Fixed Repeat modes."
      },
      "counts": {
        "title": "Counts (Fixed Repeat only)",
        "text": "Provide a positive number for each overlay file showing how many pages to take before moving to the next. Required when mode is Fixed Repeat."
      }
    },
    "error": {
      "failed": "An error occurred while overlaying PDFs."
    }
  },
  "split-by-sections": {
    "tags": "Section Split, Divide, Customize,Customise",
    "title": "Split PDF by Sections",
    "header": "Split PDF into Sections",
    "horizontal": {
      "label": "Horizontal Divisions",
      "placeholder": "Enter number of horizontal divisions"
    },
    "vertical": {
      "label": "Vertical Divisions",
      "placeholder": "Enter number of vertical divisions"
    },
    "submit": "Split PDF",
    "merge": "Merge Into One PDF"
  },
  "AddStampRequest": {
    "tags": "Stamp, Add image, center image, Watermark, PDF, Embed, Customize,Customise",
    "header": "Stamp PDF",
    "title": "Stamp PDF",
    "stampSetup": "Stamp Setup",
    "stampType": "Stamp Type",
    "stampText": "Stamp Text",
    "stampImage": "Stamp Image",
    "alphabet": "Alphabet",
    "fontSize": "Font/Image Size",
    "rotation": "Rotation",
    "opacity": "Opacity",
    "position": "Position",
    "overrideX": "Override X Coordinate",
    "overrideY": "Override Y Coordinate",
    "customMargin": "Custom Margin",
    "customColor": "Custom Text Colour",
    "submit": "Submit",
    "noStampSelected": "No stamp selected. Return to Step 1.",
    "customPosition": "Drag the stamp to the desired location in the preview window.",
    "error": {
      "failed": "An error occurred while adding stamp to the PDF."
    },
    "imageSize": "Image Size",
    "margin": "Margin",
    "positionAndFormatting": "Position & Formatting",
    "quickPosition": "Select a position on the page to place the stamp.",
    "results": {
      "title": "Stamp Results"
    }
  },
  "removeImagePdf": {
    "tags": "Remove Image,Page operations,Back end,server side"
  },
  "splitPdfByChapters": {
    "tags": "split,chapters,bookmarks,organize"
  },
  "validateSignature": {
    "tags": "signature,verify,validate,pdf,certificate,digital signature,Validate Signature,Validate certificate",
    "title": "Validate PDF Signatures",
    "header": "Validate Digital Signatures",
    "selectPDF": "Select signed PDF file",
    "submit": "Validate Signatures",
    "results": "Validation Results",
    "status": {
      "_value": "Status",
      "valid": "Valid",
      "invalid": "Invalid",
      "complete": "Validation complete"
    },
    "signer": "Signer",
    "date": "Date",
    "reason": "Reason",
    "location": "Location",
    "noSignatures": "No digital signatures found in this document",
    "chain": {
      "invalid": "Certificate chain validation failed - cannot verify signer's identity"
    },
    "trust": {
      "invalid": "Certificate not in trust store - source cannot be verified"
    },
    "cert": {
      "expired": "Certificate has expired",
      "revoked": "Certificate has been revoked",
      "info": "Certificate Details",
      "issuer": "Issuer",
      "subject": "Subject",
      "serialNumber": "Serial Number",
      "validFrom": "Valid From",
      "validUntil": "Valid Until",
      "algorithm": "Algorithm",
      "keySize": "Key Size",
      "version": "Version",
      "keyUsage": "Key Usage",
      "selfSigned": "Self-Signed",
      "bits": "bits",
      "details": "Certificate Details"
    },
    "signature": {
      "info": "Signature Information",
      "_value": "Signature",
      "mathValid": "Signature is mathematically valid BUT:"
    },
    "selectCustomCert": "Custom Certificate File X.509 (Optional)",
    "downloadCsv": "Download CSV",
    "downloadJson": "Download JSON",
    "downloadPdf": "Download PDF Report",
    "downloadType": {
      "csv": "CSV",
      "json": "JSON",
      "pdf": "PDF"
    },
    "error": {
      "allFailed": "Unable to validate the selected files.",
      "partial": "Some files could not be validated.",
      "reportGeneration": "Could not generate the PDF report. JSON and CSV are available.",
      "unexpected": "Unexpected error during validation."
    },
    "finalizing": "Preparing downloads...",
    "issue": {
      "certExpired": "Certificate expired",
      "certRevocationUnknown": "Certificate revocation status unknown",
      "certRevoked": "Certificate revoked",
      "chainInvalid": "Certificate chain invalid",
      "signatureInvalid": "Signature cryptographic check failed",
      "trustInvalid": "Certificate not trusted"
    },
    "noResults": "Run the validation to generate a report.",
    "noSignaturesShort": "No signatures",
    "processing": "Validating signatures...",
    "report": {
      "continued": "Continued",
      "downloads": "Downloads",
      "entryLabel": "Signature Summary",
      "fields": {
        "created": "Created",
        "fileSize": "File Size",
        "signatureCount": "Total Signatures",
        "signatureDate": "Signature Date"
      },
      "filesEvaluated": "{{count}} files evaluated",
      "footer": "Validated via Stirling PDF",
      "generatedAt": "Generated",
      "noPdf": "PDF report will be available after a successful validation.",
      "page": "Page",
      "shortTitle": "Signature Summary",
      "signatureCountLabel": "{{count}} signatures",
      "signaturesFound": "{{count}} signatures detected",
      "signaturesValid": "{{count}} fully valid",
      "title": "Signature Validation Report"
    },
    "settings": {
      "certHint": "Upload a trusted X.509 certificate to validate against a custom trust source.",
      "title": "Validation Settings"
    },
    "signatureDate": "Signature Date",
    "totalSignatures": "Total Signatures"
  },
  "replaceColor": {
    "tags": "Replace Colour,Page operations,Back end,server side",
    "labels": {
      "settings": "Settings",
      "colourOperation": "Colour operation"
    },
    "options": {
      "highContrast": "High contrast",
      "invertAll": "Invert all colours",
      "custom": "Custom",
      "cmyk": "Convert to CMYK"
    },
    "tooltip": {
      "header": {
        "title": "Replace & Invert Colour Settings Overview"
      },
      "description": {
        "title": "Description",
        "text": "Transform PDF colours to improve readability and accessibility. Choose from high contrast presets, invert all colours, or create custom colour schemes."
      },
      "highContrast": {
        "title": "High Contrast",
        "text": "Apply predefined high contrast colour combinations designed for better readability and accessibility compliance.",
        "bullet1": "White text on black background - Classic dark mode",
        "bullet2": "Black text on white background - Standard high contrast",
        "bullet3": "Yellow text on black background - High visibility option",
        "bullet4": "Green text on black background - Alternative high contrast"
      },
      "invertAll": {
        "title": "Invert All Colours",
        "text": "Completely invert all colours in the PDF, creating a negative-like effect. Useful for creating dark mode versions of documents or reducing eye strain in low-light conditions."
      },
      "custom": {
        "title": "Custom Colours",
        "text": "Define your own text and background colours using the colour pickers. Perfect for creating branded documents or specific accessibility requirements.",
        "bullet1": "Text colour - Choose the colour for text elements",
        "bullet2": "Background colour - Set the background colour for the document"
      },
      "cmyk": {
        "title": "Convert to CMYK",
        "text": "Convert the PDF from RGB colour space to CMYK colour space, optimized for professional printing. This process converts colours to the Cyan, Magenta, Yellow, Black model used by printers."
      }
    },
    "error": {
      "failed": "An error occurred while processing the colour replacement."
    }
  },
  "login": {
    "title": "Sign in",
    "header": "Sign in",
    "signin": "Sign in",
    "signInWith": "Sign in with",
    "signInAnonymously": "Sign Up as a Guest",
    "rememberme": "Remember me",
    "invalid": "Invalid username or password.",
    "locked": "Your account has been locked.",
    "sessionExpired": "Your session has expired. Please sign in again.",
    "signinTitle": "Please sign in",
    "ssoSignIn": "Login via Single Sign-on",
    "oAuth2AutoCreateDisabled": "OAUTH2 Auto-Create User Disabled",
    "oAuth2AdminBlockedUser": "Registration or logging in of non-registered users is currently blocked. Please contact the administrator.",
    "oauth2RequestNotFound": "Authorization request not found",
    "oauth2InvalidUserInfoResponse": "Invalid User Info Response",
    "oauth2invalidRequest": "Invalid Request",
    "oauth2AccessDenied": "Access Denied",
    "oauth2InvalidTokenResponse": "Invalid Token Response",
    "oauth2InvalidIdToken": "Invalid Id Token",
    "relyingPartyRegistrationNotFound": "No relying party registration found",
    "userIsDisabled": "User is deactivated, login is currently blocked with this username. Please contact the administrator.",
    "alreadyLoggedIn": "You are already logged in to",
    "alreadyLoggedIn2": "devices. Please log out of the devices and try again.",
    "toManySessions": "You have too many active sessions",
    "logoutMessage": "You have been logged out.",
    "youAreLoggedIn": "You are logged in!",
    "email": "Email",
    "password": "Password",
    "enterEmail": "Enter your email",
    "enterPassword": "Enter your password",
    "loggingIn": "Logging In...",
    "username": "Username",
    "enterUsername": "Enter username",
    "useEmailInstead": "Login with email",
    "forgotPassword": "Forgot your password?",
    "logIn": "Log In",
    "signingIn": "Signing in...",
    "login": "Login",
    "or": "Or",
    "useMagicLink": "Use magic link instead",
    "enterEmailForMagicLink": "Enter your email for magic link",
    "sending": "Sending…",
    "sendMagicLink": "Send Magic Link",
    "cancel": "Cancel",
    "dontHaveAccount": "Don't have an account? Sign up",
    "home": "Home",
    "debug": "Debug",
    "signOut": "Sign Out",
    "pleaseEnterBoth": "Please enter both email and password",
    "pleaseEnterEmail": "Please enter your email address",
    "magicLinkSent": "Magic link sent to {{email}}! Check your email and click the link to sign in.",
    "passwordResetSent": "Password reset link sent to {{email}}! Check your email and follow the instructions.",
    "failedToSignIn": "Failed to sign in with {{provider}}: {{message}}",
    "unexpectedError": "Unexpected error: {{message}}",
    "accountCreatedSuccess": "Account created successfully! You can now sign in.",
    "passwordChangedSuccess": "Password changed successfully! Please sign in with your new password.",
    "credentialsUpdated": "Your credentials have been updated. Please sign in again."
  },
  "signup": {
    "title": "Create an account",
    "subtitle": "Join Stirling PDF to get started",
    "name": "Name",
    "email": "Email",
    "password": "Password",
    "confirmPassword": "Confirm password",
    "enterName": "Enter your name",
    "enterEmail": "Enter your email",
    "enterPassword": "Enter your password",
    "confirmPasswordPlaceholder": "Confirm password",
    "or": "or",
    "creatingAccount": "Creating Account...",
    "signUp": "Sign Up",
    "alreadyHaveAccount": "Already have an account? Sign in",
    "pleaseFillAllFields": "Please fill in all fields",
    "passwordsDoNotMatch": "Passwords do not match",
    "passwordTooShort": "Password must be at least 6 characters long",
    "invalidEmail": "Please enter a valid email address",
    "nameRequired": "Name is required",
    "emailRequired": "Email is required",
    "passwordRequired": "Password is required",
    "confirmPasswordRequired": "Confirm password is required",
    "checkEmailConfirmation": "Check your email for a confirmation link to complete your registration.",
    "accountCreatedSuccessfully": "Account created successfully! You can now sign in.",
    "unexpectedError": "Unexpected error: {{message}}"
  },
  "pdfToSinglePage": {
    "title": "PDF To Single Page",
    "header": "PDF To Single Page",
    "submit": "Convert To Single Page",
    "description": "This tool will merge all pages of your PDF into one large single page. The width will remain the same as the original pages, but the height will be the sum of all page heights.",
    "filenamePrefix": "single_page",
    "files": {
      "placeholder": "Select a PDF file in the main view to get started"
    },
    "error": {
      "failed": "An error occurred whilst converting to single page."
    },
    "results": {
      "title": "Single Page Results"
    }
  },
  "pageExtracter": {
    "title": "Extract Pages",
    "header": "Extract Pages",
    "submit": "Extract",
    "placeholder": "(e.g. 1,2,8 or 4,7,12-16 or 2n-1)"
  },
  "sanitizePDF": {
    "title": "Sanitise PDF",
    "header": "Sanitise a PDF file",
    "selectText": {
      "1": "Remove JavaScript actions",
      "2": "Remove embedded files",
      "3": "Remove XMP metadata",
      "4": "Remove links",
      "5": "Remove fonts",
      "6": "Remove Document Info Metadata"
    },
    "submit": "Sanitize PDF"
  },
  "adjustContrast": {
    "title": "Adjust Colors/Contrast",
    "header": "Adjust Colors/Contrast",
    "basic": "Basic Adjustments",
    "contrast": "Contrast:",
    "brightness": "Brightness:",
    "saturation": "Saturation:",
    "download": "Download",
    "adjustColors": "Adjust Colors",
    "blue": "Blue",
    "confirm": "Confirm",
    "error": {
      "failed": "Failed to adjust colors/contrast"
    },
    "green": "Green",
    "noPreview": "Select a PDF to preview",
    "red": "Red",
    "results": {
      "title": "Adjusted PDF"
    }
  },
  "compress": {
    "title": "Compress",
    "desc": "Compress PDFs to reduce their file size.",
    "header": "Compress PDF",
    "method": {
      "title": "Compression Method",
      "quality": "Quality",
      "filesize": "File Size"
    },
    "credit": "This service uses qpdf for PDF Compress/Optimisation.",
    "grayscale": {
      "label": "Apply Grayscale for Compression"
    },
    "tooltip": {
      "header": {
        "title": "Compress Settings Overview"
      },
      "description": {
        "title": "Description",
        "text": "Compression is an easy way to reduce your file size. Pick File Size to enter a target size and have us adjust quality for you. Pick Quality to set compression strength manually."
      },
      "qualityAdjustment": {
        "title": "Quality Adjustment",
        "text": "Drag the slider to adjust the compression strength. Lower values (1-3) preserve quality but result in larger files. Higher values (7-9) shrink the file more but reduce image clarity.",
        "bullet1": "Lower values preserve quality",
        "bullet2": "Higher values reduce file size"
      },
      "grayscale": {
        "title": "Grayscale",
        "text": "Select this option to convert all images to black and white, which can significantly reduce file size especially for scanned PDFs or image-heavy documents."
      }
    },
    "error": {
      "failed": "An error occurred while compressing the PDF."
    },
    "selectText": {
      "1": {
        "_value": "Compression Settings",
        "1": "1-3 PDF compression,</br> 4-6 lite image compression,</br> 7-9 intense image compression Will dramatically reduce image quality"
      },
      "2": "Optimisation level:",
      "4": "Auto mode - Auto adjusts quality to get PDF to exact size",
      "5": "Expected PDF Size (e.g. 25MB, 10.8MB, 25KB)"
    },
    "submit": "Compress"
  },
  "decrypt": {
    "passwordPrompt": "This file is password-protected. Please enter the password:",
    "cancelled": "Operation cancelled for PDF: {0}",
    "noPassword": "No password provided for encrypted PDF: {0}",
    "invalidPassword": "Please try again with the correct password.",
    "invalidPasswordHeader": "Incorrect password or unsupported encryption for PDF: {0}",
    "unexpectedError": "There was an error processing the file. Please try again.",
    "serverError": "Server error while decrypting: {0}",
    "success": "File decrypted successfully."
  },
  "multiTool-advert": {
    "message": "This feature is also available in our <a href=\"{0}\">multi-tool page</a>. Check it out for enhanced page-by-page UI and additional features!"
  },
  "pageRemover": {
    "title": "Page Remover",
    "header": "PDF Page remover",
    "pagesToDelete": "Pages to delete (Enter a comma-separated list of page numbers) :",
    "submit": "Delete Pages",
    "placeholder": "(e.g. 1,2,6 or 1-10,15-30)"
  },
  "imageToPDF": {
    "title": "Image to PDF",
    "header": "Image to PDF",
    "submit": "Convert",
    "selectLabel": "Image Fit Options",
    "fillPage": "Fill Page",
    "fitDocumentToImage": "Fit Page to Image",
    "maintainAspectRatio": "Maintain Aspect Ratios",
    "selectText": {
      "2": "Auto rotate PDF",
      "3": "Multi file logic (Only enabled if working with multiple images)",
      "4": "Merge into single PDF",
      "5": "Convert to separate PDFs"
    }
  },
  "PDFToCSV": {
    "title": "PDF to CSV",
    "header": "PDF to CSV",
    "prompt": "Choose page to extract table",
    "submit": "Extract"
  },
  "split-by-size-or-count": {
    "title": "Split PDF by Size or Count",
    "header": "Split PDF by Size or Count",
    "type": {
      "label": "Select Split Type",
      "size": "By Size",
      "pageCount": "By Page Count",
      "docCount": "By Document Count"
    },
    "value": {
      "label": "Enter Value",
      "placeholder": "Enter size (e.g., 2MB or 3KB) or count (e.g., 5)"
    },
    "submit": "Submit"
  },
  "printFile": {
    "title": "Print File",
    "header": "Print File to Printer",
    "selectText": {
      "1": "Select File to Print",
      "2": "Enter Printer Name"
    },
    "submit": "Print"
  },
  "licenses": {
    "nav": "Licences",
    "title": "3rd Party Licences",
    "header": "3rd Party Licences",
    "module": "Module",
    "version": "Version",
    "license": "Licence"
  },
  "survey": {
    "nav": "Survey",
    "title": "Stirling-PDF Survey",
    "description": "Stirling-PDF has no tracking so we want to hear from our users to improve Stirling-PDF!",
    "changes": "Stirling-PDF has changed since the last survey! To find out more please check our blog post here:",
    "changes2": "With these changes we are getting paid business support and funding",
    "please": "Please consider taking our survey to have input on the future of Stirling-PDF!",
    "disabled": "(Survey popup will be disabled in following updates but available at foot of page)",
    "button": "Take Survey",
    "dontShowAgain": "Don't show again",
    "meeting": {
      "1": "If you're using Stirling PDF at work, we'd love to speak to you. We're offering technical support sessions in exchange for a 15 minute user discovery session.",
      "2": "This is a chance to:",
      "3": "Get help with deployment, integrations, or troubleshooting",
      "4": "Provide direct feedback on performance, edge cases, and feature gaps",
      "5": "Help us refine Stirling PDF for real-world enterprise use",
      "6": "If you're interested, you can book time with our team directly. (English speaking only)",
      "7": "Looking forward to digging into your use cases and making Stirling PDF even better!",
      "notInterested": "Not a business and/or interested in a meeting?",
      "button": "Book meeting"
    }
  },
  "removeImage": {
    "title": "Remove image",
    "header": "Remove image",
    "removeImage": "Remove image",
    "submit": "Remove image",
    "error": {
      "failed": "Failed to remove images from the PDF."
    },
    "results": {
      "title": "Remove Images Results"
    }
  },
  "splitByChapters": {
    "title": "Split PDF by Chapters",
    "header": "Split PDF by Chapters",
    "bookmarkLevel": "Bookmark Level",
    "includeMetadata": "Include Metadata",
    "allowDuplicates": "Allow Duplicates",
    "desc": {
      "1": "This tool splits a PDF file into multiple PDFs based on its chapter structure.",
      "2": "Bookmark Level: Choose the level of bookmarks to use for splitting (0 for top-level, 1 for second-level, etc.).",
      "3": "Include Metadata: If checked, the original PDF's metadata will be included in each split PDF.",
      "4": "Allow Duplicates: If checked, allows multiple bookmarks on the same page to create separate PDFs."
    },
    "submit": "Split PDF"
  },
  "fileChooser": {
    "click": "Click",
    "or": "or",
    "dragAndDrop": "Drag & Drop",
    "dragAndDropPDF": "Drag & Drop PDF file",
    "dragAndDropImage": "Drag & Drop Image file",
    "hoveredDragAndDrop": "Drag & Drop file(s) here",
    "extractPDF": "Extracting..."
  },
  "releases": {
    "footer": "Releases",
    "title": "Release Notes",
    "header": "Release Notes",
    "current": {
      "version": "Current Release"
    },
    "note": "Release notes are only available in English"
  },
  "swagger": {
    "title": "API Documentation",
    "header": "API Documentation",
    "desc": "View and test the Stirling PDF API endpoints",
    "tags": "api,documentation,swagger,endpoints,development"
  },
  "cookieBanner": {
    "popUp": {
      "title": "How we use Cookies",
      "description": {
        "1": "We use cookies and other technologies to make Stirling PDF work better for you—helping us improve our tools and keep building features you'll love.",
        "2": "If you'd rather not, clicking 'No Thanks' will only enable the essential cookies needed to keep things running smoothly."
      },
      "acceptAllBtn": "Okay",
      "acceptNecessaryBtn": "No Thanks",
      "showPreferencesBtn": "Manage preferences"
    },
    "preferencesModal": {
      "title": "Consent Preferences Center",
      "acceptAllBtn": "Accept all",
      "acceptNecessaryBtn": "Reject all",
      "savePreferencesBtn": "Save preferences",
      "closeIconLabel": "Close modal",
      "serviceCounterLabel": "Service|Services",
      "subtitle": "Cookie Usage",
      "description": {
        "1": "Stirling PDF uses cookies and similar technologies to enhance your experience and understand how our tools are used. This helps us improve performance, develop the features you care about, and provide ongoing support to our users.",
        "2": "Stirling PDF cannot—and will never—track or access the content of the documents you use.",
        "3": "Your privacy and trust are at the core of what we do."
      },
      "necessary": {
        "title": {
          "1": "Strictly Necessary Cookies",
          "2": "Always Enabled"
        },
        "description": "These cookies are essential for the website to function properly. They enable core features like setting your privacy preferences, logging in, and filling out forms—which is why they can't be turned off."
      },
      "analytics": {
        "title": "Analytics",
        "description": "These cookies help us understand how our tools are being used, so we can focus on building the features our community values most. Rest assured—Stirling PDF cannot and will never track the content of the documents you work with."
      }
    },
    "services": {
      "posthog": "PostHog Analytics",
      "scarf": "Scarf Pixel"
    }
  },
  "removeMetadata": {
    "submit": "Remove Metadata"
  },
  "sidebar": {
    "toggle": "Toggle Sidebar"
  },
  "theme": {
    "toggle": "Toggle Theme"
  },
  "view": {
    "viewer": "Viewer",
    "pageEditor": "Page Editor",
    "fileManager": "File Manager"
  },
  "pageEditor": {
    "title": "Page Editor",
    "save": "Save Changes",
    "noPdfLoaded": "No PDF loaded. Please upload a PDF to edit.",
    "rotatedLeft": "Rotated left:",
    "rotatedRight": "Rotated right:",
    "deleted": "Deleted:",
    "movedLeft": "Moved left:",
    "movedRight": "Moved right:",
    "splitAt": "Split at:",
    "insertedPageBreak": "Inserted page break at:",
    "addFileNotImplemented": "Add file not implemented in demo",
    "closePdf": "Close PDF",
    "reset": "Reset Changes",
    "zoomIn": "Zoom In",
    "zoomOut": "Zoom Out",
    "fitToWidth": "Fit to Width",
    "actualSize": "Actual Size"
  },
  "viewer": {
    "firstPage": "First Page",
    "lastPage": "Last Page",
    "previousPage": "Previous Page",
    "nextPage": "Next Page",
    "zoomIn": "Zoom In",
    "zoomOut": "Zoom Out",
    "singlePageView": "Single Page View",
    "dualPageView": "Dual Page View"
  },
  "rightRail": {
    "closeSelected": "Close Selected Files",
    "selectAll": "Select All",
    "deselectAll": "Deselect All",
    "selectByNumber": "Select by Page Numbers",
    "deleteSelected": "Delete Selected Pages",
    "closePdf": "Close PDF",
    "exportAll": "Export PDF",
    "downloadSelected": "Download Selected Files",
    "downloadAll": "Download All",
    "toggleTheme": "Toggle Theme",
    "language": "Language",
    "search": "Search PDF",
    "panMode": "Pan Mode",
    "rotateLeft": "Rotate Left",
    "rotateRight": "Rotate Right",
    "toggleSidebar": "Toggle Sidebar",
    "exportSelected": "Export Selected Pages",
    "toggleAnnotations": "Toggle Annotations Visibility",
    "annotationMode": "Toggle Annotation Mode",
    "draw": "Draw",
    "save": "Save",
    "saveChanges": "Save Changes"
  },
  "search": {
    "title": "Search PDF",
    "placeholder": "Enter search term...",
    "noResults": "No results found",
    "searching": "Searching..."
  },
  "guestBanner": {
    "title": "You're using Stirling PDF as a guest!",
    "message": "Create a free account to save your work, access more features, and support the project.",
    "dismiss": "Dismiss banner",
    "signUp": "Sign Up Free"
  },
  "toolPicker": {
    "searchPlaceholder": "Search tools...",
    "noToolsFound": "No tools found",
    "allTools": "ALL TOOLS",
    "quickAccess": "QUICK ACCESS",
    "categories": {
      "standardTools": "Standard Tools",
      "advancedTools": "Advanced Tools",
      "recommendedTools": "Recommended Tools"
    },
    "subcategories": {
      "signing": "Signing",
      "documentSecurity": "Document Security",
      "verification": "Verification",
      "documentReview": "Document Review",
      "pageFormatting": "Page Formatting",
      "extraction": "Extraction",
      "removal": "Removal",
      "automation": "Automation",
      "general": "General",
      "advancedFormatting": "Advanced Formatting",
      "developerTools": "Developer Tools"
    }
  },
  "quickAccess": {
    "read": "Read",
    "sign": "Sign",
    "automate": "Automate",
    "files": "Files",
    "activity": "Activity",
    "help": "Help",
    "account": "Account",
    "config": "Config",
    "settings": "Settings",
    "adminSettings": "Admin Settings",
<<<<<<< HEAD
    "allTools": "All Tools"
=======
    "allTools": "Tools",
    "reader": "Reader",
    "helpMenu": {
      "toolsTour": "Tools Tour",
      "toolsTourDesc": "Learn what the tools can do",
      "adminTour": "Admin Tour",
      "adminTourDesc": "Explore admin settings & features"
    }
>>>>>>> 5c9e5908
  },
  "admin": {
    "error": "Error",
    "success": "Success",
    "expand": "Expand",
    "close": "Close",
    "status": {
      "active": "Active",
      "inactive": "Inactive"
    },
    "settings": {
      "title": "Admin Settings",
      "workspace": "Workspace",
      "fetchError": "Failed to load settings",
      "saveError": "Failed to save settings",
      "saved": "Settings saved successfully",
      "saveSuccess": "Settings saved successfully",
      "save": "Save Changes",
      "restartRequired": "Restart Required",
      "loginRequired": "Login mode must be enabled to modify admin settings",
      "loginDisabled": {
        "title": "Login Mode Required",
        "message": "Login mode must be enabled to modify admin settings. Please set SECURITY_ENABLELOGIN=true in your environment or security.enableLogin: true in settings.yml, then restart the server.",
        "readOnly": "The settings below show example values for reference. Enable login mode to view and edit actual configuration."
      },
      "restart": {
        "title": "Restart Required",
        "message": "Settings have been saved successfully. A server restart is required for the changes to take effect.",
        "question": "Would you like to restart the server now or later?",
        "now": "Restart Now",
        "later": "Restart Later"
      },
      "restarting": "Restarting Server",
      "restartingMessage": "The server is restarting. Please wait a moment...",
      "restartError": "Failed to restart server. Please restart manually.",
      "general": {
        "title": "System Settings",
        "description": "Configure system-wide application settings including branding and default behaviour.",
        "ui": "User Interface",
        "system": "System",
<<<<<<< HEAD
        "appName": "Application Name",
        "appName.description": "The name displayed in the browser tab and home page",
        "appNameNavbar": "Navbar Brand",
        "appNameNavbar.description": "The name displayed in the navigation bar",
        "homeDescription": "Home Description",
        "homeDescription.description": "The description text shown on the home page",
        "defaultLocale": "Default Locale",
        "defaultLocale.description": "The default language for new users (e.g., en_US, es_ES)",
        "fileUploadLimit": "File Upload Limit",
        "fileUploadLimit.description": "Maximum file upload size (e.g., 100MB, 1GB)",
        "showUpdate": "Show Update Notifications",
        "showUpdate.description": "Display notifications when a new version is available",
        "showUpdateOnlyAdmin": "Show Updates to Admins Only",
        "showUpdateOnlyAdmin.description": "Restrict update notifications to admin users only",
        "customHTMLFiles": "Custom HTML Files",
        "customHTMLFiles.description": "Allow serving custom HTML files from the customFiles directory",
        "languages": "Available Languages",
        "languages.description": "Languages that users can select from (leave empty to enable all languages)",
        "customMetadata": "Custom Metadata",
        "customMetadata.autoUpdate": "Auto Update Metadata",
        "customMetadata.autoUpdate.description": "Automatically update PDF metadata on all processed documents",
        "customMetadata.author": "Default Author",
        "customMetadata.author.description": "Default author for PDF metadata (e.g., username)",
        "customMetadata.creator": "Default Creator",
        "customMetadata.creator.description": "Default creator for PDF metadata",
        "customMetadata.producer": "Default Producer",
        "customMetadata.producer.description": "Default producer for PDF metadata",
        "customPaths": "Custom Paths",
        "customPaths.description": "Configure custom file system paths for pipeline processing and external tools",
        "customPaths.pipeline": "Pipeline Directories",
        "customPaths.pipeline.watchedFoldersDir": "Watched Folders Directory",
        "customPaths.pipeline.watchedFoldersDir.description": "Directory where pipeline monitors for incoming PDFs (leave empty for default: /pipeline/watchedFolders)",
        "customPaths.pipeline.finishedFoldersDir": "Finished Folders Directory",
        "customPaths.pipeline.finishedFoldersDir.description": "Directory where processed PDFs are outputted (leave empty for default: /pipeline/finishedFolders)",
        "customPaths.operations": "External Tool Paths",
        "customPaths.operations.weasyprint": "WeasyPrint Executable",
        "customPaths.operations.weasyprint.description": "Path to WeasyPrint executable for HTML to PDF conversion (leave empty for default: /opt/venv/bin/weasyprint)",
        "customPaths.operations.unoconvert": "Unoconvert Executable",
        "customPaths.operations.unoconvert.description": "Path to LibreOffice unoconvert for document conversions (leave empty for default: /opt/venv/bin/unoconvert)"
=======
        "appName": {
          "label": "Application Name",
          "description": "The name displayed in the browser tab and home page"
        },
        "appNameNavbar": {
          "label": "Navbar Brand",
          "description": "The name displayed in the navigation bar"
        },
        "homeDescription": {
          "label": "Home Description",
          "description": "The description text shown on the home page"
        },
        "defaultLocale": {
          "label": "Default Locale",
          "description": "The default language for new users (e.g., en_US, es_ES)"
        },
        "fileUploadLimit": {
          "label": "File Upload Limit",
          "description": "Maximum file upload size (e.g., 100MB, 1GB)"
        },
        "showUpdate": {
          "label": "Show Update Notifications",
          "description": "Display notifications when a new version is available"
        },
        "showUpdateOnlyAdmin": {
          "label": "Show Updates to Admins Only",
          "description": "Restrict update notifications to admin users only"
        },
        "customHTMLFiles": {
          "label": "Custom HTML Files",
          "description": "Allow serving custom HTML files from the customFiles directory"
        },
        "languages": {
          "label": "Available Languages",
          "description": "Languages that users can select from (leave empty to enable all languages)"
        },
        "customMetadata": {
          "label": "Custom Metadata",
          "autoUpdate": {
            "label": "Auto Update Metadata",
            "description": "Automatically update PDF metadata on all processed documents"
          },
          "author": {
            "label": "Default Author",
            "description": "Default author for PDF metadata (e.g., username)"
          },
          "creator": {
            "label": "Default Creator",
            "description": "Default creator for PDF metadata"
          },
          "producer": {
            "label": "Default Producer",
            "description": "Default producer for PDF metadata"
          }
        },
        "logoStyle": {
          "label": "Logo Style",
          "description": "Choose between the modern minimalist logo or the classic S icon",
          "classic": "Classic",
          "modern": "Modern"
        },
        "customPaths": {
          "label": "Custom Paths",
          "description": "Configure custom file system paths for pipeline processing and external tools",
          "pipeline": {
            "label": "Pipeline Directories",
            "watchedFoldersDir": {
              "label": "Watched Folders Directory",
              "description": "Directory where pipeline monitors for incoming PDFs (leave empty for default: /pipeline/watchedFolders)"
            },
            "finishedFoldersDir": {
              "label": "Finished Folders Directory",
              "description": "Directory where processed PDFs are outputted (leave empty for default: /pipeline/finishedFolders)"
            }
          },
          "operations": {
            "label": "External Tool Paths",
            "weasyprint": {
              "label": "WeasyPrint Executable",
              "description": "Path to WeasyPrint executable for HTML to PDF conversion (leave empty for default: /opt/venv/bin/weasyprint)"
            },
            "unoconvert": {
              "label": "Unoconvert Executable",
              "description": "Path to LibreOffice unoconvert for document conversions (leave empty for default: /opt/venv/bin/unoconvert)"
            }
          }
        }
>>>>>>> 5c9e5908
      },
      "security": {
        "title": "Security",
        "description": "Configure authentication, login behaviour, and security policies.",
        "ssoNotice": {
          "title": "Looking for SSO/SAML settings?",
          "message": "OAuth2 and SAML2 authentication providers have been moved to the Connections menu for easier management."
        },
        "authentication": "Authentication",
        "enableLogin": "Enable Login",
        "enableLogin.description": "Require users to log in before accessing the application",
        "loginMethod": "Login Method",
        "loginMethod.description": "The authentication method to use for user login",
        "loginMethod.all": "All Methods",
        "loginMethod.normal": "Username/Password Only",
        "loginMethod.oauth2": "OAuth2 Only",
        "loginMethod.saml2": "SAML2 Only",
        "loginAttemptCount": "Login Attempt Limit",
        "loginAttemptCount.description": "Maximum number of failed login attempts before account lockout",
        "loginResetTimeMinutes": "Login Reset Time (minutes)",
        "loginResetTimeMinutes.description": "Time before failed login attempts are reset",
        "csrfDisabled": "Disable CSRF Protection",
        "csrfDisabled.description": "Disable Cross-Site Request Forgery protection (not recommended)",
        "initialLogin": "Initial Login",
        "initialLogin.username": "Initial Username",
        "initialLogin.username.description": "The username for the initial admin account",
        "initialLogin.password": "Initial Password",
        "initialLogin.password.description": "The password for the initial admin account",
        "jwt": "JWT Configuration",
        "jwt.secureCookie": "Secure Cookie",
        "jwt.secureCookie.description": "Require HTTPS for JWT cookies (recommended for production)",
        "jwt.keyRetentionDays": "Key Retention Days",
        "jwt.keyRetentionDays.description": "Number of days to retain old JWT keys for verification",
        "jwt.persistence": "Enable Key Persistence",
        "jwt.persistence.description": "Store JWT keys persistently to survive server restarts",
        "jwt.enableKeyRotation": "Enable Key Rotation",
        "jwt.enableKeyRotation.description": "Automatically rotate JWT signing keys periodically",
        "jwt.enableKeyCleanup": "Enable Key Cleanup",
        "jwt.enableKeyCleanup.description": "Automatically remove expired JWT keys",
        "audit": "Audit Logging",
        "audit.enabled": "Enable Audit Logging",
        "audit.enabled.description": "Track user actions and system events for compliance and security monitoring",
        "audit.level": "Audit Level",
        "audit.level.description": "0=OFF, 1=BASIC, 2=STANDARD, 3=VERBOSE",
        "audit.retentionDays": "Audit Retention (days)",
        "audit.retentionDays.description": "Number of days to retain audit logs",
        "htmlUrlSecurity": "HTML URL Security",
        "htmlUrlSecurity.description": "Configure URL access restrictions for HTML processing to prevent SSRF attacks",
        "htmlUrlSecurity.enabled": "Enable URL Security",
        "htmlUrlSecurity.enabled.description": "Enable URL security restrictions for HTML to PDF conversions",
        "htmlUrlSecurity.level": "Security Level",
        "htmlUrlSecurity.level.description": "MAX: whitelist only, MEDIUM: block internal networks, OFF: no restrictions",
        "htmlUrlSecurity.level.max": "Maximum (Whitelist Only)",
        "htmlUrlSecurity.level.medium": "Medium (Block Internal)",
        "htmlUrlSecurity.level.off": "Off (No Restrictions)",
        "htmlUrlSecurity.advanced": "Advanced Settings",
        "htmlUrlSecurity.allowedDomains": "Allowed Domains (Whitelist)",
        "htmlUrlSecurity.allowedDomains.description": "One domain per line (e.g., cdn.example.com). Only these domains allowed when level is MAX",
        "htmlUrlSecurity.blockedDomains": "Blocked Domains (Blacklist)",
        "htmlUrlSecurity.blockedDomains.description": "One domain per line (e.g., malicious.com). Additional domains to block",
        "htmlUrlSecurity.internalTlds": "Internal TLDs",
        "htmlUrlSecurity.internalTlds.description": "One TLD per line (e.g., .local, .internal). Block domains with these TLD patterns",
        "htmlUrlSecurity.networkBlocking": "Network Blocking",
        "htmlUrlSecurity.blockPrivateNetworks": "Block Private Networks",
        "htmlUrlSecurity.blockPrivateNetworks.description": "Block RFC 1918 private networks (10.x.x.x, 192.168.x.x, 172.16-31.x.x)",
        "htmlUrlSecurity.blockLocalhost": "Block Localhost",
        "htmlUrlSecurity.blockLocalhost.description": "Block localhost and loopback addresses (127.x.x.x, ::1)",
        "htmlUrlSecurity.blockLinkLocal": "Block Link-Local Addresses",
        "htmlUrlSecurity.blockLinkLocal.description": "Block link-local addresses (169.254.x.x, fe80::/10)",
        "htmlUrlSecurity.blockCloudMetadata": "Block Cloud Metadata Endpoints",
        "htmlUrlSecurity.blockCloudMetadata.description": "Block cloud provider metadata endpoints (169.254.169.254)"
      },
      "connections": {
        "title": "Connections",
        "description": "Configure external authentication providers like OAuth2 and SAML.",
        "linkedServices": "Linked Services",
        "unlinkedServices": "Unlinked Services",
        "connect": "Connect",
        "disconnect": "Disconnect",
        "disconnected": "Provider disconnected successfully",
        "disconnectError": "Failed to disconnect provider",
        "ssoAutoLogin": "SSO Auto Login",
        "ssoAutoLogin.enable": "Enable SSO Auto Login",
        "ssoAutoLogin.description": "Automatically redirect to SSO login when authentication is required",
        "oauth2": "OAuth2",
        "oauth2.enabled": "Enable OAuth2",
        "oauth2.enabled.description": "Allow users to authenticate using OAuth2 providers",
        "oauth2.provider": "Provider",
        "oauth2.provider.description": "The OAuth2 provider to use for authentication",
        "oauth2.issuer": "Issuer URL",
        "oauth2.issuer.description": "The OAuth2 provider issuer URL",
        "oauth2.clientId": "Client ID",
        "oauth2.clientId.description": "The OAuth2 client ID from your provider",
        "oauth2.clientSecret": "Client Secret",
        "oauth2.clientSecret.description": "The OAuth2 client secret from your provider",
        "oauth2.useAsUsername": "Use as Username",
        "oauth2.useAsUsername.description": "The OAuth2 claim to use as the username (e.g., email, sub)",
        "oauth2.autoCreateUser": "Auto Create Users",
        "oauth2.autoCreateUser.description": "Automatically create user accounts on first OAuth2 login",
        "oauth2.blockRegistration": "Block Registration",
        "oauth2.blockRegistration.description": "Prevent new user registration via OAuth2",
        "oauth2.scopes": "OAuth2 Scopes",
        "oauth2.scopes.description": "Comma-separated list of OAuth2 scopes to request (e.g., openid, profile, email)",
        "saml2": "SAML2",
        "saml2.enabled": "Enable SAML2",
        "saml2.enabled.description": "Allow users to authenticate using SAML2 providers",
        "saml2.provider": "Provider",
        "saml2.provider.description": "The SAML2 provider name",
        "saml2.registrationId": "Registration ID",
        "saml2.registrationId.description": "The SAML2 registration identifier",
        "saml2.autoCreateUser": "Auto Create Users",
        "saml2.autoCreateUser.description": "Automatically create user accounts on first SAML2 login",
        "saml2.blockRegistration": "Block Registration",
        "saml2.blockRegistration.description": "Prevent new user registration via SAML2"
      },
      "database": {
        "title": "Database",
        "description": "Configure custom database connection settings for enterprise deployments.",
        "configuration": "Database Configuration",
        "enableCustom": "Enable Custom Database",
        "enableCustom.description": "Use your own custom database configuration instead of the default embedded database",
        "customUrl": "Custom Database URL",
        "customUrl.description": "Full JDBC connection string (e.g., jdbc:postgresql://localhost:5432/postgres). If provided, individual connection settings below are not used.",
        "type": "Database Type",
        "type.description": "Type of database (not used if custom URL is provided)",
        "hostName": "Host Name",
        "hostName.description": "Database server hostname (not used if custom URL is provided)",
        "port": "Port",
        "port.description": "Database server port (not used if custom URL is provided)",
        "name": "Database Name",
        "name.description": "Name of the database (not used if custom URL is provided)",
        "username": "Username",
        "username.description": "Database authentication username",
        "password": "Password",
        "password.description": "Database authentication password"
      },
      "privacy": {
        "title": "Privacy",
        "description": "Configure privacy and data collection settings.",
        "analytics": "Analytics & Tracking",
        "enableAnalytics": "Enable Analytics",
        "enableAnalytics.description": "Collect anonymous usage analytics to help improve the application",
        "metricsEnabled": "Enable Metrics",
        "metricsEnabled.description": "Enable collection of performance and usage metrics. Provides API endpoint for admins to access metrics data",
        "searchEngine": "Search Engine Visibility",
        "googleVisibility": "Google Visibility",
        "googleVisibility.description": "Allow search engines to index this application"
      },
      "advanced": {
        "title": "Advanced",
        "description": "Configure advanced features and experimental functionality.",
        "features": "Feature Flags",
        "processing": "Processing",
        "endpoints": "Endpoints",
        "endpoints.manage": "Manage API Endpoints",
        "endpoints.description": "Endpoint management is configured via YAML. See documentation for details on enabling/disabling specific endpoints.",
        "enableAlphaFunctionality": "Enable Alpha Features",
        "enableAlphaFunctionality.description": "Enable experimental and alpha-stage features (may be unstable)",
        "enableUrlToPDF": "Enable URL to PDF",
        "enableUrlToPDF.description": "Allow conversion of web pages to PDF documents",
        "maxDPI": "Maximum DPI",
        "maxDPI.description": "Maximum DPI for image processing (0 = unlimited)",
        "tessdataDir": "Tessdata Directory",
        "tessdataDir.description": "Path to the tessdata directory for OCR language files",
        "disableSanitize": "Disable HTML Sanitization",
        "disableSanitize.description": "WARNING: Security risk - disabling HTML sanitization can lead to XSS vulnerabilities",
        "tempFileManagement": "Temp File Management",
        "tempFileManagement.description": "Configure temporary file storage and cleanup behavior",
        "tempFileManagement.baseTmpDir": "Base Temp Directory",
        "tempFileManagement.baseTmpDir.description": "Base directory for temporary files (leave empty for default: java.io.tmpdir/stirling-pdf)",
        "tempFileManagement.libreofficeDir": "LibreOffice Temp Directory",
        "tempFileManagement.libreofficeDir.description": "Directory for LibreOffice temp files (leave empty for default: baseTmpDir/libreoffice)",
        "tempFileManagement.systemTempDir": "System Temp Directory",
        "tempFileManagement.systemTempDir.description": "System temp directory to clean (only used if cleanupSystemTemp is enabled)",
        "tempFileManagement.prefix": "Temp File Prefix",
        "tempFileManagement.prefix.description": "Prefix for temp file names",
        "tempFileManagement.maxAgeHours": "Max Age (hours)",
        "tempFileManagement.maxAgeHours.description": "Maximum age in hours before temp files are cleaned up",
        "tempFileManagement.cleanupIntervalMinutes": "Cleanup Interval (minutes)",
        "tempFileManagement.cleanupIntervalMinutes.description": "How often to run cleanup (in minutes)",
        "tempFileManagement.startupCleanup": "Startup Cleanup",
        "tempFileManagement.startupCleanup.description": "Clean up old temp files on application startup",
        "tempFileManagement.cleanupSystemTemp": "Cleanup System Temp",
        "tempFileManagement.cleanupSystemTemp.description": "Whether to clean broader system temp directory (use with caution)",
        "processExecutor": "Process Executor Limits",
        "processExecutor.description": "Configure session limits and timeouts for each process executor",
        "processExecutor.sessionLimit": "Session Limit",
        "processExecutor.sessionLimit.description": "Maximum concurrent instances",
        "processExecutor.timeout": "Timeout (minutes)",
        "processExecutor.timeout.description": "Maximum execution time",
        "processExecutor.libreOffice": "LibreOffice",
        "processExecutor.pdfToHtml": "PDF to HTML",
        "processExecutor.qpdf": "QPDF",
        "processExecutor.tesseract": "Tesseract OCR",
        "processExecutor.pythonOpenCv": "Python OpenCV",
        "processExecutor.weasyPrint": "WeasyPrint",
        "processExecutor.installApp": "Install App",
        "processExecutor.calibre": "Calibre",
        "processExecutor.ghostscript": "Ghostscript",
        "processExecutor.ocrMyPdf": "OCRmyPDF"
      },
      "mail": {
        "title": "Mail Server",
        "description": "Configure SMTP settings for sending email notifications.",
        "smtp": "SMTP Configuration",
        "enabled": "Enable Mail",
        "enabled.description": "Enable email notifications and SMTP functionality",
        "host": "SMTP Host",
        "host.description": "The hostname or IP address of your SMTP server",
        "port": "SMTP Port",
        "port.description": "The port number for SMTP connection (typically 25, 465, or 587)",
        "username": "SMTP Username",
        "username.description": "Username for SMTP authentication",
        "password": "SMTP Password",
        "password.description": "Password for SMTP authentication",
        "from": "From Address",
        "from.description": "The email address to use as the sender",
        "enableInvites": "Enable Email Invites",
        "enableInvites.description": "Allow admins to invite users via email with auto-generated passwords",
        "frontendUrl": "Frontend URL",
        "frontendUrl.description": "Base URL for frontend (e.g. https://pdf.example.com). Used for generating invite links in emails. Leave empty to use backend URL."
      },
      "legal": {
        "title": "Legal Documents",
        "description": "Configure links to legal documents and policies.",
        "disclaimer": {
          "title": "Legal Responsibility Warning",
          "message": "By customizing these legal documents, you assume full responsibility for ensuring compliance with all applicable laws and regulations, including but not limited to GDPR and other EU data protection requirements. Only modify these settings if: (1) you are operating a personal/private instance, (2) you are outside EU jurisdiction and understand your local legal obligations, or (3) you have obtained proper legal counsel and accept sole responsibility for all user data and legal compliance. Stirling-PDF and its developers assume no liability for your legal obligations."
        },
        "termsAndConditions": "Terms and Conditions",
        "termsAndConditions.description": "URL or filename to terms and conditions",
        "privacyPolicy": "Privacy Policy",
        "privacyPolicy.description": "URL or filename to privacy policy",
        "accessibilityStatement": "Accessibility Statement",
        "accessibilityStatement.description": "URL or filename to accessibility statement",
        "cookiePolicy": "Cookie Policy",
        "cookiePolicy.description": "URL or filename to cookie policy",
        "impressum": "Impressum",
        "impressum.description": "URL or filename to impressum (required in some jurisdictions)"
      },
      "premium": {
        "title": "Premium & Enterprise",
        "description": "Configure your premium or enterprise license key.",
        "license": "License Configuration",
        "key": "License Key",
        "key.description": "Enter your premium or enterprise license key",
        "enabled": "Enable Premium Features",
        "enabled.description": "Enable license key checks for pro/enterprise features",
        "movedFeatures": {
          "title": "Premium Features Distributed",
          "message": "Premium and Enterprise features are now organized in their respective sections:"
        }
      },
      "features": {
        "title": "Features",
        "description": "Configure optional features and functionality.",
        "serverCertificate": "Server Certificate",
        "serverCertificate.description": "Configure server-side certificate generation for \"Sign with Stirling-PDF\" functionality",
        "serverCertificate.enabled": "Enable Server Certificate",
        "serverCertificate.enabled.description": "Enable server-side certificate for \"Sign with Stirling-PDF\" option",
        "serverCertificate.organizationName": "Organization Name",
        "serverCertificate.organizationName.description": "Organization name for generated certificates",
        "serverCertificate.validity": "Certificate Validity (days)",
        "serverCertificate.validity.description": "Number of days the certificate will be valid",
        "serverCertificate.regenerateOnStartup": "Regenerate on Startup",
        "serverCertificate.regenerateOnStartup.description": "Generate new certificate on each application startup"
      },
      "endpoints": {
        "title": "API Endpoints",
        "description": "Control which API endpoints and endpoint groups are available.",
        "management": "Endpoint Management",
        "toRemove": "Disabled Endpoints",
        "toRemove.description": "Select individual endpoints to disable",
        "groupsToRemove": "Disabled Endpoint Groups",
        "groupsToRemove.description": "Select endpoint groups to disable",
        "note": "Note: Disabling endpoints restricts API access but does not remove UI components. Restart required for changes to take effect."
      }
    }
  },
  "fileUpload": {
    "selectFile": "Select a file",
    "selectFiles": "Select files",
    "selectPdfToView": "Select a PDF to view",
    "selectPdfToEdit": "Select a PDF to edit",
    "chooseFromStorage": "Choose a file from storage or upload a new PDF",
    "chooseFromStorageMultiple": "Choose files from storage or upload new PDFs",
    "loadFromStorage": "Load from Storage",
    "filesAvailable": "files available",
    "loading": "Loading...",
    "or": "or",
    "dropFileHere": "Drop file here or click to upload",
    "dropFilesHere": "Drop files here or click the upload button",
    "pdfFilesOnly": "PDF files only",
    "supportedFileTypes": "Supported file types",
    "upload": "Upload",
    "uploadFile": "Upload File",
    "uploadFiles": "Upload Files",
    "noFilesInStorage": "No files available in storage. Upload some files first.",
    "selectFromStorage": "Select from Storage",
    "backToTools": "Back to Tools",
    "addFiles": "Add Files",
    "dragFilesInOrClick": "Drag files in or click \"Add Files\" to browse"
  },
  "fileEditor": {
    "addFiles": "Add Files"
  },
  "fileManager": {
    "title": "Upload PDF Files",
    "subtitle": "Add files to your storage for easy access across tools",
    "filesSelected": "files selected",
    "clearSelection": "Clear Selection",
    "openInFileEditor": "Open in File Editor",
    "uploadError": "Failed to upload some files.",
    "failedToOpen": "Failed to open file. It may have been removed from storage.",
    "failedToLoad": "Failed to load file to active set.",
    "storageCleared": "Browser cleared storage. Files have been removed. Please re-upload.",
    "clearAll": "Clear All",
    "reloadFiles": "Reload Files",
    "dragDrop": "Drag & Drop files here",
    "clickToUpload": "Click to upload files",
    "selectedFiles": "Selected Files",
    "storage": "Storage",
    "filesStored": "files stored",
    "storageError": "Storage error occurred",
    "storageLow": "Storage is running low. Consider removing old files.",
    "supportMessage": "Powered by browser database storage for unlimited capacity",
    "noFileSelected": "No files selected",
    "showHistory": "Show History",
    "hideHistory": "Hide History",
    "fileHistory": "File History",
    "loadingHistory": "Loading History...",
    "lastModified": "Last Modified",
    "toolChain": "Tools Applied",
    "restore": "Restore",
    "unzip": "Unzip",
    "searchFiles": "Search files...",
    "recent": "Recent",
    "localFiles": "Local Files",
    "googleDrive": "Google Drive",
    "googleDriveShort": "Drive",
    "myFiles": "My Files",
    "noRecentFiles": "No recent files found",
    "googleDriveNotAvailable": "Google Drive integration not available",
    "openFiles": "Open Files",
    "openFile": "Open File",
    "details": "File Details",
    "fileName": "Name",
    "fileFormat": "Format",
    "fileSize": "Size",
    "fileVersion": "Version",
    "totalSelected": "Total Selected",
    "dropFilesHere": "Drop files here",
    "selectAll": "Select All",
    "deselectAll": "Deselect All",
    "deleteSelected": "Delete Selected",
    "downloadSelected": "Download Selected",
    "selectedCount": "{{count}} selected",
    "download": "Download",
    "delete": "Delete",
    "unsupported": "Unsupported",
    "addToUpload": "Add to Upload",
    "deleteAll": "Delete All",
    "loadingFiles": "Loading files...",
    "noFiles": "No files available",
    "noFilesFound": "No files found matching your search",
    "openInPageEditor": "Open in Page Editor",
    "showAll": "Show All",
    "sortByDate": "Sort by Date",
    "sortByName": "Sort by Name",
    "sortBySize": "Sort by Size"
  },
  "storage": {
    "temporaryNotice": "Files are stored temporarily in your browser and may be cleared automatically",
    "storageLimit": "Storage limit",
    "storageUsed": "Temporary Storage used",
    "storageFull": "Storage is nearly full. Consider removing some files.",
    "fileTooLarge": "File too large. Maximum size per file is",
    "storageQuotaExceeded": "Storage quota exceeded. Please remove some files before uploading more.",
    "approximateSize": "Approximate size"
  },
  "sanitize": {
    "title": "Sanitise",
    "desc": "Remove potentially harmful elements from PDF files.",
    "submit": "Sanitise PDF",
    "completed": "Sanitisation completed successfully",
    "error.generic": "Sanitisation failed",
    "error.failed": "An error occurred while sanitising the PDF.",
    "filenamePrefix": "sanitised",
    "sanitizationResults": "Sanitisation Results",
    "steps": {
      "files": "Files",
      "settings": "Settings",
      "results": "Results"
    },
    "files": {
      "placeholder": "Select a PDF file in the main view to get started"
    },
    "options": {
      "title": "Sanitisation Options",
      "note": "Select the elements you want to remove from the PDF. At least one option must be selected.",
      "removeJavaScript": "Remove JavaScript",
      "removeJavaScript.desc": "Remove JavaScript actions and scripts from the PDF",
      "removeEmbeddedFiles": "Remove Embedded Files",
      "removeEmbeddedFiles.desc": "Remove any files embedded within the PDF",
      "removeXMPMetadata": "Remove XMP Metadata",
      "removeXMPMetadata.desc": "Remove XMP metadata from the PDF",
      "removeMetadata": "Remove Document Metadata",
      "removeMetadata.desc": "Remove document information metadata (title, author, etc.)",
      "removeLinks": "Remove Links",
      "removeLinks.desc": "Remove external links and launch actions from the PDF",
      "removeFonts": "Remove Fonts",
      "removeFonts.desc": "Remove embedded fonts from the PDF"
    }
  },
  "addPassword": {
    "title": "Add Password",
    "desc": "Encrypt your PDF document with a password.",
    "completed": "Password protection applied",
    "submit": "Encrypt",
    "filenamePrefix": "encrypted",
    "error": {
      "failed": "An error occurred while encrypting the PDF."
    },
    "passwords": {
      "stepTitle": "Passwords & Encryption",
      "completed": "Passwords configured",
      "user": {
        "label": "User Password",
        "placeholder": "Enter user password"
      },
      "owner": {
        "label": "Owner Password",
        "placeholder": "Enter owner password"
      }
    },
    "encryption": {
      "keyLength": {
        "label": "Encryption Key Length",
        "40bit": "40-bit (Low)",
        "128bit": "128-bit (Standard)",
        "256bit": "256-bit (High)"
      }
    },
    "results": {
      "title": "Encrypted PDFs"
    },
    "tooltip": {
      "header": {
        "title": "Password Protection Overview"
      },
      "passwords": {
        "title": "Password Types",
        "text": "User passwords restrict opening the document, while owner passwords control what can be done with the document once opened. You can set both or just one.",
        "bullet1": "User Password: Required to open the PDF",
        "bullet2": "Owner Password: Controls document permissions (not supported by all PDF viewers)"
      },
      "encryption": {
        "title": "Encryption Levels",
        "text": "Higher encryption levels provide better security but may not be supported by older PDF viewers.",
        "bullet1": "40-bit: Basic security, compatible with older viewers",
        "bullet2": "128-bit: Standard security, widely supported",
        "bullet3": "256-bit: Maximum security, requires modern viewers"
      },
      "permissions": {
        "title": "Change Permissions",
        "text": "These permissions control what users can do with the PDF. Most effective when combined with an owner password."
      }
    }
  },
  "changePermissions": {
    "title": "Change Permissions",
    "desc": "Change document restrictions and permissions.",
    "completed": "Permissions changed",
    "submit": "Change Permissions",
    "error": {
      "failed": "An error occurred while changing PDF permissions."
    },
    "permissions": {
      "preventAssembly": {
        "label": "Prevent assembly of document"
      },
      "preventExtractContent": {
        "label": "Prevent content extraction"
      },
      "preventExtractForAccessibility": {
        "label": "Prevent extraction for accessibility"
      },
      "preventFillInForm": {
        "label": "Prevent filling in form"
      },
      "preventModify": {
        "label": "Prevent modification"
      },
      "preventModifyAnnotations": {
        "label": "Prevent annotation modification"
      },
      "preventPrinting": {
        "label": "Prevent printing"
      },
      "preventPrintingFaithful": {
        "label": "Prevent printing different formats"
      }
    },
    "results": {
      "title": "Modified PDFs"
    },
    "tooltip": {
      "header": {
        "title": "Change Permissions"
      },
      "description": {
        "text": "Changes document permissions, allowing/disallowing access to different features in PDF readers."
      },
      "warning": {
        "text": "To make these permissions unchangeable, use the Add Password tool to set an owner password."
      }
    }
  },
  "removePassword": {
    "title": "Remove Password",
    "desc": "Remove password protection from your PDF document.",
    "tags": "secure,Decrypt,security,unpassword,delete password",
    "password": {
      "stepTitle": "Remove Password",
      "label": "Current Password",
      "placeholder": "Enter current password",
      "completed": "Password configured"
    },
    "filenamePrefix": "decrypted",
    "error": {
      "failed": "An error occurred while removing the password from the PDF."
    },
    "tooltip": {
      "description": "Removing password protection requires the password that was used to encrypt the PDF. This will decrypt the document, making it accessible without a password."
    },
    "submit": "Remove Password",
    "results": {
      "title": "Decrypted PDFs"
    }
  },
  "automate": {
    "title": "Automate",
    "desc": "Build multi-step workflows by chaining together PDF actions. Ideal for recurring tasks.",
    "invalidStep": "Invalid step",
    "files": {
      "placeholder": "Select files to process with this automation"
    },
    "selection": {
      "title": "Automation Selection",
      "saved": {
        "title": "Saved"
      },
      "createNew": {
        "title": "Create New Automation"
      },
      "suggested": {
        "title": "Suggested"
      }
    },
    "creation": {
      "createTitle": "Create Automation",
      "editTitle": "Edit Automation",
      "intro": "Automations run tools sequentially. To get started, add tools in the order you want them to run.",
      "name": {
        "label": "Automation Name",
        "placeholder": "My Automation"
      },
      "description": {
        "label": "Description (optional)",
        "placeholder": "Describe what this automation does..."
      },
      "tools": {
        "selectTool": "Select a tool...",
        "selected": "Selected Tools",
        "remove": "Remove tool",
        "configure": "Configure tool",
        "notConfigured": "! Not Configured",
        "addTool": "Add Tool",
        "add": "Add a tool..."
      },
      "save": "Save Automation",
      "unsavedChanges": {
        "title": "Unsaved Changes",
        "message": "You have unsaved changes. Are you sure you want to go back? All changes will be lost.",
        "cancel": "Cancel",
        "confirm": "Go Back"
      },
      "icon": {
        "label": "Icon"
      }
    },
    "run": {
      "title": "Run Automation"
    },
    "sequence": {
      "unnamed": "Unnamed Automation",
      "steps": "{{count}} steps",
      "running": "Running Automation...",
      "run": "Run Automation",
      "finish": "Finish"
    },
    "reviewTitle": "Automation Results",
    "config": {
      "loading": "Loading tool configuration...",
      "noSettings": "This tool does not have configurable settings.",
      "title": "Configure {{toolName}}",
      "description": "Configure the settings for this tool. These settings will be applied when the automation runs.",
      "cancel": "Cancel",
      "save": "Save Configuration"
    },
    "copyToSaved": "Copy to Saved"
  },
  "automation": {
    "suggested": {
      "securePdfIngestion": "Secure PDF Ingestion",
      "securePdfIngestionDesc": "Comprehensive PDF processing workflow that sanitises documents, applies OCR with cleanup, converts to PDF/A format for long-term archival, and optimises file size.",
      "emailPreparation": "Email Preparation",
      "emailPreparationDesc": "Optimises PDFs for email distribution by compressing files, splitting large documents into 20MB chunks for email compatibility, and removing metadata for privacy.",
      "secureWorkflow": "Security Workflow",
      "secureWorkflowDesc": "Secures PDF documents by removing potentially malicious content like JavaScript and embedded files, then adds password protection to prevent unauthorised access. Password is set to 'password' by default.",
      "processImages": "Process Images",
      "processImagesDesc": "Converts multiple image files into a single PDF document, then applies OCR technology to extract searchable text from the images."
    }
  },
  "common": {
    "copy": "Copy",
    "copied": "Copied!",
    "refresh": "Refresh",
    "retry": "Retry",
    "remaining": "remaining",
    "used": "used",
    "available": "available",
    "cancel": "Cancel",
    "preview": "Preview"
  },
  "config": {
    "overview": {
      "title": "Application Configuration",
      "description": "Current application settings and configuration details."
    },
    "account": {
      "overview": {
        "title": "Account Settings",
        "manageAccountPreferences": "Manage your account preferences",
        "guestDescription": "You are signed in as a guest. Consider upgrading your account above."
      },
      "upgrade": {
        "title": "Upgrade Guest Account",
        "description": "Link your account to preserve your history and access more features!",
        "socialLogin": "Upgrade with Social Account",
        "linkWith": "Link with",
        "emailPassword": "or enter your email & password",
        "email": "Email",
        "emailPlaceholder": "Enter your email",
        "password": "Password (optional)",
        "passwordPlaceholder": "Set a password",
        "passwordNote": "Leave empty to use email verification only",
        "upgradeButton": "Upgrade Account"
      }
    },
    "apiKeys": {
      "intro": "Use your API key to programmatically access Stirling PDF's processing capabilities.",
      "docsTitle": "API Documentation",
      "docsDescription": "Learn more about integrating with Stirling PDF:",
      "docsLink": "API Documentation",
      "schemaLink": "API Schema Reference",
      "usage": "Include this key in the X-API-KEY header with all API requests.",
      "description": "Your API key for accessing Stirling's suite of PDF tools. Copy it to your project or refresh to generate a new one.",
      "publicKeyAriaLabel": "Public API key",
      "copyKeyAriaLabel": "Copy API key",
      "refreshAriaLabel": "Refresh API key",
      "includedCredits": "Included credits",
      "purchasedCredits": "Purchased credits",
      "totalCredits": "Total Credits",
      "chartAriaLabel": "Credits usage: included {{includedUsed}} of {{includedTotal}}, purchased {{purchasedUsed}} of {{purchasedTotal}}",
      "nextReset": "Next Reset",
      "lastApiUse": "Last API Use",
      "overlayMessage": "Generate a key to see credits and available credits",
      "label": "API Key",
      "guestInfo": "Guest users do not receive API keys. Create an account to get an API key you can use in your applications.",
      "goToAccount": "Go to Account",
      "refreshModal": {
        "title": "Refresh API Keys",
        "warning": "⚠️ Warning: This action will generate new API keys and make your previous keys invalid.",
        "impact": "Any applications or services currently using these keys will stop working until you update them with the new keys.",
        "confirmPrompt": "Are you sure you want to continue?",
        "confirmCta": "Refresh Keys"
      },
      "generateError": "We couldn't generate your API key."
    }
  },
  "AddAttachmentsRequest": {
    "attachments": "Select Attachments",
    "info": "Select files to attach to your PDF. These files will be embedded and accessible through the PDF's attachment panel.",
    "selectFiles": "Select Files to Attach",
    "placeholder": "Choose files...",
    "addMoreFiles": "Add more files...",
    "selectedFiles": "Selected Files",
    "submit": "Add Attachments",
    "results": {
      "title": "Attachment Results"
    },
    "error": {
      "failed": "Add attachments operation failed"
    }
  },
  "termsAndConditions": "Terms & Conditions",
  "logOut": "Log out",
  "addAttachments": {
    "error": {
      "failed": "An error occurred while adding attachments to the PDF."
    }
  },
  "autoRename": {
    "description": "This tool will automatically rename PDF files based on their content. It analyzes the document to find the most suitable title from the text."
  },
  "customPosition": "Custom Position",
  "details": "Details",
  "downloadUnavailable": "Download unavailable for this item",
  "invalidUndoData": "Cannot undo: invalid operation data",
  "margin": {
    "large": "Large",
    "medium": "Medium",
    "small": "Small",
    "xLarge": "Extra Large"
  },
  "noFilesToUndo": "Cannot undo: no files were processed in the last operation",
  "noOperationToUndo": "No operation to undo",
  "noValidFiles": "No valid files to process",
  "operationCancelled": "Operation cancelled",
  "pageEdit": {
    "deselectAll": "Select None",
    "selectAll": "Select All"
  },
  "quickPosition": "Quick Position",
  "reorganizePages": {
    "error": {
      "failed": "Failed to reorganize pages"
    },
    "results": {
      "title": "Pages Reorganized"
    },
    "settings": {
      "title": "Settings"
    },
    "submit": "Reorganize Pages"
  },
  "replace-color": {
    "options": {
      "fill": "Fill colour",
      "gradient": "Gradient"
    },
    "previewOverlayOpacity": "Preview overlay opacity",
    "previewOverlayTransparency": "Preview overlay transparency",
    "previewOverlayVisibility": "Show preview overlay",
    "selectText": {
      "1": "Replace or invert colour options",
      "2": "Default (preset high contrast colours)",
      "3": "Custom (choose your own colours)",
      "4": "Full invert (invert all colours)",
      "5": "High contrast color options",
      "6": "White text on black background",
      "7": "Black text on white background",
      "8": "Yellow text on black background",
      "9": "Green text on black background",
      "10": "Choose text Color",
      "11": "Choose background Color",
      "12": "Choose start colour",
      "13": "Choose end colour"
    },
    "submit": "Replace",
    "title": "Replace-Invert-Color"
  },
  "size": "Size",
  "submit": "Submit",
  "success": "Success",
  "tools": {
    "noSearchResults": "No tools found",
    "noTools": "No tools available"
  },
  "undoDataMismatch": "Cannot undo: operation data is corrupted",
  "undoFailed": "Failed to undo operation",
  "undoQuotaError": "Cannot undo: insufficient storage space",
  "undoStorageError": "Undo completed but some files could not be saved to storage",
  "undoSuccess": "Operation undone successfully",
  "unsupported": "Unsupported",
  "signup": {
    "title": "Create an account",
    "subtitle": "Join Stirling PDF to get started",
    "name": "Name",
    "email": "Email",
    "password": "Password",
    "confirmPassword": "Confirm password",
    "enterName": "Enter your name",
    "enterEmail": "Enter your email",
    "enterPassword": "Enter your password",
    "confirmPasswordPlaceholder": "Confirm password",
    "or": "or",
    "creatingAccount": "Creating Account...",
    "signUp": "Sign Up",
    "alreadyHaveAccount": "Already have an account? Sign in",
    "pleaseFillAllFields": "Please fill in all fields",
    "passwordsDoNotMatch": "Passwords do not match",
    "passwordTooShort": "Password must be at least 6 characters long",
    "invalidEmail": "Please enter a valid email address",
    "checkEmailConfirmation": "Check your email for a confirmation link to complete your registration.",
    "accountCreatedSuccessfully": "Account created successfully! You can now sign in.",
    "unexpectedError": "Unexpected error: {{message}}",
    "useEmailInstead": "Use Email Instead",
    "nameRequired": "Name is required",
    "emailRequired": "Email is required",
    "passwordRequired": "Password is required",
    "confirmPasswordRequired": "Please confirm your password"
  },
  "onboarding": {
    "welcomeModal": {
      "title": "Welcome to Stirling PDF!",
      "description": "Would you like to take a quick 1-minute tour to learn the key features and how to get started?",
      "helpHint": "You can always access this tour later from the <strong>Help</strong> button in the bottom left.",
      "startTour": "Start Tour",
      "maybeLater": "Maybe Later",
      "dontShowAgain": "Don't Show Again"
    },
    "allTools": "This is the <strong>Tools</strong> panel, where you can browse and select from all available PDF tools.",
    "selectCropTool": "Let's select the <strong>Crop</strong> tool to demonstrate how to use one of the tools.",
    "toolInterface": "This is the <strong>Crop</strong> tool interface. As you can see, there's not much there because we haven't added any PDF files to work with yet.",
    "filesButton": "The <strong>Files</strong> button on the Quick Access bar allows you to upload PDFs to use the tools on.",
    "fileSources": "You can upload new files or access recent files from here. For the tour, we'll just use a sample file.",
    "workbench": "This is the <strong>Workbench</strong> - the main area where you view and edit your PDFs.",
    "viewSwitcher": "Use these controls to select how you want to view your PDFs.",
    "viewer": "The <strong>Viewer</strong> lets you read and annotate your PDFs.",
    "pageEditor": "The <strong>Page Editor</strong> allows you to do various operations on the pages within your PDFs, such as reordering, rotating and deleting.",
    "activeFiles": "The <strong>Active Files</strong> view shows all of the PDFs you have loaded into the tool, and allows you to select which ones to process.",
    "fileCheckbox": "Clicking one of the files selects it for processing. You can select multiple files for batch operations.",
    "selectControls": "The <strong>Right Rail</strong> contains buttons to quickly select/deselect all of your active PDFs, along with buttons to change the app's theme or language.",
    "cropSettings": "Now that we've selected the file we want crop, we can configure the Crop tool to choose the area that we want to crop the PDF to.",
    "runButton": "Once the tool has been configured, this button allows you to run the tool on all the selected PDFs.",
    "results": "After the tool has finished running, the <strong>Review</strong> step will show a preview of the results in this panel, and allow you to undo the operation or download the file. ",
    "fileReplacement": "The modified file will replace the original file in the Workbench automatically, allowing you to easily run it through more tools.",
    "pinButton": "You can use the <strong>Pin</strong> button if you'd rather your files stay active after running tools on them.",
    "wrapUp": "You're all set! You've learnt about the main areas of the app and how to use them. Click the <strong>Help</strong> button whenever you like to see this tour again.",
    "previous": "Previous",
    "next": "Next",
    "finish": "Finish",
    "startTour": "Start Tour",
    "startTourDescription": "Take a guided tour of Stirling PDF's key features"
  },
  "adminOnboarding": {
    "welcome": "Welcome to the <strong>Admin Tour</strong>! Let's explore the powerful enterprise features and settings available to system administrators.",
    "configButton": "Click the <strong>Config</strong> button to access all system settings and administrative controls.",
    "settingsOverview": "This is the <strong>Settings Panel</strong>. Admin settings are organised by category for easy navigation.",
    "teamsAndUsers": "Manage <strong>Teams</strong> and individual users here. You can invite new users via email, shareable links, or create custom accounts for them yourself.",
    "systemCustomization": "We have extensive ways to customise the UI: <strong>System Settings</strong> let you change the app name and languages, <strong>Features</strong> allows server certificate management, and <strong>Endpoints</strong> lets you enable or disable specific tools for your users.",
    "databaseSection": "For advanced production environments, we have settings to allow <strong>external database hookups</strong> so you can integrate with your existing infrastructure.",
    "connectionsSection": "The <strong>Connections</strong> section supports various login methods including custom SSO and SAML providers like Google and GitHub, plus email integrations for notifications and communications.",
    "adminTools": "Finally, we have advanced administration tools like <strong>Auditing</strong> to track system activity and <strong>Usage Analytics</strong> to monitor how your users interact with the platform.",
    "wrapUp": "That's the admin tour! You've seen the enterprise features that make Stirling PDF a powerful, customisable solution for organisations. Access this tour anytime from the <strong>Help</strong> menu."
  },
  "pdfTextEditor": {
    "viewLabel": "PDF Text Editor",
    "title": "PDF Editor",
    "badges": {
      "unsaved": "Unsaved changes",
      "modified": "Edited",
      "earlyAccess": "Early Access - Pre-Alpha"
    },
    "controls": {
      "title": "Document Controls"
    },
    "actions": {
      "load": "Load File",
      "reset": "Reset Changes",
      "downloadJson": "Download JSON",
      "generatePdf": "Generate PDF"
    },
    "currentFile": "Current file: {{name}}",
    "pageSummary": "Page {{number}} of {{total}}",
    "groupList": "Detected Text Groups",
    "fontSizeValue": "{{size}}pt",
    "noTextOnPage": "No editable text was detected on this page.",
    "emptyGroup": "[Empty Group]",
    "imageLabel": "Placed image",
    "pagePreviewAlt": "Page preview",
    "empty": {
      "title": "No document loaded",
      "subtitle": "Load a PDF or JSON file to begin editing text content."
    },
    "converting": "Converting PDF to editable format...",
    "conversionFailed": "Failed to convert PDF. Please try again.",
    "errors": {
      "invalidJson": "Unable to read the JSON file. Ensure it was generated by the PDF to JSON tool.",
      "pdfConversion": "Unable to convert the edited JSON back into a PDF."
    },
    "options": {
      "title": "Viewing options",
      "autoScaleText": {
        "title": "Auto-scale text to fit boxes",
        "description": "Automatically scales text horizontally to fit within its original bounding box when font rendering differs from PDF."
      },
      "groupingMode": {
        "title": "Text Grouping Mode",
        "autoDescription": "Automatically detects page type and groups text appropriately.",
        "paragraphDescription": "Groups aligned lines into multi-line paragraph text boxes.",
        "singleLineDescription": "Keeps each PDF text line as a separate text box."
      },
      "forceSingleElement": {
        "title": "Lock edited text to a single PDF element",
        "description": "When enabled, the editor exports each edited text box as one PDF text element to avoid overlapping glyphs or mixed fonts."
      }
    },
    "pageType": {
      "paragraph": "Paragraph page",
      "sparse": "Sparse text"
    },
    "groupingMode": {
      "auto": "Auto",
      "paragraph": "Paragraph",
      "singleLine": "Single Line"
    },
    "modeChange": {
      "title": "Confirm Mode Change",
      "warning": "Changing the text grouping mode will reset all unsaved changes. Are you sure you want to continue?",
      "cancel": "Cancel",
      "confirm": "Reset and Change Mode"
    },
    "welcomeBanner": {
      "title": "Welcome to PDF Text Editor (Early Access)",
      "experimental": "This is an experimental feature in active development. Expect some instability and issues during use.",
      "howItWorks": "This tool converts your PDF to an editable format where you can modify text content and reposition images. Changes are saved back as a new PDF.",
      "bestFor": "Works Best With:",
      "bestFor1": "Simple PDFs containing primarily text and images",
      "bestFor2": "Documents with standard paragraph formatting",
      "bestFor3": "Letters, essays, reports, and basic documents",
      "notIdealFor": "Not Ideal For:",
      "notIdealFor1": "PDFs with special formatting like bullet points, tables, or multi-column layouts",
      "notIdealFor2": "Magazines, brochures, or heavily designed documents",
      "notIdealFor3": "Instruction manuals with complex layouts",
      "limitations": "Current Limitations:",
      "limitation1": "Font rendering may differ slightly from the original PDF",
      "limitation2": "Complex graphics, form fields, and annotations are preserved but not editable",
      "limitation3": "Large files may take time to convert and process",
      "knownIssues": "Known Issues (Being Fixed):",
      "issue1": "Text colour is not currently preserved (will be added soon)",
      "issue2": "Paragraph mode has more alignment and spacing issues - Single Line mode recommended",
      "issue3": "The preview display differs from the exported PDF - exported PDFs are closer to the original",
      "issue4": "Rotated text alignment may need manual adjustment",
      "issue5": "Transparency and layering effects may vary from original",
      "feedback": "This is an early access feature. Please report any issues you encounter to help us improve!",
      "gotIt": "Got it",
      "dontShowAgain": "Don't show again"
    },
    "disclaimer": {
      "heading": "Preview limitations",
      "textFocus": "This workspace focuses on editing text and repositioning embedded images. Complex page artwork, form widgets, and layered graphics are preserved for export but are not fully editable here.",
      "previewVariance": "Some visuals (such as table borders, shapes, or annotation appearances) may not display exactly in the preview. The exported PDF keeps the original drawing commands whenever possible.",
      "alpha": "This alpha viewer is still evolving—certain fonts, colours, transparency effects, and layout details may shift slightly. Please double-check the generated PDF before sharing."
    },
    "stages": {
      "uploading": "Uploading",
      "initializing": "Initializing",
      "loading": "Loading",
      "normalizing": "Normalizing",
      "parsing": "Parsing",
      "processing": "Processing",
      "fonts": "Fonts",
      "text": "Text Extraction",
      "images": "Images",
      "annotations": "Annotations",
      "metadata": "Metadata",
      "serializing": "Finalizing",
      "complete": "Complete"
    },
    "fontAnalysis": {
      "currentPageFonts": "Fonts on this page",
      "allFonts": "All fonts",
      "perfectTitle": "All Fonts Available",
      "perfectMessage": "All fonts are fully available. You can edit and add text without issues in exported PDFs.",
      "warningTitle": "Font Limitations",
      "warningMessage": "Some fonts have limitations. Existing text will export correctly, but adding new text may cause issues.",
      "infoTitle": "Font Information",
      "infoMessage": "Font reproduction information available.",
      "summary": "Font Summary",
      "font": "font",
      "fonts": "fonts",
      "perfect": "perfect",
      "subset": "subset",
      "fallback": "fallback",
      "missing": "missing",
      "fontDetails": "Font Details",
      "details": "Font Details",
      "embedded": "Embedded",
      "type": "Type",
      "encoding": "Encoding",
      "webFormat": "Web Format",
      "standard14": "Standard PDF Font",
      "warnings": "Warnings",
      "suggestions": "Notes"
    },
    "manual": {
      "mergeTooltip": "Merge selected boxes into a single paragraph",
      "merge": "Merge selection",
      "ungroupTooltip": "Split paragraph back into separate lines",
      "ungroup": "Ungroup selection",
      "widthMenu": "Width options",
      "expandWidth": "Expand to page edge",
      "resetWidth": "Reset width",
      "resizeHandle": "Adjust text width"
    },
    "options": {
      "manualGrouping": {
        "descriptionInline": "Tip: Hold Ctrl (Cmd) or Shift to multi-select text boxes. A floating toolbar will appear above the selection so you can merge, ungroup, or adjust widths."
      }
    }
  },
  "workspace": {
    "title": "Workspace",
    "people": {
      "title": "People",
      "description": "Manage workspace members and their permissions",
      "loading": "Loading people...",
      "searchMembers": "Search members...",
      "addMembers": "Add Members",
      "inviteMembers": "Invite Members",
      "inviteMembers.subtitle": "Type or paste in emails below, separated by commas. Your workspace will be billed by members.",
      "user": "User",
      "role": "Role",
      "team": "Team",
      "status": "Status",
      "actions": "Actions",
      "noMembersFound": "No members found",
      "active": "Active",
      "disabled": "Disabled",
      "activeSession": "Active session",
      "member": "Member",
      "admin": "Admin",
      "roleDescriptions": {
        "admin": "Can manage settings and invite members, with full administrative access.",
        "member": "Can view and edit shared files, but cannot manage workspace settings or members.",
        "user": "User"
      },
      "editRole": "Edit Role",
      "enable": "Enable",
      "disable": "Disable",
      "deleteUser": "Delete User",
      "deleteUserSuccess": "User deleted successfully",
      "deleteUserError": "Failed to delete user",
      "confirmDelete": "Are you sure you want to delete this user? This action cannot be undone.",
      "addMember": {
        "title": "Add Member",
        "username": "Username (Email)",
        "usernamePlaceholder": "user@example.com",
        "password": "Password",
        "passwordPlaceholder": "Enter password",
        "role": "Role",
        "team": "Team (Optional)",
        "teamPlaceholder": "Select a team",
        "forcePasswordChange": "Force password change on first login",
        "cancel": "Cancel",
        "submit": "Add Member",
        "usernameRequired": "Username and password are required",
        "passwordTooShort": "Password must be at least 6 characters",
        "success": "User created successfully",
        "error": "Failed to create user"
      },
      "editMember": {
        "title": "Edit Member",
        "editing": "Editing:",
        "role": "Role",
        "team": "Team (Optional)",
        "teamPlaceholder": "Select a team",
        "cancel": "Cancel",
        "submit": "Update Member",
        "success": "User updated successfully",
        "error": "Failed to update user"
      },
      "toggleEnabled": {
        "success": "User status updated successfully",
        "error": "Failed to update user status"
      },
      "delete": {
        "success": "User deleted successfully",
        "error": "Failed to delete user"
      },
      "emailInvite": {
        "tab": "Email Invite",
        "description": "Type or paste in emails below, separated by commas. Users will receive login credentials via email.",
        "emails": "Email Addresses",
        "emailsPlaceholder": "user1@example.com, user2@example.com",
        "emailsRequired": "At least one email address is required",
        "submit": "Send Invites",
        "success": "user(s) invited successfully",
        "partialSuccess": "Some invites failed",
        "allFailed": "Failed to invite users",
        "error": "Failed to send invites"
      },
      "directInvite": {
        "tab": "Direct Create"
      },
      "inviteLinkTab": {
        "tab": "Invite Link"
      },
      "inviteLink": {
        "description": "Generate a secure link that allows the user to set their own password",
        "email": "Email Address",
        "emailPlaceholder": "user@example.com (optional)",
        "emailDescription": "Optional - leave blank for a general invite link that can be used by anyone",
        "emailRequired": "Email address is required",
        "emailOptional": "Optional - leave blank for a general invite link",
        "emailRequiredForSend": "Email address is required to send email notification",
        "expiryHours": "Expiry Hours",
        "expiryDescription": "How many hours until the link expires",
        "sendEmail": "Send invite link via email",
        "sendEmailDescription": "If enabled, the invite link will be sent to the specified email address",
        "smtpRequired": "SMTP not configured",
        "generate": "Generate Link",
        "generated": "Invite Link Generated",
        "copied": "Link copied to clipboard",
        "success": "Invite link generated successfully",
        "successWithEmail": "Invite link generated and sent via email",
        "emailSent": "Invite link generated and sent via email",
        "emailFailed": "Invite link generated, but email failed",
        "emailFailedDetails": "Error: {0}. Please share the invite link manually.",
        "error": "Failed to generate invite link",
        "submit": "Generate Invite Link"
      },
      "inviteMode": {
        "username": "Username",
        "email": "Email",
        "link": "Link",
        "emailDisabled": "Email invites require SMTP configuration and mail.enableInvites=true in settings"
      },
      "license": {
        "users": "users",
        "availableSlots": "Available Slots",
        "grandfathered": "Grandfathered",
        "grandfatheredShort": "{{count}} grandfathered",
        "fromLicense": "from license",
        "slotsAvailable": "{{count}} user slot(s) available",
        "noSlotsAvailable": "No slots available",
        "currentUsage": "Currently using {{current}} of {{max}} user licences"
      }
    },
    "teams": {
      "title": "Teams",
      "description": "Manage teams and organize workspace members",
      "loading": "Loading teams...",
      "loadingDetails": "Loading team details...",
      "createNewTeam": "Create New Team",
      "teamName": "Team Name",
      "totalMembers": "Total Members",
      "actions": "Actions",
      "noTeamsFound": "No teams found",
      "noMembers": "No members in this team",
      "system": "System",
      "addMember": "Add Member",
      "viewTeam": "View Team",
      "removeMember": "Remove from team",
      "cannotRemoveFromSystemTeam": "Cannot remove from system team",
      "renameTeamLabel": "Rename Team",
      "deleteTeamLabel": "Delete Team",
      "cannotDeleteInternal": "Cannot delete the Internal team",
      "confirmDelete": "Are you sure you want to delete this team? This team must be empty to delete.",
      "confirmRemove": "Remove user from this team?",
      "cannotRenameInternal": "Cannot rename the Internal team",
      "cannotAddToInternal": "Cannot add members to the Internal team",
      "teamNotFound": "Team not found",
      "backToTeams": "Back to Teams",
      "memberCount": "{{count}} members",
      "removeMemberSuccess": "User removed from team",
      "removeMemberError": "Failed to remove user from team",
      "createTeam": {
        "title": "Create New Team",
        "teamName": "Team Name",
        "teamNamePlaceholder": "Enter team name",
        "cancel": "Cancel",
        "submit": "Create Team",
        "nameRequired": "Team name is required",
        "success": "Team created successfully",
        "error": "Failed to create team"
      },
      "renameTeam": {
        "title": "Rename Team",
        "renaming": "Renaming:",
        "newTeamName": "New Team Name",
        "newTeamNamePlaceholder": "Enter new team name",
        "cancel": "Cancel",
        "submit": "Rename Team",
        "nameRequired": "Team name is required",
        "success": "Team renamed successfully",
        "error": "Failed to rename team"
      },
      "deleteTeam": {
        "success": "Team deleted successfully",
        "error": "Failed to delete team. Make sure the team is empty.",
        "teamMustBeEmpty": "Team must be empty before deletion"
      },
      "addMemberToTeam": {
        "title": "Add Member to Team",
        "addingTo": "Adding to",
        "selectUser": "Select User",
        "selectUserPlaceholder": "Choose a user",
        "selectUserRequired": "Please select a user",
        "currentlyIn": "currently in",
        "willBeMoved": "Note: This user will be moved from their current team to this team.",
        "cancel": "Cancel",
        "submit": "Add Member",
        "userRequired": "Please select a user",
        "success": "Member added to team successfully",
        "error": "Failed to add member to team"
      },
      "changeTeam": {
        "label": "Change Team",
        "title": "Change Team",
        "changing": "Moving",
        "selectTeam": "Select Team",
        "selectTeamPlaceholder": "Choose a team",
        "selectTeamRequired": "Please select a team",
        "success": "Team changed successfully",
        "error": "Failed to change team",
        "submit": "Change Team"
      }
    }
  },
  "plan": {
    "currency": "Currency",
    "popular": "Popular",
    "current": "Current Plan",
    "upgrade": "Upgrade",
    "contact": "Contact Us",
    "customPricing": "Custom",
    "showComparison": "Compare All Features",
    "hideComparison": "Hide Feature Comparison",
    "featureComparison": "Feature Comparison",
    "activePlan": {
      "title": "Active Plan",
      "subtitle": "Your current subscription details"
    },
    "availablePlans": {
      "title": "Available Plans",
      "subtitle": "Choose the plan that fits your needs"
    },
    "static": {
      "title": "Billing Information",
      "message": "Online billing is not currently configured. To upgrade your plan or manage subscriptions, please contact us directly.",
      "contactSales": "Contact Sales",
      "contactToUpgrade": "Contact us to upgrade or customize your plan",
      "maxUsers": "Max Users",
      "upTo": "Up to"
    },
    "period": {
      "month": "month"
    },
    "free": {
      "name": "Free",
      "highlight1": "Limited Tool Usage Per week",
      "highlight2": "Access to all tools",
      "highlight3": "Community support"
    },
    "pro": {
      "name": "Pro",
      "highlight1": "Unlimited Tool Usage",
      "highlight2": "Advanced PDF tools",
      "highlight3": "No watermarks"
    },
    "enterprise": {
      "name": "Enterprise",
      "highlight1": "Custom pricing",
      "highlight2": "Dedicated support",
      "highlight3": "Latest features"
    },
    "feature": {
      "title": "Feature",
      "pdfTools": "Basic PDF Tools",
      "fileSize": "File Size Limit",
      "automation": "Automate tool workflows",
      "api": "API Access",
      "priority": "Priority Support",
      "customPricing": "Custom Pricing"
    }
  },
  "subscription": {
    "status": {
      "active": "Active",
      "pastDue": "Past Due",
      "canceled": "Canceled",
      "incomplete": "Incomplete",
      "trialing": "Trial",
      "none": "No Subscription"
    },
    "renewsOn": "Renews on {{date}}",
    "cancelsOn": "Cancels on {{date}}"
  },
  "billing": {
    "manageBilling": "Manage Billing",
    "portal": {
      "error": "Failed to open billing portal"
    }
  },
  "payment": {
    "preparing": "Preparing your checkout...",
    "upgradeTitle": "Upgrade to {{planName}}",
    "success": "Payment Successful!",
    "successMessage": "Your subscription has been activated successfully. You will receive a confirmation email shortly.",
    "autoClose": "This window will close automatically...",
    "error": "Payment Error"
  },
  "firstLogin": {
    "title": "First Time Login",
    "welcomeTitle": "Welcome!",
    "welcomeMessage": "For security reasons, you must change your password on your first login.",
    "loggedInAs": "Logged in as",
    "error": "Error",
    "currentPassword": "Current Password",
    "enterCurrentPassword": "Enter your current password",
    "newPassword": "New Password",
    "enterNewPassword": "Enter new password (min 8 characters)",
    "confirmPassword": "Confirm New Password",
    "reEnterNewPassword": "Re-enter new password",
    "changePassword": "Change Password",
    "allFieldsRequired": "All fields are required",
    "passwordsDoNotMatch": "New passwords do not match",
    "passwordTooShort": "Password must be at least 8 characters",
    "passwordMustBeDifferent": "New password must be different from current password",
    "passwordChangedSuccess": "Password changed successfully! Please log in again.",
    "passwordChangeFailed": "Failed to change password. Please check your current password."
  },
  "invite": {
    "welcome": "Welcome to Stirling PDF",
    "invalidToken": "Invalid invitation link",
    "validationError": "Failed to validate invitation link",
    "passwordRequired": "Password is required",
    "passwordTooShort": "Password must be at least 6 characters",
    "passwordMismatch": "Passwords do not match",
    "acceptError": "Failed to create account",
    "validating": "Validating invitation...",
    "invalidInvitation": "Invalid Invitation",
    "goToLogin": "Go to Login",
    "welcomeTitle": "You've been invited!",
    "welcomeSubtitle": "Complete your account setup to get started",
    "accountFor": "Creating account for",
    "linkExpires": "Link expires",
    "email": "Email address",
    "emailPlaceholder": "Enter your email address",
    "emailRequired": "Email address is required",
    "invalidEmail": "Invalid email address",
    "choosePassword": "Choose a password",
    "passwordPlaceholder": "Enter your password",
    "confirmPassword": "Confirm password",
    "confirmPasswordPlaceholder": "Re-enter your password",
    "createAccount": "Create Account",
    "creating": "Creating Account...",
    "alreadyHaveAccount": "Already have an account?",
    "signIn": "Sign in"
  },
  "audit": {
    "error": {
      "title": "Error loading audit system"
    },
    "notAvailable": "Audit system not available",
    "notAvailableMessage": "The audit system is not configured or not available.",
    "disabled": "Audit logging is disabled",
    "disabledMessage": "Enable audit logging in your application configuration to track system events.",
    "systemStatus": {
      "title": "System Status",
      "status": "Audit Logging",
      "enabled": "Enabled",
      "disabled": "Disabled",
      "level": "Audit Level",
      "retention": "Retention Period",
      "days": "days",
      "totalEvents": "Total Events"
    },
    "tabs": {
      "dashboard": "Dashboard",
      "events": "Audit Events",
      "export": "Export"
    },
    "charts": {
      "title": "Audit Dashboard",
      "error": "Error loading charts",
      "day": "Day",
      "week": "Week",
      "month": "Month",
      "byType": "Events by Type",
      "byUser": "Events by User",
      "overTime": "Events Over Time"
    },
    "events": {
      "title": "Audit Events",
      "filterByType": "Filter by type",
      "filterByUser": "Filter by user",
      "startDate": "Start date",
      "endDate": "End date",
      "clearFilters": "Clear",
      "error": "Error loading events",
      "noEvents": "No events found",
      "timestamp": "Timestamp",
      "type": "Type",
      "user": "User",
      "ipAddress": "IP Address",
      "actions": "Actions",
      "viewDetails": "View Details",
      "eventDetails": "Event Details",
      "details": "Details"
    },
    "export": {
      "title": "Export Audit Data",
      "description": "Export audit events to CSV or JSON format. Use filters to limit the exported data.",
      "format": "Export Format",
      "filters": "Filters (Optional)",
      "filterByType": "Filter by type",
      "filterByUser": "Filter by user",
      "startDate": "Start date",
      "endDate": "End date",
      "clearFilters": "Clear",
      "exportButton": "Export Data",
      "error": "Failed to export data"
    }
  },
  "usage": {
    "noData": "No data available",
    "error": "Error loading usage statistics",
    "noDataMessage": "No usage statistics are currently available.",
    "controls": {
      "top10": "Top 10",
      "top20": "Top 20",
      "all": "All",
      "refresh": "Refresh",
      "dataTypeLabel": "Data Type:",
      "dataType": {
        "all": "All",
        "api": "API",
        "ui": "UI"
      }
    },
    "showing": {
      "top10": "Top 10",
      "top20": "Top 20",
      "all": "All"
    },
    "stats": {
      "totalEndpoints": "Total Endpoints",
      "totalVisits": "Total Visits",
      "showing": "Showing",
      "selectedVisits": "Selected Visits"
    },
    "chart": {
      "title": "Endpoint Usage Chart"
    },
    "table": {
      "title": "Detailed Statistics",
      "endpoint": "Endpoint",
      "visits": "Visits",
      "percentage": "Percentage",
      "noData": "No data available"
    }
  },
  "backendHealth": {
    "checking": "Checking backend status...",
    "online": "Backend Online",
    "offline": "Backend Offline"
  }
}<|MERGE_RESOLUTION|>--- conflicted
+++ resolved
@@ -35,9 +35,16 @@
   "discardChanges": "Discard & Leave",
   "applyAndContinue": "Save & Leave",
   "exportAndContinue": "Export & Continue",
+  "zipWarning": {
+    "title": "Large ZIP File",
+    "message": "This ZIP contains {{count}} files. Extract anyway?",
+    "cancel": "Cancel",
+    "confirm": "Extract"
+  },
   "language": {
     "direction": "ltr"
   },
+  "cancel": "Cancel",
   "addPageNumbers": {
     "fontSize": "Font Size",
     "fontName": "Font Name",
@@ -98,6 +105,8 @@
   "unpin": "Unpin File (replace after tool run)",
   "undoOperationTooltip": "Click to undo the last operation and restore the original files",
   "undo": "Undo",
+  "back": "Back",
+  "nothingToUndo": "Nothing to undo",
   "moreOptions": "More Options",
   "editYourNewFiles": "Edit your new file(s)",
   "close": "Close",
@@ -473,304 +482,6 @@
     "globalPopularity": "Global Popularity",
     "sortBy": "Sort by:",
     "mobile": {
-      "brandAlt": "Stirling PDF logo"
-    },
-    "multiTool": {
-      "tags": "multiple,tools",
-      "title": "PDF Multi Tool",
-      "desc": "Merge, Rotate, Rearrange, Split, and Remove pages"
-    },
-    "merge": {
-      "tags": "combine,join,unite",
-      "title": "Merge",
-      "desc": "Easily merge multiple PDFs into one."
-    },
-    "split": {
-      "tags": "divide,separate,break",
-      "title": "Split",
-      "desc": "Split PDFs into multiple documents"
-    },
-    "rotate": {
-      "tags": "turn,flip,orient",
-      "title": "Rotate",
-      "desc": "Easily rotate your PDFs."
-    },
-    "convert": {
-      "tags": "transform,change",
-      "title": "Convert",
-      "desc": "Convert files between different formats"
-    },
-    "pdfOrganiser": {
-      "tags": "organize,rearrange,reorder",
-      "title": "Organise",
-      "desc": "Remove/Rearrange pages in any order"
-    },
-    "addImage": {
-      "tags": "insert,embed,place",
-      "title": "Add image",
-      "desc": "Adds a image onto a set location on the PDF"
-    },
-    "addAttachments": {
-      "tags": "embed,attach,include",
-      "title": "Add Attachments",
-      "desc": "Add or remove embedded files (attachments) to/from a PDF"
-    },
-    "watermark": {
-      "tags": "stamp,mark,overlay",
-      "title": "Add Watermark",
-      "desc": "Add a custom watermark to your PDF document."
-    },
-    "removePassword": {
-      "tags": "unlock",
-      "title": "Remove Password",
-      "desc": "Remove password protection from your PDF document."
-    },
-    "compress": {
-      "tags": "shrink,reduce,optimize",
-      "title": "Compress",
-      "desc": "Compress PDFs to reduce their file size."
-    },
-    "unlockPDFForms": {
-      "tags": "unlock,enable,edit",
-      "title": "Unlock PDF Forms",
-      "desc": "Remove read-only property of form fields in a PDF document."
-    },
-    "changeMetadata": {
-      "tags": "edit,modify,update",
-      "title": "Change Metadata",
-      "desc": "Change/Remove/Add metadata from a PDF document"
-    },
-    "ocr": {
-      "tags": "extract,scan",
-      "title": "OCR / Cleanup scans",
-      "desc": "Cleanup scans and detects text from images within a PDF and re-adds it as text."
-    },
-    "extractImages": {
-      "tags": "pull,save,export",
-      "title": "Extract Images",
-      "desc": "Extracts all images from a PDF and saves them to zip"
-    },
-    "scannerImageSplit": {
-      "tags": "detect,split,photos",
-      "title": "Detect & Split Scanned Photos",
-      "desc": "Detect and split scanned photos into separate pages"
-    },
-    "sign": {
-      "tags": "signature,autograph",
-      "title": "Sign",
-      "desc": "Adds signature to PDF by drawing, text or image"
-    },
-    "flatten": {
-      "tags": "simplify,remove,interactive",
-      "title": "Flatten",
-      "desc": "Remove all interactive elements and forms from a PDF"
-    },
-    "certSign": {
-      "tags": "authenticate,PEM,P12,official,encrypt,sign,certificate,PKCS12,JKS,server,manual,auto",
-      "title": "Sign with Certificate",
-      "desc": "Signs a PDF with a Certificate/Key (PEM/P12)"
-    },
-    "repair": {
-      "tags": "fix,restore",
-      "title": "Repair",
-      "desc": "Tries to repair a corrupt/broken PDF"
-    },
-    "removeBlanks": {
-      "tags": "delete,clean,empty",
-      "title": "Remove Blank pages",
-      "desc": "Detects and removes blank pages from a document"
-    },
-    "removeAnnotations": {
-      "tags": "delete,clean,strip",
-      "title": "Remove Annotations",
-      "desc": "Removes all comments/annotations from a PDF"
-    },
-    "compare": {
-      "tags": "difference",
-      "title": "Compare",
-      "desc": "Compares and shows the differences between 2 PDF Documents"
-    },
-    "removeCertSign": {
-      "tags": "remove,delete,unlock",
-      "title": "Remove Certificate Sign",
-      "desc": "Remove certificate signature from PDF"
-    },
-    "pageLayout": {
-      "tags": "layout,arrange,combine",
-      "title": "Multi-Page Layout",
-      "desc": "Merge multiple pages of a PDF document into a single page"
-    },
-    "bookletImposition": {
-      "tags": "booklet,print,binding",
-      "title": "Booklet Imposition",
-      "desc": "Create booklets with proper page ordering and multi-page layout for printing and binding"
-    },
-    "scalePages": {
-      "tags": "resize,adjust,scale",
-      "title": "Adjust page size/scale",
-      "desc": "Change the size/scale of a page and/or its contents."
-    },
-    "addPageNumbers": {
-      "tags": "number,pagination,count",
-      "title": "Add Page Numbers",
-      "desc": "Add Page numbers throughout a document in a set location"
-    },
-    "autoRename": {
-      "tags": "auto-detect,header-based,organize,relabel",
-      "title": "Auto Rename PDF File",
-      "desc": "Auto renames a PDF file based on its detected header"
-    },
-    "adjustContrast": {
-      "tags": "contrast,brightness,saturation",
-      "title": "Adjust Colours/Contrast",
-      "desc": "Adjust Colors/Contrast, Saturation and Brightness of a PDF"
-    },
-    "crop": {
-      "tags": "trim,cut,resize",
-      "title": "Crop PDF",
-      "desc": "Crop a PDF to reduce its size (maintains text!)"
-    },
-    "autoSplitPDF": {
-      "tags": "auto,split,QR",
-      "title": "Auto Split Pages",
-      "desc": "Auto Split Scanned PDF with physical scanned page splitter QR Code"
-    },
-    "sanitize": {
-      "tags": "clean,purge,remove",
-      "title": "Sanitise",
-      "desc": "Remove potentially harmful elements from PDF files"
-    },
-    "getPdfInfo": {
-      "tags": "info,metadata,details",
-      "title": "Get ALL Info on PDF",
-      "desc": "Grabs any and all information possible on PDFs"
-    },
-    "pdfToSinglePage": {
-      "tags": "combine,merge,single",
-      "title": "PDF to Single Large Page",
-      "desc": "Merges all PDF pages into one large single page"
-    },
-    "showJS": {
-      "tags": "javascript,code,script",
-      "title": "Show Javascript",
-      "desc": "Searches and displays any JS injected into a PDF"
-    },
-    "redact": {
-      "tags": "censor,blackout,hide",
-      "title": "Redact",
-      "desc": "Redacts (blacks out) a PDF based on selected text, drawn shapes and/or selected page(s)"
-    },
-    "splitBySections": {
-      "tags": "split,sections,divide",
-      "title": "Split PDF by Sections",
-      "desc": "Divide each page of a PDF into smaller horizontal and vertical sections"
-    },
-    "addStamp": {
-      "tags": "stamp,mark,seal",
-      "title": "Add Stamp to PDF",
-      "desc": "Add text or add image stamps at set locations"
-    },
-    "removeImage": {
-      "tags": "remove,delete,clean",
-      "title": "Remove image",
-      "desc": "Remove image from PDF to reduce file size"
-    },
-    "splitByChapters": {
-      "tags": "split,chapters,structure",
-      "title": "Split PDF by Chapters",
-      "desc": "Split a PDF into multiple files based on its chapter structure."
-    },
-    "validateSignature": {
-      "tags": "validate,verify,certificate",
-      "title": "Validate PDF Signature",
-      "desc": "Verify digital signatures and certificates in PDF documents"
-    },
-    "swagger": {
-      "tags": "API,documentation,test",
-      "title": "API Documentation",
-      "desc": "View API documentation and test endpoints"
-    },
-    "scannerEffect": {
-      "tags": "scan,simulate,create",
-      "title": "Scanner Effect",
-      "desc": "Create a PDF that looks like it was scanned"
-    },
-    "editTableOfContents": {
-      "tags": "bookmarks,contents,edit",
-      "title": "Edit Table of Contents",
-      "desc": "Add or edit bookmarks and table of contents in PDF documents"
-    },
-    "manageCertificates": {
-      "tags": "certificates,import,export",
-      "title": "Manage Certificates",
-      "desc": "Import, export, or delete digital certificate files used for signing PDFs."
-    },
-    "read": {
-      "tags": "view,open,display",
-      "title": "Read",
-      "desc": "View and annotate PDFs. Highlight text, draw, or insert comments for review and collaboration."
-    },
-    "reorganizePages": {
-      "tags": "rearrange,reorder,organize",
-      "title": "Reorganize Pages",
-      "desc": "Rearrange, duplicate, or delete PDF pages with visual drag-and-drop control."
-    },
-    "extractPages": {
-      "tags": "pull,select,copy",
-      "title": "Extract Pages",
-      "desc": "Extract specific pages from a PDF document"
-    },
-    "removePages": {
-      "tags": "delete,extract,exclude",
-      "title": "Remove Pages",
-      "desc": "Remove specific pages from a PDF document"
-    },
-    "autoSizeSplitPDF": {
-      "tags": "auto,split,size",
-      "title": "Auto Split by Size/Count",
-      "desc": "Automatically split PDFs by file size or page count"
-    },
-    "replaceColor": {
-      "title": "Replace & Invert Colour",
-      "desc": "Replace or invert colours in PDF documents"
-    },
-    "devApi": {
-      "tags": "API,development,documentation",
-      "title": "API",
-      "desc": "Link to API documentation"
-    },
-    "devFolderScanning": {
-      "tags": "automation,folder,scanning",
-      "title": "Automated Folder Scanning",
-      "desc": "Link to automated folder scanning guide"
-    },
-    "devSsoGuide": {
-      "title": "SSO Guide",
-      "desc": "Link to SSO guide"
-    },
-    "devAirgapped": {
-      "title": "Air-gapped Setup",
-      "desc": "Link to air-gapped setup guide"
-    },
-    "addPassword": {
-      "title": "Add Password",
-      "desc": "Add password protection and restrictions to PDF files"
-    },
-    "changePermissions": {
-      "title": "Change Permissions",
-      "desc": "Change document restrictions and permissions"
-    },
-    "automate": {
-      "tags": "workflow,sequence,automation",
-      "title": "Automate",
-      "desc": "Build multi-step workflows by chaining together PDF actions. Ideal for recurring tasks."
-    },
-    "pdfTextEditor": {
-      "tags": "edit,text,modify",
-      "title": "PDF Text Editor",
-      "desc": "Edit text content in PDF documents"
-    },
-    "mobile": {
       "brandAlt": "Stirling PDF logo",
       "openFiles": "Open files",
       "swipeHint": "Swipe left or right to switch views",
@@ -779,6 +490,296 @@
       "viewSwitcher": "Switch workspace view",
       "workbenchSlide": "Workspace panel",
       "workspace": "Workspace"
+    },
+    "multiTool": {
+      "tags": "multiple,tools",
+      "title": "PDF Multi Tool",
+      "desc": "Merge, Rotate, Rearrange, Split, and Remove pages"
+    },
+    "merge": {
+      "tags": "combine,join,unite",
+      "title": "Merge",
+      "desc": "Easily merge multiple PDFs into one."
+    },
+    "split": {
+      "tags": "divide,separate,break",
+      "title": "Split",
+      "desc": "Split PDFs into multiple documents"
+    },
+    "rotate": {
+      "tags": "turn,flip,orient",
+      "title": "Rotate",
+      "desc": "Easily rotate your PDFs."
+    },
+    "convert": {
+      "tags": "transform,change",
+      "title": "Convert",
+      "desc": "Convert files between different formats"
+    },
+    "pdfOrganiser": {
+      "tags": "organize,rearrange,reorder",
+      "title": "Organise",
+      "desc": "Remove/Rearrange pages in any order"
+    },
+    "addImage": {
+      "tags": "insert,embed,place",
+      "title": "Add image",
+      "desc": "Adds a image onto a set location on the PDF"
+    },
+    "addAttachments": {
+      "tags": "embed,attach,include",
+      "title": "Add Attachments",
+      "desc": "Add or remove embedded files (attachments) to/from a PDF"
+    },
+    "watermark": {
+      "tags": "stamp,mark,overlay",
+      "title": "Add Watermark",
+      "desc": "Add a custom watermark to your PDF document."
+    },
+    "removePassword": {
+      "tags": "unlock",
+      "title": "Remove Password",
+      "desc": "Remove password protection from your PDF document."
+    },
+    "compress": {
+      "tags": "shrink,reduce,optimize",
+      "title": "Compress",
+      "desc": "Compress PDFs to reduce their file size."
+    },
+    "unlockPDFForms": {
+      "tags": "unlock,enable,edit",
+      "title": "Unlock PDF Forms",
+      "desc": "Remove read-only property of form fields in a PDF document."
+    },
+    "changeMetadata": {
+      "tags": "edit,modify,update",
+      "title": "Change Metadata",
+      "desc": "Change/Remove/Add metadata from a PDF document"
+    },
+    "ocr": {
+      "tags": "extract,scan",
+      "title": "OCR / Cleanup scans",
+      "desc": "Cleanup scans and detects text from images within a PDF and re-adds it as text."
+    },
+    "extractImages": {
+      "tags": "pull,save,export",
+      "title": "Extract Images",
+      "desc": "Extracts all images from a PDF and saves them to zip"
+    },
+    "scannerImageSplit": {
+      "tags": "detect,split,photos",
+      "title": "Detect & Split Scanned Photos",
+      "desc": "Detect and split scanned photos into separate pages"
+    },
+    "sign": {
+      "tags": "signature,autograph",
+      "title": "Sign",
+      "desc": "Adds signature to PDF by drawing, text or image"
+    },
+    "flatten": {
+      "tags": "simplify,remove,interactive",
+      "title": "Flatten",
+      "desc": "Remove all interactive elements and forms from a PDF"
+    },
+    "certSign": {
+      "tags": "authenticate,PEM,P12,official,encrypt,sign,certificate,PKCS12,JKS,server,manual,auto",
+      "title": "Sign with Certificate",
+      "desc": "Signs a PDF with a Certificate/Key (PEM/P12)"
+    },
+    "repair": {
+      "tags": "fix,restore",
+      "title": "Repair",
+      "desc": "Tries to repair a corrupt/broken PDF"
+    },
+    "removeBlanks": {
+      "tags": "delete,clean,empty",
+      "title": "Remove Blank pages",
+      "desc": "Detects and removes blank pages from a document"
+    },
+    "removeAnnotations": {
+      "tags": "delete,clean,strip",
+      "title": "Remove Annotations",
+      "desc": "Removes all comments/annotations from a PDF"
+    },
+    "compare": {
+      "tags": "difference",
+      "title": "Compare",
+      "desc": "Compares and shows the differences between 2 PDF Documents"
+    },
+    "removeCertSign": {
+      "tags": "remove,delete,unlock",
+      "title": "Remove Certificate Sign",
+      "desc": "Remove certificate signature from PDF"
+    },
+    "pageLayout": {
+      "tags": "layout,arrange,combine",
+      "title": "Multi-Page Layout",
+      "desc": "Merge multiple pages of a PDF document into a single page"
+    },
+    "bookletImposition": {
+      "tags": "booklet,print,binding",
+      "title": "Booklet Imposition",
+      "desc": "Create booklets with proper page ordering and multi-page layout for printing and binding"
+    },
+    "scalePages": {
+      "tags": "resize,adjust,scale",
+      "title": "Adjust page size/scale",
+      "desc": "Change the size/scale of a page and/or its contents."
+    },
+    "addPageNumbers": {
+      "tags": "number,pagination,count",
+      "title": "Add Page Numbers",
+      "desc": "Add Page numbers throughout a document in a set location"
+    },
+    "autoRename": {
+      "tags": "auto-detect,header-based,organize,relabel",
+      "title": "Auto Rename PDF File",
+      "desc": "Auto renames a PDF file based on its detected header"
+    },
+    "adjustContrast": {
+      "tags": "contrast,brightness,saturation",
+      "title": "Adjust Colours/Contrast",
+      "desc": "Adjust Colors/Contrast, Saturation and Brightness of a PDF"
+    },
+    "crop": {
+      "tags": "trim,cut,resize",
+      "title": "Crop PDF",
+      "desc": "Crop a PDF to reduce its size (maintains text!)"
+    },
+    "autoSplitPDF": {
+      "tags": "auto,split,QR",
+      "title": "Auto Split Pages",
+      "desc": "Auto Split Scanned PDF with physical scanned page splitter QR Code"
+    },
+    "sanitize": {
+      "tags": "clean,purge,remove",
+      "title": "Sanitise",
+      "desc": "Remove potentially harmful elements from PDF files"
+    },
+    "getPdfInfo": {
+      "tags": "info,metadata,details",
+      "title": "Get ALL Info on PDF",
+      "desc": "Grabs any and all information possible on PDFs"
+    },
+    "pdfToSinglePage": {
+      "tags": "combine,merge,single",
+      "title": "PDF to Single Large Page",
+      "desc": "Merges all PDF pages into one large single page"
+    },
+    "showJS": {
+      "tags": "javascript,code,script",
+      "title": "Show Javascript",
+      "desc": "Searches and displays any JS injected into a PDF"
+    },
+    "redact": {
+      "tags": "censor,blackout,hide",
+      "title": "Redact",
+      "desc": "Redacts (blacks out) a PDF based on selected text, drawn shapes and/or selected page(s)"
+    },
+    "splitBySections": {
+      "tags": "split,sections,divide",
+      "title": "Split PDF by Sections",
+      "desc": "Divide each page of a PDF into smaller horizontal and vertical sections"
+    },
+    "addStamp": {
+      "tags": "stamp,mark,seal",
+      "title": "Add Stamp to PDF",
+      "desc": "Add text or add image stamps at set locations"
+    },
+    "removeImage": {
+      "tags": "remove,delete,clean",
+      "title": "Remove image",
+      "desc": "Remove image from PDF to reduce file size"
+    },
+    "splitByChapters": {
+      "tags": "split,chapters,structure",
+      "title": "Split PDF by Chapters",
+      "desc": "Split a PDF into multiple files based on its chapter structure."
+    },
+    "validateSignature": {
+      "tags": "validate,verify,certificate",
+      "title": "Validate PDF Signature",
+      "desc": "Verify digital signatures and certificates in PDF documents"
+    },
+    "swagger": {
+      "tags": "API,documentation,test",
+      "title": "API Documentation",
+      "desc": "View API documentation and test endpoints"
+    },
+    "scannerEffect": {
+      "tags": "scan,simulate,create",
+      "title": "Scanner Effect",
+      "desc": "Create a PDF that looks like it was scanned"
+    },
+    "editTableOfContents": {
+      "tags": "bookmarks,contents,edit",
+      "title": "Edit Table of Contents",
+      "desc": "Add or edit bookmarks and table of contents in PDF documents"
+    },
+    "manageCertificates": {
+      "tags": "certificates,import,export",
+      "title": "Manage Certificates",
+      "desc": "Import, export, or delete digital certificate files used for signing PDFs."
+    },
+    "read": {
+      "tags": "view,open,display",
+      "title": "Read",
+      "desc": "View and annotate PDFs. Highlight text, draw, or insert comments for review and collaboration."
+    },
+    "reorganizePages": {
+      "tags": "rearrange,reorder,organize",
+      "title": "Reorganize Pages",
+      "desc": "Rearrange, duplicate, or delete PDF pages with visual drag-and-drop control."
+    },
+    "extractPages": {
+      "tags": "pull,select,copy",
+      "title": "Extract Pages",
+      "desc": "Extract specific pages from a PDF document"
+    },
+    "removePages": {
+      "tags": "delete,extract,exclude",
+      "title": "Remove Pages",
+      "desc": "Remove specific pages from a PDF document"
+    },
+    "autoSizeSplitPDF": {
+      "tags": "auto,split,size",
+      "title": "Auto Split by Size/Count",
+      "desc": "Automatically split PDFs by file size or page count"
+    },
+    "replaceColor": {
+      "title": "Replace & Invert Colour",
+      "desc": "Replace or invert colours in PDF documents"
+    },
+    "devApi": {
+      "tags": "API,development,documentation",
+      "title": "API",
+      "desc": "Link to API documentation"
+    },
+    "devFolderScanning": {
+      "tags": "automation,folder,scanning",
+      "title": "Automated Folder Scanning",
+      "desc": "Link to automated folder scanning guide"
+    },
+    "devSsoGuide": {
+      "title": "SSO Guide",
+      "desc": "Link to SSO guide"
+    },
+    "devAirgapped": {
+      "title": "Air-gapped Setup",
+      "desc": "Link to air-gapped setup guide"
+    },
+    "addPassword": {
+      "title": "Add Password",
+      "desc": "Add password protection and restrictions to PDF files"
+    },
+    "changePermissions": {
+      "title": "Change Permissions",
+      "desc": "Change document restrictions and permissions"
+    },
+    "automate": {
+      "tags": "workflow,sequence,automation",
+      "title": "Automate",
+      "desc": "Build multi-step workflows by chaining together PDF actions. Ideal for recurring tasks."
     },
     "overlay-pdfs": {
       "desc": "Overlay one PDF on top of another",
@@ -822,15 +823,19 @@
   "merge": {
     "tags": "merge,Page operations,Back end,server side",
     "title": "Merge",
-    "removeDigitalSignature": "Remove digital signature in the merged file?",
-    "generateTableOfContents": "Generate table of contents in the merged file?",
-    "removeDigitalSignature.tooltip": {
-      "title": "Remove Digital Signature",
-      "description": "Digital signatures will be invalidated when merging files. Check this to remove them from the final merged PDF."
-    },
-    "generateTableOfContents.tooltip": {
-      "title": "Generate Table of Contents",
-      "description": "Automatically creates a clickable table of contents in the merged PDF based on the original file names and page numbers."
+    "removeDigitalSignature": {
+      "label": "Remove digital signature in the merged file?",
+      "tooltip": {
+        "title": "Remove Digital Signature",
+        "description": "Digital signatures will be invalidated when merging files. Check this to remove them from the final merged PDF."
+      }
+    },
+    "generateTableOfContents": {
+      "label": "Generate table of contents in the merged file?",
+      "tooltip": {
+        "title": "Generate Table of Contents",
+        "description": "Automatically creates a clickable table of contents in the merged PDF based on the original file names and page numbers."
+      }
     },
     "submit": "Merge",
     "sortBy": {
@@ -1101,7 +1106,11 @@
     "markdown": "Markdown",
     "textRtf": "Text/RTF",
     "grayscale": "Greyscale",
-    "errorConversion": "An error occurred while converting the file."
+    "errorConversion": "An error occurred while converting the file.",
+    "cbzOptions": "CBZ to PDF Options",
+    "optimizeForEbook": "Optimize PDF for ebook readers (uses Ghostscript)",
+    "cbzOutputOptions": "PDF to CBZ Options",
+    "cbzDpi": "DPI for image rendering"
   },
   "imageToPdf": {
     "tags": "conversion,img,jpg,picture,photo"
@@ -2041,8 +2050,10 @@
     "options": {
       "stepTitle": "Flatten Options",
       "title": "Flatten Options",
-      "flattenOnlyForms": "Flatten only forms",
-      "flattenOnlyForms.desc": "Only flatten form fields, leaving other interactive elements intact",
+      "flattenOnlyForms": {
+        "label": "Flatten only forms",
+        "desc": "Only flatten form fields, leaving other interactive elements intact"
+      },
       "note": "Flattening removes interactive elements from the PDF, making them non-editable."
     },
     "results": {
@@ -2160,15 +2171,99 @@
     "tags": "differentiate,contrast,changes,analysis",
     "title": "Compare",
     "header": "Compare PDFs",
-    "highlightColor": {
-      "1": "Highlight Colour 1:",
-      "2": "Highlight Colour 2:"
-    },
-    "document": {
-      "1": "Document 1",
-      "2": "Document 2"
-    },
-    "submit": "Compare",
+    "clearSelected": "Clear selected",
+    "clear": {
+      "confirmTitle": "Clear selected PDFs?",
+      "confirmBody": "This will close the current comparison and take you back to Active Files.",
+      "confirm": "Clear and return"
+    },
+    "review": {
+      "title": "Comparison Result",
+      "actionsHint": "Review the comparison, switch document roles, or export the summary.",
+      "switchOrder": "Switch order",
+      "exportSummary": "Export summary"
+    },
+    "base": {
+      "label": "Original document",
+      "placeholder": "Select the original PDF"
+    },
+    "comparison": {
+      "label": "Edited document",
+      "placeholder": "Select the edited PDF"
+    },
+    "addFilesHint": "Add PDFs in the Files step to enable selection.",
+    "noFiles": "No PDFs available yet",
+    "pages": "Pages",
+    "selection": {
+      "originalEditedTitle": "Select Original and Edited PDFs"
+    },
+    "original": { "label": "Original PDF" },
+    "edited": { "label": "Edited PDF" },
+    "swap": {
+      "confirmTitle": "Re-run comparison?",
+      "confirmBody": "This will rerun the tool. Are you sure you want to swap the order of Original and Edited?",
+      "confirm": "Swap and Re-run"
+    },
+    "cta": "Compare",
+    "loading": "Comparing...",
+    
+    "summary": {
+      "baseHeading": "Original document",
+      "comparisonHeading": "Edited document",
+      "pageLabel": "Page"
+    },
+    "rendering": {
+      "pageNotReadyTitle": "Page not rendered yet",
+      "pageNotReadyBody": "Some pages are still rendering. Navigation will snap once they are ready.",
+      "rendering": "rendering",
+      "inProgress": "At least one of these PDFs are very large, scrolling won't be smooth until the rendering is complete",
+      "pagesRendered": "pages rendered",
+      "complete": "Page rendering complete"
+    },
+    "dropdown": {
+      "deletionsLabel": "Deletions",
+      "additionsLabel": "Additions",
+      "deletions": "Deletions ({{count}})",
+      "additions": "Additions ({{count}})",
+      "searchPlaceholder": "Search changes...",
+      "noResults": "No changes found"
+    },
+    "actions": {
+      "stackVertically": "Stack vertically",
+      "placeSideBySide": "Place side by side",
+      "zoomOut": "Zoom out",
+      "zoomIn": "Zoom in",
+      "resetView": "Reset view",
+      "unlinkScrollPan": "Unlink scroll and pan",
+      "linkScrollPan": "Link scroll and pan",
+      "unlinkScroll": "Unlink scroll",
+      "linkScroll": "Link scroll"
+    },
+    "toasts": {
+      "unlinkedTitle": "Independent scroll & pan enabled",
+      "unlinkedBody": "Tip: Arrow Up/Down scroll both panes; panning only moves the active pane."
+    },
+    "error": {
+      "selectRequired": "Select a original and edited document.",
+      "filesMissing": "Unable to locate the selected files. Please re-select them.",
+      "generic": "Unable to compare these files."
+    },
+    "status": {
+      "extracting": "Extracting text...",
+      "processing": "Analysing differences...",
+      "complete": "Comparison ready"
+    },
+    "longJob": {
+      "title": "Large comparison in progress",
+      "body": "These PDFs together exceed 2,000 pages. Processing can take several minutes."
+    },
+    "slowOperation": {
+      "title": "Still working…",
+      "body": "This comparison is taking longer than usual. You can let it continue or cancel it.",
+      "cancel": "Cancel comparison"
+    },
+    
+    "newLine": "new-line",
     "complex": {
       "message": "One or both of the provided documents are large files, accuracy of comparison may be reduced"
     },
@@ -2181,6 +2276,16 @@
       "text": {
         "message": "One or both of the selected PDFs have no text content. Please choose PDFs with text for comparison."
       }
+    },
+    "too": {
+      "dissimilar": {
+        "message": "These documents appear highly dissimilar. Comparison was stopped to save time."
+      }
+    },
+    "earlyDissimilarity": {
+      "title": "These PDFs look highly different",
+      "body": "We're seeing very few similarities so far. You can stop the comparison if these aren't related documents.",
+      "stopButton": "Stop comparison"
     }
   },
   "certSign": {
@@ -2661,7 +2766,14 @@
     "title": "Show Javascript",
     "header": "Show Javascript",
     "downloadJS": "Download Javascript",
-    "submit": "Show"
+    "submit": "Show",
+    "results": "Result",
+    "processing": "Extracting JavaScript...",
+    "done": "JavaScript extracted",
+    "singleFileWarning": "This tool only supports one file at a time. Please select a single file.",
+    "view": {
+      "title": "Extracted JavaScript"
+    }
   },
   "redact": {
     "tags": "Redact,Hide,black out,black,marker,hidden,auto redact,manual redact",
@@ -3134,13 +3246,14 @@
     "passwordsDoNotMatch": "Passwords do not match",
     "passwordTooShort": "Password must be at least 6 characters long",
     "invalidEmail": "Please enter a valid email address",
+    "checkEmailConfirmation": "Check your email for a confirmation link to complete your registration.",
+    "accountCreatedSuccessfully": "Account created successfully! You can now sign in.",
+    "unexpectedError": "Unexpected error: {{message}}",
+    "useEmailInstead": "Use Email Instead",
     "nameRequired": "Name is required",
     "emailRequired": "Email is required",
     "passwordRequired": "Password is required",
-    "confirmPasswordRequired": "Confirm password is required",
-    "checkEmailConfirmation": "Check your email for a confirmation link to complete your registration.",
-    "accountCreatedSuccessfully": "Account created successfully! You can now sign in.",
-    "unexpectedError": "Unexpected error: {{message}}"
+    "confirmPasswordRequired": "Please confirm your password"
   },
   "pdfToSinglePage": {
     "title": "PDF To Single Page",
@@ -3544,9 +3657,6 @@
     "config": "Config",
     "settings": "Settings",
     "adminSettings": "Admin Settings",
-<<<<<<< HEAD
-    "allTools": "All Tools"
-=======
     "allTools": "Tools",
     "reader": "Reader",
     "helpMenu": {
@@ -3555,7 +3665,6 @@
       "adminTour": "Admin Tour",
       "adminTourDesc": "Explore admin settings & features"
     }
->>>>>>> 5c9e5908
   },
   "admin": {
     "error": "Error",
@@ -3596,47 +3705,6 @@
         "description": "Configure system-wide application settings including branding and default behaviour.",
         "ui": "User Interface",
         "system": "System",
-<<<<<<< HEAD
-        "appName": "Application Name",
-        "appName.description": "The name displayed in the browser tab and home page",
-        "appNameNavbar": "Navbar Brand",
-        "appNameNavbar.description": "The name displayed in the navigation bar",
-        "homeDescription": "Home Description",
-        "homeDescription.description": "The description text shown on the home page",
-        "defaultLocale": "Default Locale",
-        "defaultLocale.description": "The default language for new users (e.g., en_US, es_ES)",
-        "fileUploadLimit": "File Upload Limit",
-        "fileUploadLimit.description": "Maximum file upload size (e.g., 100MB, 1GB)",
-        "showUpdate": "Show Update Notifications",
-        "showUpdate.description": "Display notifications when a new version is available",
-        "showUpdateOnlyAdmin": "Show Updates to Admins Only",
-        "showUpdateOnlyAdmin.description": "Restrict update notifications to admin users only",
-        "customHTMLFiles": "Custom HTML Files",
-        "customHTMLFiles.description": "Allow serving custom HTML files from the customFiles directory",
-        "languages": "Available Languages",
-        "languages.description": "Languages that users can select from (leave empty to enable all languages)",
-        "customMetadata": "Custom Metadata",
-        "customMetadata.autoUpdate": "Auto Update Metadata",
-        "customMetadata.autoUpdate.description": "Automatically update PDF metadata on all processed documents",
-        "customMetadata.author": "Default Author",
-        "customMetadata.author.description": "Default author for PDF metadata (e.g., username)",
-        "customMetadata.creator": "Default Creator",
-        "customMetadata.creator.description": "Default creator for PDF metadata",
-        "customMetadata.producer": "Default Producer",
-        "customMetadata.producer.description": "Default producer for PDF metadata",
-        "customPaths": "Custom Paths",
-        "customPaths.description": "Configure custom file system paths for pipeline processing and external tools",
-        "customPaths.pipeline": "Pipeline Directories",
-        "customPaths.pipeline.watchedFoldersDir": "Watched Folders Directory",
-        "customPaths.pipeline.watchedFoldersDir.description": "Directory where pipeline monitors for incoming PDFs (leave empty for default: /pipeline/watchedFolders)",
-        "customPaths.pipeline.finishedFoldersDir": "Finished Folders Directory",
-        "customPaths.pipeline.finishedFoldersDir.description": "Directory where processed PDFs are outputted (leave empty for default: /pipeline/finishedFolders)",
-        "customPaths.operations": "External Tool Paths",
-        "customPaths.operations.weasyprint": "WeasyPrint Executable",
-        "customPaths.operations.weasyprint.description": "Path to WeasyPrint executable for HTML to PDF conversion (leave empty for default: /opt/venv/bin/weasyprint)",
-        "customPaths.operations.unoconvert": "Unoconvert Executable",
-        "customPaths.operations.unoconvert.description": "Path to LibreOffice unoconvert for document conversions (leave empty for default: /opt/venv/bin/unoconvert)"
-=======
         "appName": {
           "label": "Application Name",
           "description": "The name displayed in the browser tab and home page"
@@ -3724,7 +3792,6 @@
             }
           }
         }
->>>>>>> 5c9e5908
       },
       "security": {
         "title": "Security",
@@ -3734,68 +3801,124 @@
           "message": "OAuth2 and SAML2 authentication providers have been moved to the Connections menu for easier management."
         },
         "authentication": "Authentication",
-        "enableLogin": "Enable Login",
-        "enableLogin.description": "Require users to log in before accessing the application",
-        "loginMethod": "Login Method",
-        "loginMethod.description": "The authentication method to use for user login",
-        "loginMethod.all": "All Methods",
-        "loginMethod.normal": "Username/Password Only",
-        "loginMethod.oauth2": "OAuth2 Only",
-        "loginMethod.saml2": "SAML2 Only",
-        "loginAttemptCount": "Login Attempt Limit",
-        "loginAttemptCount.description": "Maximum number of failed login attempts before account lockout",
-        "loginResetTimeMinutes": "Login Reset Time (minutes)",
-        "loginResetTimeMinutes.description": "Time before failed login attempts are reset",
-        "csrfDisabled": "Disable CSRF Protection",
-        "csrfDisabled.description": "Disable Cross-Site Request Forgery protection (not recommended)",
-        "initialLogin": "Initial Login",
-        "initialLogin.username": "Initial Username",
-        "initialLogin.username.description": "The username for the initial admin account",
-        "initialLogin.password": "Initial Password",
-        "initialLogin.password.description": "The password for the initial admin account",
-        "jwt": "JWT Configuration",
-        "jwt.secureCookie": "Secure Cookie",
-        "jwt.secureCookie.description": "Require HTTPS for JWT cookies (recommended for production)",
-        "jwt.keyRetentionDays": "Key Retention Days",
-        "jwt.keyRetentionDays.description": "Number of days to retain old JWT keys for verification",
-        "jwt.persistence": "Enable Key Persistence",
-        "jwt.persistence.description": "Store JWT keys persistently to survive server restarts",
-        "jwt.enableKeyRotation": "Enable Key Rotation",
-        "jwt.enableKeyRotation.description": "Automatically rotate JWT signing keys periodically",
-        "jwt.enableKeyCleanup": "Enable Key Cleanup",
-        "jwt.enableKeyCleanup.description": "Automatically remove expired JWT keys",
-        "audit": "Audit Logging",
-        "audit.enabled": "Enable Audit Logging",
-        "audit.enabled.description": "Track user actions and system events for compliance and security monitoring",
-        "audit.level": "Audit Level",
-        "audit.level.description": "0=OFF, 1=BASIC, 2=STANDARD, 3=VERBOSE",
-        "audit.retentionDays": "Audit Retention (days)",
-        "audit.retentionDays.description": "Number of days to retain audit logs",
-        "htmlUrlSecurity": "HTML URL Security",
-        "htmlUrlSecurity.description": "Configure URL access restrictions for HTML processing to prevent SSRF attacks",
-        "htmlUrlSecurity.enabled": "Enable URL Security",
-        "htmlUrlSecurity.enabled.description": "Enable URL security restrictions for HTML to PDF conversions",
-        "htmlUrlSecurity.level": "Security Level",
-        "htmlUrlSecurity.level.description": "MAX: whitelist only, MEDIUM: block internal networks, OFF: no restrictions",
-        "htmlUrlSecurity.level.max": "Maximum (Whitelist Only)",
-        "htmlUrlSecurity.level.medium": "Medium (Block Internal)",
-        "htmlUrlSecurity.level.off": "Off (No Restrictions)",
-        "htmlUrlSecurity.advanced": "Advanced Settings",
-        "htmlUrlSecurity.allowedDomains": "Allowed Domains (Whitelist)",
-        "htmlUrlSecurity.allowedDomains.description": "One domain per line (e.g., cdn.example.com). Only these domains allowed when level is MAX",
-        "htmlUrlSecurity.blockedDomains": "Blocked Domains (Blacklist)",
-        "htmlUrlSecurity.blockedDomains.description": "One domain per line (e.g., malicious.com). Additional domains to block",
-        "htmlUrlSecurity.internalTlds": "Internal TLDs",
-        "htmlUrlSecurity.internalTlds.description": "One TLD per line (e.g., .local, .internal). Block domains with these TLD patterns",
-        "htmlUrlSecurity.networkBlocking": "Network Blocking",
-        "htmlUrlSecurity.blockPrivateNetworks": "Block Private Networks",
-        "htmlUrlSecurity.blockPrivateNetworks.description": "Block RFC 1918 private networks (10.x.x.x, 192.168.x.x, 172.16-31.x.x)",
-        "htmlUrlSecurity.blockLocalhost": "Block Localhost",
-        "htmlUrlSecurity.blockLocalhost.description": "Block localhost and loopback addresses (127.x.x.x, ::1)",
-        "htmlUrlSecurity.blockLinkLocal": "Block Link-Local Addresses",
-        "htmlUrlSecurity.blockLinkLocal.description": "Block link-local addresses (169.254.x.x, fe80::/10)",
-        "htmlUrlSecurity.blockCloudMetadata": "Block Cloud Metadata Endpoints",
-        "htmlUrlSecurity.blockCloudMetadata.description": "Block cloud provider metadata endpoints (169.254.169.254)"
+        "enableLogin": {
+          "label": "Enable Login",
+          "description": "Require users to log in before accessing the application"
+        },
+        "loginMethod": {
+          "label": "Login Method",
+          "description": "The authentication method to use for user login",
+          "all": "All Methods",
+          "normal": "Username/Password Only",
+          "oauth2": "OAuth2 Only",
+          "saml2": "SAML2 Only"
+        },
+        "loginAttemptCount": {
+          "label": "Login Attempt Limit",
+          "description": "Maximum number of failed login attempts before account lockout"
+        },
+        "loginResetTimeMinutes": {
+          "label": "Login Reset Time (minutes)",
+          "description": "Time before failed login attempts are reset"
+        },
+        "csrfDisabled": {
+          "label": "Disable CSRF Protection",
+          "description": "Disable Cross-Site Request Forgery protection (not recommended)"
+        },
+        "initialLogin": {
+          "label": "Initial Login",
+          "username": {
+            "label": "Initial Username",
+            "description": "The username for the initial admin account"
+          },
+          "password": {
+            "label": "Initial Password",
+            "description": "The password for the initial admin account"
+          }
+        },
+        "jwt": {
+          "label": "JWT Configuration",
+          "secureCookie": {
+            "label": "Secure Cookie",
+            "description": "Require HTTPS for JWT cookies (recommended for production)"
+          },
+          "keyRetentionDays": {
+            "label": "Key Retention Days",
+            "description": "Number of days to retain old JWT keys for verification"
+          },
+          "persistence": {
+            "label": "Enable Key Persistence",
+            "description": "Store JWT keys persistently to survive server restarts"
+          },
+          "enableKeyRotation": {
+            "label": "Enable Key Rotation",
+            "description": "Automatically rotate JWT signing keys periodically"
+          },
+          "enableKeyCleanup": {
+            "label": "Enable Key Cleanup",
+            "description": "Automatically remove expired JWT keys"
+          }
+        },
+        "audit": {
+          "label": "Audit Logging",
+          "enabled": {
+            "label": "Enable Audit Logging",
+            "description": "Track user actions and system events for compliance and security monitoring"
+          },
+          "level": {
+            "label": "Audit Level",
+            "description": "0=OFF, 1=BASIC, 2=STANDARD, 3=VERBOSE"
+          },
+          "retentionDays": {
+            "label": "Audit Retention (days)",
+            "description": "Number of days to retain audit logs"
+          }
+        },
+        "htmlUrlSecurity": {
+          "label": "HTML URL Security",
+          "description": "Configure URL access restrictions for HTML processing to prevent SSRF attacks",
+          "enabled": {
+            "label": "Enable URL Security",
+            "description": "Enable URL security restrictions for HTML to PDF conversions"
+          },
+          "level": {
+            "label": "Security Level",
+            "description": "MAX: whitelist only, MEDIUM: block internal networks, OFF: no restrictions",
+            "max": "Maximum (Whitelist Only)",
+            "medium": "Medium (Block Internal)",
+            "off": "Off (No Restrictions)"
+          },
+          "advanced": "Advanced Settings",
+          "allowedDomains": {
+            "label": "Allowed Domains (Whitelist)",
+            "description": "One domain per line (e.g., cdn.example.com). Only these domains allowed when level is MAX"
+          },
+          "blockedDomains": {
+            "label": "Blocked Domains (Blacklist)",
+            "description": "One domain per line (e.g., malicious.com). Additional domains to block"
+          },
+          "internalTlds": {
+            "label": "Internal TLDs",
+            "description": "One TLD per line (e.g., .local, .internal). Block domains with these TLD patterns"
+          },
+          "networkBlocking": "Network Blocking",
+          "blockPrivateNetworks": {
+            "label": "Block Private Networks",
+            "description": "Block RFC 1918 private networks (10.x.x.x, 192.168.x.x, 172.16-31.x.x)"
+          },
+          "blockLocalhost": {
+            "label": "Block Localhost",
+            "description": "Block localhost and loopback addresses (127.x.x.x, ::1)"
+          },
+          "blockLinkLocal": {
+            "label": "Block Link-Local Addresses",
+            "description": "Block link-local addresses (169.254.x.x, fe80::/10)"
+          },
+          "blockCloudMetadata": {
+            "label": "Block Cloud Metadata Endpoints",
+            "description": "Block cloud provider metadata endpoints (169.254.169.254)"
+          }
+        }
       },
       "connections": {
         "title": "Connections",
@@ -3806,146 +3929,254 @@
         "disconnect": "Disconnect",
         "disconnected": "Provider disconnected successfully",
         "disconnectError": "Failed to disconnect provider",
-        "ssoAutoLogin": "SSO Auto Login",
-        "ssoAutoLogin.enable": "Enable SSO Auto Login",
-        "ssoAutoLogin.description": "Automatically redirect to SSO login when authentication is required",
-        "oauth2": "OAuth2",
-        "oauth2.enabled": "Enable OAuth2",
-        "oauth2.enabled.description": "Allow users to authenticate using OAuth2 providers",
-        "oauth2.provider": "Provider",
-        "oauth2.provider.description": "The OAuth2 provider to use for authentication",
-        "oauth2.issuer": "Issuer URL",
-        "oauth2.issuer.description": "The OAuth2 provider issuer URL",
-        "oauth2.clientId": "Client ID",
-        "oauth2.clientId.description": "The OAuth2 client ID from your provider",
-        "oauth2.clientSecret": "Client Secret",
-        "oauth2.clientSecret.description": "The OAuth2 client secret from your provider",
-        "oauth2.useAsUsername": "Use as Username",
-        "oauth2.useAsUsername.description": "The OAuth2 claim to use as the username (e.g., email, sub)",
-        "oauth2.autoCreateUser": "Auto Create Users",
-        "oauth2.autoCreateUser.description": "Automatically create user accounts on first OAuth2 login",
-        "oauth2.blockRegistration": "Block Registration",
-        "oauth2.blockRegistration.description": "Prevent new user registration via OAuth2",
-        "oauth2.scopes": "OAuth2 Scopes",
-        "oauth2.scopes.description": "Comma-separated list of OAuth2 scopes to request (e.g., openid, profile, email)",
-        "saml2": "SAML2",
-        "saml2.enabled": "Enable SAML2",
-        "saml2.enabled.description": "Allow users to authenticate using SAML2 providers",
-        "saml2.provider": "Provider",
-        "saml2.provider.description": "The SAML2 provider name",
-        "saml2.registrationId": "Registration ID",
-        "saml2.registrationId.description": "The SAML2 registration identifier",
-        "saml2.autoCreateUser": "Auto Create Users",
-        "saml2.autoCreateUser.description": "Automatically create user accounts on first SAML2 login",
-        "saml2.blockRegistration": "Block Registration",
-        "saml2.blockRegistration.description": "Prevent new user registration via SAML2"
+        "ssoAutoLogin": {
+          "label": "SSO Auto Login",
+          "enable": "Enable SSO Auto Login",
+          "description": "Automatically redirect to SSO login when authentication is required"
+        },
+        "oauth2": {
+          "label": "OAuth2",
+          "enabled": {
+            "label": "Enable OAuth2",
+            "description": "Allow users to authenticate using OAuth2 providers"
+          },
+          "provider": {
+            "label": "Provider",
+            "description": "The OAuth2 provider to use for authentication"
+          },
+          "issuer": {
+            "label": "Issuer URL",
+            "description": "The OAuth2 provider issuer URL"
+          },
+          "clientId": {
+            "label": "Client ID",
+            "description": "The OAuth2 client ID from your provider"
+          },
+          "clientSecret": {
+            "label": "Client Secret",
+            "description": "The OAuth2 client secret from your provider"
+          },
+          "useAsUsername": {
+            "label": "Use as Username",
+            "description": "The OAuth2 claim to use as the username (e.g., email, sub)"
+          },
+          "autoCreateUser": {
+            "label": "Auto Create Users",
+            "description": "Automatically create user accounts on first OAuth2 login"
+          },
+          "blockRegistration": {
+            "label": "Block Registration",
+            "description": "Prevent new user registration via OAuth2"
+          },
+          "scopes": {
+            "label": "OAuth2 Scopes",
+            "description": "Comma-separated list of OAuth2 scopes to request (e.g., openid, profile, email)"
+          }
+        },
+        "saml2": {
+          "label": "SAML2",
+          "enabled": {
+            "label": "Enable SAML2",
+            "description": "Allow users to authenticate using SAML2 providers"
+          },
+          "provider": {
+            "label": "Provider",
+            "description": "The SAML2 provider name"
+          },
+          "registrationId": {
+            "label": "Registration ID",
+            "description": "The SAML2 registration identifier"
+          },
+          "autoCreateUser": {
+            "label": "Auto Create Users",
+            "description": "Automatically create user accounts on first SAML2 login"
+          },
+          "blockRegistration": {
+            "label": "Block Registration",
+            "description": "Prevent new user registration via SAML2"
+          }
+        }
       },
       "database": {
         "title": "Database",
         "description": "Configure custom database connection settings for enterprise deployments.",
         "configuration": "Database Configuration",
-        "enableCustom": "Enable Custom Database",
-        "enableCustom.description": "Use your own custom database configuration instead of the default embedded database",
-        "customUrl": "Custom Database URL",
-        "customUrl.description": "Full JDBC connection string (e.g., jdbc:postgresql://localhost:5432/postgres). If provided, individual connection settings below are not used.",
-        "type": "Database Type",
-        "type.description": "Type of database (not used if custom URL is provided)",
-        "hostName": "Host Name",
-        "hostName.description": "Database server hostname (not used if custom URL is provided)",
-        "port": "Port",
-        "port.description": "Database server port (not used if custom URL is provided)",
-        "name": "Database Name",
-        "name.description": "Name of the database (not used if custom URL is provided)",
-        "username": "Username",
-        "username.description": "Database authentication username",
-        "password": "Password",
-        "password.description": "Database authentication password"
+        "enableCustom": {
+          "label": "Enable Custom Database",
+          "description": "Use your own custom database configuration instead of the default embedded database"
+        },
+        "customUrl": {
+          "label": "Custom Database URL",
+          "description": "Full JDBC connection string (e.g., jdbc:postgresql://localhost:5432/postgres). If provided, individual connection settings below are not used."
+        },
+        "type": {
+          "label": "Database Type",
+          "description": "Type of database (not used if custom URL is provided)"
+        },
+        "hostName": {
+          "label": "Host Name",
+          "description": "Database server hostname (not used if custom URL is provided)"
+        },
+        "port": {
+          "label": "Port",
+          "description": "Database server port (not used if custom URL is provided)"
+        },
+        "name": {
+          "label": "Database Name",
+          "description": "Name of the database (not used if custom URL is provided)"
+        },
+        "username": {
+          "label": "Username",
+          "description": "Database authentication username"
+        },
+        "password": {
+          "label": "Password",
+          "description": "Database authentication password"
+        }
       },
       "privacy": {
         "title": "Privacy",
         "description": "Configure privacy and data collection settings.",
         "analytics": "Analytics & Tracking",
-        "enableAnalytics": "Enable Analytics",
-        "enableAnalytics.description": "Collect anonymous usage analytics to help improve the application",
-        "metricsEnabled": "Enable Metrics",
-        "metricsEnabled.description": "Enable collection of performance and usage metrics. Provides API endpoint for admins to access metrics data",
+        "enableAnalytics": {
+          "label": "Enable Analytics",
+          "description": "Collect anonymous usage analytics to help improve the application"
+        },
+        "metricsEnabled": {
+          "label": "Enable Metrics",
+          "description": "Enable collection of performance and usage metrics. Provides API endpoint for admins to access metrics data"
+        },
         "searchEngine": "Search Engine Visibility",
-        "googleVisibility": "Google Visibility",
-        "googleVisibility.description": "Allow search engines to index this application"
+        "googleVisibility": {
+          "label": "Google Visibility",
+          "description": "Allow search engines to index this application"
+        }
       },
       "advanced": {
         "title": "Advanced",
         "description": "Configure advanced features and experimental functionality.",
         "features": "Feature Flags",
         "processing": "Processing",
-        "endpoints": "Endpoints",
-        "endpoints.manage": "Manage API Endpoints",
-        "endpoints.description": "Endpoint management is configured via YAML. See documentation for details on enabling/disabling specific endpoints.",
-        "enableAlphaFunctionality": "Enable Alpha Features",
-        "enableAlphaFunctionality.description": "Enable experimental and alpha-stage features (may be unstable)",
-        "enableUrlToPDF": "Enable URL to PDF",
-        "enableUrlToPDF.description": "Allow conversion of web pages to PDF documents",
-        "maxDPI": "Maximum DPI",
-        "maxDPI.description": "Maximum DPI for image processing (0 = unlimited)",
-        "tessdataDir": "Tessdata Directory",
-        "tessdataDir.description": "Path to the tessdata directory for OCR language files",
-        "disableSanitize": "Disable HTML Sanitization",
-        "disableSanitize.description": "WARNING: Security risk - disabling HTML sanitization can lead to XSS vulnerabilities",
-        "tempFileManagement": "Temp File Management",
-        "tempFileManagement.description": "Configure temporary file storage and cleanup behavior",
-        "tempFileManagement.baseTmpDir": "Base Temp Directory",
-        "tempFileManagement.baseTmpDir.description": "Base directory for temporary files (leave empty for default: java.io.tmpdir/stirling-pdf)",
-        "tempFileManagement.libreofficeDir": "LibreOffice Temp Directory",
-        "tempFileManagement.libreofficeDir.description": "Directory for LibreOffice temp files (leave empty for default: baseTmpDir/libreoffice)",
-        "tempFileManagement.systemTempDir": "System Temp Directory",
-        "tempFileManagement.systemTempDir.description": "System temp directory to clean (only used if cleanupSystemTemp is enabled)",
-        "tempFileManagement.prefix": "Temp File Prefix",
-        "tempFileManagement.prefix.description": "Prefix for temp file names",
-        "tempFileManagement.maxAgeHours": "Max Age (hours)",
-        "tempFileManagement.maxAgeHours.description": "Maximum age in hours before temp files are cleaned up",
-        "tempFileManagement.cleanupIntervalMinutes": "Cleanup Interval (minutes)",
-        "tempFileManagement.cleanupIntervalMinutes.description": "How often to run cleanup (in minutes)",
-        "tempFileManagement.startupCleanup": "Startup Cleanup",
-        "tempFileManagement.startupCleanup.description": "Clean up old temp files on application startup",
-        "tempFileManagement.cleanupSystemTemp": "Cleanup System Temp",
-        "tempFileManagement.cleanupSystemTemp.description": "Whether to clean broader system temp directory (use with caution)",
-        "processExecutor": "Process Executor Limits",
-        "processExecutor.description": "Configure session limits and timeouts for each process executor",
-        "processExecutor.sessionLimit": "Session Limit",
-        "processExecutor.sessionLimit.description": "Maximum concurrent instances",
-        "processExecutor.timeout": "Timeout (minutes)",
-        "processExecutor.timeout.description": "Maximum execution time",
-        "processExecutor.libreOffice": "LibreOffice",
-        "processExecutor.pdfToHtml": "PDF to HTML",
-        "processExecutor.qpdf": "QPDF",
-        "processExecutor.tesseract": "Tesseract OCR",
-        "processExecutor.pythonOpenCv": "Python OpenCV",
-        "processExecutor.weasyPrint": "WeasyPrint",
-        "processExecutor.installApp": "Install App",
-        "processExecutor.calibre": "Calibre",
-        "processExecutor.ghostscript": "Ghostscript",
-        "processExecutor.ocrMyPdf": "OCRmyPDF"
+        "endpoints": {
+          "label": "Endpoints",
+          "manage": "Manage API Endpoints",
+          "description": "Endpoint management is configured via YAML. See documentation for details on enabling/disabling specific endpoints."
+        },
+        "enableAlphaFunctionality": {
+          "label": "Enable Alpha Features",
+          "description": "Enable experimental and alpha-stage features (may be unstable)"
+        },
+        "enableUrlToPDF": {
+          "label": "Enable URL to PDF",
+          "description": "Allow conversion of web pages to PDF documents"
+        },
+        "maxDPI": {
+          "label": "Maximum DPI",
+          "description": "Maximum DPI for image processing (0 = unlimited)"
+        },
+        "tessdataDir": {
+          "label": "Tessdata Directory",
+          "description": "Path to the tessdata directory for OCR language files"
+        },
+        "disableSanitize": {
+          "label": "Disable HTML Sanitization",
+          "description": "WARNING: Security risk - disabling HTML sanitization can lead to XSS vulnerabilities"
+        },
+        "tempFileManagement": {
+          "label": "Temp File Management",
+          "description": "Configure temporary file storage and cleanup behavior",
+          "baseTmpDir": {
+            "label": "Base Temp Directory",
+            "description": "Base directory for temporary files (leave empty for default: java.io.tmpdir/stirling-pdf)"
+          },
+          "libreofficeDir": {
+            "label": "LibreOffice Temp Directory",
+            "description": "Directory for LibreOffice temp files (leave empty for default: baseTmpDir/libreoffice)"
+          },
+          "systemTempDir": {
+            "label": "System Temp Directory",
+            "description": "System temp directory to clean (only used if cleanupSystemTemp is enabled)"
+          },
+          "prefix": {
+            "label": "Temp File Prefix",
+            "description": "Prefix for temp file names"
+          },
+          "maxAgeHours": {
+            "label": "Max Age (hours)",
+            "description": "Maximum age in hours before temp files are cleaned up"
+          },
+          "cleanupIntervalMinutes": {
+            "label": "Cleanup Interval (minutes)",
+            "description": "How often to run cleanup (in minutes)"
+          },
+          "startupCleanup": {
+            "label": "Startup Cleanup",
+            "description": "Clean up old temp files on application startup"
+          },
+          "cleanupSystemTemp": {
+            "label": "Cleanup System Temp",
+            "description": "Whether to clean broader system temp directory (use with caution)"
+          }
+        },
+        "processExecutor": {
+          "label": "Process Executor Limits",
+          "description": "Configure session limits and timeouts for each process executor",
+          "sessionLimit": {
+            "label": "Session Limit",
+            "description": "Maximum concurrent instances"
+          },
+          "timeout": {
+            "label": "Timeout (minutes)",
+            "description": "Maximum execution time"
+          },
+          "libreOffice": "LibreOffice",
+          "pdfToHtml": "PDF to HTML",
+          "qpdf": "QPDF",
+          "tesseract": "Tesseract OCR",
+          "pythonOpenCv": "Python OpenCV",
+          "weasyPrint": "WeasyPrint",
+          "installApp": "Install App",
+          "calibre": "Calibre",
+          "ghostscript": "Ghostscript",
+          "ocrMyPdf": "OCRmyPDF"
+        }
       },
       "mail": {
         "title": "Mail Server",
         "description": "Configure SMTP settings for sending email notifications.",
         "smtp": "SMTP Configuration",
-        "enabled": "Enable Mail",
-        "enabled.description": "Enable email notifications and SMTP functionality",
-        "host": "SMTP Host",
-        "host.description": "The hostname or IP address of your SMTP server",
-        "port": "SMTP Port",
-        "port.description": "The port number for SMTP connection (typically 25, 465, or 587)",
-        "username": "SMTP Username",
-        "username.description": "Username for SMTP authentication",
-        "password": "SMTP Password",
-        "password.description": "Password for SMTP authentication",
-        "from": "From Address",
-        "from.description": "The email address to use as the sender",
-        "enableInvites": "Enable Email Invites",
-        "enableInvites.description": "Allow admins to invite users via email with auto-generated passwords",
-        "frontendUrl": "Frontend URL",
-        "frontendUrl.description": "Base URL for frontend (e.g. https://pdf.example.com). Used for generating invite links in emails. Leave empty to use backend URL."
+        "enabled": {
+          "label": "Enable Mail",
+          "description": "Enable email notifications and SMTP functionality"
+        },
+        "host": {
+          "label": "SMTP Host",
+          "description": "The hostname or IP address of your SMTP server"
+        },
+        "port": {
+          "label": "SMTP Port",
+          "description": "The port number for SMTP connection (typically 25, 465, or 587)"
+        },
+        "username": {
+          "label": "SMTP Username",
+          "description": "Username for SMTP authentication"
+        },
+        "password": {
+          "label": "SMTP Password",
+          "description": "Password for SMTP authentication"
+        },
+        "from": {
+          "label": "From Address",
+          "description": "The email address to use as the sender"
+        },
+        "enableInvites": {
+          "label": "Enable Email Invites",
+          "description": "Allow admins to invite users via email with auto-generated passwords"
+        },
+        "frontendUrl": {
+          "label": "Frontend URL",
+          "description": "Base URL for frontend (e.g. https://pdf.example.com). Used for generating invite links in emails. Leave empty to use backend URL."
+        }
       },
       "legal": {
         "title": "Legal Documents",
@@ -3954,25 +4185,39 @@
           "title": "Legal Responsibility Warning",
           "message": "By customizing these legal documents, you assume full responsibility for ensuring compliance with all applicable laws and regulations, including but not limited to GDPR and other EU data protection requirements. Only modify these settings if: (1) you are operating a personal/private instance, (2) you are outside EU jurisdiction and understand your local legal obligations, or (3) you have obtained proper legal counsel and accept sole responsibility for all user data and legal compliance. Stirling-PDF and its developers assume no liability for your legal obligations."
         },
-        "termsAndConditions": "Terms and Conditions",
-        "termsAndConditions.description": "URL or filename to terms and conditions",
-        "privacyPolicy": "Privacy Policy",
-        "privacyPolicy.description": "URL or filename to privacy policy",
-        "accessibilityStatement": "Accessibility Statement",
-        "accessibilityStatement.description": "URL or filename to accessibility statement",
-        "cookiePolicy": "Cookie Policy",
-        "cookiePolicy.description": "URL or filename to cookie policy",
-        "impressum": "Impressum",
-        "impressum.description": "URL or filename to impressum (required in some jurisdictions)"
+        "termsAndConditions": {
+          "label": "Terms and Conditions",
+          "description": "URL or filename to terms and conditions"
+        },
+        "privacyPolicy": {
+          "label": "Privacy Policy",
+          "description": "URL or filename to privacy policy"
+        },
+        "accessibilityStatement": {
+          "label": "Accessibility Statement",
+          "description": "URL or filename to accessibility statement"
+        },
+        "cookiePolicy": {
+          "label": "Cookie Policy",
+          "description": "URL or filename to cookie policy"
+        },
+        "impressum": {
+          "label": "Impressum",
+          "description": "URL or filename to impressum (required in some jurisdictions)"
+        }
       },
       "premium": {
         "title": "Premium & Enterprise",
         "description": "Configure your premium or enterprise license key.",
         "license": "License Configuration",
-        "key": "License Key",
-        "key.description": "Enter your premium or enterprise license key",
-        "enabled": "Enable Premium Features",
-        "enabled.description": "Enable license key checks for pro/enterprise features",
+        "key": {
+          "label": "License Key",
+          "description": "Enter your premium or enterprise license key"
+        },
+        "enabled": {
+          "label": "Enable Premium Features",
+          "description": "Enable license key checks for pro/enterprise features"
+        },
         "movedFeatures": {
           "title": "Premium Features Distributed",
           "message": "Premium and Enterprise features are now organized in their respective sections:"
@@ -3981,25 +4226,39 @@
       "features": {
         "title": "Features",
         "description": "Configure optional features and functionality.",
-        "serverCertificate": "Server Certificate",
-        "serverCertificate.description": "Configure server-side certificate generation for \"Sign with Stirling-PDF\" functionality",
-        "serverCertificate.enabled": "Enable Server Certificate",
-        "serverCertificate.enabled.description": "Enable server-side certificate for \"Sign with Stirling-PDF\" option",
-        "serverCertificate.organizationName": "Organization Name",
-        "serverCertificate.organizationName.description": "Organization name for generated certificates",
-        "serverCertificate.validity": "Certificate Validity (days)",
-        "serverCertificate.validity.description": "Number of days the certificate will be valid",
-        "serverCertificate.regenerateOnStartup": "Regenerate on Startup",
-        "serverCertificate.regenerateOnStartup.description": "Generate new certificate on each application startup"
+        "serverCertificate": {
+          "label": "Server Certificate",
+          "description": "Configure server-side certificate generation for \"Sign with Stirling-PDF\" functionality",
+          "enabled": {
+            "label": "Enable Server Certificate",
+            "description": "Enable server-side certificate for \"Sign with Stirling-PDF\" option"
+          },
+          "organizationName": {
+            "label": "Organization Name",
+            "description": "Organization name for generated certificates"
+          },
+          "validity": {
+            "label": "Certificate Validity (days)",
+            "description": "Number of days the certificate will be valid"
+          },
+          "regenerateOnStartup": {
+            "label": "Regenerate on Startup",
+            "description": "Generate new certificate on each application startup"
+          }
+        }
       },
       "endpoints": {
         "title": "API Endpoints",
         "description": "Control which API endpoints and endpoint groups are available.",
         "management": "Endpoint Management",
-        "toRemove": "Disabled Endpoints",
-        "toRemove.description": "Select individual endpoints to disable",
-        "groupsToRemove": "Disabled Endpoint Groups",
-        "groupsToRemove.description": "Select endpoint groups to disable",
+        "toRemove": {
+          "label": "Disabled Endpoints",
+          "description": "Select individual endpoints to disable"
+        },
+        "groupsToRemove": {
+          "label": "Disabled Endpoint Groups",
+          "description": "Select endpoint groups to disable"
+        },
         "note": "Note: Disabling endpoints restricts API access but does not remove UI components. Restart required for changes to take effect."
       }
     }
@@ -4110,8 +4369,10 @@
     "desc": "Remove potentially harmful elements from PDF files.",
     "submit": "Sanitise PDF",
     "completed": "Sanitisation completed successfully",
-    "error.generic": "Sanitisation failed",
-    "error.failed": "An error occurred while sanitising the PDF.",
+    "error": {
+      "generic": "Sanitisation failed",
+      "failed": "An error occurred while sanitising the PDF."
+    },
     "filenamePrefix": "sanitised",
     "sanitizationResults": "Sanitisation Results",
     "steps": {
@@ -4125,18 +4386,30 @@
     "options": {
       "title": "Sanitisation Options",
       "note": "Select the elements you want to remove from the PDF. At least one option must be selected.",
-      "removeJavaScript": "Remove JavaScript",
-      "removeJavaScript.desc": "Remove JavaScript actions and scripts from the PDF",
-      "removeEmbeddedFiles": "Remove Embedded Files",
-      "removeEmbeddedFiles.desc": "Remove any files embedded within the PDF",
-      "removeXMPMetadata": "Remove XMP Metadata",
-      "removeXMPMetadata.desc": "Remove XMP metadata from the PDF",
-      "removeMetadata": "Remove Document Metadata",
-      "removeMetadata.desc": "Remove document information metadata (title, author, etc.)",
-      "removeLinks": "Remove Links",
-      "removeLinks.desc": "Remove external links and launch actions from the PDF",
-      "removeFonts": "Remove Fonts",
-      "removeFonts.desc": "Remove embedded fonts from the PDF"
+      "removeJavaScript": {
+        "label": "Remove JavaScript",
+        "desc": "Remove JavaScript actions and scripts from the PDF"
+      },
+      "removeEmbeddedFiles": {
+        "label": "Remove Embedded Files",
+        "desc": "Remove any files embedded within the PDF"
+      },
+      "removeXMPMetadata": {
+        "label": "Remove XMP Metadata",
+        "desc": "Remove XMP metadata from the PDF"
+      },
+      "removeMetadata": {
+        "label": "Remove Document Metadata",
+        "desc": "Remove document information metadata (title, author, etc.)"
+      },
+      "removeLinks": {
+        "label": "Remove Links",
+        "desc": "Remove external links and launch actions from the PDF"
+      },
+      "removeFonts": {
+        "label": "Remove Fonts",
+        "desc": "Remove embedded fonts from the PDF"
+      }
     }
   },
   "addPassword": {
@@ -4350,6 +4623,12 @@
     }
   },
   "common": {
+    "previous": "Previous",
+    "next": "Next",
+    "collapse": "Collapse",
+    "expand": "Expand",
+    "collapsed": "collapsed",
+    "lines": "lines",
     "copy": "Copy",
     "copied": "Copied!",
     "refresh": "Refresh",
@@ -4511,34 +4790,6 @@
   "undoStorageError": "Undo completed but some files could not be saved to storage",
   "undoSuccess": "Operation undone successfully",
   "unsupported": "Unsupported",
-  "signup": {
-    "title": "Create an account",
-    "subtitle": "Join Stirling PDF to get started",
-    "name": "Name",
-    "email": "Email",
-    "password": "Password",
-    "confirmPassword": "Confirm password",
-    "enterName": "Enter your name",
-    "enterEmail": "Enter your email",
-    "enterPassword": "Enter your password",
-    "confirmPasswordPlaceholder": "Confirm password",
-    "or": "or",
-    "creatingAccount": "Creating Account...",
-    "signUp": "Sign Up",
-    "alreadyHaveAccount": "Already have an account? Sign in",
-    "pleaseFillAllFields": "Please fill in all fields",
-    "passwordsDoNotMatch": "Passwords do not match",
-    "passwordTooShort": "Password must be at least 6 characters long",
-    "invalidEmail": "Please enter a valid email address",
-    "checkEmailConfirmation": "Check your email for a confirmation link to complete your registration.",
-    "accountCreatedSuccessfully": "Account created successfully! You can now sign in.",
-    "unexpectedError": "Unexpected error: {{message}}",
-    "useEmailInstead": "Use Email Instead",
-    "nameRequired": "Name is required",
-    "emailRequired": "Email is required",
-    "passwordRequired": "Password is required",
-    "confirmPasswordRequired": "Please confirm your password"
-  },
   "onboarding": {
     "welcomeModal": {
       "title": "Welcome to Stirling PDF!",
@@ -4583,162 +4834,6 @@
     "adminTools": "Finally, we have advanced administration tools like <strong>Auditing</strong> to track system activity and <strong>Usage Analytics</strong> to monitor how your users interact with the platform.",
     "wrapUp": "That's the admin tour! You've seen the enterprise features that make Stirling PDF a powerful, customisable solution for organisations. Access this tour anytime from the <strong>Help</strong> menu."
   },
-  "pdfTextEditor": {
-    "viewLabel": "PDF Text Editor",
-    "title": "PDF Editor",
-    "badges": {
-      "unsaved": "Unsaved changes",
-      "modified": "Edited",
-      "earlyAccess": "Early Access - Pre-Alpha"
-    },
-    "controls": {
-      "title": "Document Controls"
-    },
-    "actions": {
-      "load": "Load File",
-      "reset": "Reset Changes",
-      "downloadJson": "Download JSON",
-      "generatePdf": "Generate PDF"
-    },
-    "currentFile": "Current file: {{name}}",
-    "pageSummary": "Page {{number}} of {{total}}",
-    "groupList": "Detected Text Groups",
-    "fontSizeValue": "{{size}}pt",
-    "noTextOnPage": "No editable text was detected on this page.",
-    "emptyGroup": "[Empty Group]",
-    "imageLabel": "Placed image",
-    "pagePreviewAlt": "Page preview",
-    "empty": {
-      "title": "No document loaded",
-      "subtitle": "Load a PDF or JSON file to begin editing text content."
-    },
-    "converting": "Converting PDF to editable format...",
-    "conversionFailed": "Failed to convert PDF. Please try again.",
-    "errors": {
-      "invalidJson": "Unable to read the JSON file. Ensure it was generated by the PDF to JSON tool.",
-      "pdfConversion": "Unable to convert the edited JSON back into a PDF."
-    },
-    "options": {
-      "title": "Viewing options",
-      "autoScaleText": {
-        "title": "Auto-scale text to fit boxes",
-        "description": "Automatically scales text horizontally to fit within its original bounding box when font rendering differs from PDF."
-      },
-      "groupingMode": {
-        "title": "Text Grouping Mode",
-        "autoDescription": "Automatically detects page type and groups text appropriately.",
-        "paragraphDescription": "Groups aligned lines into multi-line paragraph text boxes.",
-        "singleLineDescription": "Keeps each PDF text line as a separate text box."
-      },
-      "forceSingleElement": {
-        "title": "Lock edited text to a single PDF element",
-        "description": "When enabled, the editor exports each edited text box as one PDF text element to avoid overlapping glyphs or mixed fonts."
-      }
-    },
-    "pageType": {
-      "paragraph": "Paragraph page",
-      "sparse": "Sparse text"
-    },
-    "groupingMode": {
-      "auto": "Auto",
-      "paragraph": "Paragraph",
-      "singleLine": "Single Line"
-    },
-    "modeChange": {
-      "title": "Confirm Mode Change",
-      "warning": "Changing the text grouping mode will reset all unsaved changes. Are you sure you want to continue?",
-      "cancel": "Cancel",
-      "confirm": "Reset and Change Mode"
-    },
-    "welcomeBanner": {
-      "title": "Welcome to PDF Text Editor (Early Access)",
-      "experimental": "This is an experimental feature in active development. Expect some instability and issues during use.",
-      "howItWorks": "This tool converts your PDF to an editable format where you can modify text content and reposition images. Changes are saved back as a new PDF.",
-      "bestFor": "Works Best With:",
-      "bestFor1": "Simple PDFs containing primarily text and images",
-      "bestFor2": "Documents with standard paragraph formatting",
-      "bestFor3": "Letters, essays, reports, and basic documents",
-      "notIdealFor": "Not Ideal For:",
-      "notIdealFor1": "PDFs with special formatting like bullet points, tables, or multi-column layouts",
-      "notIdealFor2": "Magazines, brochures, or heavily designed documents",
-      "notIdealFor3": "Instruction manuals with complex layouts",
-      "limitations": "Current Limitations:",
-      "limitation1": "Font rendering may differ slightly from the original PDF",
-      "limitation2": "Complex graphics, form fields, and annotations are preserved but not editable",
-      "limitation3": "Large files may take time to convert and process",
-      "knownIssues": "Known Issues (Being Fixed):",
-      "issue1": "Text colour is not currently preserved (will be added soon)",
-      "issue2": "Paragraph mode has more alignment and spacing issues - Single Line mode recommended",
-      "issue3": "The preview display differs from the exported PDF - exported PDFs are closer to the original",
-      "issue4": "Rotated text alignment may need manual adjustment",
-      "issue5": "Transparency and layering effects may vary from original",
-      "feedback": "This is an early access feature. Please report any issues you encounter to help us improve!",
-      "gotIt": "Got it",
-      "dontShowAgain": "Don't show again"
-    },
-    "disclaimer": {
-      "heading": "Preview limitations",
-      "textFocus": "This workspace focuses on editing text and repositioning embedded images. Complex page artwork, form widgets, and layered graphics are preserved for export but are not fully editable here.",
-      "previewVariance": "Some visuals (such as table borders, shapes, or annotation appearances) may not display exactly in the preview. The exported PDF keeps the original drawing commands whenever possible.",
-      "alpha": "This alpha viewer is still evolving—certain fonts, colours, transparency effects, and layout details may shift slightly. Please double-check the generated PDF before sharing."
-    },
-    "stages": {
-      "uploading": "Uploading",
-      "initializing": "Initializing",
-      "loading": "Loading",
-      "normalizing": "Normalizing",
-      "parsing": "Parsing",
-      "processing": "Processing",
-      "fonts": "Fonts",
-      "text": "Text Extraction",
-      "images": "Images",
-      "annotations": "Annotations",
-      "metadata": "Metadata",
-      "serializing": "Finalizing",
-      "complete": "Complete"
-    },
-    "fontAnalysis": {
-      "currentPageFonts": "Fonts on this page",
-      "allFonts": "All fonts",
-      "perfectTitle": "All Fonts Available",
-      "perfectMessage": "All fonts are fully available. You can edit and add text without issues in exported PDFs.",
-      "warningTitle": "Font Limitations",
-      "warningMessage": "Some fonts have limitations. Existing text will export correctly, but adding new text may cause issues.",
-      "infoTitle": "Font Information",
-      "infoMessage": "Font reproduction information available.",
-      "summary": "Font Summary",
-      "font": "font",
-      "fonts": "fonts",
-      "perfect": "perfect",
-      "subset": "subset",
-      "fallback": "fallback",
-      "missing": "missing",
-      "fontDetails": "Font Details",
-      "details": "Font Details",
-      "embedded": "Embedded",
-      "type": "Type",
-      "encoding": "Encoding",
-      "webFormat": "Web Format",
-      "standard14": "Standard PDF Font",
-      "warnings": "Warnings",
-      "suggestions": "Notes"
-    },
-    "manual": {
-      "mergeTooltip": "Merge selected boxes into a single paragraph",
-      "merge": "Merge selection",
-      "ungroupTooltip": "Split paragraph back into separate lines",
-      "ungroup": "Ungroup selection",
-      "widthMenu": "Width options",
-      "expandWidth": "Expand to page edge",
-      "resetWidth": "Reset width",
-      "resizeHandle": "Adjust text width"
-    },
-    "options": {
-      "manualGrouping": {
-        "descriptionInline": "Tip: Hold Ctrl (Cmd) or Shift to multi-select text boxes. A floating toolbar will appear above the selection so you can merge, ungroup, or adjust widths."
-      }
-    }
-  },
   "workspace": {
     "title": "Workspace",
     "people": {
@@ -4747,8 +4842,10 @@
       "loading": "Loading people...",
       "searchMembers": "Search members...",
       "addMembers": "Add Members",
-      "inviteMembers": "Invite Members",
-      "inviteMembers.subtitle": "Type or paste in emails below, separated by commas. Your workspace will be billed by members.",
+      "inviteMembers": {
+        "label": "Invite Members",
+        "subtitle": "Type or paste in emails below, separated by commas. Your workspace will be billed by members."
+      },
       "user": "User",
       "role": "Role",
       "team": "Team",
@@ -5185,6 +5282,8 @@
   "backendHealth": {
     "checking": "Checking backend status...",
     "online": "Backend Online",
-    "offline": "Backend Offline"
+    "offline": "Backend Offline",
+    "starting": "Backend starting up...",
+    "wait": "Please wait for the backend to finish launching and try again."
   }
 }