--- conflicted
+++ resolved
@@ -35,8 +35,6 @@
   "discardChanges": "Discard & Leave",
   "applyAndContinue": "Save & Leave",
   "exportAndContinue": "Export & Continue",
-<<<<<<< HEAD
-=======
   "zipWarning": {
     "title": "Large ZIP File",
     "message": "This ZIP contains {{count}} files. Extract anyway?",
@@ -67,7 +65,6 @@
       "message": "Failed to set default PDF handler"
     }
   },
->>>>>>> 87bf7a5b
   "language": {
     "direction": "ltr"
   },
@@ -3670,9 +3667,6 @@
     "config": "Config",
     "settings": "Settings",
     "adminSettings": "Admin Settings",
-<<<<<<< HEAD
-    "allTools": "All Tools"
-=======
     "allTools": "Tools",
     "reader": "Reader",
     "helpMenu": {
@@ -3681,7 +3675,6 @@
       "adminTour": "Admin Tour",
       "adminTourDesc": "Explore admin settings & features"
     }
->>>>>>> 87bf7a5b
   },
   "admin": {
     "error": "Error",
@@ -3722,47 +3715,6 @@
         "description": "Configure system-wide application settings including branding and default behaviour.",
         "ui": "User Interface",
         "system": "System",
-<<<<<<< HEAD
-        "appName": "Application Name",
-        "appName.description": "The name displayed in the browser tab and home page",
-        "appNameNavbar": "Navbar Brand",
-        "appNameNavbar.description": "The name displayed in the navigation bar",
-        "homeDescription": "Home Description",
-        "homeDescription.description": "The description text shown on the home page",
-        "defaultLocale": "Default Locale",
-        "defaultLocale.description": "The default language for new users (e.g., en_US, es_ES)",
-        "fileUploadLimit": "File Upload Limit",
-        "fileUploadLimit.description": "Maximum file upload size (e.g., 100MB, 1GB)",
-        "showUpdate": "Show Update Notifications",
-        "showUpdate.description": "Display notifications when a new version is available",
-        "showUpdateOnlyAdmin": "Show Updates to Admins Only",
-        "showUpdateOnlyAdmin.description": "Restrict update notifications to admin users only",
-        "customHTMLFiles": "Custom HTML Files",
-        "customHTMLFiles.description": "Allow serving custom HTML files from the customFiles directory",
-        "languages": "Available Languages",
-        "languages.description": "Languages that users can select from (leave empty to enable all languages)",
-        "customMetadata": "Custom Metadata",
-        "customMetadata.autoUpdate": "Auto Update Metadata",
-        "customMetadata.autoUpdate.description": "Automatically update PDF metadata on all processed documents",
-        "customMetadata.author": "Default Author",
-        "customMetadata.author.description": "Default author for PDF metadata (e.g., username)",
-        "customMetadata.creator": "Default Creator",
-        "customMetadata.creator.description": "Default creator for PDF metadata",
-        "customMetadata.producer": "Default Producer",
-        "customMetadata.producer.description": "Default producer for PDF metadata",
-        "customPaths": "Custom Paths",
-        "customPaths.description": "Configure custom file system paths for pipeline processing and external tools",
-        "customPaths.pipeline": "Pipeline Directories",
-        "customPaths.pipeline.watchedFoldersDir": "Watched Folders Directory",
-        "customPaths.pipeline.watchedFoldersDir.description": "Directory where pipeline monitors for incoming PDFs (leave empty for default: /pipeline/watchedFolders)",
-        "customPaths.pipeline.finishedFoldersDir": "Finished Folders Directory",
-        "customPaths.pipeline.finishedFoldersDir.description": "Directory where processed PDFs are outputted (leave empty for default: /pipeline/finishedFolders)",
-        "customPaths.operations": "External Tool Paths",
-        "customPaths.operations.weasyprint": "WeasyPrint Executable",
-        "customPaths.operations.weasyprint.description": "Path to WeasyPrint executable for HTML to PDF conversion (leave empty for default: /opt/venv/bin/weasyprint)",
-        "customPaths.operations.unoconvert": "Unoconvert Executable",
-        "customPaths.operations.unoconvert.description": "Path to LibreOffice unoconvert for document conversions (leave empty for default: /opt/venv/bin/unoconvert)"
-=======
         "appName": {
           "label": "Application Name",
           "description": "The name displayed in the browser tab and home page"
@@ -3850,7 +3802,6 @@
             }
           }
         }
->>>>>>> 87bf7a5b
       },
       "security": {
         "title": "Security",
