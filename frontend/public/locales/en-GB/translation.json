{
  "toolPanel": {
    "modePrompt": {
      "title": "Choose how you browse tools",
      "description": "Preview both layouts and decide how you want to explore Stirling PDF tools.",
      "sidebarTitle": "Sidebar mode",
      "sidebarDescription": "Keep tools alongside your workspace for quick switching.",
      "recommended": "Recommended",
      "chooseSidebar": "Use sidebar mode",
      "fullscreenTitle": "Fullscreen mode - (legacy)",
      "fullscreenDescription": "Browse every tool in a catalogue that covers the workspace until you pick one.",
      "chooseFullscreen": "Use fullscreen mode",
      "dismiss": "Maybe later"
    },
    "fullscreen": {
      "showDetails": "Show Details",
      "comingSoon": "Coming soon:",
      "favorite": "Add to favourites",
      "favorites": "Favourites",
      "unavailable": "Disabled by server administrator:",
      "unavailableDependency": "Unavailable - required tool missing on server:",
      "heading": "All tools (fullscreen view)",
      "noResults": "Try adjusting your search or toggle descriptions to find what you need.",
      "recommended": "Recommended",
      "unfavorite": "Remove from favourites"
    },
    "placeholder": "Choose a tool to get started",
    "toggle": {
      "fullscreen": "Switch to fullscreen mode",
      "sidebar": "Switch to sidebar mode"
    },
    "alpha": "Alpha",
    "premiumFeature": "Premium feature:",
    "comingSoon": "Coming soon:"
  },
  "unsavedChanges": "You have unsaved changes to your PDF.",
  "areYouSure": "Are you sure you want to leave?",
  "unsavedChangesTitle": "Unsaved Changes",
  "keepWorking": "Keep Working",
  "discardChanges": "Discard & Leave",
  "applyAndContinue": "Save & Leave",
  "exportAndContinue": "Export & Continue",
  "zipWarning": {
    "title": "Large ZIP File",
    "message": "This ZIP contains {{count}} files. Extract anyway?",
    "cancel": "Cancel",
    "confirm": "Extract"
  },
  "defaultApp": {
    "title": "Set as Default PDF App",
    "message": "Would you like to set Stirling PDF as your default PDF editor?",
    "description": "You can change this later in your system settings.",
    "notNow": "Not Now",
    "setDefault": "Set Default",
    "dismiss": "Dismiss",
    "prompt": {
      "title": "Set as Default PDF Editor",
      "message": "Make Stirling PDF your default application for opening PDF files."
    },
    "success": {
      "title": "Default App Set",
      "message": "Stirling PDF is now your default PDF editor"
    },
    "settingsOpened": {
      "title": "Settings Opened",
      "message": "Please select Stirling PDF in your system settings"
    },
    "error": {
      "title": "Error",
      "message": "Failed to set default PDF handler"
    }
  },
  "language": {
    "direction": "ltr"
  },
  "cancel": "Cancel",
  "addPageNumbers": {
    "fontSize": "Font Size",
    "fontName": "Font Name",
    "title": "Add Page Numbers",
    "header": "Add Page Numbers",
    "selectText": {
      "1": "Select PDF file:",
      "2": "Margin Size",
      "3": "Position Selection",
      "4": "Starting Number",
      "5": "Pages to Number",
      "6": "Custom Text Format"
    },
    "customTextDesc": "Custom Text",
    "numberPagesDesc": "e.g., 1,3,5-8 or leave blank for all pages",
    "customNumberDesc": "e.g., \"Page {n}\" or leave blank for just numbers",
    "submit": "Add Page Numbers",
    "configuration": "Configuration",
    "customize": "Customize Appearance",
    "pagesAndStarting": "Pages & Starting Number",
    "positionAndPages": "Position & Pages",
    "error": {
      "failed": "Add page numbers operation failed"
    },
    "results": {
      "title": "Page Number Results"
    },
    "preview": "Position Selection",
    "previewDisclaimer": "Preview is approximate. Final output may vary due to PDF font metrics."
  },
  "pageSelectionPrompt": "Custom Page Selection (Enter a comma-separated list of page numbers 1,5,6 or Functions like 2n+1)",
  "startingNumberTooltip": "The first number to display. Subsequent pages will increment from this number.",
  "marginTooltip": "Distance between the page number and the edge of the page.",
  "fontSizeTooltip": "Size of the page number text in points. Larger numbers create bigger text.",
  "fontTypeTooltip": "Font family for the page numbers. Choose based on your document style.",
  "customTextTooltip": "Optional custom format for page numbers. Use {n} as placeholder for the number. Example: \"Page {n}\" will show \"Page 1\", \"Page 2\", etc.",
  "pdfPrompt": "Select PDF(s)",
  "multiPdfPrompt": "Select PDFs (2+)",
  "multiPdfDropPrompt": "Select (or drag & drop) all PDFs you require",
  "imgPrompt": "Select Image(s)",
  "genericSubmit": "Submit",
  "uploadLimit": "Maximum file size:",
  "uploadLimitExceededSingular": "is too large. Maximum allowed size is",
  "uploadLimitExceededPlural": "are too large. Maximum allowed size is",
  "processTimeWarning": "Warning: This process can take up to a minute depending on file-size",
  "pageOrderPrompt": "Custom Page Order (Enter a comma-separated list of page numbers or Functions like 2n+1) :",
  "goToPage": "Go",
  "true": "True",
  "false": "False",
  "unknown": "Unknown",
  "app": {
    "description": "The Free Adobe Acrobat alternative (10M+ Downloads)"
  },
  "save": "Save",
  "saveToBrowser": "Save to Browser",
  "download": "Download",
  "downloadUnavailable": "Download unavailable for this item",
  "saveUnavailable": "Save unavailable for this item",
  "pin": "Pin File (keep active after tool run)",
  "unpin": "Unpin File (replace after tool run)",
  "undoOperationTooltip": "Click to undo the last operation and restore the original files",
  "undo": "Undo",
  "back": "Back",
  "nothingToUndo": "Nothing to undo",
  "moreOptions": "More Options",
  "editYourNewFiles": "Edit your new file(s)",
  "close": "Close",
  "openInViewer": "Open in Viewer",
  "confirmClose": "Confirm Close",
  "confirmCloseMessage": "Are you sure you want to close this file?",
  "confirmCloseCancel": "Cancel",
  "confirmCloseConfirm": "Close File",
  "fileSelected": "Selected: {{filename}}",
  "chooseFile": "Choose File",
  "filesSelected": "{{count}} files selected",
  "files": {
    "title": "Files",
    "upload": "Upload",
    "uploadFiles": "Upload Files",
    "addFiles": "Add files",
    "selectFromWorkbench": "Select files from the workbench or ",
    "selectMultipleFromWorkbench": "Select at least {{count}} files from the workbench or ",
    "created": "Created",
    "size": "File Size"
  },
  "noFavourites": "No favourites added",
  "downloadComplete": "Download Complete",
  "bored": "Bored Waiting?",
  "alphabet": "Alphabet",
  "downloadPdf": "Download PDF",
  "text": "Text",
  "font": "Font",
  "selectFillter": "-- Select --",
  "pageNum": "Page Number",
  "sizes": {
    "small": "Small",
    "medium": "Medium",
    "large": "Large",
    "x-large": "X-Large"
  },
  "error": {
    "pdfPassword": "The PDF Document is passworded and either the password was not provided or was incorrect",
    "encryptedPdfMustRemovePassword": "This PDF is encrypted or password-protected. Please unlock it before converting to PDF/A.",
    "incorrectPasswordProvided": "The PDF password is incorrect or not provided.",
    "_value": "Error",
    "dismissAllErrors": "Dismiss All Errors",
    "sorry": "Sorry for the issue!",
    "needHelp": "Need help / Found an issue?",
    "contactTip": "If you're still having trouble, don't hesitate to reach out to us for help. You can submit a ticket on our GitHub page or contact us through Discord:",
    "404": {
      "head": "404 - Page Not Found | Oops, we tripped in the code!",
      "1": "We can't seem to find the page you're looking for.",
      "2": "Something went wrong"
    },
    "github": "Submit a ticket on GitHub",
    "showStack": "Show Stack Trace",
    "copyStack": "Copy Stack Trace",
    "githubSubmit": "GitHub - Submit a ticket",
    "discordSubmit": "Discord - Submit Support post"
  },
  "warning": {
    "tooltipTitle": "Warning"
  },
  "edit": "Edit",
  "delete": "Delete",
  "never": "Never",
  "username": "Username",
  "password": "Password",
  "welcome": "Welcome",
  "property": "Property",
  "black": "Black",
  "white": "White",
  "red": "Red",
  "green": "Green",
  "blue": "Blue",
  "custom": "Custom...",
  "comingSoon": "Coming soon",
  "WorkInProgess": "Work in progress, May not work or be buggy, Please report any problems!",
  "poweredBy": "Powered by",
  "yes": "Yes",
  "no": "No",
  "changedCredsMessage": "Credentials changed!",
  "notAuthenticatedMessage": "User not authenticated.",
  "userNotFoundMessage": "User not found.",
  "incorrectPasswordMessage": "Current password is incorrect.",
  "usernameExistsMessage": "New Username already exists.",
  "invalidUsernameMessage": "Invalid username, username can only contain letters, numbers and the following special characters @._+- or must be a valid email address.",
  "invalidPasswordMessage": "The password must not be empty and must not have spaces at the beginning or end.",
  "confirmPasswordErrorMessage": "New Password and Confirm New Password must match.",
  "deleteCurrentUserMessage": "Cannot delete currently logged in user.",
  "deleteUsernameExistsMessage": "The username does not exist and cannot be deleted.",
  "downgradeCurrentUserMessage": "Cannot downgrade current user's role",
  "disabledCurrentUserMessage": "The current user cannot be disabled",
  "downgradeCurrentUserLongMessage": "Cannot downgrade current user's role. Hence, current user will not be shown.",
  "userAlreadyExistsOAuthMessage": "The user already exists as an OAuth2 user.",
  "userAlreadyExistsWebMessage": "The user already exists as an web user.",
  "oops": "Oops!",
  "help": "Help",
  "goHomepage": "Go to Homepage",
  "joinDiscord": "Join our Discord server",
  "seeDockerHub": "See Docker Hub",
  "visitGithub": "Visit Github Repository",
  "donate": "Donate",
  "color": "Colour",
  "sponsor": "Sponsor",
  "info": "Info",
  "pro": "Pro",
  "page": "Page",
  "pages": "Pages",
  "loading": "Loading...",
  "review": "Review",
  "addToDoc": "Add to Document",
  "reset": "Reset",
  "apply": "Apply",
  "noFileSelected": "No file selected. Please upload one.",
  "legal": {
    "privacy": "Privacy Policy",
    "iAgreeToThe": "I agree to all of the",
    "terms": "Terms and Conditions",
    "accessibility": "Accessibility",
    "cookie": "Cookie Policy",
    "impressum": "Impressum",
    "showCookieBanner": "Cookie Preferences"
  },
  "pipeline": {
    "header": "Pipeline Menu (Beta)",
    "uploadButton": "Upload Custom",
    "configureButton": "Configure",
    "defaultOption": "Custom",
    "submitButton": "Submit",
    "help": "Pipeline Help",
    "scanHelp": "Folder Scanning Help",
    "deletePrompt": "Are you sure you want to delete pipeline",
    "tags": "automate,sequence,scripted,batch-process",
    "title": "Pipeline"
  },
  "pipelineOptions": {
    "header": "Pipeline Configuration",
    "pipelineNameLabel": "Pipeline Name",
    "saveSettings": "Save Operation Settings",
    "pipelineNamePrompt": "Enter pipeline name here",
    "selectOperation": "Select Operation",
    "addOperationButton": "Add operation",
    "pipelineHeader": "Pipeline:",
    "saveButton": "Download",
    "validateButton": "Validate"
  },
  "enterpriseEdition": {
    "button": "Upgrade to Pro",
    "warning": "This feature is only available to Pro users.",
    "yamlAdvert": "Stirling PDF Pro supports YAML configuration files and other SSO features.",
    "ssoAdvert": "Looking for more user management features? Check out Stirling PDF Pro"
  },
  "analytics": {
    "title": "Do you want make Stirling PDF better?",
    "paragraph1": "Stirling PDF has opt in analytics to help us improve the product. We do not track any personal information or file contents.",
    "paragraph2": "Please consider enabling analytics to help Stirling-PDF grow and to allow us to understand our users better.",
    "learnMore": "Learn more",
    "enable": "Enable analytics",
    "disable": "Disable analytics",
    "settings": "You can change the settings for analytics in the config/settings.yml file"
  },
  "navbar": {
    "favorite": "Favorites",
    "recent": "New and recently updated",
    "darkmode": "Dark Mode",
    "language": "Languages",
    "settings": "Settings",
    "allTools": "Tools",
    "multiTool": "Multi Tool",
    "search": "Search",
    "sections": {
      "organize": "Organize",
      "convertTo": "Convert to PDF",
      "convertFrom": "Convert from PDF",
      "security": "Sign & Security",
      "advance": "Advanced",
      "edit": "View & Edit",
      "popular": "Popular"
    }
  },
  "settings": {
    "title": "Settings",
    "update": "Update available",
    "updateAvailable": "{0} is the current installed version. A new version ({1}) is available.",
    "appVersion": "App Version:",
    "downloadOption": {
      "title": "Choose download option (For single file non zip downloads):",
      "1": "Open in same window",
      "2": "Open in new window",
      "3": "Download file"
    },
    "zipThreshold": "Zip files when the number of downloaded files exceeds",
    "signOut": "Sign Out",
    "accountSettings": "Account Settings",
    "bored": {
      "help": "Enables easter egg game"
    },
    "cacheInputs": {
      "name": "Save form inputs",
      "help": "Enable to store previously used inputs for future runs"
    },
    "general": {
      "title": "General",
      "description": "Configure general application preferences.",
      "account": "Account",
      "accountDescription": "Manage your account settings",
      "user": "User",
      "signedInAs": "Signed in as",
      "logout": "Log out",
      "enableFeatures": {
        "title": "For System Administrators",
        "intro": "Enable user authentication, team management, and workspace features for your organization.",
        "action": "Configure",
        "and": "and",
        "benefit": "Enables user roles, team collaboration, admin controls, and enterprise features.",
        "learnMore": "Learn more in documentation",
        "dismiss": "Dismiss"
      },
      "autoUnzip": "Auto-unzip API responses",
      "autoUnzipDescription": "Automatically extract files from ZIP responses",
      "autoUnzipTooltip": "Automatically extract ZIP files returned from API operations. Disable to keep ZIP files intact. This does not affect automation workflows.",
      "autoUnzipFileLimit": "Auto-unzip file limit",
      "autoUnzipFileLimitDescription": "Maximum number of files to extract from ZIP",
      "autoUnzipFileLimitTooltip": "Only unzip if the ZIP contains this many files or fewer. Set higher to extract larger ZIPs.",
      "defaultToolPickerMode": "Default tool picker mode",
      "defaultToolPickerModeDescription": "Choose whether the tool picker opens in fullscreen or sidebar by default",
      "mode": {
        "fullscreen": "Fullscreen",
        "sidebar": "Sidebar"
      },
      "defaultPdfEditor": "Default PDF editor",
      "defaultPdfEditorActive": "Stirling PDF is your default PDF editor",
      "defaultPdfEditorInactive": "Another application is set as default",
      "defaultPdfEditorChecking": "Checking...",
      "defaultPdfEditorSet": "Already Default",
      "setAsDefault": "Set as Default",
      "updates": {
        "title": "Software Updates",
        "description": "Check for updates and view version information",
        "currentVersion": "Current Version",
        "latestVersion": "Latest Version",
        "checkForUpdates": "Check for Updates",
        "viewDetails": "View Details"
      }
    },
    "hotkeys": {
      "title": "Keyboard Shortcuts",
      "description": "Hover a tool to see its shortcut or customise it below. Click \"Change shortcut\" and press a new key combination. Press Esc to cancel.",
      "errorModifier": {
        "mac": "Include ⌘ (Command), ⌥ (Option), or another modifier in your shortcut.",
        "windows": "Include Ctrl, Alt, or another modifier in your shortcut."
      },
      "errorConflict": "Shortcut already used by {{tool}}.",
      "none": "Not assigned",
      "customBadge": "Custom",
      "defaultLabel": "Default: {{shortcut}}",
      "capturing": "Press keys… (Esc to cancel)",
      "change": "Change shortcut",
      "reset": "Reset",
      "shortcut": "Shortcut",
      "noShortcut": "No shortcut set",
      "searchPlaceholder": "Search tools..."
    }
  },
  "update": {
    "modalTitle": "Update Available",
    "current": "Current Version",
    "latest": "Latest Version",
    "latestStable": "Latest Stable",
    "priorityLabel": "Priority",
    "recommendedAction": "Recommended Action",
    "breakingChangesDetected": "Breaking Changes Detected",
    "breakingChangesMessage": "Some versions contain breaking changes. Please review the migration guides below before updating.",
    "migrationGuides": "Migration Guides",
    "viewGuide": "View Guide",
    "loadingDetailedInfo": "Loading detailed information...",
    "close": "Close",
    "viewAllReleases": "View All Releases",
    "downloadLatest": "Download Latest",
    "availableUpdates": "Available Updates",
    "unableToLoadDetails": "Unable to load detailed information.",
    "version": "Version",
    "urgentUpdateAvailable": "Urgent Update",
    "updateAvailable": "Update Available",
    "releaseNotes": "Release Notes",
    "priority": {
      "urgent": "Urgent",
      "normal": "Normal",
      "minor": "Minor",
      "low": "Low"
    },
    "breakingChanges": "Breaking Changes",
    "breakingChangesDefault": "This version contains breaking changes.",
    "migrationGuide": "Migration Guide"
  },
  "changeCreds": {
    "title": "Change Credentials",
    "header": "Update Your Account Details",
    "changePassword": "You are using default login credentials. Please enter a new password",
    "newUsername": "New Username",
    "oldPassword": "Current Password",
    "newPassword": "New Password",
    "confirmNewPassword": "Confirm New Password",
    "submit": "Submit Changes"
  },
  "account": {
    "title": "Account Settings",
    "accountSettings": "Account Settings",
    "adminSettings": "Admin Settings - View and Add Users",
    "userControlSettings": "User Control Settings",
    "changeUsername": "Change Username",
    "newUsername": "New Username",
    "password": "Confirmation Password",
    "oldPassword": "Old password",
    "newPassword": "New Password",
    "changePassword": "Change Password",
    "confirmNewPassword": "Confirm New Password",
    "signOut": "Sign Out",
    "yourApiKey": "Your API Key",
    "syncTitle": "Sync browser settings with Account",
    "settingsCompare": "Settings Comparison:",
    "property": "Property",
    "webBrowserSettings": "Web Browser Setting",
    "syncToBrowser": "Sync Account -> Browser",
    "syncToAccount": "Sync Account <- Browser"
  },
  "adminUserSettings": {
    "title": "User Control Settings",
    "header": "Admin User Control Settings",
    "admin": "Admin",
    "user": "User",
    "addUser": "Add New User",
    "deleteUser": "Delete User",
    "confirmDeleteUser": "Should the user be deleted?",
    "confirmChangeUserStatus": "Should the user be disabled/enabled?",
    "usernameInfo": "Username can only contain letters, numbers and the following special characters @._+- or must be a valid email address.",
    "roles": "Roles",
    "role": "Role",
    "actions": "Actions",
    "apiUser": "Limited API User",
    "extraApiUser": "Additional Limited API User",
    "webOnlyUser": "Web Only User",
    "demoUser": "Demo User (No custom settings)",
    "internalApiUser": "Internal API User",
    "forceChange": "Force user to change password on login",
    "submit": "Save User",
    "changeUserRole": "Change User's Role",
    "authenticated": "Authenticated",
    "editOwnProfil": "Edit own profile",
    "enabledUser": "enabled user",
    "disabledUser": "disabled user",
    "activeUsers": "Active Users:",
    "disabledUsers": "Disabled Users:",
    "totalUsers": "Total Users:",
    "lastRequest": "Last Request",
    "usage": "View Usage"
  },
  "endpointStatistics": {
    "title": "Endpoint Statistics",
    "header": "Endpoint Statistics",
    "top10": "Top 10",
    "top20": "Top 20",
    "all": "All",
    "refresh": "Refresh",
    "dataTypeLabel": "Data Type:",
    "dataTypeAll": "All",
    "dataTypeApi": "API",
    "dataTypeUi": "UI",
    "totalEndpoints": "Total Endpoints",
    "totalVisits": "Total Visits",
    "showing": "Showing",
    "selectedVisits": "Selected Visits",
    "endpoint": "Endpoint",
    "visits": "Visits",
    "percentage": "Percentage",
    "loading": "Loading...",
    "failedToLoad": "Failed to load endpoint data. Please try refreshing.",
    "home": "Home",
    "login": "Login",
    "top": "Top",
    "numberOfVisits": "Number of Visits",
    "visitsTooltip": "Visits: {0} ({1}% of total)",
    "retry": "Retry"
  },
  "database": {
    "title": "Database Import/Export",
    "header": "Database Import/Export",
    "fileName": "File Name",
    "creationDate": "Creation Date",
    "fileSize": "File Size",
    "deleteBackupFile": "Delete Backup File",
    "importBackupFile": "Import Backup File",
    "createBackupFile": "Create Backup File",
    "downloadBackupFile": "Download Backup File",
    "info_1": "When importing data, it is crucial to ensure the correct structure. If you are unsure of what you are doing, seek advice and support from a professional. An error in the structure can cause application malfunctions, up to and including the complete inability to run the application.",
    "info_2": "The file name does not matter when uploading. It will be renamed afterward to follow the format backup_user_yyyyMMddHHmm.sql, ensuring a consistent naming convention.",
    "submit": "Import Backup",
    "importIntoDatabaseSuccessed": "Import into database successed",
    "backupCreated": "Database backup successful",
    "fileNotFound": "File not found",
    "fileNullOrEmpty": "File must not be null or empty",
    "failedImportFile": "Failed to import file",
    "notSupported": "This function is not available for your database connection."
  },
  "session": {
    "expired": "Your session has expired. Please refresh the page and try again.",
    "refreshPage": "Refresh Page"
  },
  "home": {
    "desc": "Your locally hosted one-stop-shop for all your PDF needs.",
    "searchBar": "Search for features...",
    "viewPdf": {
      "title": "View/Edit PDF",
      "desc": "View, annotate, draw, add text or images"
    },
    "setFavorites": "Set Favourites",
    "hideFavorites": "Hide Favourites",
    "showFavorites": "Show Favourites",
    "legacyHomepage": "Old homepage",
    "newHomePage": "Try our new homepage!",
    "alphabetical": "Alphabetical",
    "globalPopularity": "Global Popularity",
    "sortBy": "Sort by:",
    "mobile": {
      "brandAlt": "Stirling PDF logo",
      "openFiles": "Open files",
      "swipeHint": "Swipe left or right to switch views",
      "tools": "Tools",
      "toolsSlide": "Tool selection panel",
      "viewSwitcher": "Switch workspace view",
      "workbenchSlide": "Workspace panel",
      "workspace": "Workspace"
    },
    "multiTool": {
      "tags": "multiple,tools",
      "title": "PDF Multi Tool",
      "desc": "Merge, Rotate, Rearrange, Split, and Remove pages"
    },
    "merge": {
      "tags": "combine,join,unite",
      "title": "Merge",
      "desc": "Easily merge multiple PDFs into one."
    },
    "split": {
      "tags": "divide,separate,break",
      "title": "Split",
      "desc": "Split PDFs into multiple documents"
    },
    "rotate": {
      "tags": "turn,flip,orient",
      "title": "Rotate",
      "desc": "Easily rotate your PDFs."
    },
    "convert": {
      "tags": "transform,change",
      "title": "Convert",
      "desc": "Convert files between different formats"
    },
    "pdfOrganiser": {
      "tags": "organize,rearrange,reorder",
      "title": "Organise",
      "desc": "Remove/Rearrange pages in any order"
    },
    "addImage": {
      "tags": "insert,embed,place",
      "title": "Add image",
      "desc": "Adds a image onto a set location on the PDF"
    },
    "addAttachments": {
      "tags": "embed,attach,include",
      "title": "Add Attachments",
      "desc": "Add or remove embedded files (attachments) to/from a PDF"
    },
    "watermark": {
      "tags": "stamp,mark,overlay",
      "title": "Add Watermark",
      "desc": "Add a custom watermark to your PDF document."
    },
    "removePassword": {
      "tags": "unlock",
      "title": "Remove Password",
      "desc": "Remove password protection from your PDF document."
    },
    "compress": {
      "tags": "shrink,reduce,optimize",
      "title": "Compress",
      "desc": "Compress PDFs to reduce their file size."
    },
    "unlockPDFForms": {
      "tags": "unlock,enable,edit",
      "title": "Unlock PDF Forms",
      "desc": "Remove read-only property of form fields in a PDF document."
    },
    "changeMetadata": {
      "tags": "edit,modify,update",
      "title": "Change Metadata",
      "desc": "Change/Remove/Add metadata from a PDF document"
    },
    "ocr": {
      "tags": "extract,scan",
      "title": "OCR / Cleanup scans",
      "desc": "Cleanup scans and detects text from images within a PDF and re-adds it as text."
    },
    "extractImages": {
      "tags": "pull,save,export",
      "title": "Extract Images",
      "desc": "Extracts all images from a PDF and saves them to zip"
    },
    "scannerImageSplit": {
      "tags": "detect,split,photos",
      "title": "Detect & Split Scanned Photos",
      "desc": "Detect and split scanned photos into separate pages"
    },
    "sign": {
      "tags": "signature,autograph",
      "title": "Sign",
      "desc": "Adds signature to PDF by drawing, text or image"
    },
    "flatten": {
      "tags": "simplify,remove,interactive",
      "title": "Flatten",
      "desc": "Remove all interactive elements and forms from a PDF"
    },
    "certSign": {
      "tags": "authenticate,PEM,P12,official,encrypt,sign,certificate,PKCS12,JKS,server,manual,auto",
      "title": "Sign with Certificate",
      "desc": "Signs a PDF with a Certificate/Key (PEM/P12)"
    },
    "repair": {
      "tags": "fix,restore",
      "title": "Repair",
      "desc": "Tries to repair a corrupt/broken PDF"
    },
    "removeBlanks": {
      "tags": "delete,clean,empty",
      "title": "Remove Blank pages",
      "desc": "Detects and removes blank pages from a document"
    },
    "removeAnnotations": {
      "tags": "delete,clean,strip",
      "title": "Remove Annotations",
      "desc": "Removes all comments/annotations from a PDF"
    },
    "compare": {
      "tags": "difference",
      "title": "Compare",
      "desc": "Compares and shows the differences between 2 PDF Documents"
    },
    "removeCertSign": {
      "tags": "remove,delete,unlock",
      "title": "Remove Certificate Sign",
      "desc": "Remove certificate signature from PDF"
    },
    "pageLayout": {
      "tags": "layout,arrange,combine",
      "title": "Multi-Page Layout",
      "desc": "Merge multiple pages of a PDF document into a single page"
    },
    "bookletImposition": {
      "tags": "booklet,print,binding",
      "title": "Booklet Imposition",
      "desc": "Create booklets with proper page ordering and multi-page layout for printing and binding"
    },
    "scalePages": {
      "tags": "resize,adjust,scale",
      "title": "Adjust page size/scale",
      "desc": "Change the size/scale of a page and/or its contents."
    },
    "addPageNumbers": {
      "tags": "number,pagination,count",
      "title": "Add Page Numbers",
      "desc": "Add Page numbers throughout a document in a set location"
    },
    "autoRename": {
      "tags": "auto-detect,header-based,organize,relabel",
      "title": "Auto Rename PDF File",
      "desc": "Auto renames a PDF file based on its detected header"
    },
    "adjustContrast": {
      "tags": "contrast,brightness,saturation",
      "title": "Adjust Colours/Contrast",
      "desc": "Adjust Colors/Contrast, Saturation and Brightness of a PDF"
    },
    "crop": {
      "tags": "trim,cut,resize",
      "title": "Crop PDF",
      "desc": "Crop a PDF to reduce its size (maintains text!)"
    },
    "autoSplitPDF": {
      "tags": "auto,split,QR",
      "title": "Auto Split Pages",
      "desc": "Auto Split Scanned PDF with physical scanned page splitter QR Code"
    },
    "sanitize": {
      "tags": "clean,purge,remove",
      "title": "Sanitise",
      "desc": "Remove potentially harmful elements from PDF files"
    },
    "getPdfInfo": {
      "tags": "info,metadata,details",
      "title": "Get ALL Info on PDF",
      "desc": "Grabs any and all information possible on PDFs"
    },
    "pdfToSinglePage": {
      "tags": "combine,merge,single",
      "title": "PDF to Single Large Page",
      "desc": "Merges all PDF pages into one large single page"
    },
    "showJS": {
      "tags": "javascript,code,script",
      "title": "Show Javascript",
      "desc": "Searches and displays any JS injected into a PDF"
    },
    "redact": {
      "tags": "censor,blackout,hide",
      "title": "Redact",
      "desc": "Redacts (blacks out) a PDF based on selected text, drawn shapes and/or selected page(s)"
    },
    "splitBySections": {
      "tags": "split,sections,divide",
      "title": "Split PDF by Sections",
      "desc": "Divide each page of a PDF into smaller horizontal and vertical sections"
    },
    "addStamp": {
      "tags": "stamp,mark,seal",
      "title": "Add Stamp to PDF",
      "desc": "Add text or add image stamps at set locations"
    },
    "removeImage": {
      "tags": "remove,delete,clean",
      "title": "Remove image",
      "desc": "Remove image from PDF to reduce file size"
    },
    "splitByChapters": {
      "tags": "split,chapters,structure",
      "title": "Split PDF by Chapters",
      "desc": "Split a PDF into multiple files based on its chapter structure."
    },
    "validateSignature": {
      "tags": "validate,verify,certificate",
      "title": "Validate PDF Signature",
      "desc": "Verify digital signatures and certificates in PDF documents"
    },
    "swagger": {
      "tags": "API,documentation,test",
      "title": "API Documentation",
      "desc": "View API documentation and test endpoints"
    },
    "scannerEffect": {
      "tags": "scan,simulate,create",
      "title": "Scanner Effect",
      "desc": "Create a PDF that looks like it was scanned"
    },
    "editTableOfContents": {
      "tags": "bookmarks,contents,edit",
      "title": "Edit Table of Contents",
      "desc": "Add or edit bookmarks and table of contents in PDF documents"
    },
    "manageCertificates": {
      "tags": "certificates,import,export",
      "title": "Manage Certificates",
      "desc": "Import, export, or delete digital certificate files used for signing PDFs."
    },
    "read": {
      "tags": "view,open,display",
      "title": "Read",
      "desc": "View and annotate PDFs. Highlight text, draw, or insert comments for review and collaboration."
    },
    "reorganizePages": {
      "tags": "rearrange,reorder,organize",
      "title": "Reorganize Pages",
      "desc": "Rearrange, duplicate, or delete PDF pages with visual drag-and-drop control."
    },
    "extractPages": {
      "tags": "pull,select,copy",
      "title": "Extract Pages",
      "desc": "Extract specific pages from a PDF document"
    },
    "removePages": {
      "tags": "delete,extract,exclude",
      "title": "Remove Pages",
      "desc": "Remove specific pages from a PDF document"
    },
    "autoSizeSplitPDF": {
      "tags": "auto,split,size",
      "title": "Auto Split by Size/Count",
      "desc": "Automatically split PDFs by file size or page count"
    },
    "replaceColor": {
      "title": "Replace & Invert Colour",
      "desc": "Replace or invert colours in PDF documents"
    },
    "devApi": {
      "tags": "API,development,documentation",
      "title": "API",
      "desc": "Link to API documentation"
    },
    "devFolderScanning": {
      "tags": "automation,folder,scanning",
      "title": "Automated Folder Scanning",
      "desc": "Link to automated folder scanning guide"
    },
    "devSsoGuide": {
      "title": "SSO Guide",
      "desc": "Link to SSO guide"
    },
    "devAirgapped": {
      "title": "Air-gapped Setup",
      "desc": "Link to air-gapped setup guide"
    },
    "addPassword": {
      "title": "Add Password",
      "desc": "Add password protection and restrictions to PDF files"
    },
    "changePermissions": {
      "title": "Change Permissions",
      "desc": "Change document restrictions and permissions"
    },
    "automate": {
      "tags": "workflow,sequence,automation",
      "title": "Automate",
      "desc": "Build multi-step workflows by chaining together PDF actions. Ideal for recurring tasks."
    },
    "overlay-pdfs": {
      "desc": "Overlay one PDF on top of another",
      "title": "Overlay PDFs"
    },
    "pdfTextEditor": {
      "title": "PDF Text Editor",
      "desc": "Review and edit Stirling PDF JSON exports with grouped text editing and PDF regeneration"
    },
    "addText": {
      "tags": "text,annotation,label",
      "title": "Add Text",
      "desc": "Add custom text anywhere in your PDF"
    }
  },
  "landing": {
    "addFiles": "Add Files",
    "uploadFromComputer": "Upload from computer",
    "openFromComputer": "Open from computer"
  },
  "viewPdf": {
    "tags": "view,read,annotate,text,image,highlight,edit",
    "title": "View/Edit PDF",
    "header": "View PDF"
  },
  "multiTool": {
    "tags": "Multi Tool,Multi operation,UI,click drag,front end,client side,interactive,intractable,move,delete,migrate,divide",
    "title": "PDF Multi Tool",
    "header": "PDF Multi Tool",
    "uploadPrompts": "File Name",
    "selectAll": "Select All",
    "deselectAll": "Deselect All",
    "selectPages": "Page Select",
    "selectedPages": "Selected Pages",
    "page": "Page",
    "deleteSelected": "Delete Selected",
    "downloadAll": "Export",
    "downloadSelected": "Export Selected",
    "insertPageBreak": "Insert Page Break",
    "addFile": "Add File",
    "rotateLeft": "Rotate Left",
    "rotateRight": "Rotate Right",
    "split": "Split",
    "moveLeft": "Move Left",
    "moveRight": "Move Right",
    "delete": "Delete",
    "dragDropMessage": "Page(s) Selected",
    "undo": "Undo (CTRL + Z)",
    "redo": "Redo (CTRL + Y)"
  },
  "merge": {
    "tags": "merge,Page operations,Back end,server side",
    "title": "Merge",
    "removeDigitalSignature": {
      "label": "Remove digital signature in the merged file?",
      "tooltip": {
        "title": "Remove Digital Signature",
        "description": "Digital signatures will be invalidated when merging files. Check this to remove them from the final merged PDF."
      }
    },
    "generateTableOfContents": {
      "label": "Generate table of contents in the merged file?",
      "tooltip": {
        "title": "Generate Table of Contents",
        "description": "Automatically creates a clickable table of contents in the merged PDF based on the original file names and page numbers."
      }
    },
    "submit": "Merge",
    "sortBy": {
      "description": "Files will be merged in the order they're selected. Drag to reorder or sort below.",
      "label": "Sort By",
      "filename": "File Name",
      "dateModified": "Date Modified",
      "ascending": "Ascending",
      "descending": "Descending",
      "sort": "Sort"
    },
    "error": {
      "failed": "An error occurred while merging the PDFs."
    },
    "tooltip": {
      "header": {
        "title": "Merge Settings Overview"
      }
    }
  },
  "split": {
    "title": "Split PDF",
    "header": "Split PDF",
    "desc": {
      "1": "The numbers you select are the page number you wish to do a split on",
      "2": "As such selecting 1,3,7-9 would split a 10 page document into 6 separate PDFS with:",
      "3": "Document #1: Page 1",
      "4": "Document #2: Page 2 and 3",
      "5": "Document #3: Page 4, 5, 6 and 7",
      "6": "Document #4: Page 8",
      "7": "Document #5: Page 9",
      "8": "Document #6: Page 10"
    },
    "splitPages": "Enter pages to split on:",
    "submit": "Split",
    "steps": {
      "chooseMethod": "Choose Method",
      "settings": "Settings"
    },
    "settings": {
      "selectMethodFirst": "Please select a split method first"
    },
    "error": {
      "failed": "An error occurred while splitting the PDF."
    },
    "method": {
      "label": "Choose split method",
      "placeholder": "Select how to split the PDF"
    },
    "methods": {
      "prefix": {
        "splitAt": "Split at",
        "splitBy": "Split by"
      },
      "byPages": {
        "name": "Page Numbers",
        "desc": "Extract specific pages (1,3,5-10)",
        "tooltip": "Enter page numbers separated by commas or ranges with hyphens"
      },
      "bySections": {
        "name": "Sections",
        "desc": "Divide pages into grid sections",
        "tooltip": "Split each page into horizontal and vertical sections"
      },
      "bySize": {
        "name": "File Size",
        "desc": "Limit maximum file size",
        "tooltip": "Specify maximum file size (e.g. 10MB, 500KB)"
      },
      "byPageCount": {
        "name": "Page Count",
        "desc": "Fixed pages per file",
        "tooltip": "Enter the number of pages for each split file"
      },
      "byDocCount": {
        "name": "Document Count",
        "desc": "Create specific number of files",
        "tooltip": "Enter how many files you want to create"
      },
      "byChapters": {
        "name": "Chapters",
        "desc": "Split at bookmark boundaries",
        "tooltip": "Uses PDF bookmarks to determine split points"
      },
      "byPageDivider": {
        "name": "Page Divider",
        "desc": "Auto-split with divider sheets",
        "tooltip": "Use QR code divider sheets between documents when scanning"
      }
    },
    "value": {
      "fileSize": {
        "label": "File Size",
        "placeholder": "e.g. 10MB, 500KB"
      },
      "pageCount": {
        "label": "Pages per File",
        "placeholder": "e.g. 5, 10"
      },
      "docCount": {
        "label": "Number of Files",
        "placeholder": "e.g. 3, 5"
      }
    },
    "tooltip": {
      "header": {
        "title": "Split Methods Overview"
      },
      "byPages": {
        "title": "Split at Page Numbers",
        "text": "Split your PDF at specific page numbers. Using 'n' splits after page n. Using 'n-m' splits before page n and after page m.",
        "bullet1": "Single split points: 3,7 (splits after pages 3 and 7)",
        "bullet2": "Range split points: 3-8 (splits before page 3 and after page 8)",
        "bullet3": "Mixed: 2,5-10,15 (splits after page 2, before page 5, after page 10, and after page 15)"
      },
      "bySections": {
        "title": "Split by Grid Sections",
        "text": "Divide each page into a grid of sections. Useful for splitting documents with multiple columns or extracting specific areas.",
        "bullet1": "Horizontal: Number of rows to create",
        "bullet2": "Vertical: Number of columns to create",
        "bullet3": "Merge: Combine all sections into one PDF"
      },
      "bySize": {
        "title": "Split by File Size",
        "text": "Create multiple PDFs that don't exceed a specified file size. Ideal for file size limitations or email attachments.",
        "bullet1": "Use MB for larger files (e.g., 10MB)",
        "bullet2": "Use KB for smaller files (e.g., 500KB)",
        "bullet3": "System will split at page boundaries"
      },
      "byCount": {
        "title": "Split by Count",
        "text": "Create multiple PDFs with a specific number of pages or documents each.",
        "bullet1": "Page Count: Fixed number of pages per file",
        "bullet2": "Document Count: Fixed number of output files",
        "bullet3": "Useful for batch processing workflows"
      },
      "byChapters": {
        "title": "Split by Chapters",
        "text": "Use PDF bookmarks to automatically split at chapter boundaries. Requires PDFs with bookmark structure.",
        "bullet1": "Bookmark Level: Which level to split on (1=top level)",
        "bullet2": "Include Metadata: Preserve document properties",
        "bullet3": "Allow Duplicates: Handle repeated bookmark names"
      },
      "byDocCount": {
        "bullet1": "Enter the number of output files you want",
        "bullet2": "Pages are distributed as evenly as possible",
        "bullet3": "Useful when you need a specific number of files",
        "text": "Create a specific number of output files by evenly distributing pages across them.",
        "title": "Split by Document Count"
      },
      "byPageCount": {
        "bullet1": "Enter the number of pages per output file",
        "bullet2": "Last file may have fewer pages if not evenly divisible",
        "bullet3": "Useful for batch processing workflows",
        "text": "Create multiple PDFs with a specific number of pages each. Perfect for creating uniform document chunks.",
        "title": "Split by Page Count"
      },
      "byPageDivider": {
        "bullet1": "Print divider sheets from the download link",
        "bullet2": "Insert divider sheets between your documents",
        "bullet3": "Scan all documents together as one PDF",
        "bullet4": "Upload - divider pages are automatically detected and removed",
        "bullet5": "Enable Duplex Mode if scanning both sides of divider sheets",
        "text": "Automatically split scanned documents using physical divider sheets with QR codes. Perfect for processing multiple documents scanned together.",
        "title": "Split by Page Divider"
      }
    },
    "methodSelection": {
      "tooltip": {
        "bullet1": "Click on a method card to select it",
        "bullet2": "Hover over each card to see a quick description",
        "bullet3": "The settings step will appear after you select a method",
        "bullet4": "You can change methods at any time before processing",
        "header": {
          "text": "Choose how you want to split your PDF document. Each method is optimized for different use cases and document types.",
          "title": "Split Method Selection"
        },
        "title": "Choose Your Split Method"
      }
    },
    "selectMethod": "Select a split method",
    "resultsTitle": "Split Results"
  },
  "rotate": {
    "title": "Rotate PDF",
    "submit": "Apply Rotation",
    "selectRotation": "Select Rotation Angle (Clockwise)",
    "error": {
      "failed": "An error occurred while rotating the PDF."
    },
    "preview": {
      "title": "Rotation Preview"
    },
    "rotateLeft": "Rotate Anticlockwise",
    "rotateRight": "Rotate Clockwise",
    "tooltip": {
      "header": {
        "title": "Rotate Settings Overview"
      },
      "description": {
        "text": "Rotate your PDF pages clockwise or anticlockwise in 90-degree increments. All pages in the PDF will be rotated. The preview shows how your document will look after rotation."
      },
      "controls": {
        "title": "Controls",
        "text": "Use the rotation buttons to adjust orientation. Left button rotates anticlockwise, right button rotates clockwise. Each click rotates by 90 degrees."
      }
    }
  },
  "convert": {
    "title": "Convert",
    "desc": "Convert files between different formats",
    "files": "Files",
    "selectFilesPlaceholder": "Select files in the main view to get started",
    "settings": "Settings",
    "conversionCompleted": "Conversion completed",
    "results": "Results",
    "defaultFilename": "converted_file",
    "conversionResults": "Conversion Results",
    "convertFrom": "Convert from",
    "convertTo": "Convert to",
    "sourceFormatPlaceholder": "Source format",
    "targetFormatPlaceholder": "Target format",
    "selectSourceFormatFirst": "Select a source format first",
    "outputOptions": "Output Options",
    "pdfOptions": "PDF Options",
    "imageOptions": "Image Options",
    "colorType": "Colour Type",
    "color": "Colour",
    "greyscale": "Greyscale",
    "blackwhite": "Black & White",
    "dpi": "DPI",
    "output": "Output",
    "single": "Single",
    "multiple": "Multiple",
    "fitOption": "Fit Option",
    "maintainAspectRatio": "Maintain Aspect Ratio",
    "fitDocumentToPage": "Fit Document to Page",
    "fillPage": "Fill Page",
    "autoRotate": "Auto Rotate",
    "autoRotateDescription": "Automatically rotate images to better fit the PDF page",
    "combineImages": "Combine Images",
    "combineImagesDescription": "Combine all images into one PDF, or create separate PDFs for each image",
    "webOptions": "Web to PDF Options",
    "zoomLevel": "Zoom Level",
    "emailOptions": "Email to PDF Options",
    "includeAttachments": "Include email attachments",
    "maxAttachmentSize": "Maximum attachment size (MB)",
    "includeAllRecipients": "Include CC and BCC recipients in header",
    "downloadHtml": "Download HTML intermediate file instead of PDF",
    "pdfaOptions": "PDF/A Options",
    "outputFormat": "Output Format",
    "pdfaNote": "PDF/A-1b is more compatible, PDF/A-2b supports more features.",
    "pdfaDigitalSignatureWarning": "The PDF contains a digital signature. This will be removed in the next step.",
    "fileFormat": "File Format",
    "wordDoc": "Word Document",
    "wordDocExt": "Word Document (.docx)",
    "odtExt": "OpenDocument Text (.odt)",
    "pptExt": "PowerPoint (.pptx)",
    "odpExt": "OpenDocument Presentation (.odp)",
    "txtExt": "Plain Text (.txt)",
    "rtfExt": "Rich Text Format (.rtf)",
    "selectedFiles": "Selected files",
    "noFileSelected": "No file selected. Use the file panel to add files.",
    "convertFiles": "Convert Files",
    "converting": "Converting...",
    "downloadConverted": "Download Converted File",
    "errorNoFiles": "Please select at least one file to convert.",
    "errorNoFormat": "Please select both source and target formats.",
    "errorNotSupported": "Conversion from {{from}} to {{to}} is not supported.",
    "images": "Images",
    "officeDocs": "Office Documents (Word, Excel, PowerPoint)",
    "imagesExt": "Images (JPG, PNG, etc.)",
    "markdown": "Markdown",
    "textRtf": "Text/RTF",
    "grayscale": "Greyscale",
    "errorConversion": "An error occurred while converting the file.",
    "cbzOptions": "CBZ to PDF Options",
    "optimizeForEbook": "Optimize PDF for ebook readers (uses Ghostscript)",
    "cbzOutputOptions": "PDF to CBZ Options",
    "cbzDpi": "DPI for image rendering"
  },
  "imageToPdf": {
    "tags": "conversion,img,jpg,picture,photo"
  },
  "pdfToImage": {
    "tags": "conversion,img,jpg,picture,photo",
    "title": "PDF to Image",
    "header": "PDF to Image",
    "selectText": "Image Format",
    "singleOrMultiple": "Page to Image result type",
    "single": "Single Big Image Combing all pages",
    "multi": "Multiple Images, one image per page",
    "colorType": "Colour type",
    "color": "Colour",
    "grey": "Greyscale",
    "blackwhite": "Black and White (May lose data!)",
    "submit": "Convert",
    "info": "Python is not installed. Required for WebP conversion.",
    "placeholder": "(e.g. 1,2,8 or 4,7,12-16 or 2n-1)"
  },
  "pdfOrganiser": {
    "tags": "duplex,even,odd,sort,move",
    "title": "Page Organiser",
    "header": "PDF Page Organiser",
    "submit": "Rearrange Pages",
    "mode": {
      "_value": "Organisation mode",
      "1": "Custom Page Order",
      "2": "Reverse Order",
      "3": "Duplex Sort",
      "4": "Booklet Sort",
      "5": "Side Stitch Booklet Sort",
      "6": "Odd-Even Split",
      "7": "Remove First",
      "8": "Remove Last",
      "9": "Remove First and Last",
      "10": "Odd-Even Merge",
      "11": "Duplicate all pages",
      "desc": {
        "BOOKLET_SORT": "Arrange pages for booklet printing (last, first, second, second last, …).",
        "CUSTOM": "Use a custom sequence of page numbers or expressions to define a new order.",
        "DUPLEX_SORT": "Interleave fronts then backs as if a duplex scanner scanned all fronts, then all backs (1, n, 2, n-1, …).",
        "DUPLICATE": "Duplicate each page according to the custom order count (e.g., 4 duplicates each page 4×).",
        "ODD_EVEN_MERGE": "Merge two PDFs by alternating pages: odd from the first, even from the second.",
        "ODD_EVEN_SPLIT": "Split the document into two outputs: all odd pages and all even pages.",
        "REMOVE_FIRST": "Remove the first page from the document.",
        "REMOVE_FIRST_AND_LAST": "Remove both the first and last pages from the document.",
        "REMOVE_LAST": "Remove the last page from the document.",
        "REVERSE_ORDER": "Flip the document so the last page becomes first and so on.",
        "SIDE_STITCH_BOOKLET_SORT": "Arrange pages for side‑stitch booklet printing (optimized for binding on the side)."
      }
    },
    "desc": {
      "CUSTOM": "Use a custom sequence of page numbers or expressions to define a new order.",
      "REVERSE_ORDER": "Flip the document so the last page becomes first and so on.",
      "DUPLEX_SORT": "Interleave fronts then backs as if a duplex scanner scanned all fronts, then all backs (1, n, 2, n-1, …).",
      "BOOKLET_SORT": "Arrange pages for booklet printing (last, first, second, second last, …).",
      "SIDE_STITCH_BOOKLET_SORT": "Arrange pages for side‑stitch booklet printing (optimised for binding on the side).",
      "ODD_EVEN_SPLIT": "Split the document into two outputs: all odd pages and all even pages.",
      "ODD_EVEN_MERGE": "Merge two PDFs by alternating pages: odd from the first, even from the second.",
      "DUPLICATE": "Duplicate each page according to the custom order count (e.g., 4 duplicates each page 4×).",
      "REMOVE_FIRST": "Remove the first page from the document.",
      "REMOVE_LAST": "Remove the last page from the document.",
      "REMOVE_FIRST_AND_LAST": "Remove both the first and last pages from the document."
    },
    "placeholder": "(e.g. 1,3,2 or 4-8,2,10-12 or 2n-1)"
  },
  "addImage": {
    "tags": "img,jpg,picture,photo",
    "title": "Add Image",
    "header": "Add images to PDFs",
    "image": {
      "name": "Image",
      "placeholder": "Upload an image",
      "label": "Image file"
    },
    "steps": {
      "configure": "Configure Image"
    },
    "step": {
      "createDesc": "Upload the image you want to add",
      "place": "Place image",
      "placeDesc": "Click on the PDF to add your image"
    },
    "instructions": {
      "title": "How to add images",
      "text": "After uploading your image above, click anywhere on the PDF to place it.",
      "paused": "Placement paused",
      "resumeHint": "Resume placement to click and add your image.",
      "noSignature": "Upload an image above to enable placement."
    },
    "mode": {
      "move": "Move Image",
      "place": "Place Image",
      "pause": "Pause placement",
      "resume": "Resume placement"
    },
    "results": {
      "title": "Add Image Results"
    },
    "error": {
      "failed": "An error occurred while adding image to the PDF."
    },
    "saved": {
      "defaultLabel": "Image",
      "defaultImageLabel": "Uploaded image"
    },
    "applySignatures": "Apply Images"
  },
  "attachments": {
    "tags": "attachments,add,remove,embed,file",
    "title": "Add Attachments",
    "header": "Add Attachments",
    "add": "Add Attachment",
    "remove": "Remove Attachment",
    "embed": "Embed Attachment",
    "submit": "Add Attachments"
  },
  "watermark": {
    "title": "Add Watermark",
    "desc": "Add text or image watermarks to PDF files",
    "completed": "Watermark added",
    "submit": "Add Watermark",
    "filenamePrefix": "watermarked",
    "error": {
      "failed": "An error occurred while adding watermark to the PDF."
    },
    "watermarkType": {
      "text": "Text",
      "image": "Image"
    },
    "settings": {
      "type": "Watermark Type",
      "text": {
        "label": "Watermark Text",
        "placeholder": "Enter watermark text"
      },
      "image": {
        "label": "Watermark Image",
        "choose": "Choose Image",
        "selected": "Selected: {{filename}}"
      },
      "fontSize": "Font Size",
      "size": "Size",
      "alphabet": "Font/Language",
      "color": "Watermark Colour",
      "rotation": "Rotation (degrees)",
      "opacity": "Opacity (%)",
      "spacing": {
        "horizontal": "Horizontal Spacing",
        "vertical": "Vertical Spacing",
        "height": "Height Spacing",
        "width": "Width Spacing"
      },
      "convertToImage": "Flatten PDF pages to images"
    },
    "alphabet": {
      "roman": "Roman/Latin",
      "arabic": "Arabic",
      "japanese": "Japanese",
      "korean": "Korean",
      "chinese": "Chinese",
      "thai": "Thai"
    },
    "steps": {
      "type": "Watermark Type",
      "wording": "Wording",
      "textStyle": "Style",
      "formatting": "Formatting",
      "file": "Watermark File"
    },
    "results": {
      "title": "Watermark Results"
    },
    "tooltip": {
      "language": {
        "title": "Language Support",
        "text": "Choose the appropriate language setting to ensure proper font rendering for your text."
      },
      "appearance": {
        "title": "Appearance Settings",
        "text": "Control how your watermark looks and blends with the document.",
        "bullet1": "Rotation: -360° to 360° for angled watermarks",
        "bullet2": "Opacity: 0-100% for transparency control",
        "bullet3": "Lower opacity creates subtle watermarks"
      },
      "spacing": {
        "title": "Spacing Control",
        "text": "Adjust the spacing between repeated watermarks across the page.",
        "bullet1": "Width spacing: Horizontal distance between watermarks",
        "bullet2": "Height spacing: Vertical distance between watermarks",
        "bullet3": "Higher values create more spread out patterns"
      },
      "type": {
        "header": {
          "title": "Watermark Type Selection"
        },
        "description": {
          "title": "Choose Your Watermark",
          "text": "Select between text or image watermarks based on your needs."
        },
        "text": {
          "title": "Text Watermarks",
          "text": "Perfect for adding copyright notices, company names, or confidentiality labels. Supports multiple languages and custom colours.",
          "bullet1": "Customisable fonts and languages",
          "bullet2": "Adjustable colours and transparency",
          "bullet3": "Ideal for legal or branding text"
        },
        "image": {
          "title": "Image Watermarks",
          "text": "Use logos, stamps, or any image as a watermark. Great for branding and visual identification.",
          "bullet1": "Upload any image format",
          "bullet2": "Maintains image quality",
          "bullet3": "Perfect for logos and stamps"
        }
      },
      "wording": {
        "header": {
          "title": "Text Content"
        },
        "text": {
          "title": "Watermark Text",
          "text": "Enter the text that will appear as your watermark across the document.",
          "bullet1": "Keep it concise for better readability",
          "bullet2": "Common examples: 'CONFIDENTIAL', 'DRAFT', company name",
          "bullet3": "Emoji characters are not supported and will be filtered out"
        }
      },
      "textStyle": {
        "header": {
          "title": "Text Style"
        },
        "color": {
          "title": "Colour Selection",
          "text": "Choose a colour that provides good contrast with your document content.",
          "bullet1": "Light grey (#d3d3d3) for subtle watermarks",
          "bullet2": "Black or dark colours for high contrast",
          "bullet3": "Custom colours for branding purposes"
        },
        "language": {
          "title": "Language Support",
          "text": "Choose the appropriate language setting to ensure proper font rendering."
        }
      },
      "file": {
        "header": {
          "title": "Image Upload"
        },
        "upload": {
          "title": "Image Selection",
          "text": "Upload an image file to use as your watermark.",
          "bullet1": "Supports common formats: PNG, JPG, GIF, BMP",
          "bullet2": "PNG with transparency works best",
          "bullet3": "Higher resolution images maintain quality better"
        },
        "recommendations": {
          "title": "Best Practices",
          "text": "Tips for optimal image watermark results.",
          "bullet1": "Use logos or stamps with transparent backgrounds",
          "bullet2": "Simple designs work better than complex images",
          "bullet3": "Consider the final document size when choosing resolution"
        }
      },
      "formatting": {
        "header": {
          "title": "Formatting & Layout"
        },
        "size": {
          "title": "Size Control",
          "text": "Adjust the size of your watermark (text or image).",
          "bullet1": "Larger sizes create more prominent watermarks"
        },
        "appearance": {
          "title": "Appearance Settings",
          "text": "Control how your watermark looks and blends with the document.",
          "bullet1": "Rotation: -360° to 360° for angled watermarks",
          "bullet2": "Opacity: 0-100% for transparency control",
          "bullet3": "Lower opacity creates subtle watermarks"
        },
        "spacing": {
          "title": "Spacing Control",
          "text": "Adjust the spacing between repeated watermarks across the page.",
          "bullet1": "Horizontal spacing: Distance between watermarks left to right",
          "bullet2": "Vertical spacing: Distance between watermarks top to bottom",
          "bullet3": "Higher values create more spread out patterns"
        },
        "security": {
          "title": "Security Option",
          "text": "Convert the final PDF to an image-based format for enhanced security.",
          "bullet1": "Prevents text selection and copying",
          "bullet2": "Makes watermarks harder to remove",
          "bullet3": "Results in larger file sizes",
          "bullet4": "Best for sensitive or copyrighted content"
        }
      }
    },
    "type": {
      "1": "Text",
      "2": "Image"
    }
  },
  "permissions": {
    "tags": "read,write,edit,print",
    "title": "Change Permissions",
    "header": "Change Permissions",
    "warning": "Warning to have these permissions be unchangeable it is recommended to set them with a password via the add-password page",
    "selectText": {
      "1": "Select PDF to change permissions",
      "2": "Permissions to set",
      "3": "Prevent assembly of document",
      "4": "Prevent content extraction",
      "5": "Prevent extraction for accessibility",
      "6": "Prevent filling in form",
      "7": "Prevent modification",
      "8": "Prevent annotation modification",
      "9": "Prevent printing",
      "10": "Prevent printing different formats"
    },
    "submit": "Change"
  },
  "editTableOfContents": {
    "settings": {
      "title": "Bookmarks & outline",
      "replaceExisting": "Replace existing bookmarks (uncheck to append)",
      "replaceExistingHint": "When disabled, the new outline is appended after the current bookmarks."
    },
    "actions": {
      "source": "Load bookmarks",
      "selectedFile": "Loaded from {{file}}",
      "noFile": "Select a PDF to extract existing bookmarks.",
      "loadFromPdf": "Load from selected PDF",
      "importJson": "Import JSON",
      "importClipboard": "Paste JSON from clipboard",
      "export": "Export bookmarks",
      "exportJson": "Download JSON",
      "exportClipboard": "Copy JSON to clipboard",
      "clipboardUnavailable": "Clipboard access is not available in this browser."
    },
    "info": {
      "line1": "Each bookmark needs a descriptive title and the page it should open.",
      "line2": "Use child bookmarks to build a hierarchy for chapters, sections, or subsections.",
      "line3": "Import bookmarks from the selected PDF or from a JSON file to save time."
    },
    "workbench": {
      "empty": {
        "title": "Open the tool to start editing",
        "description": "Select the Edit Table of Contents tool to load its workspace."
      },
      "tabTitle": "Outline workspace",
      "subtitle": "Import bookmarks, build hierarchies, and apply the outline without cramped side panels.",
      "noFile": "No PDF selected",
      "fileLabel": "Changes will be applied to the currently selected PDF.",
      "filePrompt": "Select a PDF from your library or upload a new one to begin.",
      "changeFile": "Change PDF",
      "selectFile": "Select PDF"
    },
    "editor": {
      "heading": "Bookmark editor",
      "description": "Add, nest, and reorder bookmarks to craft your PDF outline.",
      "addTopLevel": "Add top-level bookmark",
      "empty": {
        "title": "No bookmarks yet",
        "description": "Import existing bookmarks or start by adding your first entry.",
        "action": "Add first bookmark"
      },
      "defaultTitle": "New bookmark",
      "defaultChildTitle": "Child bookmark",
      "defaultSiblingTitle": "New bookmark",
      "untitled": "Untitled bookmark",
      "childBadge": "Child",
      "pagePreview": "Page {{page}}",
      "field": {
        "title": "Bookmark title",
        "page": "Target page number"
      },
      "actions": {
        "toggle": "Toggle children",
        "addChild": "Add child bookmark",
        "addSibling": "Add sibling bookmark",
        "remove": "Remove bookmark"
      },
      "confirmRemove": "Remove this bookmark and all of its children?"
    },
    "messages": {
      "loadedTitle": "Bookmarks extracted",
      "loadedBody": "Existing bookmarks from the PDF were loaded into the editor.",
      "noBookmarks": "No bookmarks were found in the selected PDF.",
      "loadFailed": "Unable to extract bookmarks from the selected PDF.",
      "imported": "Bookmarks imported",
      "importedBody": "Your JSON outline replaced the current editor contents.",
      "importedClipboard": "Clipboard data replaced the current bookmark list.",
      "invalidJson": "Invalid JSON structure",
      "invalidJsonBody": "Please provide a valid bookmark JSON file and try again.",
      "exported": "JSON download ready",
      "copied": "Copied to clipboard",
      "copiedBody": "Bookmark JSON copied successfully.",
      "copyFailed": "Copy failed"
    },
    "error": {
      "failed": "Failed to update the table of contents"
    },
    "submit": "Apply table of contents",
    "results": {
      "title": "Updated PDF with bookmarks",
      "subtitle": "Download the processed file or undo the operation below."
    }
  },
  "removePages": {
    "tags": "Remove pages,delete pages",
    "title": "Remove Pages",
    "pageNumbers": {
      "label": "Pages to Remove",
      "placeholder": "e.g., 1,3,5-8,10",
      "error": "Invalid page number format. Use numbers, ranges (1-5), or mathematical expressions (2n+1)"
    },
    "filenamePrefix": "pages_removed",
    "files": {
      "placeholder": "Select a PDF file in the main view to get started"
    },
    "settings": {
      "title": "Settings"
    },
    "tooltip": {
      "header": {
        "title": "Remove Pages Settings"
      },
      "pageNumbers": {
        "title": "Page Selection",
        "text": "Specify which pages to remove from your PDF. You can select individual pages, ranges, or use mathematical expressions.",
        "bullet1": "Individual pages: 1,3,5 (removes pages 1, 3, and 5)",
        "bullet2": "Page ranges: 1-5,10-15 (removes pages 1-5 and 10-15)",
        "bullet3": "Mathematical: 2n+1 (removes odd pages)",
        "bullet4": "Open ranges: 5- (removes from page 5 to end)"
      },
      "examples": {
        "title": "Common Examples",
        "text": "Here are some common page selection patterns:",
        "bullet1": "Remove first page: 1",
        "bullet2": "Remove last 3 pages: -3",
        "bullet3": "Remove every other page: 2n",
        "bullet4": "Remove specific scattered pages: 1,5,10,15"
      },
      "safety": {
        "title": "Safety Tips",
        "text": "Important considerations when removing pages:",
        "bullet1": "Always preview your selection before processing",
        "bullet2": "Keep a backup of your original file",
        "bullet3": "Page numbers start from 1, not 0",
        "bullet4": "Invalid page numbers will be ignored"
      }
    },
    "error": {
      "failed": "An error occurred whilst removing pages."
    },
    "results": {
      "title": "Page Removal Results"
    },
    "submit": "Remove Pages"
  },
  "extractPages": {
    "title": "Extract Pages",
    "pageNumbers": {
      "label": "Pages to Extract",
      "placeholder": "e.g., 1,3,5-8 or odd & 1-10"
    },
    "settings": {
      "title": "Settings"
    },
    "tooltip": {
      "description": "Extracts the selected pages into a new PDF, preserving order."
    },
    "error": {
      "failed": "Failed to extract pages"
    },
    "results": {
      "title": "Pages Extracted"
    },
    "submit": "Extract Pages"
  },
  "pageSelection": {
    "tooltip": {
      "header": {
        "title": "Page Selection Guide"
      },
      "basic": {
        "title": "Basic Usage",
        "text": "Select specific pages from your PDF document using simple syntax.",
        "bullet1": "Individual pages: 1,3,5",
        "bullet2": "Page ranges: 3-6 or 10-15",
        "bullet3": "All pages: all"
      },
      "advanced": {
        "title": "Advanced Features"
      },
      "tips": {
        "title": "Tips",
        "text": "Keep these guidelines in mind:",
        "bullet1": "Page numbers start from 1 (not 0)",
        "bullet2": "Spaces are automatically removed",
        "bullet3": "Invalid expressions are ignored"
      },
      "syntax": {
        "title": "Syntax Basics",
        "text": "Use numbers, ranges, keywords, and progressions (n starts at 0). Parentheses are supported.",
        "bullets": {
          "numbers": "Numbers/ranges: 5, 10-20",
          "keywords": "Keywords: odd, even",
          "progressions": "Progressions: 3n, 4n+1"
        }
      },
      "operators": {
        "title": "Operators",
        "text": "AND has higher precedence than comma. NOT applies within the document range.",
        "and": "AND: & or \"and\" — require both conditions (e.g., 1-50 & even)",
        "comma": "Comma: , or | — combine selections (e.g., 1-10, 20)",
        "not": "NOT: ! or \"not\" — exclude pages (e.g., 3n & not 30)"
      },
      "examples": {
        "title": "Examples"
      },
      "complex": {
        "bullet1": "<strong>1,3-5,8,2n</strong> → pages 1, 3–5, 8, plus evens",
        "bullet2": "<strong>10-,2n-1</strong> → from page 10 to end + odd pages",
        "description": "Mix different types.",
        "title": "Complex Combinations"
      },
      "description": "Choose which pages to use for the operation. Supports single pages, ranges, formulas, and the all keyword.",
      "individual": {
        "bullet1": "<strong>1,3,5</strong> → selects pages 1, 3, 5",
        "bullet2": "<strong>2,7,12</strong> → selects pages 2, 7, 12",
        "description": "Enter numbers separated by commas.",
        "title": "Individual Pages"
      },
      "mathematical": {
        "bullet1": "<strong>2n</strong> → all even pages (2, 4, 6…)",
        "bullet2": "<strong>2n-1</strong> → all odd pages (1, 3, 5…)",
        "bullet3": "<strong>3n</strong> → every 3rd page (3, 6, 9…)",
        "bullet4": "<strong>4n-1</strong> → pages 3, 7, 11, 15…",
        "description": "Use n in formulas for patterns.",
        "title": "Mathematical Functions"
      },
      "ranges": {
        "bullet1": "<strong>3-6</strong> → selects pages 3–6",
        "bullet2": "<strong>10-15</strong> → selects pages 10–15",
        "bullet3": "<strong>5-</strong> → selects pages 5 to end",
        "description": "Use - for consecutive pages.",
        "title": "Page Ranges"
      },
      "special": {
        "bullet1": "<strong>all</strong> → selects all pages",
        "title": "Special Keywords"
      }
    }
  },
  "bulkSelection": {
    "syntaxError": "There is a syntax issue. See Page Selection tips for help.",
    "header": {
      "title": "Page Selection Guide"
    },
    "syntax": {
      "title": "Syntax Basics",
      "text": "Use numbers, ranges, keywords, and progressions (n starts at 0). Parentheses are supported.",
      "bullets": {
        "numbers": "Numbers/ranges: 5, 10-20",
        "keywords": "Keywords: odd, even",
        "progressions": "Progressions: 3n, 4n+1"
      }
    },
    "operators": {
      "title": "Operators",
      "text": "AND has higher precedence than comma. NOT applies within the document range.",
      "and": "AND: & or \"and\" — require both conditions (e.g., 1-50 & even)",
      "comma": "Comma: , or | — combine selections (e.g., 1-10, 20)",
      "not": "NOT: ! or \"not\" — exclude pages (e.g., 3n & not 30)"
    },
    "examples": {
      "title": "Examples",
      "first50": "First 50",
      "last50": "Last 50",
      "every3rd": "Every 3rd",
      "oddWithinExcluding": "Odd within 1-20 excluding 5-7",
      "combineSets": "Combine sets"
    },
    "firstNPages": {
      "title": "First N Pages",
      "placeholder": "Number of pages"
    },
    "lastNPages": {
      "title": "Last N Pages",
      "placeholder": "Number of pages"
    },
    "everyNthPage": {
      "title": "Every Nth Page",
      "placeholder": "Step size"
    },
    "range": {
      "title": "Range",
      "fromPlaceholder": "From",
      "toPlaceholder": "To"
    },
    "keywords": {
      "title": "Keywords"
    },
    "advanced": {
      "title": "Advanced"
    }
  },
  "compressPdfs": {
    "tags": "squish,small,tiny"
  },
  "unlockPDFForms": {
    "tags": "remove,delete,form,field,readonly",
    "title": "Remove Read-Only from Form Fields",
    "header": "Unlock PDF Forms",
    "submit": "Unlock Forms",
    "description": "This tool will remove read-only restrictions from PDF form fields, making them editable and fillable.",
    "filenamePrefix": "unlocked_forms",
    "files": {
      "placeholder": "Select a PDF file in the main view to get started"
    },
    "error": {
      "failed": "An error occurred whilst unlocking PDF forms."
    },
    "results": {
      "title": "Unlocked Forms Results"
    }
  },
  "changeMetadata": {
    "header": "Change Metadata",
    "submit": "Change",
    "filenamePrefix": "metadata",
    "settings": {
      "title": "Metadata Settings"
    },
    "standardFields": {
      "title": "Standard Fields"
    },
    "deleteAll": {
      "label": "Remove Existing Metadata",
      "checkbox": "Delete all metadata"
    },
    "title": {
      "label": "Title",
      "placeholder": "Document title"
    },
    "author": {
      "label": "Author",
      "placeholder": "Document author"
    },
    "subject": {
      "label": "Subject",
      "placeholder": "Document subject"
    },
    "keywords": {
      "label": "Keywords",
      "placeholder": "Document keywords"
    },
    "creator": {
      "label": "Creator",
      "placeholder": "Document creator"
    },
    "producer": {
      "label": "Producer",
      "placeholder": "Document producer"
    },
    "dates": {
      "title": "Date Fields"
    },
    "creationDate": {
      "label": "Creation Date",
      "placeholder": "Creation date"
    },
    "modificationDate": {
      "label": "Modification Date",
      "placeholder": "Modification date"
    },
    "trapped": {
      "label": "Trapped Status",
      "unknown": "Unknown",
      "true": "True",
      "false": "False"
    },
    "advanced": {
      "title": "Advanced Options"
    },
    "customFields": {
      "title": "Custom Metadata",
      "description": "Add custom metadata fields to the document",
      "add": "Add Field",
      "key": "Key",
      "keyPlaceholder": "Custom key",
      "value": "Value",
      "valuePlaceholder": "Custom value",
      "remove": "Remove"
    },
    "results": {
      "title": "Updated PDFs"
    },
    "error": {
      "failed": "An error occurred while changing the PDF metadata."
    },
    "tooltip": {
      "header": {
        "title": "PDF Metadata Overview"
      },
      "standardFields": {
        "title": "Standard Fields",
        "text": "Common PDF metadata fields that describe the document.",
        "bullet1": "Title: Document name or heading",
        "bullet2": "Author: Person who created the document",
        "bullet3": "Subject: Brief description of content",
        "bullet4": "Keywords: Search terms for the document",
        "bullet5": "Creator/Producer: Software used to create the PDF"
      },
      "dates": {
        "title": "Date Fields",
        "text": "When the document was created and modified.",
        "bullet1": "Creation Date: When original document was made",
        "bullet2": "Modification Date: When last changed"
      },
      "options": {
        "title": "Additional Options",
        "text": "Custom fields and privacy controls.",
        "bullet1": "Custom Metadata: Add your own key-value pairs",
        "bullet2": "Trapped Status: High-quality printing setting",
        "bullet3": "Delete All: Remove all metadata for privacy"
      },
      "deleteAll": {
        "title": "Remove Existing Metadata",
        "text": "Complete metadata deletion to ensure privacy."
      },
      "customFields": {
        "title": "Custom Metadata",
        "text": "Add your own custom key-value metadata pairs.",
        "bullet1": "Add any custom fields relevant to your document",
        "bullet2": "Examples: Department, Project, Version, Status",
        "bullet3": "Both key and value are required for each entry"
      },
      "advanced": {
        "title": "Advanced Options",
        "trapped": {
          "title": "Trapped Status",
          "description": "Indicates if document is prepared for high-quality printing.",
          "bullet1": "True: Document has been trapped for printing",
          "bullet2": "False: Document has not been trapped",
          "bullet3": "Unknown: Trapped status is not specified"
        }
      }
    }
  },
  "fileToPDF": {
    "tags": "transformation,format,document,picture,slide,text,conversion,office,docs,word,excel,powerpoint",
    "title": "File to PDF",
    "header": "Convert any file to PDF",
    "credit": "This service uses LibreOffice and Unoconv for file conversion.",
    "supportedFileTypesInfo": "Supported File types",
    "supportedFileTypes": "Supported file types should include the below however for a full updated list of supported formats, please refer to the LibreOffice documentation",
    "submit": "Convert to PDF"
  },
  "ocr": {
    "tags": "recognition,text,image,scan,read,identify,detection,editable",
    "title": "OCR / Scan Cleanup",
    "desc": "Cleanup scans and detects text from images within a PDF and re-adds it as text.",
    "header": "Cleanup Scans / OCR (Optical Character Recognition)",
    "selectText": {
      "1": "Select languages that are to be detected within the PDF (Ones listed are the ones currently detected):",
      "2": "Produce text file containing OCR text alongside the OCR'ed PDF",
      "3": "Correct pages were scanned at a skewed angle by rotating them back into place",
      "4": "Clean page so its less likely that OCR will find text in background noise. (No output change)",
      "5": "Clean page so its less likely that OCR will find text in background noise, maintains cleanup in output.",
      "6": "Ignores pages that have interactive text on them, only OCRs pages that are images",
      "7": "Force OCR, will OCR Every page removing all original text elements",
      "8": "Normal (Will error if PDF contains text)",
      "9": "Additional Settings",
      "10": "OCR Mode",
      "11": "Remove images after OCR (Removes ALL images, only useful if part of conversion step)",
      "12": "Render Type (Advanced)"
    },
    "help": "Please read this documentation on how to use this for other languages and/or use not in docker",
    "credit": "This service uses qpdf and Tesseract for OCR.",
    "submit": "Process PDF with OCR",
    "operation": {
      "submit": "Process OCR and Review"
    },
    "results": {
      "title": "OCR Results"
    },
    "languagePicker": {
      "additionalLanguages": "Looking for additional languages?",
      "viewSetupGuide": "View setup guide →"
    },
    "settings": {
      "title": "Settings",
      "ocrMode": {
        "label": "OCR Mode",
        "auto": "Auto (skip text layers)",
        "force": "Force (re-OCR all, replace text)",
        "strict": "Strict (abort if text found)"
      },
      "languages": {
        "label": "Languages",
        "placeholder": "Select languages"
      },
      "compatibilityMode": {
        "label": "Compatibility Mode"
      },
      "advancedOptions": {
        "label": "Processing Options",
        "sidecar": "Create a text file",
        "deskew": "Deskew pages",
        "clean": "Clean input file",
        "cleanFinal": "Clean final output"
      }
    },
    "tooltip": {
      "header": {
        "title": "OCR Settings Overview"
      },
      "mode": {
        "title": "OCR Mode",
        "text": "Optical Character Recognition (OCR) helps you turn scanned or screenshotted pages into text you can search, copy, or highlight.",
        "bullet1": "Auto skips pages that already contain text layers.",
        "bullet2": "Force re-OCRs every page and replaces all the text.",
        "bullet3": "Strict halts if any selectable text is found."
      },
      "languages": {
        "title": "Languages",
        "text": "Improve OCR accuracy by specifying the expected languages. Choose one or more languages to guide detection."
      },
      "output": {
        "title": "Output",
        "text": "Decide how you want the text output formatted:",
        "bullet1": "Searchable PDF embeds text behind the original image.",
        "bullet2": "HOCR XML returns a structured machine-readable file.",
        "bullet3": "Plain-text sidecar creates a separate .txt file with raw content."
      },
      "advanced": {
        "header": {
          "title": "Advanced OCR Processing"
        },
        "compatibility": {
          "title": "Compatibility Mode",
          "text": "Uses OCR 'sandwich PDF' mode: results in larger files, but more reliable with certain languages and older PDF software. By default we use hOCR for smaller, modern PDFs."
        },
        "sidecar": {
          "title": "Create Text File",
          "text": "Generates a separate .txt file alongside the PDF containing all extracted text content for easy access and processing."
        },
        "deskew": {
          "title": "Deskew Pages",
          "text": "Automatically corrects skewed or tilted pages to improve OCR accuracy. Useful for scanned documents that weren't perfectly aligned."
        },
        "clean": {
          "title": "Clean Input File",
          "text": "Preprocesses the input by removing noise, enhancing contrast, and optimising the image for better OCR recognition before processing."
        },
        "cleanFinal": {
          "title": "Clean Final Output",
          "text": "Post-processes the final PDF by removing OCR artefacts and optimising the text layer for better readability and smaller file size."
        }
      }
    },
    "error": {
      "failed": "OCR operation failed"
    }
  },
  "extractImages": {
    "tags": "picture,photo,save,archive,zip,capture,grab",
    "title": "Extract Images",
    "header": "Extract Images",
    "selectText": "Select image format to convert extracted images to",
    "allowDuplicates": "Save duplicate images",
    "submit": "Extract",
    "settings": {
      "title": "Settings"
    },
    "error": {
      "failed": "An error occurred while extracting images from the PDF."
    }
  },
  "pdfToPDFA": {
    "tags": "archive,long-term,standard,conversion,storage,preservation",
    "title": "PDF To PDF/A",
    "header": "PDF To PDF/A",
    "credit": "This service uses libreoffice for PDF/A conversion",
    "submit": "Convert",
    "tip": "Currently does not work for multiple inputs at once",
    "outputFormat": "Output format",
    "pdfWithDigitalSignature": "The PDF contains a digital signature. This will be removed in the next step."
  },
  "PDFToWord": {
    "tags": "doc,docx,odt,word,transformation,format,conversion,office,microsoft,docfile",
    "title": "PDF to Word",
    "header": "PDF to Word",
    "selectText": {
      "1": "Output file format"
    },
    "credit": "This service uses LibreOffice for file conversion.",
    "submit": "Convert"
  },
  "PDFToPresentation": {
    "tags": "slides,show,office,microsoft",
    "title": "PDF to Presentation",
    "header": "PDF to Presentation",
    "selectText": {
      "1": "Output file format"
    },
    "credit": "This service uses LibreOffice for file conversion.",
    "submit": "Convert"
  },
  "PDFToText": {
    "tags": "richformat,richtextformat,rich text format",
    "title": "PDF to RTF (Text)",
    "header": "PDF to RTF (Text)",
    "selectText": {
      "1": "Output file format"
    },
    "credit": "This service uses LibreOffice for file conversion.",
    "submit": "Convert"
  },
  "PDFToHTML": {
    "tags": "web content,browser friendly",
    "title": "PDF to HTML",
    "header": "PDF to HTML",
    "credit": "This service uses pdftohtml for file conversion.",
    "submit": "Convert"
  },
  "PDFToXML": {
    "tags": "data-extraction,structured-content,interop,transformation,convert",
    "title": "PDF to XML",
    "header": "PDF to XML",
    "credit": "This service uses LibreOffice for file conversion.",
    "submit": "Convert"
  },
  "ScannerImageSplit": {
    "tags": "separate,auto-detect,scans,multi-photo,organize",
    "selectText": {
      "1": "Angle Threshold:",
      "2": "Tilt (in degrees) needed before we auto-straighten a photo.",
      "3": "Tolerance:",
      "4": "How closely a colour must match the page background to count as background. Higher = looser, lower = stricter.",
      "5": "Minimum Area:",
      "6": "Smallest photo size (in pixels²) we'll keep to avoid tiny fragments.",
      "7": "Minimum Contour Area:",
      "8": "Smallest edge/shape we consider when finding photos (filters dust and specks).",
      "9": "Border Size:",
      "10": "Extra padding (in pixels) around each saved photo so edges aren't cut."
    },
    "info": "Python is not installed. It is required to run."
  },
  "scannerImageSplit": {
    "title": "Extracted Images",
    "submit": "Extract Image Scans",
    "error": {
      "failed": "An error occurred while extracting image scans."
    },
    "tooltip": {
      "title": "Photo Splitter",
      "whatThisDoes": "What this does",
      "whatThisDoesDesc": "Automatically finds and extracts each photo from a scanned page or composite image—no manual cropping.",
      "whenToUse": "When to use",
      "useCase1": "Scan whole album pages in one go",
      "useCase2": "Split flatbed batches into separate files",
      "useCase3": "Break collages into individual photos",
      "useCase4": "Pull photos from documents",
      "quickFixes": "Quick fixes",
      "problem1": "Photos not detected → increase Tolerance to 30-50",
      "problem2": "Too many false detections → increase Minimum Area to 15,000-20,000",
      "problem3": "Crops are too tight → increase Border Size to 5-10",
      "problem4": "Tilted photos not straightened → lower Angle Threshold to ~5°",
      "problem5": "Dust/noise boxes → increase Minimum Contour Area to 1000-2000",
      "setupTips": "Setup tips",
      "tip1": "Use a plain, light background",
      "tip2": "Leave a small gap (≈1 cm) between photos",
      "tip3": "Scan at 300-600 DPI",
      "tip4": "Clean the scanner glass",
      "headsUp": "Heads-up",
      "headsUpDesc": "Overlapping photos or backgrounds very close in colour to the photos can reduce accuracy-try a lighter or darker background and leave more space."
    }
  },
  "sign": {
    "title": "Sign",
    "header": "Sign PDFs",
    "upload": "Upload Image",
    "draw": {
      "title": "Draw your signature",
      "clear": "Clear"
    },
    "canvas": {
      "heading": "Draw your signature",
      "clickToOpen": "Click to open the drawing canvas",
      "modalTitle": "Draw your signature",
      "colorLabel": "Colour",
      "penSizeLabel": "Pen size",
      "penSizePlaceholder": "Size",
      "clear": "Clear canvas",
      "colorPickerTitle": "Choose stroke colour"
    },
    "text": {
      "name": "Text",
      "placeholder": "Enter text",
      "fontLabel": "Font",
      "fontSizeLabel": "Font size",
      "fontSizePlaceholder": "Type or select font size (8-200)",
      "colorLabel": "Text colour"
    },
    "clear": "Clear",
    "add": "Add",
    "saved": {
      "heading": "Saved signatures",
      "description": "Reuse saved signatures at any time.",
      "emptyTitle": "No saved signatures yet",
      "emptyDescription": "Draw, upload, or type a signature above, then use \"Save to library\" to keep up to {{max}} favourites ready to use.",
      "type": {
        "canvas": "Drawing",
        "image": "Upload",
        "text": "Text"
      },
      "limitTitle": "Limit reached",
      "limitDescription": "Remove a saved signature before adding new ones (max {{max}}).",
      "carouselPosition": "{{current}} of {{total}}",
      "prev": "Previous",
      "next": "Next",
      "delete": "Remove",
      "label": "Label",
      "defaultLabel": "Signature",
      "defaultCanvasLabel": "Drawing signature",
      "defaultImageLabel": "Uploaded signature",
      "defaultTextLabel": "Typed signature",
      "saveButton": "Save signature",
      "saveUnavailable": "Create a signature first to save it.",
      "noChanges": "Current signature is already saved.",
      "status": {
        "saved": "Saved"
      }
    },
    "save": "Save Signature",
    "applySignatures": "Apply Signatures",
    "personalSigs": "Personal Signatures",
    "sharedSigs": "Shared Signatures",
    "noSavedSigs": "No saved signatures found",
    "addToAll": "Add to all pages",
    "delete": "Delete",
    "first": "First page",
    "last": "Last page",
    "next": "Next page",
    "previous": "Previous page",
    "maintainRatio": "Toggle maintain aspect ratio",
    "undo": "Undo",
    "redo": "Redo",
    "submit": "Sign Document",
    "steps": {
      "configure": "Configure Signature"
    },
    "step": {
      "createDesc": "Choose how you want to create the signature",
      "place": "Place & save",
      "placeDesc": "Position the signature on your PDF"
    },
    "type": {
      "title": "Signature Type",
      "draw": "Draw",
      "canvas": "Canvas",
      "image": "Image",
      "text": "Text",
      "saved": "Saved"
    },
    "image": {
      "label": "Upload signature image",
      "placeholder": "Select image file",
      "hint": "Upload a PNG or JPG image of your signature"
    },
    "instructions": {
      "title": "How to add signature",
      "canvas": "After drawing your signature in the canvas, close the modal then click anywhere on the PDF to place it.",
      "image": "After uploading your signature image above, click anywhere on the PDF to place it.",
      "saved": "Select a saved signature above, then click anywhere on the PDF to place it.",
      "text": "After entering your name above, click anywhere on the PDF to place your signature.",
      "paused": "Placement paused",
      "resumeHint": "Resume placement to click and add your signature.",
      "noSignature": "Create a signature above to enable placement tools."
    },
    "mode": {
      "move": "Move Signature",
      "place": "Place Signature",
      "pause": "Pause placement",
      "resume": "Resume placement"
    },
    "updateAndPlace": "Update and Place",
    "activate": "Activate Signature Placement",
    "deactivate": "Stop Placing Signatures",
    "results": {
      "title": "Signature Results"
    },
    "error": {
      "failed": "An error occurred while signing the PDF."
    }
  },
  "flatten": {
    "title": "Flatten",
    "header": "Flatten PDF",
    "flattenOnlyForms": "Flatten only forms",
    "submit": "Flatten",
    "filenamePrefix": "flattened",
    "files": {
      "placeholder": "Select a PDF file in the main view to get started"
    },
    "steps": {
      "settings": "Settings"
    },
    "options": {
      "stepTitle": "Flatten Options",
      "title": "Flatten Options",
      "flattenOnlyForms": {
        "label": "Flatten only forms",
        "desc": "Only flatten form fields, leaving other interactive elements intact"
      },
      "note": "Flattening removes interactive elements from the PDF, making them non-editable."
    },
    "results": {
      "title": "Flatten Results"
    },
    "error": {
      "failed": "An error occurred while flattening the PDF."
    },
    "tooltip": {
      "header": {
        "title": "About Flattening PDFs"
      },
      "description": {
        "title": "What does flattening do?",
        "text": "Flattening makes your PDF non-editable by turning fillable forms and buttons into regular text and images. The PDF will look exactly the same, but no one can change or fill in the forms anymore. Perfect for sharing completed forms, creating final documents for records, or ensuring the PDF looks the same everywhere.",
        "bullet1": "Text boxes become regular text (can't be edited)",
        "bullet2": "Checkboxes and buttons become pictures",
        "bullet3": "Great for final versions you don't want changed",
        "bullet4": "Ensures consistent appearance across all devices"
      },
      "formsOnly": {
        "title": "What does 'Flatten only forms' mean?",
        "text": "This option only removes the ability to fill in forms, but keeps other features working like clicking links, viewing bookmarks, and reading comments.",
        "bullet1": "Forms become non-editable",
        "bullet2": "Links still work when clicked",
        "bullet3": "Comments and notes remain visible",
        "bullet4": "Bookmarks still help you navigate"
      }
    }
  },
  "repair": {
    "tags": "fix,restore,correction,recover",
    "title": "Repair",
    "header": "Repair PDFs",
    "submit": "Repair",
    "description": "This tool will attempt to repair corrupted or damaged PDF files. No additional settings are required.",
    "filenamePrefix": "repaired",
    "files": {
      "placeholder": "Select a PDF file in the main view to get started"
    },
    "error": {
      "failed": "An error occurred whilst repairing the PDF."
    },
    "results": {
      "title": "Repair Results"
    }
  },
  "removeBlanks": {
    "title": "Remove Blanks",
    "header": "Remove Blank Pages",
    "settings": {
      "title": "Settings"
    },
    "threshold": {
      "label": "Pixel Whiteness Threshold"
    },
    "whitePercent": {
      "label": "White Percentage Threshold",
      "unit": "%"
    },
    "includeBlankPages": {
      "label": "Include detected blank pages"
    },
    "tooltip": {
      "header": {
        "title": "Remove Blank Pages Settings"
      },
      "threshold": {
        "title": "Pixel Whiteness Threshold",
        "text": "Controls how white a pixel must be to be considered 'white'. This helps determine what counts as a blank area on the page.",
        "bullet1": "0 = Pure black (most restrictive)",
        "bullet2": "128 = Medium grey",
        "bullet3": "255 = Pure white (least restrictive)"
      },
      "whitePercent": {
        "title": "White Percentage Threshold",
        "text": "Sets the minimum percentage of white pixels required for a page to be considered blank and removed.",
        "bullet1": "Lower values (e.g., 80%) = More pages removed",
        "bullet2": "Higher values (e.g., 95%) = Only very blank pages removed",
        "bullet3": "Use higher values for documents with light backgrounds"
      },
      "includeBlankPages": {
        "title": "Include Detected Blank Pages",
        "text": "When enabled, creates a separate PDF containing all the blank pages that were detected and removed from the original document.",
        "bullet1": "Useful for reviewing what was removed",
        "bullet2": "Helps verify the detection accuracy",
        "bullet3": "Can be disabled to reduce output file size"
      }
    },
    "submit": "Remove blank pages",
    "error": {
      "failed": "Failed to remove blank pages"
    },
    "results": {
      "title": "Removed Blank Pages"
    }
  },
  "removeAnnotations": {
    "tags": "comments,highlight,notes,markup,remove",
    "title": "Remove Annotations",
    "header": "Remove Annotations",
    "submit": "Remove",
    "settings": {
      "title": "Settings"
    },
    "info": {
      "title": "About Remove Annotations",
      "description": "This tool will remove all annotations (comments, highlights, notes, etc.) from your PDF documents."
    },
    "tooltip": {
      "header": {
        "title": "About Remove Annotations"
      },
      "description": {
        "title": "What it does"
      }
    },
    "error": {
      "failed": "An error occurred while removing annotations from the PDF."
    }
  },
  "compare": {
    "tags": "differentiate,contrast,changes,analysis",
    "title": "Compare",
    "header": "Compare PDFs",
    "clearSelected": "Clear selected",
    "clear": {
      "confirmTitle": "Clear selected PDFs?",
      "confirmBody": "This will close the current comparison and take you back to Active Files.",
      "confirm": "Clear and return"
    },
    "review": {
      "title": "Comparison Result",
      "actionsHint": "Review the comparison, switch document roles, or export the summary.",
      "switchOrder": "Switch order",
      "exportSummary": "Export summary"
    },
    "base": {
      "label": "Original document",
      "placeholder": "Select the original PDF"
    },
    "comparison": {
      "label": "Edited document",
      "placeholder": "Select the edited PDF"
    },
    "addFilesHint": "Add PDFs in the Files step to enable selection.",
    "noFiles": "No PDFs available yet",
    "pages": "Pages",
    "selection": {
      "originalEditedTitle": "Select Original and Edited PDFs"
    },
    "original": {
      "label": "Original PDF"
    },
    "edited": {
      "label": "Edited PDF"
    },
    "swap": {
      "confirmTitle": "Re-run comparison?",
      "confirmBody": "This will rerun the tool. Are you sure you want to swap the order of Original and Edited?",
      "confirm": "Swap and Re-run"
    },
    "cta": "Compare",
    "loading": "Comparing...",

    "summary": {
      "baseHeading": "Original document",
      "comparisonHeading": "Edited document",
      "pageLabel": "Page"
    },
    "rendering": {
      "pageNotReadyTitle": "Page not rendered yet",
      "pageNotReadyBody": "Some pages are still rendering. Navigation will snap once they are ready.",
      "rendering": "rendering",
      "inProgress": "At least one of these PDFs are very large, scrolling won't be smooth until the rendering is complete",
      "pagesRendered": "pages rendered",
      "complete": "Page rendering complete"
    },
    "dropdown": {
      "deletionsLabel": "Deletions",
      "additionsLabel": "Additions",
      "deletions": "Deletions ({{count}})",
      "additions": "Additions ({{count}})",
      "searchPlaceholder": "Search changes...",
      "noResults": "No changes found"
    },
    "actions": {
      "stackVertically": "Stack vertically",
      "placeSideBySide": "Place side by side",
      "zoomOut": "Zoom out",
      "zoomIn": "Zoom in",
      "resetView": "Reset view",
      "unlinkScrollPan": "Unlink scroll and pan",
      "linkScrollPan": "Link scroll and pan",
      "unlinkScroll": "Unlink scroll",
      "linkScroll": "Link scroll"
    },
    "toasts": {
      "unlinkedTitle": "Independent scroll & pan enabled",
      "unlinkedBody": "Tip: Arrow Up/Down scroll both panes; panning only moves the active pane."
    },
    "error": {
      "selectRequired": "Select a original and edited document.",
      "filesMissing": "Unable to locate the selected files. Please re-select them.",
      "generic": "Unable to compare these files."
    },
    "status": {
      "extracting": "Extracting text...",
      "processing": "Analysing differences...",
      "complete": "Comparison ready"
    },
    "longJob": {
      "title": "Large comparison in progress",
      "body": "These PDFs together exceed 2,000 pages. Processing can take several minutes."
    },
    "slowOperation": {
      "title": "Still working…",
      "body": "This comparison is taking longer than usual. You can let it continue or cancel it.",
      "cancel": "Cancel comparison"
    },

    "newLine": "new-line",
    "complex": {
      "message": "One or both of the provided documents are large files, accuracy of comparison may be reduced"
    },
    "large": {
      "file": {
        "message": "One or Both of the provided documents are too large to process"
      }
    },
    "no": {
      "text": {
        "message": "One or both of the selected PDFs have no text content. Please choose PDFs with text for comparison."
      }
    },
    "too": {
      "dissimilar": {
        "message": "These documents appear highly dissimilar. Comparison was stopped to save time."
      }
    },
    "earlyDissimilarity": {
      "title": "These PDFs look highly different",
      "body": "We're seeing very few similarities so far. You can stop the comparison if these aren't related documents.",
      "stopButton": "Stop comparison"
    }
  },
  "certSign": {
    "tags": "authenticate,PEM,P12,official,encrypt,sign,certificate,PKCS12,JKS,server,manual,auto",
    "title": "Certificate Signing",
    "filenamePrefix": "signed",
    "signMode": {
      "stepTitle": "Sign Mode",
      "tooltip": {
        "header": {
          "title": "About PDF Signatures"
        },
        "overview": {
          "title": "How signatures work",
          "text": "Both modes seal the document (any edits are flagged as tampering) and record who/when/how for auditing. Viewer trust depends on the certificate chain."
        },
        "manual": {
          "title": "Manual - Bring your certificate",
          "text": "Use your own certificate files for brand-aligned identity. Can display <b>Trusted</b> when your CA/chain is recognised.",
          "use": "Use for: customer-facing, legal, compliance."
        },
        "auto": {
          "title": "Auto - Zero-setup, instant system seal",
          "text": "Signs with a server <b>self-signed</b> certificate. Same <b>tamper-evident seal</b> and <b>audit trail</b>; typically shows <b>Unverified</b> in viewers.",
          "use": "Use when: you need speed and consistent internal identity across reviews and records."
        },
        "rule": {
          "title": "Rule of thumb",
          "text": "Need recipient <b>Trusted</b> status? <b>Manual</b>. Need a fast, tamper-evident seal and audit trail with no setup? <b>Auto</b>."
        }
      }
    },
    "certTypeStep": {
      "stepTitle": "Certificate Format"
    },
    "certFiles": {
      "stepTitle": "Certificate Files"
    },
    "appearance": {
      "stepTitle": "Signature Appearance",
      "tooltip": {
        "header": {
          "title": "About Signature Appearance"
        },
        "invisible": {
          "title": "Invisible Signatures",
          "text": "The signature is added to the PDF for security but won't be visible when viewing the document. Perfect for legal requirements without changing the document's appearance.",
          "bullet1": "Provides security without visual changes",
          "bullet2": "Meets legal requirements for digital signing",
          "bullet3": "Doesn't affect document layout or design"
        },
        "visible": {
          "title": "Visible Signatures",
          "text": "Shows a signature block on the PDF with your name, date, and optional details. Useful when you want readers to clearly see the document is signed.",
          "bullet1": "Shows signer name and date on the document",
          "bullet2": "Can include reason and location for signing",
          "bullet3": "Choose which page to place the signature",
          "bullet4": "Optional logo can be included"
        }
      },
      "invisible": "Invisible",
      "options": {
        "title": "Signature Details"
      },
      "visible": "Visible"
    },
    "sign": {
      "submit": "Sign PDF",
      "results": "Signed PDF"
    },
    "error": {
      "failed": "An error occurred whilst processing signatures."
    },
    "tooltip": {
      "header": {
        "title": "About Managing Signatures"
      },
      "overview": {
        "title": "What can this tool do?",
        "text": "This tool lets you check if your PDFs are digitally signed and add new digital signatures. Digital signatures prove who created or approved a document and show if it has been changed since signing.",
        "bullet1": "Check existing signatures and their validity",
        "bullet2": "View detailed information about signers and certificates",
        "bullet3": "Add new digital signatures to secure your documents",
        "bullet4": "Multiple files supported with easy navigation"
      },
      "validation": {
        "title": "Checking Signatures",
        "text": "When you check signatures, the tool tells you if they're valid, who signed the document, when it was signed, and whether the document has been changed since signing.",
        "bullet1": "Shows if signatures are valid or invalid",
        "bullet2": "Displays signer information and signing date",
        "bullet3": "Checks if the document was modified after signing",
        "bullet4": "Can use custom certificates for verification"
      },
      "signing": {
        "title": "Adding Signatures",
        "text": "To sign a PDF, you need a digital certificate (like PEM, PKCS12, or JKS). You can choose to make the signature visible on the document or keep it invisible for security only.",
        "bullet1": "Supports PEM, PKCS12, JKS, and server certificate formats",
        "bullet2": "Option to show or hide signature on the PDF",
        "bullet3": "Add reason, location, and signer name",
        "bullet4": "Choose which page to place visible signatures",
        "bullet5": "Use server certificate for simple 'Sign with Stirling-PDF' option"
      }
    },
    "certType": {
      "tooltip": {
        "header": {
          "title": "About Certificate Types"
        },
        "what": {
          "title": "What's a certificate?",
          "text": "It's a secure ID for your signature that proves you signed. Unless you're required to sign via certificate, we recommend using another secure method like Type, Draw, or Upload."
        },
        "which": {
          "title": "Which option should I use?",
          "text": "Choose the format that matches your certificate file:",
          "bullet1": "PKCS#12 (.p12 / .pfx) – one combined file (most common)",
          "bullet2": "PFX (.pfx) – Microsoft's version of PKCS12",
          "bullet3": "PEM – separate private-key and certificate .pem files",
          "bullet4": "JKS – Java .jks keystore for dev / CI-CD workflows"
        },
        "convert": {
          "title": "Key not listed?",
          "text": "Convert your file to a Java keystore (.jks) with keytool, then pick JKS."
        }
      }
    },
    "chooseCertificate": "Choose Certificate File",
    "chooseJksFile": "Choose JKS File",
    "chooseP12File": "Choose PKCS12 File",
    "choosePfxFile": "Choose PFX File",
    "choosePrivateKey": "Choose Private Key File",
    "location": "Location",
    "logoTitle": "Logo",
    "name": "Name",
    "noLogo": "No Logo",
    "pageNumber": "Page Number",
    "password": "Certificate Password",
    "passwordOptional": "Leave empty if no password",
    "reason": "Reason",
    "serverCertMessage": "Using server certificate - no files or password required",
    "showLogo": "Show Logo"
  },
  "removeCertSign": {
    "tags": "authenticate,PEM,P12,official,decrypt",
    "title": "Remove Certificate Signature",
    "header": "Remove the digital certificate from the PDF",
    "selectPDF": "Select a PDF file:",
    "submit": "Remove Signature",
    "description": "This tool will remove digital certificate signatures from your PDF document.",
    "filenamePrefix": "unsigned",
    "files": {
      "placeholder": "Select a PDF file in the main view to get started"
    },
    "error": {
      "failed": "An error occurred whilst removing certificate signatures."
    },
    "results": {
      "title": "Certificate Removal Results"
    }
  },
  "pageLayout": {
    "tags": "merge,composite,single-view,organize",
    "title": "Multi Page Layout",
    "header": "Multi Page Layout",
    "pagesPerSheet": "Pages per sheet:",
    "addBorder": "Add Borders",
    "submit": "Submit",
    "desc": {
      "2": "Place 2 pages side-by-side on a single sheet.",
      "3": "Place 3 pages on a single sheet in a single row.",
      "4": "Place 4 pages on a single sheet (2 × 2 grid).",
      "9": "Place 9 pages on a single sheet (3 × 3 grid).",
      "16": "Place 16 pages on a single sheet (4 × 4 grid)."
    },
    "error": {
      "failed": "An error occurred while creating the multi-page layout."
    }
  },
  "bookletImposition": {
    "tags": "booklet,imposition,printing,binding,folding,signature",
    "title": "Booklet Imposition",
    "header": "Booklet Imposition",
    "submit": "Create Booklet",
    "spineLocation": {
      "label": "Spine Location",
      "left": "Left (Standard)",
      "right": "Right (RTL)"
    },
    "doubleSided": {
      "label": "Double-sided printing",
      "tooltip": "Creates both front and back sides for proper booklet printing"
    },
    "manualDuplex": {
      "title": "Manual Duplex Mode",
      "instructions": "For printers without automatic duplex. You'll need to run this twice:"
    },
    "duplexPass": {
      "label": "Print Pass",
      "first": "1st Pass",
      "second": "2nd Pass",
      "firstInstructions": "Prints front sides → stack face-down → run again with 2nd Pass",
      "secondInstructions": "Load printed stack face-down → prints back sides"
    },
    "rtlBinding": {
      "label": "Right-to-left binding",
      "tooltip": "For Arabic, Hebrew, or other right-to-left languages"
    },
    "addBorder": {
      "label": "Add borders around pages",
      "tooltip": "Adds borders around each page section to help with cutting and alignment"
    },
    "addGutter": {
      "label": "Add gutter margin",
      "tooltip": "Adds inner margin space for binding"
    },
    "gutterSize": {
      "label": "Gutter size (points)"
    },
    "flipOnShortEdge": {
      "label": "Flip on short edge (automatic duplex only)",
      "tooltip": "Enable for short-edge duplex printing (automatic duplex only - ignored in manual mode)",
      "manualNote": "Not needed in manual mode - you flip the stack yourself"
    },
    "advanced": {
      "toggle": "Advanced Options"
    },
    "paperSizeNote": "Paper size is automatically derived from your first page.",
    "tooltip": {
      "header": {
        "title": "Booklet Creation Guide"
      },
      "description": {
        "title": "What is Booklet Imposition?",
        "text": "Creates professional booklets by arranging pages in the correct printing order. Your PDF pages are placed 2-up on landscape sheets so when folded and bound, they read in proper sequence like a real book."
      },
      "example": {
        "title": "Example: 8-Page Booklet",
        "text": "Your 8-page document becomes 2 sheets:",
        "bullet1": "Sheet 1 Front: Pages 8, 1  |  Back: Pages 2, 7",
        "bullet2": "Sheet 2 Front: Pages 6, 3  |  Back: Pages 4, 5",
        "bullet3": "When folded & stacked: Reads 1→2→3→4→5→6→7→8"
      },
      "printing": {
        "title": "How to Print & Assemble",
        "text": "Follow these steps for perfect booklets:",
        "bullet1": "Print double-sided with 'Flip on long edge'",
        "bullet2": "Stack sheets in order, fold in half",
        "bullet3": "Staple or bind along the folded spine",
        "bullet4": "For short-edge printers: Enable 'Flip on short edge' option"
      },
      "manualDuplex": {
        "title": "Manual Duplex (Single-sided Printers)",
        "text": "For printers without automatic duplex:",
        "bullet1": "Turn OFF 'Double-sided printing'",
        "bullet2": "Select '1st Pass' → Print → Stack face-down",
        "bullet3": "Select '2nd Pass' → Load stack → Print backs",
        "bullet4": "Fold and assemble as normal"
      },
      "advanced": {
        "title": "Advanced Options",
        "text": "Fine-tune your booklet:",
        "bullet1": "Right-to-Left Binding: For Arabic, Hebrew, or RTL languages",
        "bullet2": "Borders: Shows cut lines for trimming",
        "bullet3": "Gutter Margin: Adds space for binding/stapling",
        "bullet4": "Short-edge Flip: Only for automatic duplex printers"
      }
    },
    "error": {
      "failed": "An error occurred while creating the booklet imposition."
    }
  },
  "scalePages": {
    "title": "Adjust page-scale",
    "header": "Adjust page-scale",
    "pageSize": "Size of a page of the document.",
    "keepPageSize": "Original Size",
    "scaleFactor": "Zoom level (crop) of a page.",
    "submit": "Submit"
  },
  "adjustPageScale": {
    "tags": "resize,modify,dimension,adapt",
    "title": "Adjust Page Scale",
    "header": "Adjust Page Scale",
    "scaleFactor": {
      "label": "Scale Factor"
    },
    "pageSize": {
      "label": "Target Page Size",
      "keep": "Keep Original Size",
      "letter": "Letter",
      "legal": "Legal"
    },
    "submit": "Adjust Page Scale",
    "error": {
      "failed": "An error occurred while adjusting the page scale."
    },
    "tooltip": {
      "header": {
        "title": "Page Scale Settings Overview"
      },
      "description": {
        "title": "Description",
        "text": "Adjust the size of PDF content and change the page dimensions."
      },
      "scaleFactor": {
        "title": "Scale Factor",
        "text": "Controls how large or small the content appears on the page. Content is scaled and centred - if scaled content is larger than the page size, it may be cropped.",
        "bullet1": "1.0 = Original size",
        "bullet2": "0.5 = Half size (50% smaller)",
        "bullet3": "2.0 = Double size (200% larger, may crop)"
      },
      "pageSize": {
        "title": "Target Page Size",
        "text": "Sets the dimensions of the output PDF pages. 'Keep Original Size' maintains current dimensions, whilst other options resize to standard paper sizes."
      }
    }
  },
  "add-page-numbers": {
    "tags": "paginate,label,organize,index"
  },
  "auto-rename": {
    "tags": "auto-detect,header-based,organize,relabel",
    "title": "Auto Rename",
    "header": "Auto Rename PDF",
    "description": "Automatically finds the title from your PDF content and uses it as the filename.",
    "submit": "Auto Rename",
    "files": {
      "placeholder": "Select a PDF file in the main view to get started"
    },
    "error": {
      "failed": "An error occurred whilst auto-renaming the PDF."
    },
    "results": {
      "title": "Auto-Rename Results"
    },
    "tooltip": {
      "header": {
        "title": "How Auto-Rename Works"
      },
      "description": {
        "title": "What it does"
      },
      "howItWorks": {
        "title": "Smart Renaming",
        "text": "Automatically finds the title from your PDF content and uses it as the filename.",
        "bullet1": "Looks for text that appears to be a title or heading",
        "bullet2": "Creates a clean, valid filename from the detected title",
        "bullet3": "Keeps the original name if no suitable title is found"
      }
    },
    "settings": {
      "title": "About"
    }
  },
  "adjust-contrast": {
    "tags": "color-correction,tune,modify,enhance,colour-correction"
  },
  "crop": {
    "title": "Crop",
    "header": "Crop PDF",
    "submit": "Apply Crop",
    "noFileSelected": "Select a PDF file to begin cropping",
    "preview": {
      "title": "Crop Area Selection"
    },
    "reset": "Reset to full PDF",
    "coordinates": {
      "title": "Position and Size",
      "x": {
        "label": "X Position",
        "desc": "Left edge (points)"
      },
      "y": {
        "label": "Y Position",
        "desc": "Bottom edge (points)"
      },
      "width": {
        "label": "Width",
        "desc": "Crop width (points)"
      },
      "height": {
        "label": "Height",
        "desc": "Crop height (points)"
      }
    },
    "error": {
      "invalidArea": "Crop area extends beyond PDF boundaries",
      "failed": "Failed to crop PDF"
    },
    "steps": {
      "selectArea": "Select Crop Area"
    },
    "tooltip": {
      "title": "How to Crop PDFs",
      "description": "Select the area to crop from your PDF by dragging and resizing the blue overlay on the thumbnail.",
      "drag": "Drag the overlay to move the crop area",
      "resize": "Drag the corner and edge handles to resize",
      "precision": "Use coordinate inputs for precise positioning"
    },
    "results": {
      "title": "Crop Results"
    },
    "automation": {
      "info": "Enter crop coordinates in PDF points. Origin (0,0) is at bottom-left. These values will be applied to all PDFs processed in this automation.",
      "reference": "Reference: A4 page is 595.28 × 841.89 points (210mm × 297mm). 1 inch = 72 points."
    }
  },
  "autoSplitPDF": {
    "tags": "QR-based,separate,scan-segment,organize",
    "title": "Auto Split PDF",
    "header": "Auto Split PDF",
    "description": "Print, Insert, Scan, upload, and let us auto-separate your documents. No manual work sorting needed.",
    "selectText": {
      "1": "Print out some divider sheets from below (Black and white is fine).",
      "2": "Scan all your documents at once by inserting the divider sheet between them.",
      "3": "Upload the single large scanned PDF file and let Stirling PDF handle the rest.",
      "4": "Divider pages are automatically detected and removed, guaranteeing a neat final document."
    },
    "formPrompt": "Submit PDF containing Stirling-PDF Page dividers:",
    "duplexMode": "Duplex Mode (Front and back scanning)",
    "dividerDownload2": "Download 'Auto Splitter Divider (with instructions).pdf'",
    "submit": "Submit"
  },
  "sanitizePdf": {
    "tags": "clean,secure,safe,remove-threats"
  },
  "URLToPDF": {
    "tags": "web-capture,save-page,web-to-doc,archive",
    "title": "URL To PDF",
    "header": "URL To PDF",
    "submit": "Convert",
    "credit": "Uses WeasyPrint"
  },
  "HTMLToPDF": {
    "tags": "markup,web-content,transformation,convert",
    "title": "HTML To PDF",
    "header": "HTML To PDF",
    "help": "Accepts HTML files and ZIPs containing html/css/images etc required",
    "submit": "Convert",
    "credit": "Uses WeasyPrint",
    "zoom": "Zoom level for displaying the website.",
    "pageWidth": "Width of the page in centimeters. (Blank to default)",
    "pageHeight": "Height of the page in centimeters. (Blank to default)",
    "marginTop": "Top margin of the page in millimeters. (Blank to default)",
    "marginBottom": "Bottom margin of the page in millimeters. (Blank to default)",
    "marginLeft": "Left margin of the page in millimeters. (Blank to default)",
    "marginRight": "Right margin of the page in millimeters. (Blank to default)",
    "printBackground": "Render the background of websites.",
    "defaultHeader": "Enable Default Header (Name and page number)",
    "cssMediaType": "Change the CSS media type of the page.",
    "none": "None",
    "print": "Print",
    "screen": "Screen"
  },
  "MarkdownToPDF": {
    "tags": "markup,web-content,transformation,convert,md",
    "title": "Markdown To PDF",
    "header": "Markdown To PDF",
    "submit": "Convert",
    "help": "Work in progress",
    "credit": "Uses WeasyPrint"
  },
  "PDFToMarkdown": {
    "tags": "markup,web-content,transformation,convert,md",
    "title": "PDF To Markdown",
    "header": "PDF To Markdown",
    "submit": "Convert"
  },
  "getPdfInfo": {
    "tags": "infomation,data,stats,statistics",
    "title": "Get Info on PDF",
    "header": "Get Info on PDF",
    "submit": "Get Info",
    "downloadJson": "Download JSON"
  },
  "extractPage": {
    "tags": "extract"
  },
  "PdfToSinglePage": {
    "tags": "single page"
  },
  "showJS": {
    "tags": "JS",
    "title": "Show Javascript",
    "header": "Show Javascript",
    "downloadJS": "Download Javascript",
    "submit": "Show",
    "results": "Result",
    "processing": "Extracting JavaScript...",
    "done": "JavaScript extracted",
    "singleFileWarning": "This tool only supports one file at a time. Please select a single file.",
    "view": {
      "title": "Extracted JavaScript"
    }
  },
  "redact": {
    "tags": "Redact,Hide,black out,black,marker,hidden,auto redact,manual redact",
    "title": "Redact",
    "submit": "Redact",
    "error": {
      "failed": "An error occurred while redacting the PDF."
    },
    "modeSelector": {
      "title": "Redaction Method",
      "mode": "Mode",
      "automatic": "Automatic",
      "automaticDesc": "Redact text based on search terms",
      "manual": "Manual",
      "manualDesc": "Click and drag to redact specific areas",
      "manualComingSoon": "Manual redaction coming soon"
    },
    "auto": {
      "header": "Auto Redact",
      "settings": {
        "title": "Redaction Settings",
        "advancedTitle": "Advanced"
      },
      "colorLabel": "Box Colour",
      "wordsToRedact": {
        "title": "Words to Redact",
        "placeholder": "Enter a word",
        "add": "Add",
        "examples": "Examples: Confidential, Top-Secret"
      },
      "useRegexLabel": "Use Regex",
      "wholeWordSearchLabel": "Whole Word Search",
      "customPaddingLabel": "Custom Extra Padding",
      "convertPDFToImageLabel": "Convert PDF to PDF-Image"
    },
    "tooltip": {
      "mode": {
        "header": {
          "title": "Redaction Method"
        },
        "automatic": {
          "title": "Automatic Redaction",
          "text": "Automatically finds and redacts specified text throughout the document. Perfect for removing consistent sensitive information like names, addresses, or confidential markers."
        },
        "manual": {
          "title": "Manual Redaction",
          "text": "Click and drag to manually select specific areas to redact. Gives you precise control over what gets redacted. (Coming soon)"
        }
      },
      "words": {
        "header": {
          "title": "Words to Redact"
        },
        "description": {
          "title": "Text Matching",
          "text": "Enter words or phrases to find and redact in your document. Each word will be searched for separately."
        },
        "bullet1": "Add one word at a time",
        "bullet2": "Press Enter or click 'Add Another' to add",
        "bullet3": "Click × to remove words",
        "examples": {
          "title": "Common Examples",
          "text": "Typical words to redact include: bank details, email addresses, or specific names."
        }
      },
      "advanced": {
        "header": {
          "title": "Advanced Redaction Settings"
        },
        "color": {
          "title": "Box Colour & Padding",
          "text": "Customise the appearance of redaction boxes. Black is standard, but you can choose any colour. Padding adds extra space around the found text."
        },
        "regex": {
          "title": "Use Regex",
          "text": "Enable regular expressions for advanced pattern matching. Useful for finding phone numbers, emails, or complex patterns.",
          "bullet1": "Example: \\d{4}-\\d{2}-\\d{2} to match any dates in YYYY-MM-DD format",
          "bullet2": "Use with caution - test thoroughly"
        },
        "wholeWord": {
          "title": "Whole Word Search",
          "text": "Only match complete words, not partial matches. 'John' won't match 'Johnson' when enabled."
        },
        "convert": {
          "title": "Convert to PDF-Image",
          "text": "Converts the PDF to an image-based PDF after redaction. This ensures text behind redaction boxes is completely removed and unrecoverable."
        }
      }
    },
    "manual": {
      "header": "Manual Redaction",
      "textBasedRedaction": "Text-based Redaction",
      "pageBasedRedaction": "Page-based Redaction",
      "convertPDFToImageLabel": "Convert PDF to PDF-Image (Used to remove text behind the box)",
      "pageRedactionNumbers": {
        "title": "Pages",
        "placeholder": "(e.g. 1,2,8 or 4,7,12-16 or 2n-1)"
      },
      "redactionColor": {
        "title": "Redaction Colour"
      },
      "export": "Export",
      "upload": "Upload",
      "boxRedaction": "Box draw redaction",
      "zoom": "Zoom",
      "zoomIn": "Zoom in",
      "zoomOut": "Zoom out",
      "nextPage": "Next Page",
      "previousPage": "Previous Page",
      "toggleSidebar": "Toggle Sidebar",
      "showThumbnails": "Show Thumbnails",
      "showDocumentOutline": "Show Document Outline (double-click to expand/collapse all items)",
      "showAttachments": "Show Attachments",
      "showLayers": "Show Layers (double-click to reset all layers to the default state)",
      "colourPicker": "Colour Picker",
      "findCurrentOutlineItem": "Find current outline item",
      "applyChanges": "Apply Changes"
    }
  },
  "tableExtraxt": {
    "tags": "CSV,Table Extraction,extract,convert"
  },
  "autoSizeSplitPDF": {
    "tags": "pdf,split,document,organization"
  },
  "overlay-pdfs": {
    "tags": "Overlay",
    "header": "Overlay PDF Files",
    "title": "Overlay PDFs",
    "desc": "Overlay one PDF on top of another",
    "baseFile": {
      "label": "Select Base PDF File"
    },
    "overlayFiles": {
      "label": "Select Overlay PDF Files",
      "placeholder": "Choose PDF(s)...",
      "addMore": "Add more PDFs..."
    },
    "mode": {
      "label": "Select Overlay Mode",
      "sequential": "Sequential Overlay",
      "interleaved": "Interleaved Overlay",
      "fixedRepeat": "Fixed Repeat Overlay"
    },
    "counts": {
      "label": "Overlay Counts (for Fixed Repeat Mode)",
      "placeholder": "Enter comma-separated counts (e.g., 2,3,1)",
      "item": "Count for file",
      "noFiles": "Add overlay files to configure counts"
    },
    "position": {
      "label": "Select Overlay Position",
      "foreground": "Foreground",
      "background": "Background"
    },
    "submit": "Submit",
    "settings": {
      "title": "Settings"
    },
    "results": {
      "title": "Overlay Results"
    },
    "tooltip": {
      "header": {
        "title": "Overlay PDFs Overview"
      },
      "description": {
        "title": "Description",
        "text": "Combine a base PDF with one or more overlay PDFs. Overlays can be applied page-by-page in different modes and placed in the foreground or background."
      },
      "mode": {
        "title": "Overlay Mode",
        "text": "Choose how to distribute overlay pages across the base PDF pages.",
        "sequential": "Sequential Overlay: Use pages from the first overlay PDF until it ends, then move to the next.",
        "interleaved": "Interleaved Overlay: Take one page from each overlay in turn.",
        "fixedRepeat": "Fixed Repeat Overlay: Take a set number of pages from each overlay before moving to the next. Use Counts to set the numbers."
      },
      "position": {
        "title": "Overlay Position",
        "text": "Foreground places the overlay on top of the page. Background places it behind."
      },
      "overlayFiles": {
        "title": "Overlay Files",
        "text": "Select one or more PDFs to overlay on the base. The order of these files affects how pages are applied in Sequential and Fixed Repeat modes."
      },
      "counts": {
        "title": "Counts (Fixed Repeat only)",
        "text": "Provide a positive number for each overlay file showing how many pages to take before moving to the next. Required when mode is Fixed Repeat."
      }
    },
    "error": {
      "failed": "An error occurred while overlaying PDFs."
    }
  },
  "split-by-sections": {
    "tags": "Section Split, Divide, Customize,Customise",
    "title": "Split PDF by Sections",
    "header": "Split PDF into Sections",
    "horizontal": {
      "label": "Horizontal Divisions",
      "placeholder": "Enter number of horizontal divisions"
    },
    "vertical": {
      "label": "Vertical Divisions",
      "placeholder": "Enter number of vertical divisions"
    },
    "submit": "Split PDF",
    "merge": "Merge Into One PDF"
  },
  "AddStampRequest": {
    "tags": "Stamp, Add image, center image, Watermark, PDF, Embed, Customize,Customise",
    "header": "Stamp PDF",
    "title": "Stamp PDF",
    "stampSetup": "Stamp Setup",
    "stampType": "Stamp Type",
    "stampText": "Stamp Text",
    "stampImage": "Stamp Image",
    "alphabet": "Alphabet",
    "fontSize": "Font/Image Size",
    "rotation": "Rotation",
    "opacity": "Opacity",
    "position": "Position",
    "overrideX": "Override X Coordinate",
    "overrideY": "Override Y Coordinate",
    "customMargin": "Custom Margin",
    "customColor": "Custom Text Colour",
    "submit": "Submit",
    "noStampSelected": "No stamp selected. Return to Step 1.",
    "customPosition": "Drag the stamp to the desired location in the preview window.",
    "error": {
      "failed": "An error occurred while adding stamp to the PDF."
    },
    "imageSize": "Image Size",
    "margin": "Margin",
    "positionAndFormatting": "Position & Formatting",
    "quickPosition": "Select a position on the page to place the stamp.",
    "results": {
      "title": "Stamp Results"
    }
  },
  "removeImagePdf": {
    "tags": "Remove Image,Page operations,Back end,server side"
  },
  "splitPdfByChapters": {
    "tags": "split,chapters,bookmarks,organize"
  },
  "validateSignature": {
    "tags": "signature,verify,validate,pdf,certificate,digital signature,Validate Signature,Validate certificate",
    "title": "Validate PDF Signatures",
    "header": "Validate Digital Signatures",
    "selectPDF": "Select signed PDF file",
    "submit": "Validate Signatures",
    "results": "Validation Results",
    "status": {
      "_value": "Status",
      "valid": "Valid",
      "invalid": "Invalid",
      "complete": "Validation complete"
    },
    "signer": "Signer",
    "date": "Date",
    "reason": "Reason",
    "location": "Location",
    "noSignatures": "No digital signatures found in this document",
    "chain": {
      "invalid": "Certificate chain validation failed - cannot verify signer's identity"
    },
    "trust": {
      "invalid": "Certificate not in trust store - source cannot be verified"
    },
    "cert": {
      "expired": "Certificate has expired",
      "revoked": "Certificate has been revoked",
      "info": "Certificate Details",
      "issuer": "Issuer",
      "subject": "Subject",
      "serialNumber": "Serial Number",
      "validFrom": "Valid From",
      "validUntil": "Valid Until",
      "algorithm": "Algorithm",
      "keySize": "Key Size",
      "version": "Version",
      "keyUsage": "Key Usage",
      "selfSigned": "Self-Signed",
      "bits": "bits",
      "details": "Certificate Details"
    },
    "signature": {
      "info": "Signature Information",
      "_value": "Signature",
      "mathValid": "Signature is mathematically valid BUT:"
    },
    "selectCustomCert": "Custom Certificate File X.509 (Optional)",
    "downloadCsv": "Download CSV",
    "downloadJson": "Download JSON",
    "downloadPdf": "Download PDF Report",
    "downloadType": {
      "csv": "CSV",
      "json": "JSON",
      "pdf": "PDF"
    },
    "error": {
      "allFailed": "Unable to validate the selected files.",
      "partial": "Some files could not be validated.",
      "reportGeneration": "Could not generate the PDF report. JSON and CSV are available.",
      "unexpected": "Unexpected error during validation."
    },
    "finalizing": "Preparing downloads...",
    "issue": {
      "certExpired": "Certificate expired",
      "certRevocationUnknown": "Certificate revocation status unknown",
      "certRevoked": "Certificate revoked",
      "chainInvalid": "Certificate chain invalid",
      "signatureInvalid": "Signature cryptographic check failed",
      "trustInvalid": "Certificate not trusted"
    },
    "noResults": "Run the validation to generate a report.",
    "noSignaturesShort": "No signatures",
    "processing": "Validating signatures...",
    "report": {
      "continued": "Continued",
      "downloads": "Downloads",
      "entryLabel": "Signature Summary",
      "fields": {
        "created": "Created",
        "fileSize": "File Size",
        "signatureCount": "Total Signatures",
        "signatureDate": "Signature Date"
      },
      "filesEvaluated": "{{count}} files evaluated",
      "footer": "Validated via Stirling PDF",
      "generatedAt": "Generated",
      "noPdf": "PDF report will be available after a successful validation.",
      "page": "Page",
      "shortTitle": "Signature Summary",
      "signatureCountLabel": "{{count}} signatures",
      "signaturesFound": "{{count}} signatures detected",
      "signaturesValid": "{{count}} fully valid",
      "title": "Signature Validation Report"
    },
    "settings": {
      "certHint": "Upload a trusted X.509 certificate to validate against a custom trust source.",
      "title": "Validation Settings"
    },
    "signatureDate": "Signature Date",
    "totalSignatures": "Total Signatures"
  },
  "replaceColor": {
    "tags": "Replace Colour,Page operations,Back end,server side",
    "labels": {
      "settings": "Settings",
      "colourOperation": "Colour operation"
    },
    "options": {
      "highContrast": "High contrast",
      "invertAll": "Invert all colours",
      "custom": "Custom",
      "cmyk": "Convert to CMYK"
    },
    "tooltip": {
      "header": {
        "title": "Replace & Invert Colour Settings Overview"
      },
      "description": {
        "title": "Description",
        "text": "Transform PDF colours to improve readability and accessibility. Choose from high contrast presets, invert all colours, or create custom colour schemes."
      },
      "highContrast": {
        "title": "High Contrast",
        "text": "Apply predefined high contrast colour combinations designed for better readability and accessibility compliance.",
        "bullet1": "White text on black background - Classic dark mode",
        "bullet2": "Black text on white background - Standard high contrast",
        "bullet3": "Yellow text on black background - High visibility option",
        "bullet4": "Green text on black background - Alternative high contrast"
      },
      "invertAll": {
        "title": "Invert All Colours",
        "text": "Completely invert all colours in the PDF, creating a negative-like effect. Useful for creating dark mode versions of documents or reducing eye strain in low-light conditions."
      },
      "custom": {
        "title": "Custom Colours",
        "text": "Define your own text and background colours using the colour pickers. Perfect for creating branded documents or specific accessibility requirements.",
        "bullet1": "Text colour - Choose the colour for text elements",
        "bullet2": "Background colour - Set the background colour for the document"
      },
      "cmyk": {
        "title": "Convert to CMYK",
        "text": "Convert the PDF from RGB colour space to CMYK colour space, optimized for professional printing. This process converts colours to the Cyan, Magenta, Yellow, Black model used by printers."
      }
    },
    "error": {
      "failed": "An error occurred while processing the colour replacement."
    }
  },
  "login": {
    "title": "Sign in",
    "header": "Sign in",
    "signin": "Sign in",
    "signInWith": "Sign in with",
    "signInAnonymously": "Sign Up as a Guest",
    "rememberme": "Remember me",
    "invalid": "Invalid username or password.",
    "locked": "Your account has been locked.",
    "sessionExpired": "Your session has expired. Please sign in again.",
    "signinTitle": "Please sign in",
    "ssoSignIn": "Login via Single Sign-on",
    "oAuth2AutoCreateDisabled": "OAUTH2 Auto-Create User Disabled",
    "oAuth2AdminBlockedUser": "Registration or logging in of non-registered users is currently blocked. Please contact the administrator.",
    "oauth2RequestNotFound": "Authorization request not found",
    "oauth2InvalidUserInfoResponse": "Invalid User Info Response",
    "oauth2invalidRequest": "Invalid Request",
    "oauth2AccessDenied": "Access Denied",
    "oauth2InvalidTokenResponse": "Invalid Token Response",
    "oauth2InvalidIdToken": "Invalid Id Token",
    "relyingPartyRegistrationNotFound": "No relying party registration found",
    "userIsDisabled": "User is deactivated, login is currently blocked with this username. Please contact the administrator.",
    "alreadyLoggedIn": "You are already logged in to",
    "alreadyLoggedIn2": "devices. Please log out of the devices and try again.",
    "toManySessions": "You have too many active sessions",
    "logoutMessage": "You have been logged out.",
    "youAreLoggedIn": "You are logged in!",
    "email": "Email",
    "password": "Password",
    "enterEmail": "Enter your email",
    "enterPassword": "Enter your password",
    "loggingIn": "Logging In...",
    "username": "Username",
    "enterUsername": "Enter username",
    "useEmailInstead": "Login with email",
    "forgotPassword": "Forgot your password?",
    "logIn": "Log In",
    "signingIn": "Signing in...",
    "login": "Login",
    "or": "Or",
    "useMagicLink": "Use magic link instead",
    "enterEmailForMagicLink": "Enter your email for magic link",
    "sending": "Sending…",
    "sendMagicLink": "Send Magic Link",
    "cancel": "Cancel",
    "dontHaveAccount": "Don't have an account? Sign up",
    "home": "Home",
    "debug": "Debug",
    "signOut": "Sign Out",
    "pleaseEnterBoth": "Please enter both email and password",
    "pleaseEnterEmail": "Please enter your email address",
    "magicLinkSent": "Magic link sent to {{email}}! Check your email and click the link to sign in.",
    "passwordResetSent": "Password reset link sent to {{email}}! Check your email and follow the instructions.",
    "failedToSignIn": "Failed to sign in with {{provider}}: {{message}}",
    "unexpectedError": "Unexpected error: {{message}}",
    "accountCreatedSuccess": "Account created successfully! You can now sign in.",
    "passwordChangedSuccess": "Password changed successfully! Please sign in with your new password.",
    "credentialsUpdated": "Your credentials have been updated. Please sign in again."
  },
  "signup": {
    "title": "Create an account",
    "subtitle": "Join Stirling PDF to get started",
    "name": "Name",
    "email": "Email",
    "password": "Password",
    "confirmPassword": "Confirm password",
    "enterName": "Enter your name",
    "enterEmail": "Enter your email",
    "enterPassword": "Enter your password",
    "confirmPasswordPlaceholder": "Confirm password",
    "or": "or",
    "creatingAccount": "Creating Account...",
    "signUp": "Sign Up",
    "alreadyHaveAccount": "Already have an account? Sign in",
    "pleaseFillAllFields": "Please fill in all fields",
    "passwordsDoNotMatch": "Passwords do not match",
    "passwordTooShort": "Password must be at least 6 characters long",
    "invalidEmail": "Please enter a valid email address",
    "checkEmailConfirmation": "Check your email for a confirmation link to complete your registration.",
    "accountCreatedSuccessfully": "Account created successfully! You can now sign in.",
    "unexpectedError": "Unexpected error: {{message}}",
    "useEmailInstead": "Use Email Instead",
    "nameRequired": "Name is required",
    "emailRequired": "Email is required",
    "passwordRequired": "Password is required",
    "confirmPasswordRequired": "Please confirm your password"
  },
  "pdfToSinglePage": {
    "title": "PDF To Single Page",
    "header": "PDF To Single Page",
    "submit": "Convert To Single Page",
    "description": "This tool will merge all pages of your PDF into one large single page. The width will remain the same as the original pages, but the height will be the sum of all page heights.",
    "filenamePrefix": "single_page",
    "files": {
      "placeholder": "Select a PDF file in the main view to get started"
    },
    "error": {
      "failed": "An error occurred whilst converting to single page."
    },
    "results": {
      "title": "Single Page Results"
    }
  },
  "pageExtracter": {
    "title": "Extract Pages",
    "header": "Extract Pages",
    "submit": "Extract",
    "placeholder": "(e.g. 1,2,8 or 4,7,12-16 or 2n-1)"
  },
  "sanitizePDF": {
    "title": "Sanitise PDF",
    "header": "Sanitise a PDF file",
    "selectText": {
      "1": "Remove JavaScript actions",
      "2": "Remove embedded files",
      "3": "Remove XMP metadata",
      "4": "Remove links",
      "5": "Remove fonts",
      "6": "Remove Document Info Metadata"
    },
    "submit": "Sanitize PDF"
  },
  "adjustContrast": {
    "title": "Adjust Colors/Contrast",
    "header": "Adjust Colors/Contrast",
    "basic": "Basic Adjustments",
    "contrast": "Contrast:",
    "brightness": "Brightness:",
    "saturation": "Saturation:",
    "download": "Download",
    "adjustColors": "Adjust Colors",
    "blue": "Blue",
    "confirm": "Confirm",
    "error": {
      "failed": "Failed to adjust colors/contrast"
    },
    "green": "Green",
    "noPreview": "Select a PDF to preview",
    "red": "Red",
    "results": {
      "title": "Adjusted PDF"
    }
  },
  "compress": {
    "title": "Compress",
    "desc": "Compress PDFs to reduce their file size.",
    "header": "Compress PDF",
    "method": {
      "title": "Compression Method",
      "quality": "Quality",
      "filesize": "File Size"
    },
    "credit": "This service uses qpdf for PDF Compress/Optimisation.",
    "grayscale": {
      "label": "Apply Grayscale for Compression"
    },
    "tooltip": {
      "header": {
        "title": "Compress Settings Overview"
      },
      "description": {
        "title": "Description",
        "text": "Compression is an easy way to reduce your file size. Pick File Size to enter a target size and have us adjust quality for you. Pick Quality to set compression strength manually."
      },
      "qualityAdjustment": {
        "title": "Quality Adjustment",
        "text": "Drag the slider to adjust the compression strength. Lower values (1-3) preserve quality but result in larger files. Higher values (7-9) shrink the file more but reduce image clarity.",
        "bullet1": "Lower values preserve quality",
        "bullet2": "Higher values reduce file size"
      },
      "grayscale": {
        "title": "Grayscale",
        "text": "Select this option to convert all images to black and white, which can significantly reduce file size especially for scanned PDFs or image-heavy documents."
      }
    },
    "error": {
      "failed": "An error occurred while compressing the PDF."
    },
    "selectText": {
      "1": {
        "_value": "Compression Settings",
        "1": "1-3 PDF compression,</br> 4-6 lite image compression,</br> 7-9 intense image compression Will dramatically reduce image quality"
      },
      "2": "Optimisation level:",
      "4": "Auto mode - Auto adjusts quality to get PDF to exact size",
      "5": "Expected PDF Size (e.g. 25MB, 10.8MB, 25KB)"
    },
    "submit": "Compress"
  },
  "decrypt": {
    "passwordPrompt": "This file is password-protected. Please enter the password:",
    "cancelled": "Operation cancelled for PDF: {0}",
    "noPassword": "No password provided for encrypted PDF: {0}",
    "invalidPassword": "Please try again with the correct password.",
    "invalidPasswordHeader": "Incorrect password or unsupported encryption for PDF: {0}",
    "unexpectedError": "There was an error processing the file. Please try again.",
    "serverError": "Server error while decrypting: {0}",
    "success": "File decrypted successfully."
  },
  "multiTool-advert": {
    "message": "This feature is also available in our <a href=\"{0}\">multi-tool page</a>. Check it out for enhanced page-by-page UI and additional features!"
  },
  "pageRemover": {
    "title": "Page Remover",
    "header": "PDF Page remover",
    "pagesToDelete": "Pages to delete (Enter a comma-separated list of page numbers) :",
    "submit": "Delete Pages",
    "placeholder": "(e.g. 1,2,6 or 1-10,15-30)"
  },
  "imageToPDF": {
    "title": "Image to PDF",
    "header": "Image to PDF",
    "submit": "Convert",
    "selectLabel": "Image Fit Options",
    "fillPage": "Fill Page",
    "fitDocumentToImage": "Fit Page to Image",
    "maintainAspectRatio": "Maintain Aspect Ratios",
    "selectText": {
      "2": "Auto rotate PDF",
      "3": "Multi file logic (Only enabled if working with multiple images)",
      "4": "Merge into single PDF",
      "5": "Convert to separate PDFs"
    }
  },
  "PDFToCSV": {
    "title": "PDF to CSV",
    "header": "PDF to CSV",
    "prompt": "Choose page to extract table",
    "submit": "Extract"
  },
  "split-by-size-or-count": {
    "title": "Split PDF by Size or Count",
    "header": "Split PDF by Size or Count",
    "type": {
      "label": "Select Split Type",
      "size": "By Size",
      "pageCount": "By Page Count",
      "docCount": "By Document Count"
    },
    "value": {
      "label": "Enter Value",
      "placeholder": "Enter size (e.g., 2MB or 3KB) or count (e.g., 5)"
    },
    "submit": "Submit"
  },
  "printFile": {
    "title": "Print File",
    "header": "Print File to Printer",
    "selectText": {
      "1": "Select File to Print",
      "2": "Enter Printer Name"
    },
    "submit": "Print"
  },
  "licenses": {
    "nav": "Licences",
    "title": "3rd Party Licences",
    "header": "3rd Party Licences",
    "module": "Module",
    "version": "Version",
    "license": "Licence"
  },
  "survey": {
    "nav": "Survey",
    "title": "Stirling-PDF Survey",
    "description": "Stirling-PDF has no tracking so we want to hear from our users to improve Stirling-PDF!",
    "changes": "Stirling-PDF has changed since the last survey! To find out more please check our blog post here:",
    "changes2": "With these changes we are getting paid business support and funding",
    "please": "Please consider taking our survey to have input on the future of Stirling-PDF!",
    "disabled": "(Survey popup will be disabled in following updates but available at foot of page)",
    "button": "Take Survey",
    "dontShowAgain": "Don't show again",
    "meeting": {
      "1": "If you're using Stirling PDF at work, we'd love to speak to you. We're offering technical support sessions in exchange for a 15 minute user discovery session.",
      "2": "This is a chance to:",
      "3": "Get help with deployment, integrations, or troubleshooting",
      "4": "Provide direct feedback on performance, edge cases, and feature gaps",
      "5": "Help us refine Stirling PDF for real-world enterprise use",
      "6": "If you're interested, you can book time with our team directly. (English speaking only)",
      "7": "Looking forward to digging into your use cases and making Stirling PDF even better!",
      "notInterested": "Not a business and/or interested in a meeting?",
      "button": "Book meeting"
    }
  },
  "removeImage": {
    "title": "Remove image",
    "header": "Remove image",
    "removeImage": "Remove image",
    "submit": "Remove image",
    "error": {
      "failed": "Failed to remove images from the PDF."
    },
    "results": {
      "title": "Remove Images Results"
    }
  },
  "splitByChapters": {
    "title": "Split PDF by Chapters",
    "header": "Split PDF by Chapters",
    "bookmarkLevel": "Bookmark Level",
    "includeMetadata": "Include Metadata",
    "allowDuplicates": "Allow Duplicates",
    "desc": {
      "1": "This tool splits a PDF file into multiple PDFs based on its chapter structure.",
      "2": "Bookmark Level: Choose the level of bookmarks to use for splitting (0 for top-level, 1 for second-level, etc.).",
      "3": "Include Metadata: If checked, the original PDF's metadata will be included in each split PDF.",
      "4": "Allow Duplicates: If checked, allows multiple bookmarks on the same page to create separate PDFs."
    },
    "submit": "Split PDF"
  },
  "fileChooser": {
    "click": "Click",
    "or": "or",
    "dragAndDrop": "Drag & Drop",
    "dragAndDropPDF": "Drag & Drop PDF file",
    "dragAndDropImage": "Drag & Drop Image file",
    "hoveredDragAndDrop": "Drag & Drop file(s) here",
    "extractPDF": "Extracting..."
  },
  "releases": {
    "footer": "Releases",
    "title": "Release Notes",
    "header": "Release Notes",
    "current": {
      "version": "Current Release"
    },
    "note": "Release notes are only available in English"
  },
  "swagger": {
    "title": "API Documentation",
    "header": "API Documentation",
    "desc": "View and test the Stirling PDF API endpoints",
    "tags": "api,documentation,swagger,endpoints,development"
  },
  "cookieBanner": {
    "popUp": {
      "title": "How we use Cookies",
      "description": {
        "1": "We use cookies and other technologies to make Stirling PDF work better for you—helping us improve our tools and keep building features you'll love.",
        "2": "If you'd rather not, clicking 'No Thanks' will only enable the essential cookies needed to keep things running smoothly."
      },
      "acceptAllBtn": "Okay",
      "acceptNecessaryBtn": "No Thanks",
      "showPreferencesBtn": "Manage preferences"
    },
    "preferencesModal": {
      "title": "Consent Preferences Center",
      "acceptAllBtn": "Accept all",
      "acceptNecessaryBtn": "Reject all",
      "savePreferencesBtn": "Save preferences",
      "closeIconLabel": "Close modal",
      "serviceCounterLabel": "Service|Services",
      "subtitle": "Cookie Usage",
      "description": {
        "1": "Stirling PDF uses cookies and similar technologies to enhance your experience and understand how our tools are used. This helps us improve performance, develop the features you care about, and provide ongoing support to our users.",
        "2": "Stirling PDF cannot—and will never—track or access the content of the documents you use.",
        "3": "Your privacy and trust are at the core of what we do."
      },
      "necessary": {
        "title": {
          "1": "Strictly Necessary Cookies",
          "2": "Always Enabled"
        },
        "description": "These cookies are essential for the website to function properly. They enable core features like setting your privacy preferences, logging in, and filling out forms—which is why they can't be turned off."
      },
      "analytics": {
        "title": "Analytics",
        "description": "These cookies help us understand how our tools are being used, so we can focus on building the features our community values most. Rest assured—Stirling PDF cannot and will never track the content of the documents you work with."
      }
    },
    "services": {
      "posthog": "PostHog Analytics",
      "scarf": "Scarf Pixel"
    }
  },
  "removeMetadata": {
    "submit": "Remove Metadata"
  },
  "sidebar": {
    "toggle": "Toggle Sidebar"
  },
  "theme": {
    "toggle": "Toggle Theme"
  },
  "view": {
    "viewer": "Viewer",
    "pageEditor": "Page Editor",
    "fileManager": "File Manager"
  },
  "pageEditor": {
    "title": "Page Editor",
    "save": "Save Changes",
    "noPdfLoaded": "No PDF loaded. Please upload a PDF to edit.",
    "rotatedLeft": "Rotated left:",
    "rotatedRight": "Rotated right:",
    "deleted": "Deleted:",
    "movedLeft": "Moved left:",
    "movedRight": "Moved right:",
    "splitAt": "Split at:",
    "insertedPageBreak": "Inserted page break at:",
    "addFileNotImplemented": "Add file not implemented in demo",
    "closePdf": "Close PDF",
    "reset": "Reset Changes",
    "zoomIn": "Zoom In",
    "zoomOut": "Zoom Out",
    "fitToWidth": "Fit to Width",
    "actualSize": "Actual Size"
  },
  "viewer": {
    "firstPage": "First Page",
    "lastPage": "Last Page",
    "previousPage": "Previous Page",
    "nextPage": "Next Page",
    "zoomIn": "Zoom In",
    "zoomOut": "Zoom Out",
    "singlePageView": "Single Page View",
    "dualPageView": "Dual Page View"
  },
  "rightRail": {
    "closeSelected": "Close Selected Files",
    "selectAll": "Select All",
    "deselectAll": "Deselect All",
    "selectByNumber": "Select by Page Numbers",
    "deleteSelected": "Delete Selected Pages",
    "closePdf": "Close PDF",
    "exportAll": "Export PDF",
    "downloadSelected": "Download Selected Files",
    "downloadAll": "Download All",
    "saveAll": "Save All",
    "toggleTheme": "Toggle Theme",
    "toggleBookmarks": "Toggle Bookmarks",
    "language": "Language",
    "search": "Search PDF",
    "panMode": "Pan Mode",
    "rotateLeft": "Rotate Left",
    "rotateRight": "Rotate Right",
    "toggleSidebar": "Toggle Sidebar",
    "exportSelected": "Export Selected Pages",
    "toggleAnnotations": "Toggle Annotations Visibility",
    "annotationMode": "Toggle Annotation Mode",
    "draw": "Draw",
    "save": "Save",
    "saveChanges": "Save Changes"
  },
  "search": {
    "title": "Search PDF",
    "placeholder": "Enter search term...",
    "noResults": "No results found",
    "searching": "Searching..."
  },
  "guestBanner": {
    "title": "You're using Stirling PDF as a guest!",
    "message": "Create a free account to save your work, access more features, and support the project.",
    "dismiss": "Dismiss banner",
    "signUp": "Sign Up Free"
  },
  "toolPicker": {
    "searchPlaceholder": "Search tools...",
    "noToolsFound": "No tools found",
    "allTools": "ALL TOOLS",
    "quickAccess": "QUICK ACCESS",
    "categories": {
      "standardTools": "Standard Tools",
      "advancedTools": "Advanced Tools",
      "recommendedTools": "Recommended Tools"
    },
    "subcategories": {
      "signing": "Signing",
      "documentSecurity": "Document Security",
      "verification": "Verification",
      "documentReview": "Document Review",
      "pageFormatting": "Page Formatting",
      "extraction": "Extraction",
      "removal": "Removal",
      "automation": "Automation",
      "general": "General",
      "advancedFormatting": "Advanced Formatting",
      "developerTools": "Developer Tools"
    }
  },
  "quickAccess": {
    "read": "Read",
    "sign": "Sign",
    "automate": "Automate",
    "files": "Files",
    "activity": "Activity",
    "help": "Help",
    "account": "Account",
    "config": "Config",
    "settings": "Settings",
    "adminSettings": "Admin Settings",
    "allTools": "Tools",
    "reader": "Reader",
    "helpMenu": {
      "toolsTour": "Tools Tour",
      "toolsTourDesc": "Learn what the tools can do",
      "adminTour": "Admin Tour",
      "adminTourDesc": "Explore admin settings & features"
    }
  },
  "admin": {
    "error": "Error",
    "success": "Success",
    "expand": "Expand",
    "close": "Close",
    "status": {
      "active": "Active",
      "inactive": "Inactive"
    },
    "settings": {
      "title": "Admin Settings",
      "workspace": "Workspace",
      "fetchError": "Failed to load settings",
      "saveError": "Failed to save settings",
      "saved": "Settings saved successfully",
      "saveSuccess": "Settings saved successfully",
      "save": "Save Changes",
      "restartRequired": "Restart Required",
      "loginRequired": "Login mode must be enabled to modify admin settings",
      "loginDisabled": {
        "title": "Login Mode Required",
        "message": "Login mode must be enabled to modify admin settings. Please set SECURITY_ENABLELOGIN=true in your environment or security.enableLogin: true in settings.yml, then restart the server.",
        "readOnly": "The settings below show example values for reference. Enable login mode to view and edit actual configuration."
      },
      "restart": {
        "title": "Restart Required",
        "message": "Settings have been saved successfully. A server restart is required for the changes to take effect.",
        "question": "Would you like to restart the server now or later?",
        "now": "Restart Now",
        "later": "Restart Later"
      },
      "restarting": "Restarting Server",
      "restartingMessage": "The server is restarting. Please wait a moment...",
      "restartError": "Failed to restart server. Please restart manually.",
      "general": {
        "title": "System Settings",
        "description": "Configure system-wide application settings including branding and default behaviour.",
        "ui": "User Interface",
        "system": "System",
        "appName": {
          "label": "Application Name",
          "description": "The name displayed in the browser tab and home page"
        },
        "appNameNavbar": {
          "label": "Navbar Brand",
          "description": "The name displayed in the navigation bar"
        },
        "homeDescription": {
          "label": "Home Description",
          "description": "The description text shown on the home page"
        },
        "defaultLocale": {
          "label": "Default Locale",
          "description": "The default language for new users (e.g., en_US, es_ES)"
        },
        "fileUploadLimit": {
          "label": "File Upload Limit",
          "description": "Maximum file upload size (e.g., 100MB, 1GB)"
        },
        "showUpdate": {
          "label": "Show Update Notifications",
          "description": "Display notifications when a new version is available"
        },
        "showUpdateOnlyAdmin": {
          "label": "Show Updates to Admins Only",
          "description": "Restrict update notifications to admin users only"
        },
        "customHTMLFiles": {
          "label": "Custom HTML Files",
          "description": "Allow serving custom HTML files from the customFiles directory"
        },
        "languages": {
          "label": "Available Languages",
          "description": "Languages that users can select from (leave empty to enable all languages)"
        },
        "customMetadata": {
          "label": "Custom Metadata",
          "autoUpdate": {
            "label": "Auto Update Metadata",
            "description": "Automatically update PDF metadata on all processed documents"
          },
          "author": {
            "label": "Default Author",
            "description": "Default author for PDF metadata (e.g., username)"
          },
          "creator": {
            "label": "Default Creator",
            "description": "Default creator for PDF metadata"
          },
          "producer": {
            "label": "Default Producer",
            "description": "Default producer for PDF metadata"
          }
        },
        "logoStyle": {
          "label": "Logo Style",
          "description": "Choose between the modern minimalist logo or the classic S icon",
          "classic": "Classic",
          "modern": "Modern"
        },
        "customPaths": {
          "label": "Custom Paths",
          "description": "Configure custom file system paths for pipeline processing and external tools",
          "pipeline": {
            "label": "Pipeline Directories",
            "watchedFoldersDir": {
              "label": "Watched Folders Directory",
              "description": "Directory where pipeline monitors for incoming PDFs (leave empty for default: /pipeline/watchedFolders)"
            },
            "finishedFoldersDir": {
              "label": "Finished Folders Directory",
              "description": "Directory where processed PDFs are outputted (leave empty for default: /pipeline/finishedFolders)"
            }
          },
          "operations": {
            "label": "External Tool Paths",
            "weasyprint": {
              "label": "WeasyPrint Executable",
              "description": "Path to WeasyPrint executable for HTML to PDF conversion (leave empty for default: /opt/venv/bin/weasyprint)"
            },
            "unoconvert": {
              "label": "Unoconvert Executable",
              "description": "Path to LibreOffice unoconvert for document conversions (leave empty for default: /opt/venv/bin/unoconvert)"
            }
          }
        }
      },
      "security": {
        "title": "Security",
        "description": "Configure authentication, login behaviour, and security policies.",
        "ssoNotice": {
          "title": "Looking for SSO/SAML settings?",
          "message": "OAuth2 and SAML2 authentication providers have been moved to the Connections menu for easier management."
        },
        "authentication": "Authentication",
        "enableLogin": {
          "label": "Enable Login",
          "description": "Require users to log in before accessing the application"
        },
        "loginMethod": {
          "label": "Login Method",
          "description": "The authentication method to use for user login",
          "all": "All Methods",
          "normal": "Username/Password Only",
          "oauth2": "OAuth2 Only",
          "saml2": "SAML2 Only"
        },
        "loginAttemptCount": {
          "label": "Login Attempt Limit",
          "description": "Maximum number of failed login attempts before account lockout"
        },
        "loginResetTimeMinutes": {
          "label": "Login Reset Time (minutes)",
          "description": "Time before failed login attempts are reset"
        },
        "csrfDisabled": {
          "label": "Disable CSRF Protection",
          "description": "Disable Cross-Site Request Forgery protection (not recommended)"
        },
        "initialLogin": {
          "label": "Initial Login",
          "username": {
            "label": "Initial Username",
            "description": "The username for the initial admin account"
          },
          "password": {
            "label": "Initial Password",
            "description": "The password for the initial admin account"
          }
        },
        "jwt": {
          "label": "JWT Configuration",
          "secureCookie": {
            "label": "Secure Cookie",
            "description": "Require HTTPS for JWT cookies (recommended for production)"
          },
          "keyRetentionDays": {
            "label": "Key Retention Days",
            "description": "Number of days to retain old JWT keys for verification"
          },
          "persistence": {
            "label": "Enable Key Persistence",
            "description": "Store JWT keys persistently to survive server restarts"
          },
          "enableKeyRotation": {
            "label": "Enable Key Rotation",
            "description": "Automatically rotate JWT signing keys periodically"
          },
          "enableKeyCleanup": {
            "label": "Enable Key Cleanup",
            "description": "Automatically remove expired JWT keys"
          }
        },
        "audit": {
          "label": "Audit Logging",
          "enabled": {
            "label": "Enable Audit Logging",
            "description": "Track user actions and system events for compliance and security monitoring"
          },
          "level": {
            "label": "Audit Level",
            "description": "0=OFF, 1=BASIC, 2=STANDARD, 3=VERBOSE"
          },
          "retentionDays": {
            "label": "Audit Retention (days)",
            "description": "Number of days to retain audit logs"
          }
        },
        "htmlUrlSecurity": {
          "label": "HTML URL Security",
          "description": "Configure URL access restrictions for HTML processing to prevent SSRF attacks",
          "enabled": {
            "label": "Enable URL Security",
            "description": "Enable URL security restrictions for HTML to PDF conversions"
          },
          "level": {
            "label": "Security Level",
            "description": "MAX: whitelist only, MEDIUM: block internal networks, OFF: no restrictions",
            "max": "Maximum (Whitelist Only)",
            "medium": "Medium (Block Internal)",
            "off": "Off (No Restrictions)"
          },
          "advanced": "Advanced Settings",
          "allowedDomains": {
            "label": "Allowed Domains (Whitelist)",
            "description": "One domain per line (e.g., cdn.example.com). Only these domains allowed when level is MAX"
          },
          "blockedDomains": {
            "label": "Blocked Domains (Blacklist)",
            "description": "One domain per line (e.g., malicious.com). Additional domains to block"
          },
          "internalTlds": {
            "label": "Internal TLDs",
            "description": "One TLD per line (e.g., .local, .internal). Block domains with these TLD patterns"
          },
          "networkBlocking": "Network Blocking",
          "blockPrivateNetworks": {
            "label": "Block Private Networks",
            "description": "Block RFC 1918 private networks (10.x.x.x, 192.168.x.x, 172.16-31.x.x)"
          },
          "blockLocalhost": {
            "label": "Block Localhost",
            "description": "Block localhost and loopback addresses (127.x.x.x, ::1)"
          },
          "blockLinkLocal": {
            "label": "Block Link-Local Addresses",
            "description": "Block link-local addresses (169.254.x.x, fe80::/10)"
          },
          "blockCloudMetadata": {
            "label": "Block Cloud Metadata Endpoints",
            "description": "Block cloud provider metadata endpoints (169.254.169.254)"
          }
        }
      },
      "connections": {
        "title": "Connections",
        "description": "Configure external authentication providers like OAuth2 and SAML.",
        "linkedServices": "Linked Services",
        "unlinkedServices": "Unlinked Services",
        "connect": "Connect",
        "disconnect": "Disconnect",
        "disconnected": "Provider disconnected successfully",
        "disconnectError": "Failed to disconnect provider",
        "ssoAutoLogin": {
          "label": "SSO Auto Login",
          "enable": "Enable SSO Auto Login",
          "description": "Automatically redirect to SSO login when authentication is required"
        },
        "oauth2": {
          "label": "OAuth2",
          "enabled": {
            "label": "Enable OAuth2",
            "description": "Allow users to authenticate using OAuth2 providers"
          },
          "provider": {
            "label": "Provider",
            "description": "The OAuth2 provider to use for authentication"
          },
          "issuer": {
            "label": "Issuer URL",
            "description": "The OAuth2 provider issuer URL"
          },
          "clientId": {
            "label": "Client ID",
            "description": "The OAuth2 client ID from your provider"
          },
          "clientSecret": {
            "label": "Client Secret",
            "description": "The OAuth2 client secret from your provider"
          },
          "useAsUsername": {
            "label": "Use as Username",
            "description": "The OAuth2 claim to use as the username (e.g., email, sub)"
          },
          "autoCreateUser": {
            "label": "Auto Create Users",
            "description": "Automatically create user accounts on first OAuth2 login"
          },
          "blockRegistration": {
            "label": "Block Registration",
            "description": "Prevent new user registration via OAuth2"
          },
          "scopes": {
            "label": "OAuth2 Scopes",
            "description": "Comma-separated list of OAuth2 scopes to request (e.g., openid, profile, email)"
          }
        },
        "saml2": {
          "label": "SAML2",
          "enabled": {
            "label": "Enable SAML2",
            "description": "Allow users to authenticate using SAML2 providers"
          },
          "provider": {
            "label": "Provider",
            "description": "The SAML2 provider name"
          },
          "registrationId": {
            "label": "Registration ID",
            "description": "The SAML2 registration identifier"
          },
          "autoCreateUser": {
            "label": "Auto Create Users",
            "description": "Automatically create user accounts on first SAML2 login"
          },
          "blockRegistration": {
            "label": "Block Registration",
            "description": "Prevent new user registration via SAML2"
          }
        }
      },
      "database": {
        "title": "Database",
        "description": "Configure custom database connection settings for enterprise deployments.",
        "configuration": "Database Configuration",
        "enableCustom": {
          "label": "Enable Custom Database",
          "description": "Use your own custom database configuration instead of the default embedded database"
        },
        "customUrl": {
          "label": "Custom Database URL",
          "description": "Full JDBC connection string (e.g., jdbc:postgresql://localhost:5432/postgres). If provided, individual connection settings below are not used."
        },
        "type": {
          "label": "Database Type",
          "description": "Type of database (not used if custom URL is provided)"
        },
        "hostName": {
          "label": "Host Name",
          "description": "Database server hostname (not used if custom URL is provided)"
        },
        "port": {
          "label": "Port",
          "description": "Database server port (not used if custom URL is provided)"
        },
        "name": {
          "label": "Database Name",
          "description": "Name of the database (not used if custom URL is provided)"
        },
        "username": {
          "label": "Username",
          "description": "Database authentication username"
        },
        "password": {
          "label": "Password",
          "description": "Database authentication password"
        }
      },
      "privacy": {
        "title": "Privacy",
        "description": "Configure privacy and data collection settings.",
        "analytics": "Analytics & Tracking",
        "enableAnalytics": {
          "label": "Enable Analytics",
          "description": "Collect anonymous usage analytics to help improve the application"
        },
        "metricsEnabled": {
          "label": "Enable Metrics",
          "description": "Enable collection of performance and usage metrics. Provides API endpoint for admins to access metrics data"
        },
        "searchEngine": "Search Engine Visibility",
        "googleVisibility": {
          "label": "Google Visibility",
          "description": "Allow search engines to index this application"
        }
      },
      "advanced": {
        "title": "Advanced",
        "description": "Configure advanced features and experimental functionality.",
        "features": "Feature Flags",
        "processing": "Processing",
        "endpoints": {
          "label": "Endpoints",
          "manage": "Manage API Endpoints",
          "description": "Endpoint management is configured via YAML. See documentation for details on enabling/disabling specific endpoints."
        },
        "enableAlphaFunctionality": {
          "label": "Enable Alpha Features",
          "description": "Enable experimental and alpha-stage features (may be unstable)"
        },
        "enableUrlToPDF": {
          "label": "Enable URL to PDF",
          "description": "Allow conversion of web pages to PDF documents"
        },
        "maxDPI": {
          "label": "Maximum DPI",
          "description": "Maximum DPI for image processing (0 = unlimited)"
        },
        "tessdataDir": {
          "label": "Tessdata Directory",
          "description": "Path to the tessdata directory for OCR language files"
        },
        "disableSanitize": {
          "label": "Disable HTML Sanitization",
          "description": "WARNING: Security risk - disabling HTML sanitization can lead to XSS vulnerabilities"
        },
        "tempFileManagement": {
          "label": "Temp File Management",
          "description": "Configure temporary file storage and cleanup behavior",
          "baseTmpDir": {
            "label": "Base Temp Directory",
            "description": "Base directory for temporary files (leave empty for default: java.io.tmpdir/stirling-pdf)"
          },
          "libreofficeDir": {
            "label": "LibreOffice Temp Directory",
            "description": "Directory for LibreOffice temp files (leave empty for default: baseTmpDir/libreoffice)"
          },
          "systemTempDir": {
            "label": "System Temp Directory",
            "description": "System temp directory to clean (only used if cleanupSystemTemp is enabled)"
          },
          "prefix": {
            "label": "Temp File Prefix",
            "description": "Prefix for temp file names"
          },
          "maxAgeHours": {
            "label": "Max Age (hours)",
            "description": "Maximum age in hours before temp files are cleaned up"
          },
          "cleanupIntervalMinutes": {
            "label": "Cleanup Interval (minutes)",
            "description": "How often to run cleanup (in minutes)"
          },
          "startupCleanup": {
            "label": "Startup Cleanup",
            "description": "Clean up old temp files on application startup"
          },
          "cleanupSystemTemp": {
            "label": "Cleanup System Temp",
            "description": "Whether to clean broader system temp directory (use with caution)"
          }
        },
        "processExecutor": {
          "label": "Process Executor Limits",
          "description": "Configure session limits and timeouts for each process executor",
          "sessionLimit": {
            "label": "Session Limit",
            "description": "Maximum concurrent instances"
          },
          "timeout": {
            "label": "Timeout (minutes)",
            "description": "Maximum execution time"
          },
          "libreOffice": "LibreOffice",
          "pdfToHtml": "PDF to HTML",
          "qpdf": "QPDF",
          "tesseract": "Tesseract OCR",
          "pythonOpenCv": "Python OpenCV",
          "weasyPrint": "WeasyPrint",
          "installApp": "Install App",
          "calibre": "Calibre",
          "ghostscript": "Ghostscript",
          "ocrMyPdf": "OCRmyPDF"
        }
      },
      "mail": {
        "title": "Mail Server",
        "description": "Configure SMTP settings for sending email notifications.",
        "smtp": "SMTP Configuration",
        "enabled": {
          "label": "Enable Mail",
          "description": "Enable email notifications and SMTP functionality"
        },
        "host": {
          "label": "SMTP Host",
          "description": "The hostname or IP address of your SMTP server"
        },
        "port": {
          "label": "SMTP Port",
          "description": "The port number for SMTP connection (typically 25, 465, or 587)"
        },
        "username": {
          "label": "SMTP Username",
          "description": "Username for SMTP authentication"
        },
        "password": {
          "label": "SMTP Password",
          "description": "Password for SMTP authentication"
        },
        "from": {
          "label": "From Address",
          "description": "The email address to use as the sender"
        },
        "enableInvites": {
          "label": "Enable Email Invites",
          "description": "Allow admins to invite users via email with auto-generated passwords"
        },
        "frontendUrl": {
          "label": "Frontend URL",
          "description": "Base URL for frontend (e.g. https://pdf.example.com). Used for generating invite links in emails. Leave empty to use backend URL."
        }
      },
      "legal": {
        "title": "Legal Documents",
        "description": "Configure links to legal documents and policies.",
        "disclaimer": {
          "title": "Legal Responsibility Warning",
          "message": "By customizing these legal documents, you assume full responsibility for ensuring compliance with all applicable laws and regulations, including but not limited to GDPR and other EU data protection requirements. Only modify these settings if: (1) you are operating a personal/private instance, (2) you are outside EU jurisdiction and understand your local legal obligations, or (3) you have obtained proper legal counsel and accept sole responsibility for all user data and legal compliance. Stirling-PDF and its developers assume no liability for your legal obligations."
        },
        "termsAndConditions": {
          "label": "Terms and Conditions",
          "description": "URL or filename to terms and conditions"
        },
        "privacyPolicy": {
          "label": "Privacy Policy",
          "description": "URL or filename to privacy policy"
        },
        "accessibilityStatement": {
          "label": "Accessibility Statement",
          "description": "URL or filename to accessibility statement"
        },
        "cookiePolicy": {
          "label": "Cookie Policy",
          "description": "URL or filename to cookie policy"
        },
        "impressum": {
          "label": "Impressum",
          "description": "URL or filename to impressum (required in some jurisdictions)"
        }
      },
      "premium": {
        "title": "Premium & Enterprise",
        "description": "Configure your premium or enterprise license key.",
        "license": "License Configuration",
        "licenseKey": {
          "toggle": "Got a license key or certificate file?",
          "info": "If you have a license key or certificate file from a direct purchase, you can enter it here to activate premium or enterprise features."
        },
        "key": {
          "label": "License Key",
          "description": "Enter your premium or enterprise license key. Premium features will be automatically enabled when a key is provided.",
          "success": "License Key Saved",
          "successMessage": "Your license key has been activated successfully. No restart required.",
          "overwriteWarning": {
            "title": "⚠️ Warning: Existing License Detected",
            "line1": "Overwriting your current license key cannot be undone.",
            "line2": "Your previous license will be permanently lost unless you have backed it up elsewhere.",
            "line3": "Important: Keep license keys private and secure. Never share them publicly."
          }
        },
        "enabled": {
          "label": "Enable Premium Features",
          "description": "Enable license key checks for pro/enterprise features"
        },
        "movedFeatures": {
          "title": "Premium Features Distributed",
          "message": "Premium and Enterprise features are now organized in their respective sections:"
        }
      },
      "features": {
        "title": "Features",
        "description": "Configure optional features and functionality.",
        "serverCertificate": {
          "label": "Server Certificate",
          "description": "Configure server-side certificate generation for \"Sign with Stirling-PDF\" functionality",
          "enabled": {
            "label": "Enable Server Certificate",
            "description": "Enable server-side certificate for \"Sign with Stirling-PDF\" option"
          },
          "organizationName": {
            "label": "Organization Name",
            "description": "Organization name for generated certificates"
          },
          "validity": {
            "label": "Certificate Validity (days)",
            "description": "Number of days the certificate will be valid"
          },
          "regenerateOnStartup": {
            "label": "Regenerate on Startup",
            "description": "Generate new certificate on each application startup"
          }
        }
      },
      "endpoints": {
        "title": "API Endpoints",
        "description": "Control which API endpoints and endpoint groups are available.",
        "management": "Endpoint Management",
        "toRemove": {
          "label": "Disabled Endpoints",
          "description": "Select individual endpoints to disable"
        },
        "groupsToRemove": {
          "label": "Disabled Endpoint Groups",
          "description": "Select endpoint groups to disable"
        },
        "note": "Note: Disabling endpoints restricts API access but does not remove UI components. Restart required for changes to take effect."
      }
    }
  },
  "fileUpload": {
    "selectFile": "Select a file",
    "selectFiles": "Select files",
    "selectPdfToView": "Select a PDF to view",
    "selectPdfToEdit": "Select a PDF to edit",
    "chooseFromStorage": "Choose a file from storage or upload a new PDF",
    "chooseFromStorageMultiple": "Choose files from storage or upload new PDFs",
    "loadFromStorage": "Load from Storage",
    "filesAvailable": "files available",
    "loading": "Loading...",
    "or": "or",
    "dropFileHere": "Drop file here or click to upload",
    "dropFilesHere": "Drop files here or click the upload button",
    "dropFilesHereOpen": "Drop files here or click the open button",
    "pdfFilesOnly": "PDF files only",
    "supportedFileTypes": "Supported file types",
    "upload": "Upload",
    "uploadFile": "Upload File",
    "uploadFiles": "Upload Files",
    "open": "Open",
    "openFile": "Open File",
    "openFiles": "Open Files",
    "noFilesInStorage": "No files available in storage. Upload some files first.",
    "noFilesInStorageOpen": "No files available in storage. Open some files first.",
    "selectFromStorage": "Select from Storage",
    "backToTools": "Back to Tools",
    "addFiles": "Add Files",
    "dragFilesInOrClick": "Drag files in or click \"Add Files\" to browse"
  },
  "fileEditor": {
    "addFiles": "Add Files"
  },
  "fileManager": {
    "title": "Upload PDF Files",
    "subtitle": "Add files to your storage for easy access across tools",
    "filesSelected": "files selected",
    "clearSelection": "Clear Selection",
    "openInFileEditor": "Open in File Editor",
    "uploadError": "Failed to upload some files.",
    "failedToOpen": "Failed to open file. It may have been removed from storage.",
    "failedToLoad": "Failed to load file to active set.",
    "storageCleared": "Browser cleared storage. Files have been removed. Please re-upload.",
    "clearAll": "Clear All",
    "reloadFiles": "Reload Files",
    "dragDrop": "Drag & Drop files here",
    "clickToUpload": "Click to upload files",
    "selectedFiles": "Selected Files",
    "storage": "Storage",
    "filesStored": "files stored",
    "storageError": "Storage error occurred",
    "storageLow": "Storage is running low. Consider removing old files.",
    "supportMessage": "Powered by browser database storage for unlimited capacity",
    "noFileSelected": "No files selected",
    "showHistory": "Show History",
    "hideHistory": "Hide History",
    "fileHistory": "File History",
    "loadingHistory": "Loading History...",
    "lastModified": "Last Modified",
    "toolChain": "Tools Applied",
    "restore": "Restore",
    "unzip": "Unzip",
    "searchFiles": "Search files...",
    "recent": "Recent",
    "localFiles": "Local Files",
    "googleDrive": "Google Drive",
    "googleDriveShort": "Drive",
    "myFiles": "My Files",
    "noRecentFiles": "No recent files found",
    "googleDriveNotAvailable": "Google Drive integration not available",
    "downloadSelected": "Download Selected",
    "saveSelected": "Save Selected",
    "openFiles": "Open Files",
    "openFile": "Open File",
    "details": "File Details",
    "fileName": "Name",
    "fileFormat": "Format",
    "fileSize": "Size",
    "fileVersion": "Version",
    "totalSelected": "Total Selected",
    "dropFilesHere": "Drop files here",
    "selectAll": "Select All",
    "deselectAll": "Deselect All",
    "deleteSelected": "Delete Selected",
    "downloadSelected": "Download Selected",
    "selectedCount": "{{count}} selected",
    "download": "Download",
    "delete": "Delete",
    "unsupported": "Unsupported",
    "addToUpload": "Add to Upload",
    "deleteAll": "Delete All",
    "loadingFiles": "Loading files...",
    "noFiles": "No files available",
    "noFilesFound": "No files found matching your search",
    "openInPageEditor": "Open in Page Editor",
    "showAll": "Show All",
    "sortByDate": "Sort by Date",
    "sortByName": "Sort by Name",
    "sortBySize": "Sort by Size"
  },
  "storage": {
    "temporaryNotice": "Files are stored temporarily in your browser and may be cleared automatically",
    "storageLimit": "Storage limit",
    "storageUsed": "Temporary Storage used",
    "storageFull": "Storage is nearly full. Consider removing some files.",
    "fileTooLarge": "File too large. Maximum size per file is",
    "storageQuotaExceeded": "Storage quota exceeded. Please remove some files before uploading more.",
    "approximateSize": "Approximate size"
  },
  "sanitize": {
    "title": "Sanitise",
    "desc": "Remove potentially harmful elements from PDF files.",
    "submit": "Sanitise PDF",
    "completed": "Sanitisation completed successfully",
    "error": {
      "generic": "Sanitisation failed",
      "failed": "An error occurred while sanitising the PDF."
    },
    "filenamePrefix": "sanitised",
    "sanitizationResults": "Sanitisation Results",
    "steps": {
      "files": "Files",
      "settings": "Settings",
      "results": "Results"
    },
    "files": {
      "placeholder": "Select a PDF file in the main view to get started"
    },
    "options": {
      "title": "Sanitisation Options",
      "note": "Select the elements you want to remove from the PDF. At least one option must be selected.",
      "removeJavaScript": {
        "label": "Remove JavaScript",
        "desc": "Remove JavaScript actions and scripts from the PDF"
      },
      "removeEmbeddedFiles": {
        "label": "Remove Embedded Files",
        "desc": "Remove any files embedded within the PDF"
      },
      "removeXMPMetadata": {
        "label": "Remove XMP Metadata",
        "desc": "Remove XMP metadata from the PDF"
      },
      "removeMetadata": {
        "label": "Remove Document Metadata",
        "desc": "Remove document information metadata (title, author, etc.)"
      },
      "removeLinks": {
        "label": "Remove Links",
        "desc": "Remove external links and launch actions from the PDF"
      },
      "removeFonts": {
        "label": "Remove Fonts",
        "desc": "Remove embedded fonts from the PDF"
      }
    }
  },
  "addPassword": {
    "title": "Add Password",
    "desc": "Encrypt your PDF document with a password.",
    "completed": "Password protection applied",
    "submit": "Encrypt",
    "filenamePrefix": "encrypted",
    "error": {
      "failed": "An error occurred while encrypting the PDF."
    },
    "passwords": {
      "stepTitle": "Passwords & Encryption",
      "completed": "Passwords configured",
      "user": {
        "label": "User Password",
        "placeholder": "Enter user password"
      },
      "owner": {
        "label": "Owner Password",
        "placeholder": "Enter owner password"
      }
    },
    "encryption": {
      "keyLength": {
        "label": "Encryption Key Length",
        "40bit": "40-bit (Low)",
        "128bit": "128-bit (Standard)",
        "256bit": "256-bit (High)"
      }
    },
    "results": {
      "title": "Encrypted PDFs"
    },
    "tooltip": {
      "header": {
        "title": "Password Protection Overview"
      },
      "passwords": {
        "title": "Password Types",
        "text": "User passwords restrict opening the document, while owner passwords control what can be done with the document once opened. You can set both or just one.",
        "bullet1": "User Password: Required to open the PDF",
        "bullet2": "Owner Password: Controls document permissions (not supported by all PDF viewers)"
      },
      "encryption": {
        "title": "Encryption Levels",
        "text": "Higher encryption levels provide better security but may not be supported by older PDF viewers.",
        "bullet1": "40-bit: Basic security, compatible with older viewers",
        "bullet2": "128-bit: Standard security, widely supported",
        "bullet3": "256-bit: Maximum security, requires modern viewers"
      },
      "permissions": {
        "title": "Change Permissions",
        "text": "These permissions control what users can do with the PDF. Most effective when combined with an owner password."
      }
    }
  },
  "changePermissions": {
    "title": "Change Permissions",
    "desc": "Change document restrictions and permissions.",
    "completed": "Permissions changed",
    "submit": "Change Permissions",
    "error": {
      "failed": "An error occurred while changing PDF permissions."
    },
    "permissions": {
      "preventAssembly": {
        "label": "Prevent assembly of document"
      },
      "preventExtractContent": {
        "label": "Prevent content extraction"
      },
      "preventExtractForAccessibility": {
        "label": "Prevent extraction for accessibility"
      },
      "preventFillInForm": {
        "label": "Prevent filling in form"
      },
      "preventModify": {
        "label": "Prevent modification"
      },
      "preventModifyAnnotations": {
        "label": "Prevent annotation modification"
      },
      "preventPrinting": {
        "label": "Prevent printing"
      },
      "preventPrintingFaithful": {
        "label": "Prevent printing different formats"
      }
    },
    "results": {
      "title": "Modified PDFs"
    },
    "tooltip": {
      "header": {
        "title": "Change Permissions"
      },
      "description": {
        "text": "Changes document permissions, allowing/disallowing access to different features in PDF readers."
      },
      "warning": {
        "text": "To make these permissions unchangeable, use the Add Password tool to set an owner password."
      }
    }
  },
  "removePassword": {
    "title": "Remove Password",
    "desc": "Remove password protection from your PDF document.",
    "tags": "secure,Decrypt,security,unpassword,delete password",
    "password": {
      "stepTitle": "Remove Password",
      "label": "Current Password",
      "placeholder": "Enter current password",
      "completed": "Password configured"
    },
    "filenamePrefix": "decrypted",
    "error": {
      "failed": "An error occurred while removing the password from the PDF."
    },
    "tooltip": {
      "description": "Removing password protection requires the password that was used to encrypt the PDF. This will decrypt the document, making it accessible without a password."
    },
    "submit": "Remove Password",
    "results": {
      "title": "Decrypted PDFs"
    }
  },
  "automate": {
    "title": "Automate",
    "desc": "Build multi-step workflows by chaining together PDF actions. Ideal for recurring tasks.",
    "invalidStep": "Invalid step",
    "files": {
      "placeholder": "Select files to process with this automation"
    },
    "selection": {
      "title": "Automation Selection",
      "saved": {
        "title": "Saved"
      },
      "createNew": {
        "title": "Create New Automation"
      },
      "suggested": {
        "title": "Suggested"
      }
    },
    "creation": {
      "createTitle": "Create Automation",
      "editTitle": "Edit Automation",
      "intro": "Automations run tools sequentially. To get started, add tools in the order you want them to run.",
      "name": {
        "label": "Automation Name",
        "placeholder": "My Automation"
      },
      "description": {
        "label": "Description (optional)",
        "placeholder": "Describe what this automation does..."
      },
      "tools": {
        "selectTool": "Select a tool...",
        "selected": "Selected Tools",
        "remove": "Remove tool",
        "configure": "Configure tool",
        "notConfigured": "! Not Configured",
        "addTool": "Add Tool",
        "add": "Add a tool..."
      },
      "save": "Save Automation",
      "unsavedChanges": {
        "title": "Unsaved Changes",
        "message": "You have unsaved changes. Are you sure you want to go back? All changes will be lost.",
        "cancel": "Cancel",
        "confirm": "Go Back"
      },
      "icon": {
        "label": "Icon"
      }
    },
    "run": {
      "title": "Run Automation"
    },
    "sequence": {
      "unnamed": "Unnamed Automation",
      "steps": "{{count}} steps",
      "running": "Running Automation...",
      "run": "Run Automation",
      "finish": "Finish"
    },
    "reviewTitle": "Automation Results",
    "config": {
      "loading": "Loading tool configuration...",
      "noSettings": "This tool does not have configurable settings.",
      "title": "Configure {{toolName}}",
      "description": "Configure the settings for this tool. These settings will be applied when the automation runs.",
      "cancel": "Cancel",
      "save": "Save Configuration"
    },
    "copyToSaved": "Copy to Saved"
  },
  "automation": {
    "suggested": {
      "securePdfIngestion": "Secure PDF Ingestion",
      "securePdfIngestionDesc": "Comprehensive PDF processing workflow that sanitises documents, applies OCR with cleanup, converts to PDF/A format for long-term archival, and optimises file size.",
      "emailPreparation": "Email Preparation",
      "emailPreparationDesc": "Optimises PDFs for email distribution by compressing files, splitting large documents into 20MB chunks for email compatibility, and removing metadata for privacy.",
      "secureWorkflow": "Security Workflow",
      "secureWorkflowDesc": "Secures PDF documents by removing potentially malicious content like JavaScript and embedded files, then adds password protection to prevent unauthorised access. Password is set to 'password' by default.",
      "processImages": "Process Images",
      "processImagesDesc": "Converts multiple image files into a single PDF document, then applies OCR technology to extract searchable text from the images.",
      "prePublishSanitization": "Pre-publish Sanitization",
      "prePublishSanitizationDesc": "Sanitization workflow that removes all hidden metadata, JavaScript, embedded files, annotations, and flattens forms to prevent data leakage before publishing PDFs online."
    }
  },
  "colorPicker": {
    "title": "Choose colour"
  },
  "common": {
    "previous": "Previous",
    "next": "Next",
    "collapse": "Collapse",
    "expand": "Expand",
    "collapsed": "collapsed",
    "lines": "lines",
    "copy": "Copy",
    "copied": "Copied!",
    "refresh": "Refresh",
    "retry": "Retry",
    "remaining": "remaining",
    "used": "used",
    "available": "available",
    "cancel": "Cancel",
    "preview": "Preview",
    "close": "Close",
    "done": "Done",
    "loading": "Loading...",
    "back": "Back",
    "continue": "Continue",
    "error": "Error"
  },
  "config": {
    "overview": {
      "title": "Application Configuration",
      "description": "Current application settings and configuration details."
    },
    "account": {
      "overview": {
        "title": "Account Settings",
        "manageAccountPreferences": "Manage your account preferences",
        "guestDescription": "You are signed in as a guest. Consider upgrading your account above."
      },
      "upgrade": {
        "title": "Upgrade Guest Account",
        "description": "Link your account to preserve your history and access more features!",
        "socialLogin": "Upgrade with Social Account",
        "linkWith": "Link with",
        "emailPassword": "or enter your email & password",
        "email": "Email",
        "emailPlaceholder": "Enter your email",
        "password": "Password (optional)",
        "passwordPlaceholder": "Set a password",
        "passwordNote": "Leave empty to use email verification only",
        "upgradeButton": "Upgrade Account"
      }
    },
    "apiKeys": {
      "intro": "Use your API key to programmatically access Stirling PDF's processing capabilities.",
      "docsTitle": "API Documentation",
      "docsDescription": "Learn more about integrating with Stirling PDF:",
      "docsLink": "API Documentation",
      "schemaLink": "API Schema Reference",
      "usage": "Include this key in the X-API-KEY header with all API requests.",
      "description": "Your API key for accessing Stirling's suite of PDF tools. Copy it to your project or refresh to generate a new one.",
      "publicKeyAriaLabel": "Public API key",
      "copyKeyAriaLabel": "Copy API key",
      "refreshAriaLabel": "Refresh API key",
      "includedCredits": "Included credits",
      "purchasedCredits": "Purchased credits",
      "totalCredits": "Total Credits",
      "chartAriaLabel": "Credits usage: included {{includedUsed}} of {{includedTotal}}, purchased {{purchasedUsed}} of {{purchasedTotal}}",
      "nextReset": "Next Reset",
      "lastApiUse": "Last API Use",
      "overlayMessage": "Generate a key to see credits and available credits",
      "label": "API Key",
      "guestInfo": "Guest users do not receive API keys. Create an account to get an API key you can use in your applications.",
      "goToAccount": "Go to Account",
      "refreshModal": {
        "title": "Refresh API Keys",
        "warning": "⚠️ Warning: This action will generate new API keys and make your previous keys invalid.",
        "impact": "Any applications or services currently using these keys will stop working until you update them with the new keys.",
        "confirmPrompt": "Are you sure you want to continue?",
        "confirmCta": "Refresh Keys"
      },
      "generateError": "We couldn't generate your API key."
    }
  },
  "AddAttachmentsRequest": {
    "attachments": "Select Attachments",
    "info": "Select files to attach to your PDF. These files will be embedded and accessible through the PDF's attachment panel.",
    "selectFiles": "Select Files to Attach",
    "placeholder": "Choose files...",
    "addMoreFiles": "Add more files...",
    "selectedFiles": "Selected Files",
    "submit": "Add Attachments",
    "tooltip": {
      "header": {
        "title": "About Add Attachments"
      },
      "description": {
        "title": "What it does"
      }
    },
    "results": {
      "title": "Attachment Results"
    },
    "error": {
      "failed": "Add attachments operation failed"
    }
  },
  "termsAndConditions": "Terms & Conditions",
  "logOut": "Log out",
  "addAttachments": {
    "error": {
      "failed": "An error occurred while adding attachments to the PDF."
    }
  },
  "autoRename": {
    "description": "This tool will automatically rename PDF files based on their content. It analyzes the document to find the most suitable title from the text."
  },
  "customPosition": "Custom Position",
  "details": "Details",
  "downloadUnavailable": "Download unavailable for this item",
  "invalidUndoData": "Cannot undo: invalid operation data",
  "margin": {
    "large": "Large",
    "medium": "Medium",
    "small": "Small",
    "xLarge": "Extra Large"
  },
  "noFilesToUndo": "Cannot undo: no files were processed in the last operation",
  "noOperationToUndo": "No operation to undo",
  "noValidFiles": "No valid files to process",
  "operationCancelled": "Operation cancelled",
  "pageEdit": {
    "deselectAll": "Select None",
    "selectAll": "Select All"
  },
  "quickPosition": "Quick Position",
  "reorganizePages": {
    "error": {
      "failed": "Failed to reorganize pages"
    },
    "results": {
      "title": "Pages Reorganized"
    },
    "settings": {
      "title": "Settings"
    },
    "submit": "Reorganize Pages"
  },
  "replace-color": {
    "options": {
      "fill": "Fill colour",
      "gradient": "Gradient"
    },
    "previewOverlayOpacity": "Preview overlay opacity",
    "previewOverlayTransparency": "Preview overlay transparency",
    "previewOverlayVisibility": "Show preview overlay",
    "selectText": {
      "1": "Replace or invert colour options",
      "2": "Default (preset high contrast colours)",
      "3": "Custom (choose your own colours)",
      "4": "Full invert (invert all colours)",
      "5": "High contrast color options",
      "6": "White text on black background",
      "7": "Black text on white background",
      "8": "Yellow text on black background",
      "9": "Green text on black background",
      "10": "Choose text Color",
      "11": "Choose background Color",
      "12": "Choose start colour",
      "13": "Choose end colour"
    },
    "submit": "Replace",
    "title": "Replace-Invert-Color"
  },
  "size": "Size",
  "submit": "Submit",
  "success": "Success",
  "tools": {
    "noSearchResults": "No tools found",
    "noTools": "No tools available"
  },
  "undoDataMismatch": "Cannot undo: operation data is corrupted",
  "undoFailed": "Failed to undo operation",
  "undoQuotaError": "Cannot undo: insufficient storage space",
  "undoStorageError": "Undo completed but some files could not be saved to storage",
  "undoSuccess": "Operation undone successfully",
  "unsupported": "Unsupported",
  "onboarding": {
    "welcomeModal": {
      "title": "Welcome to Stirling PDF!",
      "description": "Would you like to take a quick 1-minute tour to learn the key features and how to get started?",
      "helpHint": "You can always access this tour later from the <strong>Help</strong> button in the bottom left.",
      "startTour": "Start Tour",
      "maybeLater": "Maybe Later",
      "dontShowAgain": "Don't Show Again"
    },
    "allTools": "This is the <strong>Tools</strong> panel, where you can browse and select from all available PDF tools.",
    "selectCropTool": "Let's select the <strong>Crop</strong> tool to demonstrate how to use one of the tools.",
    "toolInterface": "This is the <strong>Crop</strong> tool interface. As you can see, there's not much there because we haven't added any PDF files to work with yet.",
    "filesButton": "The <strong>Files</strong> button on the Quick Access bar allows you to upload PDFs to use the tools on.",
    "fileSources": "You can upload new files or access recent files from here. For the tour, we'll just use a sample file.",
    "workbench": "This is the <strong>Workbench</strong> - the main area where you view and edit your PDFs.",
    "viewSwitcher": "Use these controls to select how you want to view your PDFs.",
    "viewer": "The <strong>Viewer</strong> lets you read and annotate your PDFs.",
    "pageEditor": "The <strong>Page Editor</strong> allows you to do various operations on the pages within your PDFs, such as reordering, rotating and deleting.",
    "activeFiles": "The <strong>Active Files</strong> view shows all of the PDFs you have loaded into the tool, and allows you to select which ones to process.",
    "fileCheckbox": "Clicking one of the files selects it for processing. You can select multiple files for batch operations.",
    "selectControls": "The <strong>Right Rail</strong> contains buttons to quickly select/deselect all of your active PDFs, along with buttons to change the app's theme or language.",
    "cropSettings": "Now that we've selected the file we want crop, we can configure the Crop tool to choose the area that we want to crop the PDF to.",
    "runButton": "Once the tool has been configured, this button allows you to run the tool on all the selected PDFs.",
    "results": "After the tool has finished running, the <strong>Review</strong> step will show a preview of the results in this panel, and allow you to undo the operation or download the file. ",
    "fileReplacement": "The modified file will replace the original file in the Workbench automatically, allowing you to easily run it through more tools.",
    "pinButton": "You can use the <strong>Pin</strong> button if you'd rather your files stay active after running tools on them.",
    "wrapUp": "You're all set! You've learnt about the main areas of the app and how to use them. Click the <strong>Help</strong> button whenever you like to see this tour again.",
    "previous": "Previous",
    "next": "Next",
    "finish": "Finish",
    "startTour": "Start Tour",
    "startTourDescription": "Take a guided tour of Stirling PDF's key features"
  },
  "adminOnboarding": {
    "welcome": "Welcome to the <strong>Admin Tour</strong>! Let's explore the powerful enterprise features and settings available to system administrators.",
    "configButton": "Click the <strong>Config</strong> button to access all system settings and administrative controls.",
    "settingsOverview": "This is the <strong>Settings Panel</strong>. Admin settings are organised by category for easy navigation.",
    "teamsAndUsers": "Manage <strong>Teams</strong> and individual users here. You can invite new users via email, shareable links, or create custom accounts for them yourself.",
    "systemCustomization": "We have extensive ways to customise the UI: <strong>System Settings</strong> let you change the app name and languages, <strong>Features</strong> allows server certificate management, and <strong>Endpoints</strong> lets you enable or disable specific tools for your users.",
    "databaseSection": "For advanced production environments, we have settings to allow <strong>external database hookups</strong> so you can integrate with your existing infrastructure.",
    "connectionsSection": "The <strong>Connections</strong> section supports various login methods including custom SSO and SAML providers like Google and GitHub, plus email integrations for notifications and communications.",
    "adminTools": "Finally, we have advanced administration tools like <strong>Auditing</strong> to track system activity and <strong>Usage Analytics</strong> to monitor how your users interact with the platform.",
    "wrapUp": "That's the admin tour! You've seen the enterprise features that make Stirling PDF a powerful, customisable solution for organisations. Access this tour anytime from the <strong>Help</strong> menu."
  },
  "workspace": {
    "title": "Workspace",
    "people": {
      "title": "People",
      "description": "Manage workspace members and their permissions",
      "loading": "Loading people...",
      "searchMembers": "Search members...",
      "addMembers": "Add Members",
      "inviteMembers": {
        "label": "Invite Members",
        "subtitle": "Type or paste in emails below, separated by commas. Your workspace will be billed by members."
      },
      "user": "User",
      "role": "Role",
      "team": "Team",
      "status": "Status",
      "actions": "Actions",
      "noMembersFound": "No members found",
      "active": "Active",
      "disabled": "Disabled",
      "activeSession": "Active session",
      "member": "Member",
      "admin": "Admin",
      "roleDescriptions": {
        "admin": "Can manage settings and invite members, with full administrative access.",
        "member": "Can view and edit shared files, but cannot manage workspace settings or members.",
        "user": "User"
      },
      "editRole": "Edit Role",
      "enable": "Enable",
      "disable": "Disable",
      "deleteUser": "Delete User",
      "deleteUserSuccess": "User deleted successfully",
      "deleteUserError": "Failed to delete user",
      "confirmDelete": "Are you sure you want to delete this user? This action cannot be undone.",
      "addMember": {
        "title": "Add Member",
        "username": "Username (Email)",
        "usernamePlaceholder": "user@example.com",
        "password": "Password",
        "passwordPlaceholder": "Enter password",
        "role": "Role",
        "team": "Team (Optional)",
        "teamPlaceholder": "Select a team",
        "forcePasswordChange": "Force password change on first login",
        "cancel": "Cancel",
        "submit": "Add Member",
        "usernameRequired": "Username and password are required",
        "passwordTooShort": "Password must be at least 6 characters",
        "success": "User created successfully",
        "error": "Failed to create user"
      },
      "editMember": {
        "title": "Edit Member",
        "editing": "Editing:",
        "role": "Role",
        "team": "Team (Optional)",
        "teamPlaceholder": "Select a team",
        "cancel": "Cancel",
        "submit": "Update Member",
        "success": "User updated successfully",
        "error": "Failed to update user"
      },
      "toggleEnabled": {
        "success": "User status updated successfully",
        "error": "Failed to update user status"
      },
      "delete": {
        "success": "User deleted successfully",
        "error": "Failed to delete user"
      },
      "emailInvite": {
        "tab": "Email Invite",
        "description": "Type or paste in emails below, separated by commas. Users will receive login credentials via email.",
        "emails": "Email Addresses",
        "emailsPlaceholder": "user1@example.com, user2@example.com",
        "emailsRequired": "At least one email address is required",
        "submit": "Send Invites",
        "success": "user(s) invited successfully",
        "partialSuccess": "Some invites failed",
        "allFailed": "Failed to invite users",
        "error": "Failed to send invites"
      },
      "directInvite": {
        "tab": "Direct Create"
      },
      "inviteLinkTab": {
        "tab": "Invite Link"
      },
      "inviteLink": {
        "description": "Generate a secure link that allows the user to set their own password",
        "email": "Email Address",
        "emailPlaceholder": "user@example.com (optional)",
        "emailDescription": "Optional - leave blank for a general invite link that can be used by anyone",
        "emailRequired": "Email address is required",
        "emailOptional": "Optional - leave blank for a general invite link",
        "emailRequiredForSend": "Email address is required to send email notification",
        "expiryHours": "Expiry Hours",
        "expiryDescription": "How many hours until the link expires",
        "sendEmail": "Send invite link via email",
        "sendEmailDescription": "If enabled, the invite link will be sent to the specified email address",
        "smtpRequired": "SMTP not configured",
        "generate": "Generate Link",
        "generated": "Invite Link Generated",
        "copied": "Link copied to clipboard",
        "success": "Invite link generated successfully",
        "successWithEmail": "Invite link generated and sent via email",
        "emailSent": "Invite link generated and sent via email",
        "emailFailed": "Invite link generated, but email failed",
        "emailFailedDetails": "Error: {0}. Please share the invite link manually.",
        "error": "Failed to generate invite link",
        "submit": "Generate Invite Link"
      },
      "inviteMode": {
        "username": "Username",
        "email": "Email",
        "link": "Link",
        "emailDisabled": "Email invites require SMTP configuration and mail.enableInvites=true in settings"
      },
      "license": {
        "users": "users",
        "availableSlots": "Available Slots",
        "grandfathered": "Grandfathered",
        "grandfatheredShort": "{{count}} grandfathered",
        "fromLicense": "from license",
        "slotsAvailable": "{{count}} user slot(s) available",
        "noSlotsAvailable": "No slots available",
        "currentUsage": "Currently using {{current}} of {{max}} user licences"
      }
    },
    "teams": {
      "title": "Teams",
      "description": "Manage teams and organize workspace members",
      "loading": "Loading teams...",
      "loadingDetails": "Loading team details...",
      "createNewTeam": "Create New Team",
      "teamName": "Team Name",
      "totalMembers": "Total Members",
      "actions": "Actions",
      "noTeamsFound": "No teams found",
      "noMembers": "No members in this team",
      "system": "System",
      "addMember": "Add Member",
      "viewTeam": "View Team",
      "removeMember": "Remove from team",
      "cannotRemoveFromSystemTeam": "Cannot remove from system team",
      "renameTeamLabel": "Rename Team",
      "deleteTeamLabel": "Delete Team",
      "cannotDeleteInternal": "Cannot delete the Internal team",
      "confirmDelete": "Are you sure you want to delete this team? This team must be empty to delete.",
      "confirmRemove": "Remove user from this team?",
      "cannotRenameInternal": "Cannot rename the Internal team",
      "cannotAddToInternal": "Cannot add members to the Internal team",
      "teamNotFound": "Team not found",
      "backToTeams": "Back to Teams",
      "memberCount": "{{count}} members",
      "removeMemberSuccess": "User removed from team",
      "removeMemberError": "Failed to remove user from team",
      "createTeam": {
        "title": "Create New Team",
        "teamName": "Team Name",
        "teamNamePlaceholder": "Enter team name",
        "cancel": "Cancel",
        "submit": "Create Team",
        "nameRequired": "Team name is required",
        "success": "Team created successfully",
        "error": "Failed to create team"
      },
      "renameTeam": {
        "title": "Rename Team",
        "renaming": "Renaming:",
        "newTeamName": "New Team Name",
        "newTeamNamePlaceholder": "Enter new team name",
        "cancel": "Cancel",
        "submit": "Rename Team",
        "nameRequired": "Team name is required",
        "success": "Team renamed successfully",
        "error": "Failed to rename team"
      },
      "deleteTeam": {
        "success": "Team deleted successfully",
        "error": "Failed to delete team. Make sure the team is empty.",
        "teamMustBeEmpty": "Team must be empty before deletion"
      },
      "addMemberToTeam": {
        "title": "Add Member to Team",
        "addingTo": "Adding to",
        "selectUser": "Select User",
        "selectUserPlaceholder": "Choose a user",
        "selectUserRequired": "Please select a user",
        "currentlyIn": "currently in",
        "willBeMoved": "Note: This user will be moved from their current team to this team.",
        "cancel": "Cancel",
        "submit": "Add Member",
        "userRequired": "Please select a user",
        "success": "Member added to team successfully",
        "error": "Failed to add member to team"
      },
      "changeTeam": {
        "label": "Change Team",
        "title": "Change Team",
        "changing": "Moving",
        "selectTeam": "Select Team",
        "selectTeamPlaceholder": "Choose a team",
        "selectTeamRequired": "Please select a team",
        "success": "Team changed successfully",
        "error": "Failed to change team",
        "submit": "Change Team"
      }
    }
  },
  "plan": {
    "currency": "Currency",
    "popular": "Popular",
    "current": "Current Plan",
    "upgrade": "Upgrade",
    "contact": "Contact Us",
    "customPricing": "Custom",
    "showComparison": "Compare All Features",
    "hideComparison": "Hide Feature Comparison",
    "featureComparison": "Feature Comparison",
    "from": "From",
    "perMonth": "/month",
    "perSeat": "/seat",
    "withServer": "+ Server Plan",
    "licensedSeats": "Licensed: {{count}} seats",
    "includedInCurrent": "Included in Your Plan",
    "selectPlan": "Select Plan",
    "manage": "Manage",
    "manageSubscription": {
      "description": "Manage your subscription, billing, and payment methods"
    },
    "activePlan": {
      "title": "Active Plan",
      "subtitle": "Your current subscription details"
    },
    "availablePlans": {
      "title": "Available Plans",
      "subtitle": "Choose the plan that fits your needs"
    },
    "static": {
      "title": "Billing Information",
      "message": "Online billing is not currently configured. To upgrade your plan or manage subscriptions, please contact us directly.",
      "contactSales": "Contact Sales",
      "contactToUpgrade": "Contact us to upgrade or customize your plan",
      "maxUsers": "Max Users",
      "upTo": "Up to"
    },
    "period": {
      "month": "month",
      "perUserPerMonth": "/user/month"
    },
    "free": {
      "name": "Free",
      "highlight1": "Limited Tool Usage Per week",
      "highlight2": "Access to all tools",
      "highlight3": "Community support",
      "forever": "Forever free",
      "included": "Included"
    },
    "pro": {
      "name": "Pro",
      "highlight1": "Unlimited Tool Usage",
      "highlight2": "Advanced PDF tools",
      "highlight3": "No watermarks"
    },
    "enterprise": {
      "name": "Enterprise",
      "highlight1": "Custom pricing",
      "highlight2": "Dedicated support",
      "highlight3": "Latest features",
      "requiresServer": "Requires Server",
      "requiresServerMessage": "Please upgrade to the Server plan first before upgrading to Enterprise."
    },
    "feature": {
      "title": "Feature",
      "pdfTools": "Basic PDF Tools",
      "fileSize": "File Size Limit",
      "automation": "Automate tool workflows",
      "api": "API Access",
      "priority": "Priority Support",
      "customPricing": "Custom Pricing"
    }
  },
  "subscription": {
    "status": {
      "active": "Active",
      "pastDue": "Past Due",
      "canceled": "Canceled",
      "incomplete": "Incomplete",
      "trialing": "Trial",
      "none": "No Subscription"
    },
    "renewsOn": "Renews on {{date}}",
    "cancelsOn": "Cancels on {{date}}"
  },
  "billing": {
    "manageBilling": "Manage Billing",
    "portal": {
      "error": "Failed to open billing portal"
    },
    "updateSeats": "Update Seats",
    "updateEnterpriseSeats": "Update Enterprise Seats",
    "currentSeats": "Current Seats",
    "minimumSeats": "Minimum Seats",
    "basedOnUsers": "(current users)",
    "newSeatCount": "New Seat Count",
    "newSeatCountDescription": "Select the number of seats for your enterprise licence",
    "whatHappensNext": "What happens next?",
    "stripePortalRedirect": "You will be redirected to Stripe's billing portal to review and confirm the seat change. The prorated amount will be calculated automatically.",
    "preparingUpdate": "Preparing seat update...",
    "seatCountTooLow": "Seat count must be at least {{minimum}} (current number of users)",
    "seatCountUnchanged": "Please select a different seat count",
    "seatsUpdated": "Seats Updated",
    "seatsUpdatedMessage": "Your enterprise seats have been updated to {{seats}}",
    "updateProcessing": "Update Processing",
    "updateProcessingMessage": "Your seat update is being processed. Please refresh in a few moments.",
    "notEnterprise": "Seat management is only available for enterprise licences"
  },
  "upgradeBanner": {
    "title": "Upgrade to Server Plan",
    "message": "Get the most out of Stirling PDF with unlimited users and advanced features",
    "upgradeButton": "Upgrade Now",
    "dismiss": "Dismiss banner"
  },
  "payment": {
    "preparing": "Preparing your checkout...",
    "upgradeTitle": "Upgrade to {{planName}}",
    "success": "Payment Successful!",
    "successMessage": "Your subscription has been activated successfully. You will receive a confirmation email shortly.",
    "autoClose": "This window will close automatically...",
    "error": "Payment Error",
    "upgradeSuccess": "Payment successful! Your subscription has been upgraded. The license has been updated on your server. You will receive a confirmation email shortly.",
    "paymentSuccess": "Payment successful! Retrieving your license key...",
    "licenseActivated": "License activated! Your license key has been saved. A confirmation email has been sent to your registered email address.",
    "licenseDelayed": "Payment successful! Your license is being generated. You will receive an email with your license key shortly. If you don't receive it within 10 minutes, please contact support.",
    "licensePollingError": "Payment successful but we couldn't retrieve your license key automatically. Please check your email or contact support with your payment confirmation.",
    "licenseRetrievalError": "Payment successful but license retrieval failed. You will receive your license key via email. Please contact support if you don't receive it within 10 minutes.",
    "syncError": "Payment successful but license sync failed. Your license will be updated shortly. Please contact support if issues persist.",
    "licenseSaveError": "Failed to save license key. Please contact support with your license key to complete activation.",
    "paymentCanceled": "Payment was canceled. No charges were made.",
    "syncingLicense": "Syncing your upgraded license...",
    "generatingLicense": "Generating your license key...",
    "upgradeComplete": "Upgrade Complete",
    "upgradeCompleteMessage": "Your subscription has been upgraded successfully. Your existing license key has been updated.",
    "stripeNotConfigured": "Stripe Not Configured",
    "stripeNotConfiguredMessage": "Stripe payment integration is not configured. Please contact your administrator.",
    "monthly": "Monthly",
    "yearly": "Yearly",
    "billingPeriod": "Billing Period",
    "enterpriseNote": "Seats can be adjusted in checkout (1-1000).",
    "installationId": "Installation ID",
    "licenseKey": "Your License Key",
    "licenseInstructions": "This has been added to your installation. You will receive a copy in your email as well.",
    "canCloseWindow": "You can now close this window.",
    "licenseKeyProcessing": "License Key Processing",
    "licenseDelayedMessage": "Your license key is being generated. Please check your email shortly or contact support.",
    "perYear": "/year",
    "perMonth": "/month",
    "emailInvalid": "Please enter a valid email address",
    "emailStage": {
      "title": "Enter Your Email",
      "description": "We'll use this to send your license key and receipts.",
      "emailLabel": "Email Address",
      "emailPlaceholder": "your@email.com",
      "continue": "Continue",
      "modalTitle": "Get Started - {{planName}}"
    },
    "planStage": {
      "title": "Choose Your Billing Period",
      "savingsNote": "Save {{percent}}% with annual billing",
      "basePrice": "Base Price",
      "seatPrice": "Per Seat",
      "totalForSeats": "Total ({{count}} seats)",
      "selectMonthly": "Select Monthly",
      "selectYearly": "Select Yearly",
      "savePercent": "Save {{percent}}%",
      "savingsAmount": "You save {{amount}}",
      "modalTitle": "Select Billing Period - {{planName}}",
      "billedYearly": "Billed yearly at {{currency}}{{amount}}"
    },
    "paymentStage": {
      "backToPlan": "Back to Plan Selection",
      "selectedPlan": "Selected Plan",
      "modalTitle": "Complete Payment - {{planName}}"
    }
  },
  "firstLogin": {
    "title": "First Time Login",
    "welcomeTitle": "Welcome!",
    "welcomeMessage": "For security reasons, you must change your password on your first login.",
    "loggedInAs": "Logged in as",
    "error": "Error",
    "currentPassword": "Current Password",
    "enterCurrentPassword": "Enter your current password",
    "newPassword": "New Password",
    "enterNewPassword": "Enter new password (min 8 characters)",
    "confirmPassword": "Confirm New Password",
    "reEnterNewPassword": "Re-enter new password",
    "changePassword": "Change Password",
    "allFieldsRequired": "All fields are required",
    "passwordsDoNotMatch": "New passwords do not match",
    "passwordTooShort": "Password must be at least 8 characters",
    "passwordMustBeDifferent": "New password must be different from current password",
    "passwordChangedSuccess": "Password changed successfully! Please log in again.",
    "passwordChangeFailed": "Failed to change password. Please check your current password."
  },
  "invite": {
    "welcome": "Welcome to Stirling PDF",
    "invalidToken": "Invalid invitation link",
    "validationError": "Failed to validate invitation link",
    "passwordRequired": "Password is required",
    "passwordTooShort": "Password must be at least 6 characters",
    "passwordMismatch": "Passwords do not match",
    "acceptError": "Failed to create account",
    "validating": "Validating invitation...",
    "invalidInvitation": "Invalid Invitation",
    "goToLogin": "Go to Login",
    "welcomeTitle": "You've been invited!",
    "welcomeSubtitle": "Complete your account setup to get started",
    "accountFor": "Creating account for",
    "linkExpires": "Link expires",
    "email": "Email address",
    "emailPlaceholder": "Enter your email address",
    "emailRequired": "Email address is required",
    "invalidEmail": "Invalid email address",
    "choosePassword": "Choose a password",
    "passwordPlaceholder": "Enter your password",
    "confirmPassword": "Confirm password",
    "confirmPasswordPlaceholder": "Re-enter your password",
    "createAccount": "Create Account",
    "creating": "Creating Account...",
    "alreadyHaveAccount": "Already have an account?",
    "signIn": "Sign in"
  },
  "audit": {
    "error": {
      "title": "Error loading audit system"
    },
    "notAvailable": "Audit system not available",
    "notAvailableMessage": "The audit system is not configured or not available.",
    "disabled": "Audit logging is disabled",
    "disabledMessage": "Enable audit logging in your application configuration to track system events.",
    "systemStatus": {
      "title": "System Status",
      "status": "Audit Logging",
      "enabled": "Enabled",
      "disabled": "Disabled",
      "level": "Audit Level",
      "retention": "Retention Period",
      "days": "days",
      "totalEvents": "Total Events"
    },
    "tabs": {
      "dashboard": "Dashboard",
      "events": "Audit Events",
      "export": "Export"
    },
    "charts": {
      "title": "Audit Dashboard",
      "error": "Error loading charts",
      "day": "Day",
      "week": "Week",
      "month": "Month",
      "byType": "Events by Type",
      "byUser": "Events by User",
      "overTime": "Events Over Time"
    },
    "events": {
      "title": "Audit Events",
      "filterByType": "Filter by type",
      "filterByUser": "Filter by user",
      "startDate": "Start date",
      "endDate": "End date",
      "clearFilters": "Clear",
      "error": "Error loading events",
      "noEvents": "No events found",
      "timestamp": "Timestamp",
      "type": "Type",
      "user": "User",
      "ipAddress": "IP Address",
      "actions": "Actions",
      "viewDetails": "View Details",
      "eventDetails": "Event Details",
      "details": "Details"
    },
    "export": {
      "title": "Export Audit Data",
      "description": "Export audit events to CSV or JSON format. Use filters to limit the exported data.",
      "format": "Export Format",
      "filters": "Filters (Optional)",
      "filterByType": "Filter by type",
      "filterByUser": "Filter by user",
      "startDate": "Start date",
      "endDate": "End date",
      "clearFilters": "Clear",
      "exportButton": "Export Data",
      "error": "Failed to export data"
    }
  },
  "usage": {
    "noData": "No data available",
    "error": "Error loading usage statistics",
    "noDataMessage": "No usage statistics are currently available.",
    "controls": {
      "top10": "Top 10",
      "top20": "Top 20",
      "all": "All",
      "refresh": "Refresh",
      "dataTypeLabel": "Data Type:",
      "dataType": {
        "all": "All",
        "api": "API",
        "ui": "UI"
      }
    },
    "showing": {
      "top10": "Top 10",
      "top20": "Top 20",
      "all": "All"
    },
    "stats": {
      "totalEndpoints": "Total Endpoints",
      "totalVisits": "Total Visits",
      "showing": "Showing",
      "selectedVisits": "Selected Visits"
    },
    "chart": {
      "title": "Endpoint Usage Chart"
    },
    "table": {
      "title": "Detailed Statistics",
      "endpoint": "Endpoint",
      "visits": "Visits",
      "percentage": "Percentage",
      "noData": "No data available"
    }
  },
  "backendHealth": {
    "checking": "Checking backend status...",
    "online": "Backend Online",
    "offline": "Backend Offline",
    "starting": "Backend starting up...",
    "wait": "Please wait for the backend to finish launching and try again."
  },
  "encryptedPdfUnlock": {
    "unlockPrompt": "Unlock PDF to continue",
    "title": "Remove password to continue",
    "description": "This PDF is password protected. Enter the password so you can continue working with it.",
    "password": {
      "label": "PDF password",
      "placeholder": "Enter the PDF password"
    },
    "skip": "Skip for now",
    "unlock": "Unlock & Continue",
    "incorrectPassword": "Incorrect password",
    "missingFile": "The selected file is no longer available.",
    "emptyResponse": "Password removal did not produce a file.",
    "required": "Enter the password to continue.",
    "successTitle": "Password removed",
    "successBodyWithName": "Password removed from {{fileName}}",
    "successBody": "Password removed successfully."
  },
  "setup": {
    "welcome": "Welcome to Stirling PDF",
    "description": "Get started by choosing how you want to use Stirling PDF",
    "step1": {
      "label": "Choose Mode",
      "description": "Offline or Server"
    },
    "step2": {
      "label": "Select Server",
      "description": "Self-hosted server"
    },
    "step3": {
      "label": "Login",
      "description": "Enter credentials"
    },
    "mode": {
      "saas": {
        "title": "Stirling Cloud",
        "description": "Sign in with your Stirling account"
      },
      "selfhosted": {
        "title": "Self-Hosted Server",
        "description": "Connect to your own Stirling PDF server"
      }
    },
    "saas": {
      "title": "Sign in to Stirling",
      "subtitle": "Sign in with your Stirling account"
    },
    "selfhosted": {
      "title": "Sign in to Server",
      "subtitle": "Enter your server credentials"
    },
    "server": {
      "title": "Connect to Server",
      "subtitle": "Enter your self-hosted server URL",
      "type": {
        "saas": "Stirling PDF SaaS",
        "selfhosted": "Self-hosted server"
      },
      "url": {
        "label": "Server URL",
        "description": "Enter the full URL of your self-hosted Stirling PDF server"
      },
      "error": {
        "emptyUrl": "Please enter a server URL",
        "unreachable": "Could not connect to server",
        "testFailed": "Connection test failed"
      },
      "testing": "Testing connection..."
    },
    "login": {
      "title": "Sign In",
      "subtitle": "Enter your credentials to continue",
      "connectingTo": "Connecting to:",
      "username": {
        "label": "Username",
        "placeholder": "Enter your username"
      },
      "email": {
        "label": "Email",
        "placeholder": "Enter your email"
      },
      "password": {
        "label": "Password",
        "placeholder": "Enter your password"
      },
      "error": {
        "emptyUsername": "Please enter your username",
<<<<<<< HEAD
        "emptyEmail": "Please enter your email",
=======
>>>>>>> 64d343b7
        "emptyPassword": "Please enter your password",
        "oauthFailed": "OAuth login failed. Please try again."
      },
      "submit": "Login",
      "signInWith": "Sign in with",
      "oauthPending": "Opening browser for authentication...",
      "orContinueWith": "Or continue with email"
    }
  },
  "oauth": {
    "success": {
      "title": "Authentication Successful",
      "message": "You can close this window and return to Stirling PDF."
    },
    "error": {
      "title": "Authentication Failed",
      "message": "Authentication was not successful. You can close this window and try again."
    }
  },
  "settings": {
    "connection": {
      "title": "Connection Mode",
      "mode": {
        "saas": "Stirling Cloud",
        "selfhosted": "Self-Hosted"
      },
      "server": "Server",
      "user": "Logged in as",
      "logout": "Log Out"
    },
    "general": {
      "title": "General",
      "description": "Configure general application preferences.",
      "user": "User",
      "logout": "Log out",
      "enableFeatures": {
        "dismiss": "Dismiss",
        "title": "For System Administrators",
        "intro": "Enable user authentication, team management, and workspace features for your organisation.",
        "action": "Configure",
        "and": "and",
        "benefit": "Enables user roles, team collaboration, admin controls, and enterprise features.",
        "learnMore": "Learn more in documentation"
      },
      "defaultToolPickerMode": "Default tool picker mode",
      "defaultToolPickerModeDescription": "Choose whether the tool picker opens in fullscreen or sidebar by default",
      "mode": {
        "sidebar": "Sidebar",
        "fullscreen": "Fullscreen"
      },
      "autoUnzipTooltip": "Automatically extract ZIP files returned from API operations. Disable to keep ZIP files intact. This does not affect automation workflows.",
      "autoUnzip": "Auto-unzip API responses",
      "autoUnzipDescription": "Automatically extract files from ZIP responses",
      "autoUnzipFileLimitTooltip": "Only unzip if the ZIP contains this many files or fewer. Set higher to extract larger ZIPs.",
      "autoUnzipFileLimit": "Auto-unzip file limit",
      "autoUnzipFileLimitDescription": "Maximum number of files to extract from ZIP",
      "defaultPdfEditor": "Default PDF editor",
      "defaultPdfEditorActive": "Stirling PDF is your default PDF editor",
      "defaultPdfEditorInactive": "Another application is set as default",
      "defaultPdfEditorChecking": "Checking...",
      "defaultPdfEditorSet": "Already Default",
      "setAsDefault": "Set as Default",
      "updates": {
        "title": "Software Updates",
        "description": "Check for updates and view version information",
        "currentVersion": "Current Version",
        "latestVersion": "Latest Version",
        "checkForUpdates": "Check for Updates",
        "viewDetails": "View Details"
      },
      "hideUnavailableTools": "Hide unavailable tools",
      "hideUnavailableToolsDescription": "Remove tools that have been disabled by your server instead of showing them greyed out.",
      "hideUnavailableConversions": "Hide unavailable conversions",
      "hideUnavailableConversionsDescription": "Remove disabled conversion options in the Convert tool instead of showing them greyed out."
    },
    "hotkeys": {
      "errorConflict": "Shortcut already used by {{tool}}.",
      "searchPlaceholder": "Search tools...",
      "none": "Not assigned",
      "customBadge": "Custom",
      "defaultLabel": "Default: {{shortcut}}",
      "capturing": "Press keys… (Esc to cancel)",
      "change": "Change shortcut",
      "reset": "Reset",
      "shortcut": "Shortcut",
      "noShortcut": "No shortcut set"
    }
  },
  "pdfTextEditor": {
    "title": "PDF JSON Editor",
    "viewLabel": "PDF Editor",
    "converting": "Converting PDF to editable format...",
    "conversionFailed": "Failed to convert PDF. Please try again.",
    "currentFile": "Current file: {{name}}",
    "pageSummary": "Page {{number}} of {{total}}",
    "pagePreviewAlt": "Page preview",
    "imageLabel": "Placed image",
    "noTextOnPage": "No editable text was detected on this page.",
    "pageType": {
      "paragraph": "Paragraph page",
      "sparse": "Sparse text"
    },
    "groupingMode": {
      "auto": "Auto",
      "paragraph": "Paragraph",
      "singleLine": "Single Line"
    },
    "badges": {
      "unsaved": "Edited",
      "modified": "Edited",
      "earlyAccess": "Early Access"
    },
    "actions": {
      "reset": "Reset Changes",
      "downloadJson": "Download JSON",
      "generatePdf": "Generate PDF"
    },
    "options": {
      "autoScaleText": {
        "title": "Auto-scale text to fit boxes",
        "description": "Automatically scales text horizontally to fit within its original bounding box when font rendering differs from PDF."
      },
      "groupingMode": {
        "title": "Text Grouping Mode",
        "autoDescription": "Automatically detects page type and groups text appropriately.",
        "paragraphDescription": "Groups aligned lines into multi-line paragraph text boxes.",
        "singleLineDescription": "Keeps each PDF text line as a separate text box."
      },
      "manualGrouping": {
        "descriptionInline": "Tip: Hold Ctrl (Cmd) or Shift to multi-select text boxes. A floating toolbar will appear above the selection so you can merge, ungroup, or adjust widths."
      },
      "forceSingleElement": {
        "title": "Lock edited text to a single PDF element",
        "description": "When enabled, the editor exports each edited text box as one PDF text element to avoid overlapping glyphs or mixed fonts."
      }
    },
    "manual": {
      "mergeTooltip": "Merge selected boxes",
      "merge": "Merge selection",
      "ungroupTooltip": "Split paragraph back into lines",
      "ungroup": "Ungroup selection",
      "widthMenu": "Width options",
      "expandWidth": "Expand to page edge",
      "resetWidth": "Reset width",
      "resizeHandle": "Adjust text width"
    },
    "disclaimer": {
      "heading": "Preview Limitations",
      "textFocus": "This workspace focuses on editing text and repositioning embedded images. Complex page artwork, form widgets, and layered graphics are preserved for export but are not fully editable here.",
      "previewVariance": "Some visuals (such as table borders, shapes, or annotation appearances) may not display exactly in the preview. The exported PDF keeps the original drawing commands whenever possible.",
      "alpha": "This alpha viewer is still evolving—certain fonts, colours, transparency effects, and layout details may shift slightly. Please double-check the generated PDF before sharing."
    },
    "empty": {
      "title": "No document loaded",
      "subtitle": "Load a PDF or JSON file to begin editing text content."
    },
    "welcomeBanner": {
      "title": "Welcome to PDF Text Editor (Early Access)",
      "experimental": "This is an experimental feature in active development. Expect some instability and issues during use.",
      "howItWorks": "This tool converts your PDF to an editable format where you can modify text content and reposition images. Changes are saved back as a new PDF.",
      "bestFor": "Works Best With:",
      "bestFor1": "Simple PDFs containing primarily text and images",
      "bestFor2": "Documents with standard paragraph formatting",
      "bestFor3": "Letters, essays, reports, and basic documents",
      "notIdealFor": "Not Ideal For:",
      "notIdealFor1": "PDFs with special formatting like bullet points, tables, or multi-column layouts",
      "notIdealFor2": "Magazines, brochures, or heavily designed documents",
      "notIdealFor3": "Instruction manuals with complex layouts",
      "limitations": "Current Limitations:",
      "limitation1": "Font rendering may differ slightly from the original PDF",
      "limitation2": "Complex graphics, form fields, and annotations are preserved but not editable",
      "limitation3": "Large files may take time to convert and process",
      "knownIssues": "Known Issues (Being Fixed):",
      "issue1": "Text colour is not currently preserved (will be added soon)",
      "issue2": "Paragraph mode has more alignment and spacing issues - Single Line mode recommended",
      "issue3": "The preview display differs from the exported PDF - exported PDFs are closer to the original",
      "issue4": "Rotated text alignment may need manual adjustment",
      "issue5": "Transparency and layering effects may vary from original",
      "feedback": "This is an early access feature. Please report any issues you encounter to help us improve!",
      "gotIt": "Got it",
      "dontShowAgain": "Don't show again"
    },
    "modeChange": {
      "title": "Confirm Mode Change",
      "warning": "Changing the text grouping mode will reset all unsaved changes. Are you sure you want to continue?",
      "cancel": "Cancel",
      "confirm": "Reset and Change Mode"
    },
    "fontAnalysis": {
      "details": "Font Details",
      "embedded": "Embedded",
      "type": "Type",
      "webFormat": "Web Format",
      "warnings": "Warnings",
      "suggestions": "Notes",
      "currentPageFonts": "Fonts on this page",
      "allFonts": "All fonts",
      "fallback": "fallback",
      "missing": "missing",
      "perfectMessage": "All fonts can be reproduced perfectly.",
      "warningMessage": "Some fonts may not render correctly.",
      "infoMessage": "Font reproduction information available.",
      "perfect": "perfect",
      "subset": "subset"
    },
    "errors": {
      "invalidJson": "Unable to read the JSON file. Ensure it was generated by the PDF to JSON tool.",
      "pdfConversion": "Unable to convert the edited JSON back into a PDF."
    }
  },
  "auth": {
    "sessionExpired": "Session Expired",
    "pleaseLoginAgain": "Please login again.",
    "accessDenied": "Access Denied",
    "insufficientPermissions": "You do not have permission to perform this action."
  },
  "addText": {
    "title": "Add Text",
    "header": "Add text to PDFs",
    "text": {
      "name": "Text content",
      "placeholder": "Enter the text you want to add",
      "fontLabel": "Font",
      "fontSizeLabel": "Font size",
      "fontSizePlaceholder": "Type or select font size (8-200)",
      "colorLabel": "Text colour"
    },
    "steps": {
      "configure": "Configure Text"
    },
    "step": {
      "createDesc": "Enter the text you want to add",
      "place": "Place text",
      "placeDesc": "Click on the PDF to add your text"
    },
    "instructions": {
      "title": "How to add text",
      "text": "After entering your text above, click anywhere on the PDF to place it.",
      "paused": "Placement paused",
      "resumeHint": "Resume placement to click and add your text.",
      "noSignature": "Enter text above to enable placement."
    },
    "mode": {
      "move": "Move Text",
      "place": "Place Text",
      "pause": "Pause placement",
      "resume": "Resume placement"
    },
    "results": {
      "title": "Add Text Results"
    },
    "error": {
      "failed": "An error occurred while adding text to the PDF."
    },
    "tags": "text,annotation,label",
    "applySignatures": "Apply Text"
  }
}<|MERGE_RESOLUTION|>--- conflicted
+++ resolved
@@ -5790,10 +5790,7 @@
       },
       "error": {
         "emptyUsername": "Please enter your username",
-<<<<<<< HEAD
         "emptyEmail": "Please enter your email",
-=======
->>>>>>> 64d343b7
         "emptyPassword": "Please enter your password",
         "oauthFailed": "OAuth login failed. Please try again."
       },
