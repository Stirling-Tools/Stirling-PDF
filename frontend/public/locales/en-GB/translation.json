--- conflicted
+++ resolved
@@ -3146,7 +3146,6 @@
       "processImagesDesc": "Converts multiple image files into a single PDF document, then applies OCR technology to extract searchable text from the images."
     }
   },
-<<<<<<< HEAD
   "manageSignatures": {
     "title": "Sign with Certificate",
     "filenamePrefix": "signed",
@@ -3287,7 +3286,7 @@
         "bullet4": "Choose which page to place visible signatures"
       }
     }
-=======
+  },
   "viewer": {
     "firstPage": "First Page",
     "lastPage": "Last Page",
@@ -3297,6 +3296,5 @@
     "zoomOut": "Zoom Out",
     "singlePageView": "Single Page View",
     "dualPageView": "Dual Page View"
->>>>>>> 065bb46c
   }
 }