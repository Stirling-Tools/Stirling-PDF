--- conflicted
+++ resolved
@@ -3517,10 +3517,8 @@
     "accountCreatedSuccess": "Account created successfully! You can now sign in.",
     "passwordChangedSuccess": "Password changed successfully! Please sign in with your new password.",
     "credentialsUpdated": "Your credentials have been updated. Please sign in again.",
-<<<<<<< HEAD
     "defaultCredentials": "Default Login Credentials",
-    "changePasswordWarning": "Please change your password after logging in for the first time"
-=======
+    "changePasswordWarning": "Please change your password after logging in for the first time",
     "slides": {
       "overview": {
         "alt": "Stirling PDF overview",
@@ -3538,7 +3536,6 @@
         "subtitle": "Add passwords, redact content, and manage certificates with ease."
       }
     }
->>>>>>> a6614e1b
   },
   "signup": {
     "title": "Create an account",
