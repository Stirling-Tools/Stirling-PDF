--- conflicted
+++ resolved
@@ -2905,8 +2905,6 @@
     "rotateLeft": "Rotate Left",
     "rotateRight": "Rotate Right",
     "toggleSidebar": "Toggle Sidebar"
-<<<<<<< HEAD
-=======
   },
   "search": {
     "title": "Search PDF",
@@ -2917,7 +2915,6 @@
     "message": "Create a free account to save your work, access more features, and support the project.",
     "dismiss": "Dismiss banner",
     "signUp": "Sign Up Free"
->>>>>>> 96378731
   },
   "toolPicker": {
     "searchPlaceholder": "Search tools...",
@@ -3284,7 +3281,6 @@
       "processImagesDesc": "Converts multiple image files into a single PDF document, then applies OCR technology to extract searchable text from the images."
     }
   },
-<<<<<<< HEAD
   "viewer": {
     "firstPage": "First Page",
     "lastPage": "Last Page",
@@ -3294,8 +3290,7 @@
     "zoomOut": "Zoom Out",
     "singlePageView": "Single Page View",
     "dualPageView": "Dual Page View"
-  }
-=======
+  },
   "common": {
     "copy": "Copy",
     "copied": "Copied!",
@@ -3354,5 +3349,4 @@
   },
   "termsAndConditions": "Terms & Conditions",
   "logOut": "Log out"
->>>>>>> 96378731
 }