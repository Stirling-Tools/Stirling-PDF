--- conflicted
+++ resolved
@@ -6014,11 +6014,7 @@
 
 [setup.selfhosted]
 title = "Inloggen bij server"
-<<<<<<< HEAD
-subtitle = "Vul je servergegevens in"
-=======
 subtitle = "Vul uw servergegevens in"
->>>>>>> 68ed54e3
 link = "of maak verbinding met een zelfgehost account"
 
 [setup.server]
