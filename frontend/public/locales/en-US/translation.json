{
  "toolPanel": {
    "modePrompt": {
      "title": "Choose how you browse tools",
      "description": "Preview both layouts and decide how you want to explore Stirling PDF tools.",
      "sidebarTitle": "Sidebar mode",
      "sidebarDescription": "Keep tools alongside your workspace for quick switching.",
      "recommended": "Recommended",
      "chooseSidebar": "Use sidebar mode",
      "fullscreenTitle": "Fullscreen mode - (legacy)",
      "fullscreenDescription": "Browse every tool in a catalog that covers the workspace until you pick one.",
      "chooseFullscreen": "Use fullscreen mode",
      "dismiss": "Maybe later"
    },
    "fullscreen": {
      "showDetails": "Show Details",
      "comingSoon": "Coming soon:",
      "favorite": "Add to favorites",
      "favorites": "Favorites",
      "heading": "All tools (fullscreen view)",
      "noResults": "Try adjusting your search or toggle descriptions to find what you need.",
      "recommended": "Recommended",
      "unfavorite": "Remove from favorites"
    },
    "placeholder": "Choose a tool to get started",
    "toggle": {
      "fullscreen": "Switch to fullscreen mode",
      "sidebar": "Switch to sidebar mode"
    }
  },
  "unsavedChanges": "You have unsaved changes to your PDF.",
  "areYouSure": "Are you sure you want to leave?",
  "unsavedChangesTitle": "Unsaved Changes",
  "keepWorking": "Keep Working",
  "discardChanges": "Discard & Leave",
  "applyAndContinue": "Save & Leave",
  "exportAndContinue": "Export & Continue",
  "zipWarning": {
    "title": "Large ZIP File",
    "message": "This ZIP contains {{count}} files. Extract anyway?",
    "cancel": "Cancel",
    "confirm": "Extract"
  },
  "language": {
    "direction": "ltr"
  },
  "cancel": "Cancel",
  "addPageNumbers": {
    "fontSize": "Font Size",
    "fontName": "Font Name",
    "title": "Add Page Numbers",
    "header": "Add Page Numbers",
    "selectText": {
      "1": "Select PDF file:",
      "2": "Margin Size",
      "3": "Position Selection",
      "4": "Starting Number",
      "5": "Pages to Number",
      "6": "Custom Text Format"
    },
    "customTextDesc": "Custom Text",
    "numberPagesDesc": "e.g., 1,3,5-8 or leave blank for all pages",
    "customNumberDesc": "e.g., \"Page {n}\" or leave blank for just numbers",
    "submit": "Add Page Numbers",
    "configuration": "Configuration",
    "customize": "Customize Appearance",
    "pagesAndStarting": "Pages & Starting Number",
    "positionAndPages": "Position & Pages",
    "error": {
      "failed": "Add page numbers operation failed"
    },
    "results": {
      "title": "Page Number Results"
    },
    "preview": "Position Selection",
    "previewDisclaimer": "Preview is approximate. Final output may vary due to PDF font metrics."
  },
  "pageSelectionPrompt": "Custom Page Selection (Enter a comma-separated list of page numbers 1,5,6 or Functions like 2n+1)",
  "startingNumberTooltip": "The first number to display. Subsequent pages will increment from this number.",
  "marginTooltip": "Distance between the page number and the edge of the page.",
  "fontSizeTooltip": "Size of the page number text in points. Larger numbers create bigger text.",
  "fontTypeTooltip": "Font family for the page numbers. Choose based on your document style.",
  "customTextTooltip": "Optional custom format for page numbers. Use {n} as placeholder for the number. Example: \"Page {n}\" will show \"Page 1\", \"Page 2\", etc.",
  "pdfPrompt": "Select PDF(s)",
  "multiPdfPrompt": "Select PDFs (2+)",
  "multiPdfDropPrompt": "Select (or drag & drop) all PDFs you require",
  "imgPrompt": "Select Image(s)",
  "genericSubmit": "Submit",
  "uploadLimit": "Maximum file size:",
  "uploadLimitExceededSingular": "is too large. Maximum allowed size is",
  "uploadLimitExceededPlural": "are too large. Maximum allowed size is",
  "processTimeWarning": "Warning: This process can take up to a minute depending on file-size",
  "pageOrderPrompt": "Custom Page Order (Enter a comma-separated list of page numbers or Functions like 2n+1) :",
  "goToPage": "Go",
  "true": "True",
  "false": "False",
  "unknown": "Unknown",
  "app": {
    "description": "The Free Adobe Acrobat alternative (10M+ Downloads)"
  },
  "save": "Save",
  "saveToBrowser": "Save to Browser",
  "download": "Download",
  "pin": "Pin File (keep active after tool run)",
  "unpin": "Unpin File (replace after tool run)",
  "undoOperationTooltip": "Click to undo the last operation and restore the original files",
  "undo": "Undo",
  "back": "Back",
  "nothingToUndo": "Nothing to undo",
  "moreOptions": "More Options",
  "editYourNewFiles": "Edit your new file(s)",
  "close": "Close",
  "openInViewer": "Open in Viewer",
  "confirmClose": "Confirm Close",
  "confirmCloseMessage": "Are you sure you want to close this file?",
  "confirmCloseCancel": "Cancel",
  "confirmCloseConfirm": "Close File",
  "fileSelected": "Selected: {{filename}}",
  "chooseFile": "Choose File",
  "filesSelected": "{{count}} files selected",
  "files": {
    "title": "Files",
    "upload": "Upload",
    "uploadFiles": "Upload Files",
    "addFiles": "Add files",
    "selectFromWorkbench": "Select files from the workbench or ",
    "selectMultipleFromWorkbench": "Select at least {{count}} files from the workbench or ",
    "created": "Created",
    "size": "File Size"
  },
  "noFavourites": "No favorites added",
  "downloadComplete": "Download Complete",
  "bored": "Bored Waiting?",
  "alphabet": "Alphabet",
  "downloadPdf": "Download PDF",
  "text": "Text",
  "font": "Font",
  "selectFillter": "-- Select --",
  "pageNum": "Page Number",
  "sizes": {
    "small": "Small",
    "medium": "Medium",
    "large": "Large",
    "x-large": "X-Large"
  },
  "error": {
    "404": {
      "1": "We can't seem to find the page you're looking for.",
      "2": "Something went wrong",
      "head": "404 - Page Not Found | Oops, we tripped in the code!"
    },
    "pdfPassword": "The PDF Document is passworded and either the password was not provided or was incorrect",
    "encryptedPdfMustRemovePassword": "This PDF is encrypted or password-protected. Please unlock it before converting to PDF/A.",
    "incorrectPasswordProvided": "The PDF password is incorrect or not provided.",
    "_value": "Error",
    "dismissAllErrors": "Dismiss All Errors",
    "sorry": "Sorry for the issue!",
    "needHelp": "Need help / Found an issue?",
    "contactTip": "If you're still having trouble, don't hesitate to reach out to us for help. You can submit a ticket on our GitHub page or contact us through Discord:",
    "github": "Submit a ticket on GitHub",
    "showStack": "Show Stack Trace",
    "copyStack": "Copy Stack Trace",
    "githubSubmit": "GitHub - Submit a ticket",
    "discordSubmit": "Discord - Submit Support post"
  },
  "warning": {
    "tooltipTitle": "Warning"
  },
  "edit": "Edit",
  "delete": "Delete",
  "username": "Username",
  "password": "Password",
  "welcome": "Welcome",
  "property": "Property",
  "black": "Black",
  "white": "White",
  "red": "Red",
  "green": "Green",
  "blue": "Blue",
  "custom": "Custom...",
  "comingSoon": "Coming soon",
  "WorkInProgess": "Work in progress, May not work or be buggy, Please report any problems!",
  "poweredBy": "Powered by",
  "yes": "Yes",
  "no": "No",
  "changedCredsMessage": "Credentials changed!",
  "notAuthenticatedMessage": "User not authenticated.",
  "userNotFoundMessage": "User not found.",
  "incorrectPasswordMessage": "Current password is incorrect.",
  "usernameExistsMessage": "New Username already exists.",
  "invalidUsernameMessage": "Invalid username, username can only contain letters, numbers and the following special characters @._+- or must be a valid email address.",
  "invalidPasswordMessage": "The password must not be empty and must not have spaces at the beginning or end.",
  "confirmPasswordErrorMessage": "New Password and Confirm New Password must match.",
  "deleteCurrentUserMessage": "Cannot delete currently logged in user.",
  "deleteUsernameExistsMessage": "The username does not exist and cannot be deleted.",
  "downgradeCurrentUserMessage": "Cannot downgrade current user's role",
  "disabledCurrentUserMessage": "The current user cannot be disabled",
  "downgradeCurrentUserLongMessage": "Cannot downgrade current user's role. Hence, current user will not be shown.",
  "userAlreadyExistsOAuthMessage": "The user already exists as an OAuth2 user.",
  "userAlreadyExistsWebMessage": "The user already exists as an web user.",
  "oops": "Oops!",
  "help": "Help",
  "goHomepage": "Go to Homepage",
  "joinDiscord": "Join our Discord server",
  "seeDockerHub": "See Docker Hub",
  "visitGithub": "Visit Github Repository",
  "donate": "Donate",
  "color": "Color",
  "sponsor": "Sponsor",
  "info": "Info",
  "pro": "Pro",
  "page": "Page",
  "pages": "Pages",
  "loading": "Loading...",
  "review": "Review",
  "addToDoc": "Add to Document",
  "reset": "Reset",
  "apply": "Apply",
  "noFileSelected": "No file selected. Please upload one.",
  "legal": {
    "privacy": "Privacy Policy",
    "iAgreeToThe": "I agree to all of the",
    "terms": "Terms and Conditions",
    "accessibility": "Accessibility",
    "cookie": "Cookie Policy",
    "impressum": "Impressum",
    "showCookieBanner": "Cookie Preferences"
  },
  "pipeline": {
    "header": "Pipeline Menu (Beta)",
    "uploadButton": "Upload Custom",
    "configureButton": "Configure",
    "defaultOption": "Custom",
    "submitButton": "Submit",
    "help": "Pipeline Help",
    "scanHelp": "Folder Scanning Help",
    "deletePrompt": "Are you sure you want to delete pipeline",
    "tags": "automate,sequence,scripted,batch-process",
    "title": "Pipeline"
  },
  "pipelineOptions": {
    "header": "Pipeline Configuration",
    "pipelineNameLabel": "Pipeline Name",
    "saveSettings": "Save Operation Settings",
    "pipelineNamePrompt": "Enter pipeline name here",
    "selectOperation": "Select Operation",
    "addOperationButton": "Add operation",
    "pipelineHeader": "Pipeline:",
    "saveButton": "Download",
    "validateButton": "Validate"
  },
  "enterpriseEdition": {
    "button": "Upgrade to Pro",
    "warning": "This feature is only available to Pro users.",
    "yamlAdvert": "Stirling PDF Pro supports YAML configuration files and other SSO features.",
    "ssoAdvert": "Looking for more user management features? Check out Stirling PDF Pro"
  },
  "analytics": {
    "title": "Do you want make Stirling PDF better?",
    "paragraph1": "Stirling PDF has opt in analytics to help us improve the product. We do not track any personal information or file contents.",
    "paragraph2": "Please consider enabling analytics to help Stirling-PDF grow and to allow us to understand our users better.",
    "learnMore": "Learn more",
    "enable": "Enable analytics",
    "disable": "Disable analytics",
    "settings": "You can change the settings for analytics in the config/settings.yml file"
  },
  "navbar": {
    "favorite": "Favorites",
    "recent": "New and recently updated",
    "darkmode": "Dark Mode",
    "language": "Languages",
    "settings": "Settings",
    "allTools": "Tools",
    "multiTool": "Multi Tool",
    "search": "Search",
    "sections": {
      "organize": "Organize",
      "convertTo": "Convert to PDF",
      "convertFrom": "Convert from PDF",
      "security": "Sign & Security",
      "advance": "Advanced",
      "edit": "View & Edit",
      "popular": "Popular"
    }
  },
  "settings": {
    "title": "Settings",
    "update": "Update available",
    "updateAvailable": "{0} is the current installed version. A new version ({1}) is available.",
    "appVersion": "App Version:",
    "downloadOption": {
      "1": "Open in same window",
      "2": "Open in new window",
      "3": "Download file",
      "title": "Choose download option (For single file non zip downloads):"
    },
    "zipThreshold": "Zip files when the number of downloaded files exceeds",
    "signOut": "Sign Out",
    "accountSettings": "Account Settings",
    "bored": {
      "help": "Enables easter egg game"
    },
    "cacheInputs": {
      "name": "Save form inputs",
      "help": "Enable to store previously used inputs for future runs"
    },
    "general": {
      "title": "General",
      "description": "Configure general application preferences.",
      "account": "Account",
      "accountDescription": "Manage your account settings",
      "user": "User",
      "signedInAs": "Signed in as",
      "logout": "Log out",
      "enableFeatures": {
        "title": "For System Administrators",
        "intro": "Enable user authentication, team management, and workspace features for your organization.",
        "action": "Configure",
        "and": "and",
        "benefit": "Enables user roles, team collaboration, admin controls, and enterprise features.",
        "learnMore": "Learn more in documentation",
        "dismiss": "Dismiss"
      },
      "autoUnzip": "Auto-unzip API responses",
      "autoUnzipDescription": "Automatically extract files from ZIP responses",
      "autoUnzipTooltip": "Automatically extract ZIP files returned from API operations. Disable to keep ZIP files intact. This does not affect automation workflows.",
      "autoUnzipFileLimit": "Auto-unzip file limit",
      "autoUnzipFileLimitDescription": "Maximum number of files to extract from ZIP",
      "autoUnzipFileLimitTooltip": "Only unzip if the ZIP contains this many files or fewer. Set higher to extract larger ZIPs.",
      "defaultToolPickerMode": "Default tool picker mode",
      "defaultToolPickerModeDescription": "Choose whether the tool picker opens in fullscreen or sidebar by default",
      "mode": {
        "fullscreen": "Fullscreen",
        "sidebar": "Sidebar"
      }
    },
    "hotkeys": {
      "title": "Keyboard Shortcuts",
      "description": "Hover a tool to see its shortcut or customize it below. Click \"Change shortcut\" and press a new key combination. Press Esc to cancel.",
      "errorModifier": {
        "mac": "Include ⌘ (Command), ⌥ (Option), or another modifier in your shortcut.",
        "windows": "Include Ctrl, Alt, or another modifier in your shortcut."
      },
      "errorConflict": "Shortcut already used by {{tool}}.",
      "none": "Not assigned",
      "customBadge": "Custom",
      "defaultLabel": "Default: {{shortcut}}",
      "capturing": "Press keys… (Esc to cancel)",
      "change": "Change shortcut",
      "reset": "Reset",
      "shortcut": "Shortcut",
      "noShortcut": "No shortcut set",
      "searchPlaceholder": "Search tools..."
    }
  },
  "changeCreds": {
    "title": "Change Credentials",
    "header": "Update Your Account Details",
    "changePassword": "You are using default login credentials. Please enter a new password",
    "newUsername": "New Username",
    "oldPassword": "Current Password",
    "newPassword": "New Password",
    "confirmNewPassword": "Confirm New Password",
    "submit": "Submit Changes"
  },
  "account": {
    "title": "Account Settings",
    "accountSettings": "Account Settings",
    "adminSettings": "Admin Settings - View and Add Users",
    "userControlSettings": "User Control Settings",
    "changeUsername": "Change Username",
    "newUsername": "New Username",
    "password": "Confirmation Password",
    "oldPassword": "Old password",
    "newPassword": "New Password",
    "changePassword": "Change Password",
    "confirmNewPassword": "Confirm New Password",
    "signOut": "Sign Out",
    "yourApiKey": "Your API Key",
    "syncTitle": "Sync browser settings with Account",
    "settingsCompare": "Settings Comparison:",
    "property": "Property",
    "webBrowserSettings": "Web Browser Setting",
    "syncToBrowser": "Sync Account -> Browser",
    "syncToAccount": "Sync Account <- Browser"
  },
  "adminUserSettings": {
    "title": "User Control Settings",
    "header": "Admin User Control Settings",
    "admin": "Admin",
    "user": "User",
    "addUser": "Add New User",
    "deleteUser": "Delete User",
    "confirmDeleteUser": "Should the user be deleted?",
    "confirmChangeUserStatus": "Should the user be disabled/enabled?",
    "usernameInfo": "Username can only contain letters, numbers and the following special characters @._+- or must be a valid email address.",
    "roles": "Roles",
    "role": "Role",
    "actions": "Actions",
    "apiUser": "Limited API User",
    "extraApiUser": "Additional Limited API User",
    "webOnlyUser": "Web Only User",
    "demoUser": "Demo User (No custom settings)",
    "internalApiUser": "Internal API User",
    "forceChange": "Force user to change password on login",
    "submit": "Save User",
    "changeUserRole": "Change User's Role",
    "authenticated": "Authenticated",
    "editOwnProfil": "Edit own profile",
    "enabledUser": "enabled user",
    "disabledUser": "disabled user",
    "activeUsers": "Active Users:",
    "disabledUsers": "Disabled Users:",
    "totalUsers": "Total Users:",
    "lastRequest": "Last Request",
    "usage": "View Usage"
  },
  "endpointStatistics": {
    "title": "Endpoint Statistics",
    "header": "Endpoint Statistics",
    "top10": "Top 10",
    "top20": "Top 20",
    "all": "All",
    "refresh": "Refresh",
    "dataTypeLabel": "Data Type:",
    "dataTypeAll": "All",
    "dataTypeApi": "API",
    "dataTypeUi": "UI",
    "totalEndpoints": "Total Endpoints",
    "totalVisits": "Total Visits",
    "showing": "Showing",
    "selectedVisits": "Selected Visits",
    "endpoint": "Endpoint",
    "visits": "Visits",
    "percentage": "Percentage",
    "loading": "Loading...",
    "failedToLoad": "Failed to load endpoint data. Please try refreshing.",
    "home": "Home",
    "login": "Login",
    "top": "Top",
    "numberOfVisits": "Number of Visits",
    "visitsTooltip": "Visits: {0} ({1}% of total)",
    "retry": "Retry"
  },
  "database": {
    "title": "Database Import/Export",
    "header": "Database Import/Export",
    "fileName": "File Name",
    "creationDate": "Creation Date",
    "fileSize": "File Size",
    "deleteBackupFile": "Delete Backup File",
    "importBackupFile": "Import Backup File",
    "createBackupFile": "Create Backup File",
    "downloadBackupFile": "Download Backup File",
    "info_1": "When importing data, it is crucial to ensure the correct structure. If you are unsure of what you are doing, seek advice and support from a professional. An error in the structure can cause application malfunctions, up to and including the complete inability to run the application.",
    "info_2": "The file name does not matter when uploading. It will be renamed afterward to follow the format backup_user_yyyyMMddHHmm.sql, ensuring a consistent naming convention.",
    "submit": "Import Backup",
    "importIntoDatabaseSuccessed": "Import into database successed",
    "backupCreated": "Database backup successful",
    "fileNotFound": "File not found",
    "fileNullOrEmpty": "File must not be null or empty",
    "failedImportFile": "Failed to import file",
    "notSupported": "This function is not available for your database connection."
  },
  "session": {
    "expired": "Your session has expired. Please refresh the page and try again.",
    "refreshPage": "Refresh Page"
  },
  "home": {
    "desc": "Your locally hosted one-stop-shop for all your PDF needs.",
    "searchBar": "Search for features...",
    "viewPdf": {
      "title": "View/Edit PDF",
      "desc": "View, annotate, draw, add text or images"
    },
    "setFavorites": "Set Favorites",
    "hideFavorites": "Hide Favorites",
    "showFavorites": "Show Favorites",
    "legacyHomepage": "Old homepage",
    "newHomePage": "Try our new homepage!",
    "alphabetical": "Alphabetical",
    "globalPopularity": "Global Popularity",
    "sortBy": "Sort by:",
    "mobile": {
      "brandAlt": "Stirling PDF logo",
      "openFiles": "Open files",
      "swipeHint": "Swipe left or right to switch views",
      "tools": "Tools",
      "toolsSlide": "Tool selection panel",
      "viewSwitcher": "Switch workspace view",
      "workbenchSlide": "Workspace panel",
      "workspace": "Workspace"
    },
    "multiTool": {
      "tags": "multiple,tools",
      "title": "PDF Multi Tool",
      "desc": "Merge, Rotate, Rearrange, Split, and Remove pages"
    },
    "merge": {
      "tags": "combine,join,unite",
      "title": "Merge",
      "desc": "Easily merge multiple PDFs into one."
    },
    "split": {
      "tags": "divide,separate,break",
      "title": "Split",
      "desc": "Split PDFs into multiple documents"
    },
    "rotate": {
      "tags": "turn,flip,orient",
      "title": "Rotate",
      "desc": "Easily rotate your PDFs."
    },
    "convert": {
      "tags": "transform,change",
      "title": "Convert",
      "desc": "Convert files between different formats"
    },
    "pdfOrganiser": {
      "tags": "organize,rearrange,reorder",
      "title": "Organize",
      "desc": "Remove/Rearrange pages in any order"
    },
    "addImage": {
      "tags": "insert,embed,place",
      "title": "Add image",
      "desc": "Adds a image onto a set location on the PDF"
    },
    "addAttachments": {
      "tags": "embed,attach,include",
      "title": "Add Attachments",
      "desc": "Add or remove embedded files (attachments) to/from a PDF"
    },
    "watermark": {
      "tags": "stamp,mark,overlay",
      "title": "Add Watermark",
      "desc": "Add a custom watermark to your PDF document."
    },
    "removePassword": {
      "tags": "unlock",
      "title": "Remove Password",
      "desc": "Remove password protection from your PDF document."
    },
    "compress": {
      "tags": "shrink,reduce,optimize",
      "title": "Compress",
      "desc": "Compress PDFs to reduce their file size."
    },
    "unlockPDFForms": {
      "tags": "unlock,enable,edit",
      "title": "Unlock PDF Forms",
      "desc": "Remove read-only property of form fields in a PDF document."
    },
    "changeMetadata": {
      "tags": "edit,modify,update",
      "title": "Change Metadata",
      "desc": "Change/Remove/Add metadata from a PDF document"
    },
    "ocr": {
      "tags": "extract,scan",
      "title": "OCR / Cleanup scans",
      "desc": "Cleanup scans and detects text from images within a PDF and re-adds it as text."
    },
    "extractImages": {
      "tags": "pull,save,export",
      "title": "Extract Images",
      "desc": "Extracts all images from a PDF and saves them to zip"
    },
    "scannerImageSplit": {
      "tags": "detect,split,photos",
      "title": "Detect & Split Scanned Photos",
      "desc": "Detect and split scanned photos into separate pages"
    },
    "sign": {
      "tags": "signature,autograph",
      "title": "Sign",
      "desc": "Adds signature to PDF by drawing, text or image"
    },
    "flatten": {
      "tags": "simplify,remove,interactive",
      "title": "Flatten",
      "desc": "Remove all interactive elements and forms from a PDF"
    },
    "certSign": {
      "tags": "authenticate,PEM,P12,official,encrypt,sign,certificate,PKCS12,JKS,server,manual,auto",
      "title": "Sign with Certificate",
      "desc": "Signs a PDF with a Certificate/Key (PEM/P12)"
    },
    "repair": {
      "tags": "fix,restore",
      "title": "Repair",
      "desc": "Tries to repair a corrupt/broken PDF"
    },
    "removeBlanks": {
      "tags": "delete,clean,empty",
      "title": "Remove Blank pages",
      "desc": "Detects and removes blank pages from a document"
    },
    "removeAnnotations": {
      "tags": "delete,clean,strip",
      "title": "Remove Annotations",
      "desc": "Removes all comments/annotations from a PDF"
    },
    "compare": {
      "tags": "difference",
      "title": "Compare",
      "desc": "Compares and shows the differences between 2 PDF Documents"
    },
    "removeCertSign": {
      "tags": "remove,delete,unlock",
      "title": "Remove Certificate Sign",
      "desc": "Remove certificate signature from PDF"
    },
    "pageLayout": {
      "tags": "layout,arrange,combine",
      "title": "Multi-Page Layout",
      "desc": "Merge multiple pages of a PDF document into a single page"
    },
    "bookletImposition": {
      "tags": "booklet,print,binding",
      "title": "Booklet Imposition",
      "desc": "Create booklets with proper page ordering and multi-page layout for printing and binding"
    },
    "scalePages": {
      "tags": "resize,adjust,scale",
      "title": "Adjust page size/scale",
      "desc": "Change the size/scale of a page and/or its contents."
    },
    "addPageNumbers": {
      "tags": "number,pagination,count",
      "title": "Add Page Numbers",
      "desc": "Add Page numbers throughout a document in a set location"
    },
    "autoRename": {
      "tags": "auto-detect,header-based,organize,relabel",
      "title": "Auto Rename PDF File",
      "desc": "Auto renames a PDF file based on its detected header"
    },
    "adjustContrast": {
      "tags": "contrast,brightness,saturation",
      "title": "Adjust Colors/Contrast",
      "desc": "Adjust Colors/Contrast, Saturation and Brightness of a PDF"
    },
    "crop": {
      "tags": "trim,cut,resize",
      "title": "Crop PDF",
      "desc": "Crop a PDF to reduce its size (maintains text!)"
    },
    "autoSplitPDF": {
      "tags": "auto,split,QR",
      "title": "Auto Split Pages",
      "desc": "Auto Split Scanned PDF with physical scanned page splitter QR Code"
    },
    "sanitize": {
      "tags": "clean,purge,remove",
      "title": "Sanitize",
      "desc": "Remove potentially harmful elements from PDF files"
    },
    "getPdfInfo": {
      "tags": "info,metadata,details",
      "title": "Get ALL Info on PDF",
      "desc": "Grabs any and all information possible on PDFs"
    },
    "pdfToSinglePage": {
      "tags": "combine,merge,single",
      "title": "PDF to Single Large Page",
      "desc": "Merges all PDF pages into one large single page"
    },
    "showJS": {
      "tags": "javascript,code,script",
      "title": "Show Javascript",
      "desc": "Searches and displays any JS injected into a PDF"
    },
    "redact": {
      "tags": "censor,blackout,hide",
      "title": "Redact",
      "desc": "Redacts (blacks out) a PDF based on selected text, drawn shapes and/or selected page(s)"
    },
    "splitBySections": {
      "tags": "split,sections,divide",
      "title": "Split PDF by Sections",
      "desc": "Divide each page of a PDF into smaller horizontal and vertical sections"
    },
    "addStamp": {
      "tags": "stamp,mark,seal",
      "title": "Add Stamp to PDF",
      "desc": "Add text or add image stamps at set locations"
    },
    "removeImage": {
      "tags": "remove,delete,clean",
      "title": "Remove image",
      "desc": "Remove image from PDF to reduce file size"
    },
    "splitByChapters": {
      "tags": "split,chapters,structure",
      "title": "Split PDF by Chapters",
      "desc": "Split a PDF into multiple files based on its chapter structure."
    },
    "validateSignature": {
      "tags": "validate,verify,certificate",
      "title": "Validate PDF Signature",
      "desc": "Verify digital signatures and certificates in PDF documents"
    },
    "swagger": {
      "tags": "API,documentation,test",
      "title": "API Documentation",
      "desc": "View API documentation and test endpoints"
    },
    "scannerEffect": {
      "tags": "scan,simulate,create",
      "title": "Scanner Effect",
      "desc": "Create a PDF that looks like it was scanned"
    },
    "editTableOfContents": {
      "tags": "bookmarks,contents,edit",
      "title": "Edit Table of Contents",
      "desc": "Add or edit bookmarks and table of contents in PDF documents"
    },
    "manageCertificates": {
      "tags": "certificates,import,export",
      "title": "Manage Certificates",
      "desc": "Import, export, or delete digital certificate files used for signing PDFs."
    },
    "read": {
      "tags": "view,open,display",
      "title": "Read",
      "desc": "View and annotate PDFs. Highlight text, draw, or insert comments for review and collaboration."
    },
    "reorganizePages": {
      "tags": "rearrange,reorder,organize",
      "title": "Reorganize Pages",
      "desc": "Rearrange, duplicate, or delete PDF pages with visual drag-and-drop control."
    },
    "extractPages": {
      "tags": "pull,select,copy",
      "title": "Extract Pages",
      "desc": "Extract specific pages from a PDF document"
    },
    "removePages": {
      "tags": "delete,extract,exclude",
      "title": "Remove Pages",
      "desc": "Remove specific pages from a PDF document"
    },
    "autoSizeSplitPDF": {
      "tags": "auto,split,size",
      "title": "Auto Split by Size/Count",
      "desc": "Automatically split PDFs by file size or page count"
    },
    "replaceColor": {
      "title": "Replace & Invert Color",
      "desc": "Replace or invert colors in PDF documents"
    },
    "devApi": {
      "tags": "API,development,documentation",
      "title": "API",
      "desc": "Link to API documentation"
    },
    "devFolderScanning": {
      "tags": "automation,folder,scanning",
      "title": "Automated Folder Scanning",
      "desc": "Link to automated folder scanning guide"
    },
    "devSsoGuide": {
      "title": "SSO Guide",
      "desc": "Link to SSO guide"
    },
    "devAirgapped": {
      "title": "Air-gapped Setup",
      "desc": "Link to air-gapped setup guide"
    },
    "addPassword": {
      "title": "Add Password",
      "desc": "Add password protection and restrictions to PDF files"
    },
    "changePermissions": {
      "title": "Change Permissions",
      "desc": "Change document restrictions and permissions"
    },
    "automate": {
      "tags": "workflow,sequence,automation",
      "title": "Automate",
      "desc": "Build multi-step workflows by chaining together PDF actions. Ideal for recurring tasks."
    },
    "overlay-pdfs": {
<<<<<<< HEAD
      "desc": "Overlays PDFs on-top of another PDF",
      "title": "Overlay PDFs",
      "tags": "overlay,combine,stack"
    },
    "imageToPDF": {
      "tags": "convert,image,transform",
      "title": "Image to PDF",
      "desc": "Convert a image (PNG, JPEG, GIF) to PDF."
    },
    "pdfToImage": {
      "tags": "convert,image,extract",
      "title": "PDF to Image",
      "desc": "Convert a PDF to a image. (PNG, JPEG, GIF)"
    },
    "permissions": {
      "tags": "permissions,security,access",
      "title": "Change Permissions",
      "desc": "Change the permissions of your PDF document"
    },
    "pageRemover": {
      "tags": "remove,delete,pages",
      "title": "Remove",
      "desc": "Delete unwanted pages from your PDF document."
    },
    "fileToPDF": {
      "tags": "convert,transform,change",
      "title": "Convert file to PDF",
      "desc": "Convert nearly any file to PDF (DOCX, PNG, XLS, PPT, TXT and more)"
    },
    "pdfToPDFA": {
      "tags": "convert,archive,long-term",
      "title": "PDF to PDF/A",
      "desc": "Convert PDF to PDF/A for long-term storage"
    },
    "PDFToWord": {
      "tags": "convert,word,doc",
      "title": "PDF to Word",
      "desc": "Convert PDF to Word formats (DOC, DOCX and ODT)"
    },
    "PDFToPresentation": {
      "tags": "convert,presentation,ppt",
      "title": "PDF to Presentation",
      "desc": "Convert PDF to Presentation formats (PPT, PPTX and ODP)"
    },
    "PDFToText": {
      "tags": "convert,text,rtf",
      "title": "PDF to RTF (Text)",
      "desc": "Convert PDF to Text or RTF format"
    },
    "PDFToHTML": {
      "tags": "convert,html,web",
      "title": "PDF to HTML",
      "desc": "Convert PDF to HTML format"
    },
    "PDFToXML": {
      "tags": "convert,xml,data",
      "title": "PDF to XML",
      "desc": "Convert PDF to XML format"
    },
    "ScannerImageSplit": {
      "tags": "detect,split,photos",
      "title": "Detect/Split Scanned photos",
      "desc": "Splits multiple photos from within a photo/PDF"
    },
    "pipeline": {
      "tags": "automation,script,workflow",
      "title": "Pipeline",
      "desc": "Run multiple actions on PDFs by defining pipeline scripts"
    },
    "auto-rename": {
      "tags": "auto-detect,header-based,organize,relabel",
      "title": "Auto Rename PDF File",
      "desc": "Auto renames a PDF file based on its detected header"
    },
    "sanitizePDF": {
      "tags": "clean,purge,remove",
      "title": "Sanitize",
      "desc": "Remove scripts and other elements from PDF files"
    },
    "URLToPDF": {
      "tags": "convert,url,website",
      "title": "URL/Website To PDF",
      "desc": "Converts any http(s)URL to PDF"
    },
    "HTMLToPDF": {
      "tags": "convert,html,web",
      "title": "HTML to PDF",
      "desc": "Converts any HTML file or zip to PDF"
    },
    "MarkdownToPDF": {
      "tags": "convert,markdown,md",
      "title": "Markdown to PDF",
      "desc": "Converts any Markdown file to PDF"
    },
    "PDFToMarkdown": {
      "tags": "convert,markdown,md",
      "title": "PDF to Markdown",
      "desc": "Converts any PDF to Markdown"
    },
    "pageExtracter": {
      "title": "Extract page(s)",
      "desc": "Extracts select pages from PDF"
    },
    "autoRedact": {
      "tags": "auto,redact,censor",
      "title": "Auto Redact",
      "desc": "Auto Redacts(Blacks out) text in a PDF based on input text"
    },
    "PDFToCSV": {
      "tags": "convert,csv,table",
      "title": "PDF to CSV",
      "desc": "Extracts Tables from a PDF converting it to CSV"
    },
    "split-by-size-or-count": {
      "tags": "auto,split,size",
      "title": "Auto Split by Size/Count",
      "desc": "Split a single PDF into multiple documents based on size, page count, or document count"
    },
    "split-by-sections": {
      "tags": "split,sections,divide",
      "title": "Split PDF by Sections",
      "desc": "Divide each page of a PDF into smaller horizontal and vertical sections"
    },
    "AddStampRequest": {
      "tags": "stamp,mark,seal",
      "title": "Add Stamp to PDF",
      "desc": "Add text or add image stamps at set locations"
    },
    "replace-color": {
      "tags": "color,replace,invert",
      "title": "Replace and Invert Color",
      "desc": "Replace color for text and background in PDF and invert full color of pdf to reduce file size"
    },
    "addText": {
      "tags": "text,annotation,label",
      "title": "Add Text",
      "desc": "Add custom text anywhere in your PDF"
=======
      "desc": "Overlay one PDF on top of another",
      "title": "Overlay PDFs"
>>>>>>> fca84706
    }
  },
  "landing": {
    "addFiles": "Add Files",
    "uploadFromComputer": "Upload from computer"
  },
  "viewPdf": {
    "tags": "view,read,annotate,text,image,highlight,edit",
    "title": "View/Edit PDF",
    "header": "View PDF"
  },
  "multiTool": {
    "tags": "Multi Tool,Multi operation,UI,click drag,front end,client side,interactive,intractable,move,delete,migrate,divide",
    "title": "PDF Multi Tool",
    "header": "PDF Multi Tool",
    "uploadPrompts": "File Name",
    "selectAll": "Select All",
    "deselectAll": "Deselect All",
    "selectPages": "Page Select",
    "selectedPages": "Selected Pages",
    "page": "Page",
    "deleteSelected": "Delete Selected",
    "downloadAll": "Export",
    "downloadSelected": "Export Selected",
    "insertPageBreak": "Insert Page Break",
    "addFile": "Add File",
    "rotateLeft": "Rotate Left",
    "rotateRight": "Rotate Right",
    "split": "Split",
    "moveLeft": "Move Left",
    "moveRight": "Move Right",
    "delete": "Delete",
    "dragDropMessage": "Page(s) Selected",
    "undo": "Undo (CTRL + Z)",
    "redo": "Redo (CTRL + Y)"
  },
  "merge": {
    "tags": "merge,Page operations,Back end,server side",
    "title": "Merge",
    "removeDigitalSignature": {
      "label": "Remove digital signature in the merged file?",
      "tooltip": {
        "title": "Remove Digital Signature",
        "description": "Digital signatures will be invalidated when merging files. Check this to remove them from the final merged PDF."
      }
    },
    "generateTableOfContents": {
      "label": "Generate table of contents in the merged file?",
      "tooltip": {
        "title": "Generate Table of Contents",
        "description": "Automatically creates a clickable table of contents in the merged PDF based on the original file names and page numbers."
      }
    },
    "submit": "Merge",
    "sortBy": {
      "description": "Files will be merged in the order they're selected. Drag to reorder or sort below.",
      "label": "Sort By",
      "filename": "File Name",
      "dateModified": "Date Modified",
      "ascending": "Ascending",
      "descending": "Descending",
      "sort": "Sort"
    },
    "error": {
      "failed": "An error occurred while merging the PDFs."
    }
  },
  "split": {
    "title": "Split PDF",
    "header": "Split PDF",
    "desc": {
      "1": "The numbers you select are the page number you wish to do a split on",
      "2": "As such selecting 1,3,7-9 would split a 10 page document into 6 separate PDFS with:",
      "3": "Document #1: Page 1",
      "4": "Document #2: Page 2 and 3",
      "5": "Document #3: Page 4, 5, 6 and 7",
      "6": "Document #4: Page 8",
      "7": "Document #5: Page 9",
      "8": "Document #6: Page 10"
    },
    "splitPages": "Enter pages to split on:",
    "submit": "Split",
    "steps": {
      "chooseMethod": "Choose Method",
      "settings": "Settings"
    },
    "settings": {
      "selectMethodFirst": "Please select a split method first"
    },
    "error": {
      "failed": "An error occurred while splitting the PDF."
    },
    "method": {
      "label": "Choose split method",
      "placeholder": "Select how to split the PDF"
    },
    "methods": {
      "prefix": {
        "splitAt": "Split at",
        "splitBy": "Split by"
      },
      "byPages": {
        "name": "Page Numbers",
        "desc": "Extract specific pages (1,3,5-10)",
        "tooltip": "Enter page numbers separated by commas or ranges with hyphens"
      },
      "bySections": {
        "name": "Sections",
        "desc": "Divide pages into grid sections",
        "tooltip": "Split each page into horizontal and vertical sections"
      },
      "bySize": {
        "name": "File Size",
        "desc": "Limit maximum file size",
        "tooltip": "Specify maximum file size (e.g. 10MB, 500KB)"
      },
      "byPageCount": {
        "name": "Page Count",
        "desc": "Fixed pages per file",
        "tooltip": "Enter the number of pages for each split file"
      },
      "byDocCount": {
        "name": "Document Count",
        "desc": "Create specific number of files",
        "tooltip": "Enter how many files you want to create"
      },
      "byChapters": {
        "name": "Chapters",
        "desc": "Split at bookmark boundaries",
        "tooltip": "Uses PDF bookmarks to determine split points"
      },
      "byPageDivider": {
        "name": "Page Divider",
        "desc": "Auto-split with divider sheets",
        "tooltip": "Use QR code divider sheets between documents when scanning"
      }
    },
    "value": {
      "fileSize": {
        "label": "File Size",
        "placeholder": "e.g. 10MB, 500KB"
      },
      "pageCount": {
        "label": "Pages per File",
        "placeholder": "e.g. 5, 10"
      },
      "docCount": {
        "label": "Number of Files",
        "placeholder": "e.g. 3, 5"
      }
    },
    "tooltip": {
      "header": {
        "title": "Split Methods Overview"
      },
      "byPages": {
        "title": "Split at Page Numbers",
        "text": "Split your PDF at specific page numbers. Using 'n' splits after page n. Using 'n-m' splits before page n and after page m.",
        "bullet1": "Single split points: 3,7 (splits after pages 3 and 7)",
        "bullet2": "Range split points: 3-8 (splits before page 3 and after page 8)",
        "bullet3": "Mixed: 2,5-10,15 (splits after page 2, before page 5, after page 10, and after page 15)"
      },
      "bySections": {
        "title": "Split by Grid Sections",
        "text": "Divide each page into a grid of sections. Useful for splitting documents with multiple columns or extracting specific areas.",
        "bullet1": "Horizontal: Number of rows to create",
        "bullet2": "Vertical: Number of columns to create",
        "bullet3": "Merge: Combine all sections into one PDF"
      },
      "bySize": {
        "title": "Split by File Size",
        "text": "Create multiple PDFs that don't exceed a specified file size. Ideal for file size limitations or email attachments.",
        "bullet1": "Use MB for larger files (e.g., 10MB)",
        "bullet2": "Use KB for smaller files (e.g., 500KB)",
        "bullet3": "System will split at page boundaries"
      },
      "byCount": {
        "title": "Split by Count",
        "text": "Create multiple PDFs with a specific number of pages or documents each.",
        "bullet1": "Page Count: Fixed number of pages per file",
        "bullet2": "Document Count: Fixed number of output files",
        "bullet3": "Useful for batch processing workflows"
      },
      "byChapters": {
        "title": "Split by Chapters",
        "text": "Use PDF bookmarks to automatically split at chapter boundaries. Requires PDFs with bookmark structure.",
        "bullet1": "Bookmark Level: Which level to split on (1=top level)",
        "bullet2": "Include Metadata: Preserve document properties",
        "bullet3": "Allow Duplicates: Handle repeated bookmark names"
      },
      "byDocCount": {
        "bullet1": "Enter the number of output files you want",
        "bullet2": "Pages are distributed as evenly as possible",
        "bullet3": "Useful when you need a specific number of files",
        "text": "Create a specific number of output files by evenly distributing pages across them.",
        "title": "Split by Document Count"
      },
      "byPageCount": {
        "bullet1": "Enter the number of pages per output file",
        "bullet2": "Last file may have fewer pages if not evenly divisible",
        "bullet3": "Useful for batch processing workflows",
        "text": "Create multiple PDFs with a specific number of pages each. Perfect for creating uniform document chunks.",
        "title": "Split by Page Count"
      },
      "byPageDivider": {
        "bullet1": "Print divider sheets from the download link",
        "bullet2": "Insert divider sheets between your documents",
        "bullet3": "Scan all documents together as one PDF",
        "bullet4": "Upload - divider pages are automatically detected and removed",
        "bullet5": "Enable Duplex Mode if scanning both sides of divider sheets",
        "text": "Automatically split scanned documents using physical divider sheets with QR codes. Perfect for processing multiple documents scanned together.",
        "title": "Split by Page Divider"
      }
    },
    "methodSelection": {
      "tooltip": {
        "bullet1": "Click on a method card to select it",
        "bullet2": "Hover over each card to see a quick description",
        "bullet3": "The settings step will appear after you select a method",
        "bullet4": "You can change methods at any time before processing",
        "header": {
          "text": "Choose how you want to split your PDF document. Each method is optimized for different use cases and document types.",
          "title": "Split Method Selection"
        },
        "title": "Choose Your Split Method"
      }
    },
    "selectMethod": "Select a split method",
    "resultsTitle": "Split Results"
  },
  "rotate": {
    "title": "Rotate PDF",
    "submit": "Apply Rotation",
    "selectRotation": "Select Rotation Angle (Clockwise)",
    "error": {
      "failed": "An error occurred while rotating the PDF."
    },
    "preview": {
      "title": "Rotation Preview"
    },
    "rotateLeft": "Rotate Anticlockwise",
    "rotateRight": "Rotate Clockwise",
    "tooltip": {
      "header": {
        "title": "Rotate Settings Overview"
      },
      "description": {
        "text": "Rotate your PDF pages clockwise or anticlockwise in 90-degree increments. All pages in the PDF will be rotated. The preview shows how your document will look after rotation."
      },
      "controls": {
        "title": "Controls",
        "text": "Use the rotation buttons to adjust orientation. Left button rotates anticlockwise, right button rotates clockwise. Each click rotates by 90 degrees."
      }
    }
  },
  "convert": {
    "title": "Convert",
    "desc": "Convert files between different formats",
    "files": "Files",
    "selectFilesPlaceholder": "Select files in the main view to get started",
    "settings": "Settings",
    "conversionCompleted": "Conversion completed",
    "results": "Results",
    "defaultFilename": "converted_file",
    "conversionResults": "Conversion Results",
    "convertFrom": "Convert from",
    "convertTo": "Convert to",
    "sourceFormatPlaceholder": "Source format",
    "targetFormatPlaceholder": "Target format",
    "selectSourceFormatFirst": "Select a source format first",
    "outputOptions": "Output Options",
    "pdfOptions": "PDF Options",
    "imageOptions": "Image Options",
    "colorType": "Color Type",
    "color": "Color",
    "greyscale": "Grayscale",
    "blackwhite": "Black & White",
    "dpi": "DPI",
    "output": "Output",
    "single": "Single",
    "multiple": "Multiple",
    "fitOption": "Fit Option",
    "maintainAspectRatio": "Maintain Aspect Ratio",
    "fitDocumentToPage": "Fit Document to Page",
    "fillPage": "Fill Page",
    "autoRotate": "Auto Rotate",
    "autoRotateDescription": "Automatically rotate images to better fit the PDF page",
    "combineImages": "Combine Images",
    "combineImagesDescription": "Combine all images into one PDF, or create separate PDFs for each image",
    "webOptions": "Web to PDF Options",
    "zoomLevel": "Zoom Level",
    "emailOptions": "Email to PDF Options",
    "includeAttachments": "Include email attachments",
    "maxAttachmentSize": "Maximum attachment size (MB)",
    "includeAllRecipients": "Include CC and BCC recipients in header",
    "downloadHtml": "Download HTML intermediate file instead of PDF",
    "pdfaOptions": "PDF/A Options",
    "outputFormat": "Output Format",
    "pdfaNote": "PDF/A-1b is more compatible, PDF/A-2b supports more features.",
    "pdfaDigitalSignatureWarning": "The PDF contains a digital signature. This will be removed in the next step.",
    "fileFormat": "File Format",
    "wordDoc": "Word Document",
    "wordDocExt": "Word Document (.docx)",
    "odtExt": "OpenDocument Text (.odt)",
    "pptExt": "PowerPoint (.pptx)",
    "odpExt": "OpenDocument Presentation (.odp)",
    "txtExt": "Plain Text (.txt)",
    "rtfExt": "Rich Text Format (.rtf)",
    "selectedFiles": "Selected files",
    "noFileSelected": "No file selected. Use the file panel to add files.",
    "convertFiles": "Convert Files",
    "converting": "Converting...",
    "downloadConverted": "Download Converted File",
    "errorNoFiles": "Please select at least one file to convert.",
    "errorNoFormat": "Please select both source and target formats.",
    "errorNotSupported": "Conversion from {{from}} to {{to}} is not supported.",
    "images": "Images",
    "officeDocs": "Office Documents (Word, Excel, PowerPoint)",
    "imagesExt": "Images (JPG, PNG, etc.)",
    "markdown": "Markdown",
    "textRtf": "Text/RTF",
    "grayscale": "Grayscale",
    "errorConversion": "An error occurred while converting the file.",
    "cbzOptions": "CBZ to PDF Options",
    "optimizeForEbook": "Optimize PDF for ebook readers (uses Ghostscript)",
    "cbzOutputOptions": "PDF to CBZ Options",
    "cbzDpi": "DPI for image rendering"
  },
  "imageToPdf": {
    "tags": "conversion,img,jpg,picture,photo"
  },
  "pdfToImage": {
    "tags": "conversion,img,jpg,picture,photo",
    "title": "PDF to Image",
    "header": "PDF to Image",
    "selectText": "Image Format",
    "singleOrMultiple": "Page to Image result type",
    "single": "Single Big Image Combing all pages",
    "multi": "Multiple Images, one image per page",
    "colorType": "Color type",
    "color": "Color",
    "grey": "Grayscale",
    "blackwhite": "Black and White (May lose data!)",
    "submit": "Convert",
    "info": "Python is not installed. Required for WebP conversion.",
    "placeholder": "(e.g. 1,2,8 or 4,7,12-16 or 2n-1)"
  },
  "pdfOrganiser": {
    "tags": "duplex,even,odd,sort,move",
    "title": "Page Organizer",
    "header": "PDF Page Organizer",
    "submit": "Rearrange Pages",
    "mode": {
      "1": "Custom Page Order",
      "2": "Reverse Order",
      "3": "Duplex Sort",
      "4": "Booklet Sort",
      "5": "Side Stitch Booklet Sort",
      "6": "Odd-Even Split",
      "7": "Remove First",
      "8": "Remove Last",
      "9": "Remove First and Last",
      "10": "Odd-Even Merge",
      "11": "Duplicate all pages",
      "_value": "Organization mode",
      "desc": {
        "BOOKLET_SORT": "Arrange pages for booklet printing (last, first, second, second last, …).",
        "CUSTOM": "Use a custom sequence of page numbers or expressions to define a new order.",
        "DUPLEX_SORT": "Interleave fronts then backs as if a duplex scanner scanned all fronts, then all backs (1, n, 2, n-1, …).",
        "DUPLICATE": "Duplicate each page according to the custom order count (e.g., 4 duplicates each page 4×).",
        "ODD_EVEN_MERGE": "Merge two PDFs by alternating pages: odd from the first, even from the second.",
        "ODD_EVEN_SPLIT": "Split the document into two outputs: all odd pages and all even pages.",
        "REMOVE_FIRST": "Remove the first page from the document.",
        "REMOVE_FIRST_AND_LAST": "Remove both the first and last pages from the document.",
        "REMOVE_LAST": "Remove the last page from the document.",
        "REVERSE_ORDER": "Flip the document so the last page becomes first and so on.",
        "SIDE_STITCH_BOOKLET_SORT": "Arrange pages for side‑stitch booklet printing (optimized for binding on the side)."
      }
    },
    "desc": {
      "CUSTOM": "Use a custom sequence of page numbers or expressions to define a new order.",
      "REVERSE_ORDER": "Flip the document so the last page becomes first and so on.",
      "DUPLEX_SORT": "Interleave fronts then backs as if a duplex scanner scanned all fronts, then all backs (1, n, 2, n-1, …).",
      "BOOKLET_SORT": "Arrange pages for booklet printing (last, first, second, second last, …).",
      "SIDE_STITCH_BOOKLET_SORT": "Arrange pages for side‑stitch booklet printing (optimized for binding on the side).",
      "ODD_EVEN_SPLIT": "Split the document into two outputs: all odd pages and all even pages.",
      "ODD_EVEN_MERGE": "Merge two PDFs by alternating pages: odd from the first, even from the second.",
      "DUPLICATE": "Duplicate each page according to the custom order count (e.g., 4 duplicates each page 4×).",
      "REMOVE_FIRST": "Remove the first page from the document.",
      "REMOVE_LAST": "Remove the last page from the document.",
      "REMOVE_FIRST_AND_LAST": "Remove both the first and last pages from the document."
    },
    "placeholder": "(e.g. 1,3,2 or 4-8,2,10-12 or 2n-1)"
  },
  "addImage": {
    "tags": "img,jpg,picture,photo",
    "title": "Add Image",
    "header": "Add image to PDF",
    "everyPage": "Every Page?",
    "upload": "Add image",
    "submit": "Add image"
  },
  "attachments": {
    "tags": "attachments,add,remove,embed,file",
    "title": "Add Attachments",
    "header": "Add Attachments",
    "add": "Add Attachment",
    "remove": "Remove Attachment",
    "embed": "Embed Attachment",
    "submit": "Add Attachments"
  },
  "watermark": {
    "title": "Add Watermark",
    "desc": "Add text or image watermarks to PDF files",
    "completed": "Watermark added",
    "submit": "Add Watermark",
    "filenamePrefix": "watermarked",
    "error": {
      "failed": "An error occurred while adding watermark to the PDF."
    },
    "watermarkType": {
      "text": "Text",
      "image": "Image"
    },
    "settings": {
      "type": "Watermark Type",
      "text": {
        "label": "Watermark Text",
        "placeholder": "Enter watermark text"
      },
      "image": {
        "label": "Watermark Image",
        "choose": "Choose Image",
        "selected": "Selected: {{filename}}"
      },
      "fontSize": "Font Size",
      "size": "Size",
      "alphabet": "Font/Language",
      "color": "Watermark Color",
      "rotation": "Rotation (degrees)",
      "opacity": "Opacity (%)",
      "spacing": {
        "horizontal": "Horizontal Spacing",
        "vertical": "Vertical Spacing",
        "height": "Height Spacing",
        "width": "Width Spacing"
      },
      "convertToImage": "Flatten PDF pages to images"
    },
    "alphabet": {
      "roman": "Roman/Latin",
      "arabic": "Arabic",
      "japanese": "Japanese",
      "korean": "Korean",
      "chinese": "Chinese",
      "thai": "Thai"
    },
    "steps": {
      "type": "Watermark Type",
      "wording": "Wording",
      "textStyle": "Style",
      "formatting": "Formatting",
      "file": "Watermark File"
    },
    "results": {
      "title": "Watermark Results"
    },
    "tooltip": {
      "language": {
        "title": "Language Support",
        "text": "Choose the appropriate language setting to ensure proper font rendering for your text."
      },
      "appearance": {
        "title": "Appearance Settings",
        "text": "Control how your watermark looks and blends with the document.",
        "bullet1": "Rotation: -360° to 360° for angled watermarks",
        "bullet2": "Opacity: 0-100% for transparency control",
        "bullet3": "Lower opacity creates subtle watermarks"
      },
      "spacing": {
        "title": "Spacing Control",
        "text": "Adjust the spacing between repeated watermarks across the page.",
        "bullet1": "Width spacing: Horizontal distance between watermarks",
        "bullet2": "Height spacing: Vertical distance between watermarks",
        "bullet3": "Higher values create more spread out patterns"
      },
      "type": {
        "header": {
          "title": "Watermark Type Selection"
        },
        "description": {
          "title": "Choose Your Watermark",
          "text": "Select between text or image watermarks based on your needs."
        },
        "text": {
          "title": "Text Watermarks",
          "text": "Perfect for adding copyright notices, company names, or confidentiality labels. Supports multiple languages and custom colors.",
          "bullet1": "Customizable fonts and languages",
          "bullet2": "Adjustable colors and transparency",
          "bullet3": "Ideal for legal or branding text"
        },
        "image": {
          "title": "Image Watermarks",
          "text": "Use logos, stamps, or any image as a watermark. Great for branding and visual identification.",
          "bullet1": "Upload any image format",
          "bullet2": "Maintains image quality",
          "bullet3": "Perfect for logos and stamps"
        }
      },
      "wording": {
        "header": {
          "title": "Text Content"
        },
        "text": {
          "title": "Watermark Text",
          "text": "Enter the text that will appear as your watermark across the document.",
          "bullet1": "Keep it concise for better readability",
          "bullet2": "Common examples: 'CONFIDENTIAL', 'DRAFT', company name",
          "bullet3": "Emoji characters are not supported and will be filtered out"
        }
      },
      "textStyle": {
        "header": {
          "title": "Text Style"
        },
        "color": {
          "title": "Color Selection",
          "text": "Choose a color that provides good contrast with your document content.",
          "bullet1": "Light gray (#d3d3d3) for subtle watermarks",
          "bullet2": "Black or dark colors for high contrast",
          "bullet3": "Custom colors for branding purposes"
        },
        "language": {
          "title": "Language Support",
          "text": "Choose the appropriate language setting to ensure proper font rendering."
        }
      },
      "file": {
        "header": {
          "title": "Image Upload"
        },
        "upload": {
          "title": "Image Selection",
          "text": "Upload an image file to use as your watermark.",
          "bullet1": "Supports common formats: PNG, JPG, GIF, BMP",
          "bullet2": "PNG with transparency works best",
          "bullet3": "Higher resolution images maintain quality better"
        },
        "recommendations": {
          "title": "Best Practices",
          "text": "Tips for optimal image watermark results.",
          "bullet1": "Use logos or stamps with transparent backgrounds",
          "bullet2": "Simple designs work better than complex images",
          "bullet3": "Consider the final document size when choosing resolution"
        }
      },
      "formatting": {
        "header": {
          "title": "Formatting & Layout"
        },
        "size": {
          "title": "Size Control",
          "text": "Adjust the size of your watermark (text or image).",
          "bullet1": "Larger sizes create more prominent watermarks"
        },
        "appearance": {
          "title": "Appearance Settings",
          "text": "Control how your watermark looks and blends with the document.",
          "bullet1": "Rotation: -360° to 360° for angled watermarks",
          "bullet2": "Opacity: 0-100% for transparency control",
          "bullet3": "Lower opacity creates subtle watermarks"
        },
        "spacing": {
          "title": "Spacing Control",
          "text": "Adjust the spacing between repeated watermarks across the page.",
          "bullet1": "Horizontal spacing: Distance between watermarks left to right",
          "bullet2": "Vertical spacing: Distance between watermarks top to bottom",
          "bullet3": "Higher values create more spread out patterns"
        },
        "security": {
          "title": "Security Option",
          "text": "Convert the final PDF to an image-based format for enhanced security.",
          "bullet1": "Prevents text selection and copying",
          "bullet2": "Makes watermarks harder to remove",
          "bullet3": "Results in larger file sizes",
          "bullet4": "Best for sensitive or copyrighted content"
        }
      }
    },
    "type": {
      "1": "Text",
      "2": "Image"
    }
  },
  "permissions": {
    "tags": "read,write,edit,print",
    "title": "Change Permissions",
    "header": "Change Permissions",
    "warning": "Warning to have these permissions be unchangeable it is recommended to set them with a password via the add-password page",
    "selectText": {
      "1": "Select PDF to change permissions",
      "2": "Permissions to set",
      "3": "Prevent assembly of document",
      "4": "Prevent content extraction",
      "5": "Prevent extraction for accessibility",
      "6": "Prevent filling in form",
      "7": "Prevent modification",
      "8": "Prevent annotation modification",
      "9": "Prevent printing",
      "10": "Prevent printing different formats"
    },
    "submit": "Change"
  },
  "editTableOfContents": {
    "settings": {
      "title": "Bookmarks & outline",
      "replaceExisting": "Replace existing bookmarks (uncheck to append)",
      "replaceExistingHint": "When disabled, the new outline is appended after the current bookmarks."
    },
    "actions": {
      "source": "Load bookmarks",
      "selectedFile": "Loaded from {{file}}",
      "noFile": "Select a PDF to extract existing bookmarks.",
      "loadFromPdf": "Load from selected PDF",
      "importJson": "Import JSON",
      "importClipboard": "Paste JSON from clipboard",
      "export": "Export bookmarks",
      "exportJson": "Download JSON",
      "exportClipboard": "Copy JSON to clipboard",
      "clipboardUnavailable": "Clipboard access is not available in this browser."
    },
    "info": {
      "line1": "Each bookmark needs a descriptive title and the page it should open.",
      "line2": "Use child bookmarks to build a hierarchy for chapters, sections, or subsections.",
      "line3": "Import bookmarks from the selected PDF or from a JSON file to save time."
    },
    "editor": {
      "heading": "Bookmark editor",
      "description": "Add, nest, and reorder bookmarks to craft your PDF outline.",
      "addTopLevel": "Add top-level bookmark",
      "empty": {
        "title": "No bookmarks yet",
        "description": "Import existing bookmarks or start by adding your first entry.",
        "action": "Add first bookmark"
      },
      "defaultTitle": "New bookmark",
      "defaultChildTitle": "Child bookmark",
      "defaultSiblingTitle": "New bookmark",
      "untitled": "Untitled bookmark",
      "childBadge": "Child",
      "pagePreview": "Page {{page}}",
      "field": {
        "title": "Bookmark title",
        "page": "Target page number"
      },
      "actions": {
        "toggle": "Toggle children",
        "addChild": "Add child bookmark",
        "addSibling": "Add sibling bookmark",
        "remove": "Remove bookmark"
      },
      "confirmRemove": "Remove this bookmark and all of its children?"
    },
    "messages": {
      "loadedTitle": "Bookmarks extracted",
      "loadedBody": "Existing bookmarks from the PDF were loaded into the editor.",
      "noBookmarks": "No bookmarks were found in the selected PDF.",
      "loadFailed": "Unable to extract bookmarks from the selected PDF.",
      "imported": "Bookmarks imported",
      "importedBody": "Your JSON outline replaced the current editor contents.",
      "importedClipboard": "Clipboard data replaced the current bookmark list.",
      "invalidJson": "Invalid JSON structure",
      "invalidJsonBody": "Please provide a valid bookmark JSON file and try again.",
      "exported": "JSON download ready",
      "copied": "Copied to clipboard",
      "copiedBody": "Bookmark JSON copied successfully.",
      "copyFailed": "Copy failed"
    },
    "submit": "Apply table of contents",
    "results": {
      "title": "Updated PDF with bookmarks"
    }
  },
  "removePages": {
    "tags": "Remove pages,delete pages",
    "title": "Remove Pages",
    "pageNumbers": {
      "label": "Pages to Remove",
      "placeholder": "e.g., 1,3,5-8,10",
      "error": "Invalid page number format. Use numbers, ranges (1-5), or mathematical expressions (2n+1)"
    },
    "filenamePrefix": "pages_removed",
    "files": {
      "placeholder": "Select a PDF file in the main view to get started"
    },
    "settings": {
      "title": "Settings"
    },
    "tooltip": {
      "header": {
        "title": "Remove Pages Settings"
      },
      "pageNumbers": {
        "title": "Page Selection",
        "text": "Specify which pages to remove from your PDF. You can select individual pages, ranges, or use mathematical expressions.",
        "bullet1": "Individual pages: 1,3,5 (removes pages 1, 3, and 5)",
        "bullet2": "Page ranges: 1-5,10-15 (removes pages 1-5 and 10-15)",
        "bullet3": "Mathematical: 2n+1 (removes odd pages)",
        "bullet4": "Open ranges: 5- (removes from page 5 to end)"
      },
      "examples": {
        "title": "Common Examples",
        "text": "Here are some common page selection patterns:",
        "bullet1": "Remove first page: 1",
        "bullet2": "Remove last 3 pages: -3",
        "bullet3": "Remove every other page: 2n",
        "bullet4": "Remove specific scattered pages: 1,5,10,15"
      },
      "safety": {
        "title": "Safety Tips",
        "text": "Important considerations when removing pages:",
        "bullet1": "Always preview your selection before processing",
        "bullet2": "Keep a backup of your original file",
        "bullet3": "Page numbers start from 1, not 0",
        "bullet4": "Invalid page numbers will be ignored"
      }
    },
    "error": {
      "failed": "An error occurred while removing pages."
    },
    "results": {
      "title": "Page Removal Results"
    },
    "submit": "Remove Pages"
  },
  "extractPages": {
    "title": "Extract Pages",
    "pageNumbers": {
      "label": "Pages to Extract",
      "placeholder": "e.g., 1,3,5-8 or odd & 1-10"
    },
    "settings": {
      "title": "Settings"
    },
    "tooltip": {
      "description": "Extracts the selected pages into a new PDF, preserving order."
    },
    "error": {
      "failed": "Failed to extract pages"
    },
    "results": {
      "title": "Pages Extracted"
    },
    "submit": "Extract Pages"
  },
  "pageSelection": {
    "tooltip": {
      "header": {
        "title": "Page Selection Guide"
      },
      "basic": {
        "title": "Basic Usage",
        "text": "Select specific pages from your PDF document using simple syntax.",
        "bullet1": "Individual pages: 1,3,5",
        "bullet2": "Page ranges: 3-6 or 10-15",
        "bullet3": "All pages: all"
      },
      "advanced": {
        "title": "Advanced Features"
      },
      "tips": {
        "title": "Tips",
        "text": "Keep these guidelines in mind:",
        "bullet1": "Page numbers start from 1 (not 0)",
        "bullet2": "Spaces are automatically removed",
        "bullet3": "Invalid expressions are ignored"
      },
      "syntax": {
        "title": "Syntax Basics",
        "text": "Use numbers, ranges, keywords, and progressions (n starts at 0). Parentheses are supported.",
        "bullets": {
          "numbers": "Numbers/ranges: 5, 10-20",
          "keywords": "Keywords: odd, even",
          "progressions": "Progressions: 3n, 4n+1"
        }
      },
      "operators": {
        "title": "Operators",
        "text": "AND has higher precedence than comma. NOT applies within the document range.",
        "and": "AND: & or \"and\" — require both conditions (e.g., 1-50 & even)",
        "comma": "Comma: , or | — combine selections (e.g., 1-10, 20)",
        "not": "NOT: ! or \"not\" — exclude pages (e.g., 3n & not 30)"
      },
      "examples": {
        "title": "Examples"
      },
      "complex": {
        "bullet1": "<strong>1,3-5,8,2n</strong> → pages 1, 3–5, 8, plus evens",
        "bullet2": "<strong>10-,2n-1</strong> → from page 10 to end + odd pages",
        "description": "Mix different types.",
        "title": "Complex Combinations"
      },
      "description": "Choose which pages to use for the operation. Supports single pages, ranges, formulas, and the all keyword.",
      "individual": {
        "bullet1": "<strong>1,3,5</strong> → selects pages 1, 3, 5",
        "bullet2": "<strong>2,7,12</strong> → selects pages 2, 7, 12",
        "description": "Enter numbers separated by commas.",
        "title": "Individual Pages"
      },
      "mathematical": {
        "bullet1": "<strong>2n</strong> → all even pages (2, 4, 6…)",
        "bullet2": "<strong>2n-1</strong> → all odd pages (1, 3, 5…)",
        "bullet3": "<strong>3n</strong> → every 3rd page (3, 6, 9…)",
        "bullet4": "<strong>4n-1</strong> → pages 3, 7, 11, 15…",
        "description": "Use n in formulas for patterns.",
        "title": "Mathematical Functions"
      },
      "ranges": {
        "bullet1": "<strong>3-6</strong> → selects pages 3–6",
        "bullet2": "<strong>10-15</strong> → selects pages 10–15",
        "bullet3": "<strong>5-</strong> → selects pages 5 to end",
        "description": "Use - for consecutive pages.",
        "title": "Page Ranges"
      },
      "special": {
        "bullet1": "<strong>all</strong> → selects all pages",
        "title": "Special Keywords"
      }
    }
  },
  "bulkSelection": {
    "syntaxError": "There is a syntax issue. See Page Selection tips for help.",
    "header": {
      "title": "Page Selection Guide"
    },
    "syntax": {
      "title": "Syntax Basics",
      "text": "Use numbers, ranges, keywords, and progressions (n starts at 0). Parentheses are supported.",
      "bullets": {
        "numbers": "Numbers/ranges: 5, 10-20",
        "keywords": "Keywords: odd, even",
        "progressions": "Progressions: 3n, 4n+1"
      }
    },
    "operators": {
      "title": "Operators",
      "text": "AND has higher precedence than comma. NOT applies within the document range.",
      "and": "AND: & or \"and\" — require both conditions (e.g., 1-50 & even)",
      "comma": "Comma: , or | — combine selections (e.g., 1-10, 20)",
      "not": "NOT: ! or \"not\" — exclude pages (e.g., 3n & not 30)"
    },
    "examples": {
      "title": "Examples",
      "first50": "First 50",
      "last50": "Last 50",
      "every3rd": "Every 3rd",
      "oddWithinExcluding": "Odd within 1-20 excluding 5-7",
      "combineSets": "Combine sets"
    },
    "firstNPages": {
      "title": "First N Pages",
      "placeholder": "Number of pages"
    },
    "lastNPages": {
      "title": "Last N Pages",
      "placeholder": "Number of pages"
    },
    "everyNthPage": {
      "title": "Every Nth Page",
      "placeholder": "Step size"
    },
    "range": {
      "title": "Range",
      "fromPlaceholder": "From",
      "toPlaceholder": "To"
    },
    "keywords": {
      "title": "Keywords"
    },
    "advanced": {
      "title": "Advanced"
    }
  },
  "compressPdfs": {
    "tags": "squish,small,tiny"
  },
  "unlockPDFForms": {
    "tags": "remove,delete,form,field,readonly",
    "title": "Remove Read-Only from Form Fields",
    "header": "Unlock PDF Forms",
    "submit": "Unlock Forms",
    "description": "This tool will remove read-only restrictions from PDF form fields, making them editable and fillable.",
    "filenamePrefix": "unlocked_forms",
    "files": {
      "placeholder": "Select a PDF file in the main view to get started"
    },
    "error": {
      "failed": "An error occurred while unlocking PDF forms."
    },
    "results": {
      "title": "Unlocked Forms Results"
    }
  },
  "changeMetadata": {
    "header": "Change Metadata",
    "submit": "Change",
    "filenamePrefix": "metadata",
    "settings": {
      "title": "Metadata Settings"
    },
    "standardFields": {
      "title": "Standard Fields"
    },
    "deleteAll": {
      "label": "Remove Existing Metadata",
      "checkbox": "Delete all metadata"
    },
    "title": {
      "label": "Title",
      "placeholder": "Document title"
    },
    "author": {
      "label": "Author",
      "placeholder": "Document author"
    },
    "subject": {
      "label": "Subject",
      "placeholder": "Document subject"
    },
    "keywords": {
      "label": "Keywords",
      "placeholder": "Document keywords"
    },
    "creator": {
      "label": "Creator",
      "placeholder": "Document creator"
    },
    "producer": {
      "label": "Producer",
      "placeholder": "Document producer"
    },
    "dates": {
      "title": "Date Fields"
    },
    "creationDate": {
      "label": "Creation Date",
      "placeholder": "Creation date"
    },
    "modificationDate": {
      "label": "Modification Date",
      "placeholder": "Modification date"
    },
    "trapped": {
      "label": "Trapped Status",
      "unknown": "Unknown",
      "true": "True",
      "false": "False"
    },
    "advanced": {
      "title": "Advanced Options"
    },
    "customFields": {
      "title": "Custom Metadata",
      "description": "Add custom metadata fields to the document",
      "add": "Add Field",
      "key": "Key",
      "keyPlaceholder": "Custom key",
      "value": "Value",
      "valuePlaceholder": "Custom value",
      "remove": "Remove"
    },
    "results": {
      "title": "Updated PDFs"
    },
    "error": {
      "failed": "An error occurred while changing the PDF metadata."
    },
    "tooltip": {
      "header": {
        "title": "PDF Metadata Overview"
      },
      "standardFields": {
        "title": "Standard Fields",
        "text": "Common PDF metadata fields that describe the document.",
        "bullet1": "Title: Document name or heading",
        "bullet2": "Author: Person who created the document",
        "bullet3": "Subject: Brief description of content",
        "bullet4": "Keywords: Search terms for the document",
        "bullet5": "Creator/Producer: Software used to create the PDF"
      },
      "dates": {
        "title": "Date Fields",
        "text": "When the document was created and modified.",
        "bullet1": "Creation Date: When original document was made",
        "bullet2": "Modification Date: When last changed"
      },
      "options": {
        "title": "Additional Options",
        "text": "Custom fields and privacy controls.",
        "bullet1": "Custom Metadata: Add your own key-value pairs",
        "bullet2": "Trapped Status: High-quality printing setting",
        "bullet3": "Delete All: Remove all metadata for privacy"
      },
      "deleteAll": {
        "title": "Remove Existing Metadata",
        "text": "Complete metadata deletion to ensure privacy."
      },
      "customFields": {
        "title": "Custom Metadata",
        "text": "Add your own custom key-value metadata pairs.",
        "bullet1": "Add any custom fields relevant to your document",
        "bullet2": "Examples: Department, Project, Version, Status",
        "bullet3": "Both key and value are required for each entry"
      },
      "advanced": {
        "title": "Advanced Options",
        "trapped": {
          "title": "Trapped Status",
          "description": "Indicates if document is prepared for high-quality printing.",
          "bullet1": "True: Document has been trapped for printing",
          "bullet2": "False: Document has not been trapped",
          "bullet3": "Unknown: Trapped status is not specified"
        }
      }
    }
  },
  "fileToPDF": {
    "tags": "transformation,format,document,picture,slide,text,conversion,office,docs,word,excel,powerpoint",
    "title": "File to PDF",
    "header": "Convert any file to PDF",
    "credit": "This service uses LibreOffice and Unoconv for file conversion.",
    "supportedFileTypesInfo": "Supported File types",
    "supportedFileTypes": "Supported file types should include the below however for a full updated list of supported formats, please refer to the LibreOffice documentation",
    "submit": "Convert to PDF"
  },
  "ocr": {
    "tags": "recognition,text,image,scan,read,identify,detection,editable",
    "title": "OCR / Scan Cleanup",
    "desc": "Cleanup scans and detects text from images within a PDF and re-adds it as text.",
    "header": "Cleanup Scans / OCR (Optical Character Recognition)",
    "selectText": {
      "1": "Select languages that are to be detected within the PDF (Ones listed are the ones currently detected):",
      "2": "Produce text file containing OCR text alongside the OCR'ed PDF",
      "3": "Correct pages were scanned at a skewed angle by rotating them back into place",
      "4": "Clean page so its less likely that OCR will find text in background noise. (No output change)",
      "5": "Clean page so its less likely that OCR will find text in background noise, maintains cleanup in output.",
      "6": "Ignores pages that have interactive text on them, only OCRs pages that are images",
      "7": "Force OCR, will OCR Every page removing all original text elements",
      "8": "Normal (Will error if PDF contains text)",
      "9": "Additional Settings",
      "10": "OCR Mode",
      "11": "Remove images after OCR (Removes ALL images, only useful if part of conversion step)",
      "12": "Render Type (Advanced)"
    },
    "help": "Please read this documentation on how to use this for other languages and/or use not in docker",
    "credit": "This service uses qpdf and Tesseract for OCR.",
    "submit": "Process PDF with OCR",
    "operation": {
      "submit": "Process OCR and Review"
    },
    "results": {
      "title": "OCR Results"
    },
    "languagePicker": {
      "additionalLanguages": "Looking for additional languages?",
      "viewSetupGuide": "View setup guide →"
    },
    "settings": {
      "title": "Settings",
      "ocrMode": {
        "label": "OCR Mode",
        "auto": "Auto (skip text layers)",
        "force": "Force (re-OCR all, replace text)",
        "strict": "Strict (abort if text found)"
      },
      "languages": {
        "label": "Languages",
        "placeholder": "Select languages"
      },
      "compatibilityMode": {
        "label": "Compatibility Mode"
      },
      "advancedOptions": {
        "label": "Processing Options",
        "sidecar": "Create a text file",
        "deskew": "Deskew pages",
        "clean": "Clean input file",
        "cleanFinal": "Clean final output"
      }
    },
    "tooltip": {
      "header": {
        "title": "OCR Settings Overview"
      },
      "mode": {
        "title": "OCR Mode",
        "text": "Optical Character Recognition (OCR) helps you turn scanned or screenshotted pages into text you can search, copy, or highlight.",
        "bullet1": "Auto skips pages that already contain text layers.",
        "bullet2": "Force re-OCRs every page and replaces all the text.",
        "bullet3": "Strict halts if any selectable text is found."
      },
      "languages": {
        "title": "Languages",
        "text": "Improve OCR accuracy by specifying the expected languages. Choose one or more languages to guide detection."
      },
      "output": {
        "title": "Output",
        "text": "Decide how you want the text output formatted:",
        "bullet1": "Searchable PDF embeds text behind the original image.",
        "bullet2": "HOCR XML returns a structured machine-readable file.",
        "bullet3": "Plain-text sidecar creates a separate .txt file with raw content."
      },
      "advanced": {
        "header": {
          "title": "Advanced OCR Processing"
        },
        "compatibility": {
          "title": "Compatibility Mode",
          "text": "Uses OCR 'sandwich PDF' mode: results in larger files, but more reliable with certain languages and older PDF software. By default we use hOCR for smaller, modern PDFs."
        },
        "sidecar": {
          "title": "Create Text File",
          "text": "Generates a separate .txt file alongside the PDF containing all extracted text content for easy access and processing."
        },
        "deskew": {
          "title": "Deskew Pages",
          "text": "Automatically corrects skewed or tilted pages to improve OCR accuracy. Useful for scanned documents that weren't perfectly aligned."
        },
        "clean": {
          "title": "Clean Input File",
          "text": "Preprocesses the input by removing noise, enhancing contrast, and optimizing the image for better OCR recognition before processing."
        },
        "cleanFinal": {
          "title": "Clean Final Output",
          "text": "Post-processes the final PDF by removing OCR artifacts and optimizing the text layer for better readability and smaller file size."
        }
      }
    },
    "error": {
      "failed": "OCR operation failed"
    }
  },
  "extractImages": {
    "tags": "picture,photo,save,archive,zip,capture,grab",
    "title": "Extract Images",
    "header": "Extract Images",
    "selectText": "Select image format to convert extracted images to",
    "allowDuplicates": "Save duplicate images",
    "submit": "Extract",
    "settings": {
      "title": "Settings"
    },
    "error": {
      "failed": "An error occurred while extracting images from the PDF."
    }
  },
  "pdfToPDFA": {
    "tags": "archive,long-term,standard,conversion,storage,preservation",
    "title": "PDF To PDF/A",
    "header": "PDF To PDF/A",
    "credit": "This service uses libreoffice for PDF/A conversion",
    "submit": "Convert",
    "tip": "Currently does not work for multiple inputs at once",
    "outputFormat": "Output format",
    "pdfWithDigitalSignature": "The PDF contains a digital signature. This will be removed in the next step."
  },
  "PDFToWord": {
    "tags": "doc,docx,odt,word,transformation,format,conversion,office,microsoft,docfile",
    "title": "PDF to Word",
    "header": "PDF to Word",
    "selectText": {
      "1": "Output file format"
    },
    "credit": "This service uses LibreOffice for file conversion.",
    "submit": "Convert"
  },
  "PDFToPresentation": {
    "tags": "slides,show,office,microsoft",
    "title": "PDF to Presentation",
    "header": "PDF to Presentation",
    "selectText": {
      "1": "Output file format"
    },
    "credit": "This service uses LibreOffice for file conversion.",
    "submit": "Convert"
  },
  "PDFToText": {
    "tags": "richformat,richtextformat,rich text format",
    "title": "PDF to RTF (Text)",
    "header": "PDF to RTF (Text)",
    "selectText": {
      "1": "Output file format"
    },
    "credit": "This service uses LibreOffice for file conversion.",
    "submit": "Convert"
  },
  "PDFToHTML": {
    "tags": "web content,browser friendly",
    "title": "PDF to HTML",
    "header": "PDF to HTML",
    "credit": "This service uses pdftohtml for file conversion.",
    "submit": "Convert"
  },
  "PDFToXML": {
    "tags": "data-extraction,structured-content,interop,transformation,convert",
    "title": "PDF to XML",
    "header": "PDF to XML",
    "credit": "This service uses LibreOffice for file conversion.",
    "submit": "Convert"
  },
  "ScannerImageSplit": {
    "tags": "separate,auto-detect,scans,multi-photo,organize",
    "selectText": {
      "1": "Angle Threshold:",
      "2": "Tilt (in degrees) needed before we auto-straighten a photo.",
      "3": "Tolerance:",
      "4": "How closely a color must match the page background to count as background. Higher = looser, lower = stricter.",
      "5": "Minimum Area:",
      "6": "Smallest photo size (in pixels²) we'll keep to avoid tiny fragments.",
      "7": "Minimum Contour Area:",
      "8": "Smallest edge/shape we consider when finding photos (filters dust and specks).",
      "9": "Border Size:",
      "10": "Extra padding (in pixels) around each saved photo so edges aren't cut."
    },
    "info": "Python is not installed. It is required to run."
  },
  "scannerImageSplit": {
    "title": "Extracted Images",
    "submit": "Extract Image Scans",
    "error": {
      "failed": "An error occurred while extracting image scans."
    },
    "tooltip": {
      "title": "Photo Splitter",
      "whatThisDoes": "What this does",
      "whatThisDoesDesc": "Automatically finds and extracts each photo from a scanned page or composite image—no manual cropping.",
      "whenToUse": "When to use",
      "useCase1": "Scan whole album pages in one go",
      "useCase2": "Split flatbed batches into separate files",
      "useCase3": "Break collages into individual photos",
      "useCase4": "Pull photos from documents",
      "quickFixes": "Quick fixes",
      "problem1": "Photos not detected → increase Tolerance to 30-50",
      "problem2": "Too many false detections → increase Minimum Area to 15,000-20,000",
      "problem3": "Crops are too tight → increase Border Size to 5-10",
      "problem4": "Tilted photos not straightened → lower Angle Threshold to ~5°",
      "problem5": "Dust/noise boxes → increase Minimum Contour Area to 1000-2000",
      "setupTips": "Setup tips",
      "tip1": "Use a plain, light background",
      "tip2": "Leave a small gap (≈1 cm) between photos",
      "tip3": "Scan at 300-600 DPI",
      "tip4": "Clean the scanner glass",
      "headsUp": "Heads-up",
      "headsUpDesc": "Overlapping photos or backgrounds very close in color to the photos can reduce accuracy-try a lighter or darker background and leave more space."
    }
  },
  "sign": {
    "title": "Sign",
    "header": "Sign PDFs",
    "upload": "Upload Image",
    "draw": {
      "title": "Draw your signature",
      "clear": "Clear"
    },
    "text": {
      "name": "Signer Name",
      "placeholder": "Enter your full name"
    },
    "clear": "Clear",
    "add": "Add",
    "saved": {
      "heading": "Saved signatures",
      "description": "Reuse saved signatures at any time.",
      "emptyTitle": "No saved signatures yet",
      "emptyDescription": "Draw, upload, or type a signature above, then use \"Save to library\" to keep up to {{max}} favourites ready to use.",
      "type": {
        "canvas": "Drawing",
        "image": "Upload",
        "text": "Text"
      },
      "limitTitle": "Limit reached",
      "limitDescription": "Remove a saved signature before adding new ones (max {{max}}).",
      "carouselPosition": "{{current}} of {{total}}",
      "prev": "Previous",
      "next": "Next",
      "delete": "Remove",
      "label": "Label",
      "defaultLabel": "Signature",
      "defaultCanvasLabel": "Drawing signature",
      "defaultImageLabel": "Uploaded signature",
      "defaultTextLabel": "Typed signature",
      "saveButton": "Save signature",
      "saveUnavailable": "Create a signature first to save it.",
      "noChanges": "Current signature is already saved.",
      "status": {
        "saved": "Saved"
      }
    },
    "save": "Save Signature",
    "applySignatures": "Apply Signatures",
    "personalSigs": "Personal Signatures",
    "sharedSigs": "Shared Signatures",
    "noSavedSigs": "No saved signatures found",
    "addToAll": "Add to all pages",
    "delete": "Delete",
    "first": "First page",
    "last": "Last page",
    "next": "Next page",
    "previous": "Previous page",
    "maintainRatio": "Toggle maintain aspect ratio",
    "undo": "Undo",
    "redo": "Redo",
    "submit": "Sign Document",
    "steps": {
      "configure": "Configure Signature"
    },
    "type": {
      "title": "Signature Type",
      "draw": "Draw",
      "canvas": "Canvas",
      "image": "Image",
      "text": "Text",
      "saved": "Saved"
    },
    "image": {
      "label": "Upload signature image",
      "placeholder": "Select image file",
      "hint": "Upload a PNG or JPG image of your signature"
    },
    "instructions": {
      "title": "How to add signature",
      "canvas": "After drawing your signature in the canvas, close the modal then click anywhere on the PDF to place it.",
      "image": "After uploading your signature image above, click anywhere on the PDF to place it.",
      "saved": "Select a saved signature above, then click anywhere on the PDF to place it.",
      "text": "After entering your name above, click anywhere on the PDF to place your signature."
    },
    "mode": {
      "move": "Move Signature",
      "place": "Place Signature",
      "pause": "Pause placement",
      "resume": "Resume placement"
    },
    "updateAndPlace": "Update and Place",
    "activate": "Activate Signature Placement",
    "deactivate": "Stop Placing Signatures",
    "results": {
      "title": "Signature Results"
    },
    "error": {
      "failed": "An error occurred while signing the PDF."
    },
    "step": {
      "createDesc": "Choose how you want to create the signature",
      "place": "Place & save",
      "placeDesc": "Position the signature on your PDF"
    }
  },
  "flatten": {
    "title": "Flatten",
    "header": "Flatten PDF",
    "flattenOnlyForms": "Flatten only forms",
    "submit": "Flatten",
    "filenamePrefix": "flattened",
    "files": {
      "placeholder": "Select a PDF file in the main view to get started"
    },
    "steps": {
      "settings": "Settings"
    },
    "options": {
      "stepTitle": "Flatten Options",
      "title": "Flatten Options",
      "flattenOnlyForms": {
        "label": "Flatten only forms",
        "desc": "Only flatten form fields, leaving other interactive elements intact"
      },
      "note": "Flattening removes interactive elements from the PDF, making them non-editable."
    },
    "results": {
      "title": "Flatten Results"
    },
    "error": {
      "failed": "An error occurred while flattening the PDF."
    },
    "tooltip": {
      "header": {
        "title": "About Flattening PDFs"
      },
      "description": {
        "title": "What does flattening do?",
        "text": "Flattening makes your PDF non-editable by turning fillable forms and buttons into regular text and images. The PDF will look exactly the same, but no one can change or fill in the forms anymore. Perfect for sharing completed forms, creating final documents for records, or ensuring the PDF looks the same everywhere.",
        "bullet1": "Text boxes become regular text (can't be edited)",
        "bullet2": "Checkboxes and buttons become pictures",
        "bullet3": "Great for final versions you don't want changed",
        "bullet4": "Ensures consistent appearance across all devices"
      },
      "formsOnly": {
        "title": "What does 'Flatten only forms' mean?",
        "text": "This option only removes the ability to fill in forms, but keeps other features working like clicking links, viewing bookmarks, and reading comments.",
        "bullet1": "Forms become non-editable",
        "bullet2": "Links still work when clicked",
        "bullet3": "Comments and notes remain visible",
        "bullet4": "Bookmarks still help you navigate"
      }
    }
  },
  "repair": {
    "tags": "fix,restore,correction,recover",
    "title": "Repair",
    "header": "Repair PDFs",
    "submit": "Repair",
    "description": "This tool will attempt to repair corrupted or damaged PDF files. No additional settings are required.",
    "filenamePrefix": "repaired",
    "files": {
      "placeholder": "Select a PDF file in the main view to get started"
    },
    "error": {
      "failed": "An error occurred while repairing the PDF."
    },
    "results": {
      "title": "Repair Results"
    }
  },
  "removeBlanks": {
    "title": "Remove Blanks",
    "header": "Remove Blank Pages",
    "settings": {
      "title": "Settings"
    },
    "threshold": {
      "label": "Pixel Whiteness Threshold"
    },
    "whitePercent": {
      "label": "White Percentage Threshold",
      "unit": "%"
    },
    "includeBlankPages": {
      "label": "Include detected blank pages"
    },
    "tooltip": {
      "header": {
        "title": "Remove Blank Pages Settings"
      },
      "threshold": {
        "title": "Pixel Whiteness Threshold",
        "text": "Controls how white a pixel must be to be considered 'white'. This helps determine what counts as a blank area on the page.",
        "bullet1": "0 = Pure black (most restrictive)",
        "bullet2": "128 = Medium gray",
        "bullet3": "255 = Pure white (least restrictive)"
      },
      "whitePercent": {
        "title": "White Percentage Threshold",
        "text": "Sets the minimum percentage of white pixels required for a page to be considered blank and removed.",
        "bullet1": "Lower values (e.g., 80%) = More pages removed",
        "bullet2": "Higher values (e.g., 95%) = Only very blank pages removed",
        "bullet3": "Use higher values for documents with light backgrounds"
      },
      "includeBlankPages": {
        "title": "Include Detected Blank Pages",
        "text": "When enabled, creates a separate PDF containing all the blank pages that were detected and removed from the original document.",
        "bullet1": "Useful for reviewing what was removed",
        "bullet2": "Helps verify the detection accuracy",
        "bullet3": "Can be disabled to reduce output file size"
      }
    },
    "submit": "Remove blank pages",
    "error": {
      "failed": "Failed to remove blank pages"
    },
    "results": {
      "title": "Removed Blank Pages"
    }
  },
  "removeAnnotations": {
    "tags": "comments,highlight,notes,markup,remove",
    "title": "Remove Annotations",
    "header": "Remove Annotations",
    "submit": "Remove",
    "settings": {
      "title": "Settings"
    },
    "info": {
      "title": "About Remove Annotations",
      "description": "This tool will remove all annotations (comments, highlights, notes, etc.) from your PDF documents."
    },
    "error": {
      "failed": "An error occurred while removing annotations from the PDF."
    }
  },
  "compare": {
    "tags": "differentiate,contrast,changes,analysis",
    "title": "Compare",
    "header": "Compare PDFs",
    "clearSelected": "Clear selected",
    "clear": {
      "confirmTitle": "Clear selected PDFs?",
      "confirmBody": "This will close the current comparison and take you back to Active Files.",
      "confirm": "Clear and return"
    },
    "review": {
      "title": "Comparison Result",
      "actionsHint": "Review the comparison, switch document roles, or export the summary.",
      "switchOrder": "Switch order",
      "exportSummary": "Export summary"
    },
    "base": {
      "label": "Original document",
      "placeholder": "Select the original PDF"
    },
    "comparison": {
      "label": "Edited document",
      "placeholder": "Select the edited PDF"
    },
    "addFilesHint": "Add PDFs in the Files step to enable selection.",
    "noFiles": "No PDFs available yet",
    "pages": "Pages",
    "selection": {
      "originalEditedTitle": "Select Original and Edited PDFs"
    },
    "original": {
      "label": "Original PDF"
    },
    "edited": {
      "label": "Edited PDF"
    },
    "swap": {
      "confirmTitle": "Re-run comparison?",
      "confirmBody": "This will rerun the tool. Are you sure you want to swap the order of Original and Edited?",
      "confirm": "Swap and Re-run"
    },
    "cta": "Compare",
    "loading": "Comparing...",
    "summary": {
      "baseHeading": "Original document",
      "comparisonHeading": "Edited document",
      "pageLabel": "Page"
    },
    "rendering": {
      "pageNotReadyTitle": "Page not rendered yet",
      "pageNotReadyBody": "Some pages are still rendering. Navigation will snap once they are ready.",
      "rendering": "rendering",
      "inProgress": "At least one of these PDFs are very large, scrolling won't be smooth until the rendering is complete",
      "pagesRendered": "pages rendered",
      "complete": "Page rendering complete"
    },
    "dropdown": {
      "deletionsLabel": "Deletions",
      "additionsLabel": "Additions",
      "deletions": "Deletions ({{count}})",
      "additions": "Additions ({{count}})",
      "searchPlaceholder": "Search changes...",
      "noResults": "No changes found"
    },
    "actions": {
      "stackVertically": "Stack vertically",
      "placeSideBySide": "Place side by side",
      "zoomOut": "Zoom out",
      "zoomIn": "Zoom in",
      "resetView": "Reset view",
      "unlinkScrollPan": "Unlink scroll and pan",
      "linkScrollPan": "Link scroll and pan",
      "unlinkScroll": "Unlink scroll",
      "linkScroll": "Link scroll"
    },
    "toasts": {
      "unlinkedTitle": "Independent scroll & pan enabled",
      "unlinkedBody": "Tip: Arrow Up/Down scroll both panes; panning only moves the active pane."
    },
    "error": {
      "selectRequired": "Select a original and edited document.",
      "filesMissing": "Unable to locate the selected files. Please re-select them.",
      "generic": "Unable to compare these files."
    },
    "status": {
      "extracting": "Extracting text...",
      "processing": "Analyzing differences...",
      "complete": "Comparison ready"
    },
    "longJob": {
      "title": "Large comparison in progress",
      "body": "These PDFs together exceed 2,000 pages. Processing can take several minutes."
    },
    "slowOperation": {
      "title": "Still working…",
      "body": "This comparison is taking longer than usual. You can let it continue or cancel it.",
      "cancel": "Cancel comparison"
    },
    "newLine": "new-line",
    "complex": {
      "message": "One or both of the provided documents are large files, accuracy of comparison may be reduced"
    },
    "large": {
      "file": {
        "message": "One or Both of the provided documents are too large to process"
      }
    },
    "no": {
      "text": {
        "message": "One or both of the selected PDFs have no text content. Please choose PDFs with text for comparison."
      }
    },
    "too": {
      "dissimilar": {
        "message": "These documents appear highly dissimilar. Comparison was stopped to save time."
      }
    },
    "earlyDissimilarity": {
      "title": "These PDFs look highly different",
      "body": "We're seeing very few similarities so far. You can stop the comparison if these aren't related documents.",
      "stopButton": "Stop comparison"
    }
  },
  "certSign": {
    "tags": "authenticate,PEM,P12,official,encrypt,sign,certificate,PKCS12,JKS,server,manual,auto",
    "title": "Certificate Signing",
    "filenamePrefix": "signed",
    "signMode": {
      "stepTitle": "Sign Mode",
      "tooltip": {
        "header": {
          "title": "About PDF Signatures"
        },
        "overview": {
          "title": "How signatures work",
          "text": "Both modes seal the document (any edits are flagged as tampering) and record who/when/how for auditing. Viewer trust depends on the certificate chain."
        },
        "manual": {
          "title": "Manual - Bring your certificate",
          "text": "Use your own certificate files for brand-aligned identity. Can display <b>Trusted</b> when your CA/chain is recognized.",
          "use": "Use for: customer-facing, legal, compliance."
        },
        "auto": {
          "title": "Auto - Zero-setup, instant system seal",
          "text": "Signs with a server <b>self-signed</b> certificate. Same <b>tamper-evident seal</b> and <b>audit trail</b>; typically shows <b>Unverified</b> in viewers.",
          "use": "Use when: you need speed and consistent internal identity across reviews and records."
        },
        "rule": {
          "title": "Rule of thumb",
          "text": "Need recipient <b>Trusted</b> status? <b>Manual</b>. Need a fast, tamper-evident seal and audit trail with no setup? <b>Auto</b>."
        }
      }
    },
    "certTypeStep": {
      "stepTitle": "Certificate Format"
    },
    "certFiles": {
      "stepTitle": "Certificate Files"
    },
    "appearance": {
      "stepTitle": "Signature Appearance",
      "tooltip": {
        "header": {
          "title": "About Signature Appearance"
        },
        "invisible": {
          "title": "Invisible Signatures",
          "text": "The signature is added to the PDF for security but won't be visible when viewing the document. Perfect for legal requirements without changing the document's appearance.",
          "bullet1": "Provides security without visual changes",
          "bullet2": "Meets legal requirements for digital signing",
          "bullet3": "Doesn't affect document layout or design"
        },
        "visible": {
          "title": "Visible Signatures",
          "text": "Shows a signature block on the PDF with your name, date, and optional details. Useful when you want readers to clearly see the document is signed.",
          "bullet1": "Shows signer name and date on the document",
          "bullet2": "Can include reason and location for signing",
          "bullet3": "Choose which page to place the signature",
          "bullet4": "Optional logo can be included"
        }
      },
      "invisible": "Invisible",
      "options": {
        "title": "Signature Details"
      },
      "visible": "Visible"
    },
    "sign": {
      "submit": "Sign PDF",
      "results": "Signed PDF"
    },
    "error": {
      "failed": "An error occurred while processing signatures."
    },
    "tooltip": {
      "header": {
        "title": "About Managing Signatures"
      },
      "overview": {
        "title": "What can this tool do?",
        "text": "This tool lets you check if your PDFs are digitally signed and add new digital signatures. Digital signatures prove who created or approved a document and show if it has been changed since signing.",
        "bullet1": "Check existing signatures and their validity",
        "bullet2": "View detailed information about signers and certificates",
        "bullet3": "Add new digital signatures to secure your documents",
        "bullet4": "Multiple files supported with easy navigation"
      },
      "validation": {
        "title": "Checking Signatures",
        "text": "When you check signatures, the tool tells you if they're valid, who signed the document, when it was signed, and whether the document has been changed since signing.",
        "bullet1": "Shows if signatures are valid or invalid",
        "bullet2": "Displays signer information and signing date",
        "bullet3": "Checks if the document was modified after signing",
        "bullet4": "Can use custom certificates for verification"
      },
      "signing": {
        "title": "Adding Signatures",
        "text": "To sign a PDF, you need a digital certificate (like PEM, PKCS12, or JKS). You can choose to make the signature visible on the document or keep it invisible for security only.",
        "bullet1": "Supports PEM, PKCS12, JKS, and server certificate formats",
        "bullet2": "Option to show or hide signature on the PDF",
        "bullet3": "Add reason, location, and signer name",
        "bullet4": "Choose which page to place visible signatures",
        "bullet5": "Use server certificate for simple 'Sign with Stirling-PDF' option"
      }
    },
    "certType": {
      "tooltip": {
        "header": {
          "title": "About Certificate Types"
        },
        "what": {
          "title": "What's a certificate?",
          "text": "It's a secure ID for your signature that proves you signed. Unless you're required to sign via certificate, we recommend using another secure method like Type, Draw, or Upload."
        },
        "which": {
          "title": "Which option should I use?",
          "text": "Choose the format that matches your certificate file:",
          "bullet1": "PKCS#12 (.p12 / .pfx) – one combined file (most common)",
          "bullet2": "PFX (.pfx) – Microsoft's version of PKCS12",
          "bullet3": "PEM – separate private-key and certificate .pem files",
          "bullet4": "JKS – Java .jks keystore for dev / CI-CD workflows"
        },
        "convert": {
          "title": "Key not listed?",
          "text": "Convert your file to a Java keystore (.jks) with keytool, then pick JKS."
        }
      }
    },
    "chooseCertificate": "Choose Certificate File",
    "chooseJksFile": "Choose JKS File",
    "chooseP12File": "Choose PKCS12 File",
    "choosePfxFile": "Choose PFX File",
    "choosePrivateKey": "Choose Private Key File",
    "location": "Location",
    "logoTitle": "Logo",
    "name": "Name",
    "noLogo": "No Logo",
    "pageNumber": "Page Number",
    "password": "Certificate Password",
    "passwordOptional": "Leave empty if no password",
    "reason": "Reason",
    "serverCertMessage": "Using server certificate - no files or password required",
    "showLogo": "Show Logo"
  },
  "removeCertSign": {
    "tags": "authenticate,PEM,P12,official,decrypt",
    "title": "Remove Certificate Signature",
    "header": "Remove the digital certificate from the PDF",
    "selectPDF": "Select a PDF file:",
    "submit": "Remove Signature",
    "description": "This tool will remove digital certificate signatures from your PDF document.",
    "filenamePrefix": "unsigned",
    "files": {
      "placeholder": "Select a PDF file in the main view to get started"
    },
    "error": {
      "failed": "An error occurred while removing certificate signatures."
    },
    "results": {
      "title": "Certificate Removal Results"
    }
  },
  "pageLayout": {
    "tags": "merge,composite,single-view,organize",
    "title": "Multi Page Layout",
    "header": "Multi Page Layout",
    "pagesPerSheet": "Pages per sheet:",
    "addBorder": "Add Borders",
    "submit": "Submit",
    "desc": {
      "2": "Place 2 pages side-by-side on a single sheet.",
      "3": "Place 3 pages on a single sheet in a single row.",
      "4": "Place 4 pages on a single sheet (2 × 2 grid).",
      "9": "Place 9 pages on a single sheet (3 × 3 grid).",
      "16": "Place 16 pages on a single sheet (4 × 4 grid)."
    },
    "error": {
      "failed": "An error occurred while creating the multi-page layout."
    }
  },
  "bookletImposition": {
    "tags": "booklet,imposition,printing,binding,folding,signature",
    "title": "Booklet Imposition",
    "header": "Booklet Imposition",
    "submit": "Create Booklet",
    "spineLocation": {
      "label": "Spine Location",
      "left": "Left (Standard)",
      "right": "Right (RTL)"
    },
    "doubleSided": {
      "label": "Double-sided printing",
      "tooltip": "Creates both front and back sides for proper booklet printing"
    },
    "manualDuplex": {
      "title": "Manual Duplex Mode",
      "instructions": "For printers without automatic duplex. You'll need to run this twice:"
    },
    "duplexPass": {
      "label": "Print Pass",
      "first": "1st Pass",
      "second": "2nd Pass",
      "firstInstructions": "Prints front sides → stack face-down → run again with 2nd Pass",
      "secondInstructions": "Load printed stack face-down → prints back sides"
    },
    "rtlBinding": {
      "label": "Right-to-left binding",
      "tooltip": "For Arabic, Hebrew, or other right-to-left languages"
    },
    "addBorder": {
      "label": "Add borders around pages",
      "tooltip": "Adds borders around each page section to help with cutting and alignment"
    },
    "addGutter": {
      "label": "Add gutter margin",
      "tooltip": "Adds inner margin space for binding"
    },
    "gutterSize": {
      "label": "Gutter size (points)"
    },
    "flipOnShortEdge": {
      "label": "Flip on short edge (automatic duplex only)",
      "tooltip": "Enable for short-edge duplex printing (automatic duplex only - ignored in manual mode)",
      "manualNote": "Not needed in manual mode - you flip the stack yourself"
    },
    "advanced": {
      "toggle": "Advanced Options"
    },
    "paperSizeNote": "Paper size is automatically derived from your first page.",
    "tooltip": {
      "header": {
        "title": "Booklet Creation Guide"
      },
      "description": {
        "title": "What is Booklet Imposition?",
        "text": "Creates professional booklets by arranging pages in the correct printing order. Your PDF pages are placed 2-up on landscape sheets so when folded and bound, they read in proper sequence like a real book."
      },
      "example": {
        "title": "Example: 8-Page Booklet",
        "text": "Your 8-page document becomes 2 sheets:",
        "bullet1": "Sheet 1 Front: Pages 8, 1  |  Back: Pages 2, 7",
        "bullet2": "Sheet 2 Front: Pages 6, 3  |  Back: Pages 4, 5",
        "bullet3": "When folded & stacked: Reads 1→2→3→4→5→6→7→8"
      },
      "printing": {
        "title": "How to Print & Assemble",
        "text": "Follow these steps for perfect booklets:",
        "bullet1": "Print double-sided with 'Flip on long edge'",
        "bullet2": "Stack sheets in order, fold in half",
        "bullet3": "Staple or bind along the folded spine",
        "bullet4": "For short-edge printers: Enable 'Flip on short edge' option"
      },
      "manualDuplex": {
        "title": "Manual Duplex (Single-sided Printers)",
        "text": "For printers without automatic duplex:",
        "bullet1": "Turn OFF 'Double-sided printing'",
        "bullet2": "Select '1st Pass' → Print → Stack face-down",
        "bullet3": "Select '2nd Pass' → Load stack → Print backs",
        "bullet4": "Fold and assemble as normal"
      },
      "advanced": {
        "title": "Advanced Options",
        "text": "Fine-tune your booklet:",
        "bullet1": "Right-to-Left Binding: For Arabic, Hebrew, or RTL languages",
        "bullet2": "Borders: Shows cut lines for trimming",
        "bullet3": "Gutter Margin: Adds space for binding/stapling",
        "bullet4": "Short-edge Flip: Only for automatic duplex printers"
      }
    },
    "error": {
      "failed": "An error occurred while creating the booklet imposition."
    }
  },
  "scalePages": {
    "title": "Adjust page-scale",
    "header": "Adjust page-scale",
    "pageSize": "Size of a page of the document.",
    "keepPageSize": "Original Size",
    "scaleFactor": "Zoom level (crop) of a page.",
    "submit": "Submit"
  },
  "adjustPageScale": {
    "tags": "resize,modify,dimension,adapt",
    "title": "Adjust Page Scale",
    "header": "Adjust Page Scale",
    "scaleFactor": {
      "label": "Scale Factor"
    },
    "pageSize": {
      "label": "Target Page Size",
      "keep": "Keep Original Size",
      "letter": "Letter",
      "legal": "Legal"
    },
    "submit": "Adjust Page Scale",
    "error": {
      "failed": "An error occurred while adjusting the page scale."
    },
    "tooltip": {
      "header": {
        "title": "Page Scale Settings Overview"
      },
      "description": {
        "title": "Description",
        "text": "Adjust the size of PDF content and change the page dimensions."
      },
      "scaleFactor": {
        "title": "Scale Factor",
        "text": "Controls how large or small the content appears on the page. Content is scaled and centered - if scaled content is larger than the page size, it may be cropped.",
        "bullet1": "1.0 = Original size",
        "bullet2": "0.5 = Half size (50% smaller)",
        "bullet3": "2.0 = Double size (200% larger, may crop)"
      },
      "pageSize": {
        "title": "Target Page Size",
        "text": "Sets the dimensions of the output PDF pages. 'Keep Original Size' maintains current dimensions, while other options resize to standard paper sizes."
      }
    }
  },
  "add-page-numbers": {
    "tags": "paginate,label,organize,index"
  },
  "auto-rename": {
    "tags": "auto-detect,header-based,organize,relabel",
    "title": "Auto Rename",
    "header": "Auto Rename PDF",
    "description": "Automatically finds the title from your PDF content and uses it as the filename.",
    "submit": "Auto Rename",
    "files": {
      "placeholder": "Select a PDF file in the main view to get started"
    },
    "error": {
      "failed": "An error occurred while auto-renaming the PDF."
    },
    "results": {
      "title": "Auto-Rename Results"
    },
    "tooltip": {
      "header": {
        "title": "How Auto-Rename Works"
      },
      "howItWorks": {
        "title": "Smart Renaming",
        "text": "Automatically finds the title from your PDF content and uses it as the filename.",
        "bullet1": "Looks for text that appears to be a title or heading",
        "bullet2": "Creates a clean, valid filename from the detected title",
        "bullet3": "Keeps the original name if no suitable title is found"
      }
    }
  },
  "adjust-contrast": {
    "tags": "color-correction,tune,modify,enhance,color-correction"
  },
  "crop": {
    "title": "Crop",
    "header": "Crop PDF",
    "submit": "Apply Crop",
    "noFileSelected": "Select a PDF file to begin cropping",
    "preview": {
      "title": "Crop Area Selection"
    },
    "reset": "Reset to full PDF",
    "coordinates": {
      "title": "Position and Size",
      "x": {
        "label": "X Position",
        "desc": "Left edge (points)"
      },
      "y": {
        "label": "Y Position",
        "desc": "Bottom edge (points)"
      },
      "width": {
        "label": "Width",
        "desc": "Crop width (points)"
      },
      "height": {
        "label": "Height",
        "desc": "Crop height (points)"
      }
    },
    "error": {
      "invalidArea": "Crop area extends beyond PDF boundaries",
      "failed": "Failed to crop PDF"
    },
    "steps": {
      "selectArea": "Select Crop Area"
    },
    "tooltip": {
      "title": "How to Crop PDFs",
      "description": "Select the area to crop from your PDF by dragging and resizing the blue overlay on the thumbnail.",
      "drag": "Drag the overlay to move the crop area",
      "resize": "Drag the corner and edge handles to resize",
      "precision": "Use coordinate inputs for precise positioning"
    },
    "results": {
      "title": "Crop Results"
    },
    "automation": {
      "info": "Enter crop coordinates in PDF points. Origin (0,0) is at bottom-left. These values will be applied to all PDFs processed in this automation.",
      "reference": "Reference: A4 page is 595.28 × 841.89 points (210mm × 297mm). 1 inch = 72 points."
    }
  },
  "autoSplitPDF": {
    "tags": "QR-based,separate,scan-segment,organize",
    "title": "Auto Split PDF",
    "header": "Auto Split PDF",
    "description": "Print, Insert, Scan, upload, and let us auto-separate your documents. No manual work sorting needed.",
    "selectText": {
      "1": "Print out some divider sheets from below (Black and white is fine).",
      "2": "Scan all your documents at once by inserting the divider sheet between them.",
      "3": "Upload the single large scanned PDF file and let Stirling PDF handle the rest.",
      "4": "Divider pages are automatically detected and removed, guaranteeing a neat final document."
    },
    "formPrompt": "Submit PDF containing Stirling-PDF Page dividers:",
    "duplexMode": "Duplex Mode (Front and back scanning)",
    "dividerDownload2": "Download 'Auto Splitter Divider (with instructions).pdf'",
    "submit": "Submit"
  },
  "sanitizePdf": {
    "tags": "clean,secure,safe,remove-threats"
  },
  "URLToPDF": {
    "tags": "web-capture,save-page,web-to-doc,archive",
    "title": "URL To PDF",
    "header": "URL To PDF",
    "submit": "Convert",
    "credit": "Uses WeasyPrint"
  },
  "HTMLToPDF": {
    "tags": "markup,web-content,transformation,convert",
    "title": "HTML To PDF",
    "header": "HTML To PDF",
    "help": "Accepts HTML files and ZIPs containing html/css/images etc required",
    "submit": "Convert",
    "credit": "Uses WeasyPrint",
    "zoom": "Zoom level for displaying the website.",
    "pageWidth": "Width of the page in centimeters. (Blank to default)",
    "pageHeight": "Height of the page in centimeters. (Blank to default)",
    "marginTop": "Top margin of the page in millimeters. (Blank to default)",
    "marginBottom": "Bottom margin of the page in millimeters. (Blank to default)",
    "marginLeft": "Left margin of the page in millimeters. (Blank to default)",
    "marginRight": "Right margin of the page in millimeters. (Blank to default)",
    "printBackground": "Render the background of websites.",
    "defaultHeader": "Enable Default Header (Name and page number)",
    "cssMediaType": "Change the CSS media type of the page.",
    "none": "None",
    "print": "Print",
    "screen": "Screen"
  },
  "MarkdownToPDF": {
    "tags": "markup,web-content,transformation,convert,md",
    "title": "Markdown To PDF",
    "header": "Markdown To PDF",
    "submit": "Convert",
    "help": "Work in progress",
    "credit": "Uses WeasyPrint"
  },
  "PDFToMarkdown": {
    "tags": "markup,web-content,transformation,convert,md",
    "title": "PDF To Markdown",
    "header": "PDF To Markdown",
    "submit": "Convert"
  },
  "getPdfInfo": {
    "tags": "infomation,data,stats,statistics",
    "title": "Get Info on PDF",
    "header": "Get Info on PDF",
    "submit": "Get Info",
    "downloadJson": "Download JSON"
  },
  "extractPage": {
    "tags": "extract"
  },
  "PdfToSinglePage": {
    "tags": "single page"
  },
  "showJS": {
    "tags": "JS",
    "title": "Show Javascript",
    "header": "Show Javascript",
    "downloadJS": "Download Javascript",
    "submit": "Show",
    "results": "Result",
    "processing": "Extracting JavaScript...",
    "done": "JavaScript extracted",
    "singleFileWarning": "This tool only supports one file at a time. Please select a single file.",
    "view": {
      "title": "Extracted JavaScript"
    }
  },
  "redact": {
    "tags": "Redact,Hide,black out,black,marker,hidden,auto redact,manual redact",
    "title": "Redact",
    "submit": "Redact",
    "error": {
      "failed": "An error occurred while redacting the PDF."
    },
    "modeSelector": {
      "title": "Redaction Method",
      "mode": "Mode",
      "automatic": "Automatic",
      "automaticDesc": "Redact text based on search terms",
      "manual": "Manual",
      "manualDesc": "Click and drag to redact specific areas",
      "manualComingSoon": "Manual redaction coming soon"
    },
    "auto": {
      "header": "Auto Redact",
      "settings": {
        "title": "Redaction Settings",
        "advancedTitle": "Advanced"
      },
      "colorLabel": "Box Color",
      "wordsToRedact": {
        "title": "Words to Redact",
        "placeholder": "Enter a word",
        "add": "Add",
        "examples": "Examples: Confidential, Top-Secret"
      },
      "useRegexLabel": "Use Regex",
      "wholeWordSearchLabel": "Whole Word Search",
      "customPaddingLabel": "Custom Extra Padding",
      "convertPDFToImageLabel": "Convert PDF to PDF-Image"
    },
    "tooltip": {
      "mode": {
        "header": {
          "title": "Redaction Method"
        },
        "automatic": {
          "title": "Automatic Redaction",
          "text": "Automatically finds and redacts specified text throughout the document. Perfect for removing consistent sensitive information like names, addresses, or confidential markers."
        },
        "manual": {
          "title": "Manual Redaction",
          "text": "Click and drag to manually select specific areas to redact. Gives you precise control over what gets redacted. (Coming soon)"
        }
      },
      "words": {
        "header": {
          "title": "Words to Redact"
        },
        "description": {
          "title": "Text Matching",
          "text": "Enter words or phrases to find and redact in your document. Each word will be searched for separately."
        },
        "bullet1": "Add one word at a time",
        "bullet2": "Press Enter or click 'Add Another' to add",
        "bullet3": "Click × to remove words",
        "examples": {
          "title": "Common Examples",
          "text": "Typical words to redact include: bank details, email addresses, or specific names."
        }
      },
      "advanced": {
        "header": {
          "title": "Advanced Redaction Settings"
        },
        "color": {
          "title": "Box Color & Padding",
          "text": "Customize the appearance of redaction boxes. Black is standard, but you can choose any color. Padding adds extra space around the found text."
        },
        "regex": {
          "title": "Use Regex",
          "text": "Enable regular expressions for advanced pattern matching. Useful for finding phone numbers, emails, or complex patterns.",
          "bullet1": "Example: \\d{4}-\\d{2}-\\d{2} to match any dates in YYYY-MM-DD format",
          "bullet2": "Use with caution - test thoroughly"
        },
        "wholeWord": {
          "title": "Whole Word Search",
          "text": "Only match complete words, not partial matches. 'John' won't match 'Johnson' when enabled."
        },
        "convert": {
          "title": "Convert to PDF-Image",
          "text": "Converts the PDF to an image-based PDF after redaction. This ensures text behind redaction boxes is completely removed and unrecoverable."
        }
      }
    },
    "manual": {
      "header": "Manual Redaction",
      "textBasedRedaction": "Text-based Redaction",
      "pageBasedRedaction": "Page-based Redaction",
      "convertPDFToImageLabel": "Convert PDF to PDF-Image (Used to remove text behind the box)",
      "pageRedactionNumbers": {
        "title": "Pages",
        "placeholder": "(e.g. 1,2,8 or 4,7,12-16 or 2n-1)"
      },
      "redactionColor": {
        "title": "Redaction Color"
      },
      "export": "Export",
      "upload": "Upload",
      "boxRedaction": "Box draw redaction",
      "zoom": "Zoom",
      "zoomIn": "Zoom in",
      "zoomOut": "Zoom out",
      "nextPage": "Next Page",
      "previousPage": "Previous Page",
      "toggleSidebar": "Toggle Sidebar",
      "showThumbnails": "Show Thumbnails",
      "showDocumentOutline": "Show Document Outline (double-click to expand/collapse all items)",
      "showAttachments": "Show Attachments",
      "showLayers": "Show Layers (double-click to reset all layers to the default state)",
      "colourPicker": "Color Picker",
      "findCurrentOutlineItem": "Find current outline item",
      "applyChanges": "Apply Changes"
    }
  },
  "tableExtraxt": {
    "tags": "CSV,Table Extraction,extract,convert"
  },
  "autoSizeSplitPDF": {
    "tags": "pdf,split,document,organization"
  },
  "overlay-pdfs": {
    "tags": "Overlay",
    "header": "Overlay PDF Files",
    "title": "Overlay PDFs",
    "desc": "Overlay one PDF on top of another",
    "baseFile": {
      "label": "Select Base PDF File"
    },
    "overlayFiles": {
      "label": "Select Overlay PDF Files",
      "placeholder": "Choose PDF(s)...",
      "addMore": "Add more PDFs..."
    },
    "mode": {
      "label": "Select Overlay Mode",
      "sequential": "Sequential Overlay",
      "interleaved": "Interleaved Overlay",
      "fixedRepeat": "Fixed Repeat Overlay"
    },
    "counts": {
      "label": "Overlay Counts (for Fixed Repeat Mode)",
      "placeholder": "Enter comma-separated counts (e.g., 2,3,1)",
      "item": "Count for file",
      "noFiles": "Add overlay files to configure counts"
    },
    "position": {
      "label": "Select Overlay Position",
      "foreground": "Foreground",
      "background": "Background"
    },
    "submit": "Submit",
    "settings": {
      "title": "Settings"
    },
    "results": {
      "title": "Overlay Results"
    },
    "tooltip": {
      "header": {
        "title": "Overlay PDFs Overview"
      },
      "description": {
        "title": "Description",
        "text": "Combine a base PDF with one or more overlay PDFs. Overlays can be applied page-by-page in different modes and placed in the foreground or background."
      },
      "mode": {
        "title": "Overlay Mode",
        "text": "Choose how to distribute overlay pages across the base PDF pages.",
        "sequential": "Sequential Overlay: Use pages from the first overlay PDF until it ends, then move to the next.",
        "interleaved": "Interleaved Overlay: Take one page from each overlay in turn.",
        "fixedRepeat": "Fixed Repeat Overlay: Take a set number of pages from each overlay before moving to the next. Use Counts to set the numbers."
      },
      "position": {
        "title": "Overlay Position",
        "text": "Foreground places the overlay on top of the page. Background places it behind."
      },
      "overlayFiles": {
        "title": "Overlay Files",
        "text": "Select one or more PDFs to overlay on the base. The order of these files affects how pages are applied in Sequential and Fixed Repeat modes."
      },
      "counts": {
        "title": "Counts (Fixed Repeat only)",
        "text": "Provide a positive number for each overlay file showing how many pages to take before moving to the next. Required when mode is Fixed Repeat."
      }
    },
    "error": {
      "failed": "An error occurred while overlaying PDFs."
    }
  },
  "split-by-sections": {
    "tags": "Section Split, Divide, Customize,Customize",
    "title": "Split PDF by Sections",
    "header": "Split PDF into Sections",
    "horizontal": {
      "label": "Horizontal Divisions",
      "placeholder": "Enter number of horizontal divisions"
    },
    "vertical": {
      "label": "Vertical Divisions",
      "placeholder": "Enter number of vertical divisions"
    },
    "submit": "Split PDF",
    "merge": "Merge Into One PDF"
  },
  "AddStampRequest": {
    "tags": "Stamp, Add image, center image, Watermark, PDF, Embed, Customize,Customize",
    "header": "Stamp PDF",
    "title": "Stamp PDF",
    "stampSetup": "Stamp Setup",
    "stampType": "Stamp Type",
    "stampText": "Stamp Text",
    "stampImage": "Stamp Image",
    "alphabet": "Alphabet",
    "fontSize": "Font/Image Size",
    "rotation": "Rotation",
    "opacity": "Opacity",
    "position": "Position",
    "overrideX": "Override X Coordinate",
    "overrideY": "Override Y Coordinate",
    "customMargin": "Custom Margin",
    "customColor": "Custom Text Color",
    "submit": "Submit",
    "noStampSelected": "No stamp selected. Return to Step 1.",
    "customPosition": "Drag the stamp to the desired location in the preview window.",
    "error": {
      "failed": "An error occurred while adding stamp to the PDF."
    },
    "imageSize": "Image Size",
    "margin": "Margin",
    "positionAndFormatting": "Position & Formatting",
    "quickPosition": "Select a position on the page to place the stamp.",
    "results": {
      "title": "Stamp Results"
    }
  },
  "removeImagePdf": {
    "tags": "Remove Image,Page operations,Back end,server side"
  },
  "splitPdfByChapters": {
    "tags": "split,chapters,bookmarks,organize"
  },
  "validateSignature": {
    "tags": "signature,verify,validate,pdf,certificate,digital signature,Validate Signature,Validate certificate",
    "title": "Validate PDF Signatures",
    "header": "Validate Digital Signatures",
    "selectPDF": "Select signed PDF file",
    "submit": "Validate Signatures",
    "results": "Validation Results",
    "status": {
      "_value": "Status",
      "valid": "Valid",
      "invalid": "Invalid",
      "complete": "Validation complete"
    },
    "signer": "Signer",
    "date": "Date",
    "reason": "Reason",
    "location": "Location",
    "noSignatures": "No digital signatures found in this document",
    "chain": {
      "invalid": "Certificate chain validation failed - cannot verify signer's identity"
    },
    "trust": {
      "invalid": "Certificate not in trust store - source cannot be verified"
    },
    "cert": {
      "expired": "Certificate has expired",
      "revoked": "Certificate has been revoked",
      "info": "Certificate Details",
      "issuer": "Issuer",
      "subject": "Subject",
      "serialNumber": "Serial Number",
      "validFrom": "Valid From",
      "validUntil": "Valid Until",
      "algorithm": "Algorithm",
      "keySize": "Key Size",
      "version": "Version",
      "keyUsage": "Key Usage",
      "selfSigned": "Self-Signed",
      "bits": "bits",
      "details": "Certificate Details"
    },
    "signature": {
      "info": "Signature Information",
      "_value": "Signature",
      "mathValid": "Signature is mathematically valid BUT:"
    },
    "selectCustomCert": "Custom Certificate File X.509 (Optional)",
    "downloadCsv": "Download CSV",
    "downloadJson": "Download JSON",
    "downloadPdf": "Download PDF Report",
    "downloadType": {
      "csv": "CSV",
      "json": "JSON",
      "pdf": "PDF"
    },
    "error": {
      "allFailed": "Unable to validate the selected files.",
      "partial": "Some files could not be validated.",
      "reportGeneration": "Could not generate the PDF report. JSON and CSV are available.",
      "unexpected": "Unexpected error during validation."
    },
    "finalizing": "Preparing downloads...",
    "issue": {
      "certExpired": "Certificate expired",
      "certRevocationUnknown": "Certificate revocation status unknown",
      "certRevoked": "Certificate revoked",
      "chainInvalid": "Certificate chain invalid",
      "signatureInvalid": "Signature cryptographic check failed",
      "trustInvalid": "Certificate not trusted"
    },
    "noResults": "Run the validation to generate a report.",
    "noSignaturesShort": "No signatures",
    "processing": "Validating signatures...",
    "report": {
      "continued": "Continued",
      "downloads": "Downloads",
      "entryLabel": "Signature Summary",
      "fields": {
        "created": "Created",
        "fileSize": "File Size",
        "signatureCount": "Total Signatures",
        "signatureDate": "Signature Date"
      },
      "filesEvaluated": "{{count}} files evaluated",
      "footer": "Validated via Stirling PDF",
      "generatedAt": "Generated",
      "noPdf": "PDF report will be available after a successful validation.",
      "page": "Page",
      "shortTitle": "Signature Summary",
      "signatureCountLabel": "{{count}} signatures",
      "signaturesFound": "{{count}} signatures detected",
      "signaturesValid": "{{count}} fully valid",
      "title": "Signature Validation Report"
    },
    "settings": {
      "certHint": "Upload a trusted X.509 certificate to validate against a custom trust source.",
      "title": "Validation Settings"
    },
    "signatureDate": "Signature Date",
    "totalSignatures": "Total Signatures"
  },
  "replaceColor": {
    "tags": "Replace Color,Page operations,Back end,server side",
    "labels": {
      "settings": "Settings",
      "colourOperation": "Color operation"
    },
    "options": {
      "highContrast": "High contrast",
      "invertAll": "Invert all colors",
      "custom": "Custom",
      "cmyk": "Convert to CMYK"
    },
    "tooltip": {
      "header": {
        "title": "Replace & Invert Color Settings Overview"
      },
      "description": {
        "title": "Description",
        "text": "Transform PDF colors to improve readability and accessibility. Choose from high contrast presets, invert all colors, or create custom color schemes."
      },
      "highContrast": {
        "title": "High Contrast",
        "text": "Apply predefined high contrast color combinations designed for better readability and accessibility compliance.",
        "bullet1": "White text on black background - Classic dark mode",
        "bullet2": "Black text on white background - Standard high contrast",
        "bullet3": "Yellow text on black background - High visibility option",
        "bullet4": "Green text on black background - Alternative high contrast"
      },
      "invertAll": {
        "title": "Invert All Colors",
        "text": "Completely invert all colors in the PDF, creating a negative-like effect. Useful for creating dark mode versions of documents or reducing eye strain in low-light conditions."
      },
      "custom": {
        "title": "Custom Colors",
        "text": "Define your own text and background colors using the color pickers. Perfect for creating branded documents or specific accessibility requirements.",
        "bullet1": "Text color - Choose the color for text elements",
        "bullet2": "Background color - Set the background color for the document"
      },
      "cmyk": {
        "title": "Convert to CMYK",
        "text": "Convert the PDF from RGB color space to CMYK color space, optimized for professional printing. This process converts colors to the Cyan, Magenta, Yellow, Black model used by printers."
      }
    },
    "error": {
      "failed": "An error occurred while processing the color replacement."
    }
  },
  "login": {
    "title": "Sign in",
    "header": "Sign in",
    "signin": "Sign in",
    "signInWith": "Sign in with",
    "signInAnonymously": "Sign Up as a Guest",
    "rememberme": "Remember me",
    "invalid": "Invalid username or password.",
    "locked": "Your account has been locked.",
    "sessionExpired": "Your session has expired. Please sign in again.",
    "signinTitle": "Please sign in",
    "ssoSignIn": "Login via Single Sign-on",
    "oAuth2AutoCreateDisabled": "OAUTH2 Auto-Create User Disabled",
    "oAuth2AdminBlockedUser": "Registration or logging in of non-registered users is currently blocked. Please contact the administrator.",
    "oauth2RequestNotFound": "Authorization request not found",
    "oauth2InvalidUserInfoResponse": "Invalid User Info Response",
    "oauth2invalidRequest": "Invalid Request",
    "oauth2AccessDenied": "Access Denied",
    "oauth2InvalidTokenResponse": "Invalid Token Response",
    "oauth2InvalidIdToken": "Invalid Id Token",
    "relyingPartyRegistrationNotFound": "No relying party registration found",
    "userIsDisabled": "User is deactivated, login is currently blocked with this username. Please contact the administrator.",
    "alreadyLoggedIn": "You are already logged in to",
    "alreadyLoggedIn2": "devices. Please log out of the devices and try again.",
    "toManySessions": "You have too many active sessions",
    "logoutMessage": "You have been logged out.",
    "youAreLoggedIn": "You are logged in!",
    "email": "Email",
    "password": "Password",
    "enterEmail": "Enter your email",
    "enterPassword": "Enter your password",
    "loggingIn": "Logging In...",
    "username": "Username",
    "enterUsername": "Enter username",
    "useEmailInstead": "Login with email",
    "forgotPassword": "Forgot your password?",
    "logIn": "Log In",
    "signingIn": "Signing in...",
    "login": "Login",
    "or": "Or",
    "useMagicLink": "Use magic link instead",
    "enterEmailForMagicLink": "Enter your email for magic link",
    "sending": "Sending…",
    "sendMagicLink": "Send Magic Link",
    "cancel": "Cancel",
    "dontHaveAccount": "Don't have an account? Sign up",
    "home": "Home",
    "debug": "Debug",
    "signOut": "Sign Out",
    "pleaseEnterBoth": "Please enter both email and password",
    "pleaseEnterEmail": "Please enter your email address",
    "magicLinkSent": "Magic link sent to {{email}}! Check your email and click the link to sign in.",
    "passwordResetSent": "Password reset link sent to {{email}}! Check your email and follow the instructions.",
    "failedToSignIn": "Failed to sign in with {{provider}}: {{message}}",
    "unexpectedError": "Unexpected error: {{message}}",
    "accountCreatedSuccess": "Account created successfully! You can now sign in.",
    "passwordChangedSuccess": "Password changed successfully! Please sign in with your new password.",
    "credentialsUpdated": "Your credentials have been updated. Please sign in again."
  },
  "signup": {
    "title": "Create an account",
    "subtitle": "Join Stirling PDF to get started",
    "name": "Name",
    "email": "Email",
    "password": "Password",
    "confirmPassword": "Confirm password",
    "enterName": "Enter your name",
    "enterEmail": "Enter your email",
    "enterPassword": "Enter your password",
    "confirmPasswordPlaceholder": "Confirm password",
    "or": "or",
    "creatingAccount": "Creating Account...",
    "signUp": "Sign Up",
    "alreadyHaveAccount": "Already have an account? Sign in",
    "pleaseFillAllFields": "Please fill in all fields",
    "passwordsDoNotMatch": "Passwords do not match",
    "passwordTooShort": "Password must be at least 6 characters long",
    "invalidEmail": "Please enter a valid email address",
    "checkEmailConfirmation": "Check your email for a confirmation link to complete your registration.",
    "accountCreatedSuccessfully": "Account created successfully! You can now sign in.",
    "unexpectedError": "Unexpected error: {{message}}",
    "useEmailInstead": "Use Email Instead",
    "nameRequired": "Name is required",
    "emailRequired": "Email is required",
    "passwordRequired": "Password is required",
    "confirmPasswordRequired": "Please confirm your password"
  },
  "pdfToSinglePage": {
    "title": "PDF To Single Page",
    "header": "PDF To Single Page",
    "submit": "Convert To Single Page",
    "description": "This tool will merge all pages of your PDF into one large single page. The width will remain the same as the original pages, but the height will be the sum of all page heights.",
    "filenamePrefix": "single_page",
    "files": {
      "placeholder": "Select a PDF file in the main view to get started"
    },
    "error": {
      "failed": "An error occurred while converting to single page."
    },
    "results": {
      "title": "Single Page Results"
    }
  },
  "pageExtracter": {
    "title": "Extract Pages",
    "header": "Extract Pages",
    "submit": "Extract",
    "placeholder": "(e.g. 1,2,8 or 4,7,12-16 or 2n-1)"
  },
  "sanitizePDF": {
    "title": "Sanitize PDF",
    "header": "Sanitize a PDF file",
    "selectText": {
      "1": "Remove JavaScript actions",
      "2": "Remove embedded files",
      "3": "Remove XMP metadata",
      "4": "Remove links",
      "5": "Remove fonts",
      "6": "Remove Document Info Metadata"
    },
    "submit": "Sanitize PDF"
  },
  "adjustContrast": {
    "title": "Adjust Colors/Contrast",
    "header": "Adjust Colors/Contrast",
    "basic": "Basic Adjustments",
    "contrast": "Contrast:",
    "brightness": "Brightness:",
    "saturation": "Saturation:",
    "download": "Download",
    "adjustColors": "Adjust Colors",
    "blue": "Blue",
    "confirm": "Confirm",
    "error": {
      "failed": "Failed to adjust colors/contrast"
    },
    "green": "Green",
    "noPreview": "Select a PDF to preview",
    "red": "Red",
    "results": {
      "title": "Adjusted PDF"
    }
  },
  "compress": {
    "title": "Compress",
    "desc": "Compress PDFs to reduce their file size.",
    "header": "Compress PDF",
    "method": {
      "title": "Compression Method",
      "quality": "Quality",
      "filesize": "File Size"
    },
    "credit": "This service uses qpdf for PDF Compress/Optimization.",
    "grayscale": {
      "label": "Apply Grayscale for Compression"
    },
    "tooltip": {
      "header": {
        "title": "Compress Settings Overview"
      },
      "description": {
        "title": "Description",
        "text": "Compression is an easy way to reduce your file size. Pick File Size to enter a target size and have us adjust quality for you. Pick Quality to set compression strength manually."
      },
      "qualityAdjustment": {
        "title": "Quality Adjustment",
        "text": "Drag the slider to adjust the compression strength. Lower values (1-3) preserve quality but result in larger files. Higher values (7-9) shrink the file more but reduce image clarity.",
        "bullet1": "Lower values preserve quality",
        "bullet2": "Higher values reduce file size"
      },
      "grayscale": {
        "title": "Grayscale",
        "text": "Select this option to convert all images to black and white, which can significantly reduce file size especially for scanned PDFs or image-heavy documents."
      }
    },
    "error": {
      "failed": "An error occurred while compressing the PDF."
    },
    "selectText": {
      "1": {
        "1": "1-3 PDF compression,</br> 4-6 lite image compression,</br> 7-9 intense image compression Will dramatically reduce image quality",
        "_value": "Compression Settings"
      },
      "2": "Optimization level:",
      "4": "Auto mode - Auto adjusts quality to get PDF to exact size",
      "5": "Expected PDF Size (e.g. 25MB, 10.8MB, 25KB)"
    },
    "submit": "Compress"
  },
  "decrypt": {
    "passwordPrompt": "This file is password-protected. Please enter the password:",
    "cancelled": "Operation cancelled for PDF: {0}",
    "noPassword": "No password provided for encrypted PDF: {0}",
    "invalidPassword": "Please try again with the correct password.",
    "invalidPasswordHeader": "Incorrect password or unsupported encryption for PDF: {0}",
    "unexpectedError": "There was an error processing the file. Please try again.",
    "serverError": "Server error while decrypting: {0}",
    "success": "File decrypted successfully."
  },
  "multiTool-advert": {
    "message": "This feature is also available in our <a href=\"{0}\">multi-tool page</a>. Check it out for enhanced page-by-page UI and additional features!"
  },
  "pageRemover": {
    "title": "Page Remover",
    "header": "PDF Page remover",
    "pagesToDelete": "Pages to delete (Enter a comma-separated list of page numbers) :",
    "submit": "Delete Pages",
    "placeholder": "(e.g. 1,2,6 or 1-10,15-30)"
  },
  "imageToPDF": {
    "title": "Image to PDF",
    "header": "Image to PDF",
    "submit": "Convert",
    "selectLabel": "Image Fit Options",
    "fillPage": "Fill Page",
    "fitDocumentToImage": "Fit Page to Image",
    "maintainAspectRatio": "Maintain Aspect Ratios",
    "selectText": {
      "2": "Auto rotate PDF",
      "3": "Multi file logic (Only enabled if working with multiple images)",
      "4": "Merge into single PDF",
      "5": "Convert to separate PDFs"
    }
  },
  "PDFToCSV": {
    "title": "PDF to CSV",
    "header": "PDF to CSV",
    "prompt": "Choose page to extract table",
    "submit": "Extract"
  },
  "split-by-size-or-count": {
    "title": "Split PDF by Size or Count",
    "header": "Split PDF by Size or Count",
    "type": {
      "label": "Select Split Type",
      "size": "By Size",
      "pageCount": "By Page Count",
      "docCount": "By Document Count"
    },
    "value": {
      "label": "Enter Value",
      "placeholder": "Enter size (e.g., 2MB or 3KB) or count (e.g., 5)"
    },
    "submit": "Submit"
  },
  "printFile": {
    "title": "Print File",
    "header": "Print File to Printer",
    "selectText": {
      "1": "Select File to Print",
      "2": "Enter Printer Name"
    },
    "submit": "Print"
  },
  "licenses": {
    "nav": "Licenses",
    "title": "3rd Party Licenses",
    "header": "3rd Party Licenses",
    "module": "Module",
    "version": "Version",
    "license": "License"
  },
  "survey": {
    "nav": "Survey",
    "title": "Stirling-PDF Survey",
    "description": "Stirling-PDF has no tracking so we want to hear from our users to improve Stirling-PDF!",
    "changes": "Stirling-PDF has changed since the last survey! To find out more please check our blog post here:",
    "changes2": "With these changes we are getting paid business support and funding",
    "please": "Please consider taking our survey to have input on the future of Stirling-PDF!",
    "disabled": "(Survey popup will be disabled in following updates but available at foot of page)",
    "button": "Take Survey",
    "dontShowAgain": "Don't show again",
    "meeting": {
      "1": "If you're using Stirling PDF at work, we'd love to speak to you. We're offering technical support sessions in exchange for a 15 minute user discovery session.",
      "2": "This is a chance to:",
      "3": "Get help with deployment, integrations, or troubleshooting",
      "4": "Provide direct feedback on performance, edge cases, and feature gaps",
      "5": "Help us refine Stirling PDF for real-world enterprise use",
      "6": "If you're interested, you can book time with our team directly. (English speaking only)",
      "7": "Looking forward to digging into your use cases and making Stirling PDF even better!",
      "notInterested": "Not a business and/or interested in a meeting?",
      "button": "Book meeting"
    }
  },
  "removeImage": {
    "title": "Remove image",
    "header": "Remove image",
    "removeImage": "Remove image",
    "submit": "Remove image",
    "error": {
      "failed": "Failed to remove images from the PDF."
    },
    "results": {
      "title": "Remove Images Results"
    }
  },
  "splitByChapters": {
    "title": "Split PDF by Chapters",
    "header": "Split PDF by Chapters",
    "bookmarkLevel": "Bookmark Level",
    "includeMetadata": "Include Metadata",
    "allowDuplicates": "Allow Duplicates",
    "desc": {
      "1": "This tool splits a PDF file into multiple PDFs based on its chapter structure.",
      "2": "Bookmark Level: Choose the level of bookmarks to use for splitting (0 for top-level, 1 for second-level, etc.).",
      "3": "Include Metadata: If checked, the original PDF's metadata will be included in each split PDF.",
      "4": "Allow Duplicates: If checked, allows multiple bookmarks on the same page to create separate PDFs."
    },
    "submit": "Split PDF"
  },
  "fileChooser": {
    "click": "Click",
    "or": "or",
    "dragAndDrop": "Drag & Drop",
    "dragAndDropPDF": "Drag & Drop PDF file",
    "dragAndDropImage": "Drag & Drop Image file",
    "hoveredDragAndDrop": "Drag & Drop file(s) here",
    "extractPDF": "Extracting..."
  },
  "releases": {
    "footer": "Releases",
    "title": "Release Notes",
    "header": "Release Notes",
    "current": {
      "version": "Current Release"
    },
    "note": "Release notes are only available in English"
  },
  "swagger": {
    "title": "API Documentation",
    "header": "API Documentation",
    "desc": "View and test the Stirling PDF API endpoints",
    "tags": "api,documentation,swagger,endpoints,development"
  },
  "cookieBanner": {
    "popUp": {
      "title": "How we use Cookies",
      "description": {
        "1": "We use cookies and other technologies to make Stirling PDF work better for you—helping us improve our tools and keep building features you'll love.",
        "2": "If you'd rather not, clicking 'No Thanks' will only enable the essential cookies needed to keep things running smoothly."
      },
      "acceptAllBtn": "Okay",
      "acceptNecessaryBtn": "No Thanks",
      "showPreferencesBtn": "Manage preferences"
    },
    "preferencesModal": {
      "title": "Consent Preferences Center",
      "acceptAllBtn": "Accept all",
      "acceptNecessaryBtn": "Reject all",
      "savePreferencesBtn": "Save preferences",
      "closeIconLabel": "Close modal",
      "serviceCounterLabel": "Service|Services",
      "subtitle": "Cookie Usage",
      "description": {
        "1": "Stirling PDF uses cookies and similar technologies to enhance your experience and understand how our tools are used. This helps us improve performance, develop the features you care about, and provide ongoing support to our users.",
        "2": "Stirling PDF cannot—and will never—track or access the content of the documents you use.",
        "3": "Your privacy and trust are at the core of what we do."
      },
      "necessary": {
        "title": {
          "1": "Strictly Necessary Cookies",
          "2": "Always Enabled"
        },
        "description": "These cookies are essential for the website to function properly. They enable core features like setting your privacy preferences, logging in, and filling out forms—which is why they can't be turned off."
      },
      "analytics": {
        "title": "Analytics",
        "description": "These cookies help us understand how our tools are being used, so we can focus on building the features our community values most. Rest assured—Stirling PDF cannot and will never track the content of the documents you work with."
      }
    },
    "services": {
      "posthog": "PostHog Analytics",
      "scarf": "Scarf Pixel"
    }
  },
  "removeMetadata": {
    "submit": "Remove Metadata"
  },
  "sidebar": {
    "toggle": "Toggle Sidebar"
  },
  "theme": {
    "toggle": "Toggle Theme"
  },
  "view": {
    "viewer": "Viewer",
    "pageEditor": "Page Editor",
    "fileManager": "File Manager"
  },
  "pageEditor": {
    "title": "Page Editor",
    "save": "Save Changes",
    "noPdfLoaded": "No PDF loaded. Please upload a PDF to edit.",
    "rotatedLeft": "Rotated left:",
    "rotatedRight": "Rotated right:",
    "deleted": "Deleted:",
    "movedLeft": "Moved left:",
    "movedRight": "Moved right:",
    "splitAt": "Split at:",
    "insertedPageBreak": "Inserted page break at:",
    "addFileNotImplemented": "Add file not implemented in demo",
    "closePdf": "Close PDF",
    "reset": "Reset Changes",
    "zoomIn": "Zoom In",
    "zoomOut": "Zoom Out",
    "fitToWidth": "Fit to Width",
    "actualSize": "Actual Size"
  },
  "viewer": {
    "firstPage": "First Page",
    "lastPage": "Last Page",
    "previousPage": "Previous Page",
    "nextPage": "Next Page",
    "zoomIn": "Zoom In",
    "zoomOut": "Zoom Out",
    "singlePageView": "Single Page View",
    "dualPageView": "Dual Page View"
  },
  "rightRail": {
    "closeSelected": "Close Selected Files",
    "selectAll": "Select All",
    "deselectAll": "Deselect All",
    "selectByNumber": "Select by Page Numbers",
    "deleteSelected": "Delete Selected Pages",
    "closePdf": "Close PDF",
    "exportAll": "Export PDF",
    "downloadSelected": "Download Selected Files",
    "downloadAll": "Download All",
    "toggleTheme": "Toggle Theme",
    "language": "Language",
    "search": "Search PDF",
    "panMode": "Pan Mode",
    "rotateLeft": "Rotate Left",
    "rotateRight": "Rotate Right",
    "toggleSidebar": "Toggle Sidebar",
    "exportSelected": "Export Selected Pages",
    "toggleAnnotations": "Toggle Annotations Visibility",
    "annotationMode": "Toggle Annotation Mode",
    "draw": "Draw",
    "save": "Save",
    "saveChanges": "Save Changes"
  },
  "search": {
    "title": "Search PDF",
    "placeholder": "Enter search term...",
    "noResults": "No results found",
    "searching": "Searching..."
  },
  "guestBanner": {
    "title": "You're using Stirling PDF as a guest!",
    "message": "Create a free account to save your work, access more features, and support the project.",
    "dismiss": "Dismiss banner",
    "signUp": "Sign Up Free"
  },
  "toolPicker": {
    "searchPlaceholder": "Search tools...",
    "noToolsFound": "No tools found",
    "allTools": "ALL TOOLS",
    "quickAccess": "QUICK ACCESS",
    "categories": {
      "standardTools": "Standard Tools",
      "advancedTools": "Advanced Tools",
      "recommendedTools": "Recommended Tools"
    },
    "subcategories": {
      "signing": "Signing",
      "documentSecurity": "Document Security",
      "verification": "Verification",
      "documentReview": "Document Review",
      "pageFormatting": "Page Formatting",
      "extraction": "Extraction",
      "removal": "Removal",
      "automation": "Automation",
      "general": "General",
      "advancedFormatting": "Advanced Formatting",
      "developerTools": "Developer Tools"
    }
  },
  "quickAccess": {
    "read": "Read",
    "sign": "Sign",
    "automate": "Automate",
    "files": "Files",
    "activity": "Activity",
    "help": "Help",
    "account": "Account",
    "config": "Config",
    "settings": "Settings",
    "adminSettings": "Admin Settings",
    "allTools": "Tools",
    "reader": "Reader",
    "helpMenu": {
      "toolsTour": "Tools Tour",
      "toolsTourDesc": "Learn what the tools can do",
      "adminTour": "Admin Tour",
      "adminTourDesc": "Explore admin settings & features"
    }
  },
  "admin": {
    "error": "Error",
    "success": "Success",
    "expand": "Expand",
    "close": "Close",
    "status": {
      "active": "Active",
      "inactive": "Inactive"
    },
    "settings": {
      "title": "Admin Settings",
      "workspace": "Workspace",
      "fetchError": "Failed to load settings",
      "saveError": "Failed to save settings",
      "saved": "Settings saved successfully",
      "saveSuccess": "Settings saved successfully",
      "save": "Save Changes",
      "restartRequired": "Restart Required",
      "loginRequired": "Login mode must be enabled to modify admin settings",
      "loginDisabled": {
        "title": "Login Mode Required",
        "message": "Login mode must be enabled to modify admin settings. Please set SECURITY_ENABLELOGIN=true in your environment or security.enableLogin: true in settings.yml, then restart the server.",
        "readOnly": "The settings below show example values for reference. Enable login mode to view and edit actual configuration."
      },
      "restart": {
        "title": "Restart Required",
        "message": "Settings have been saved successfully. A server restart is required for the changes to take effect.",
        "question": "Would you like to restart the server now or later?",
        "now": "Restart Now",
        "later": "Restart Later"
      },
      "restarting": "Restarting Server",
      "restartingMessage": "The server is restarting. Please wait a moment...",
      "restartError": "Failed to restart server. Please restart manually.",
      "general": {
        "title": "System Settings",
        "description": "Configure system-wide application settings including branding and default behavior.",
        "ui": "User Interface",
        "system": "System",
        "appName": {
          "label": "Application Name",
          "description": "The name displayed in the browser tab and home page"
        },
        "appNameNavbar": {
          "label": "Navbar Brand",
          "description": "The name displayed in the navigation bar"
        },
        "homeDescription": {
          "label": "Home Description",
          "description": "The description text shown on the home page"
        },
        "defaultLocale": {
          "label": "Default Locale",
          "description": "The default language for new users (e.g., en_US, es_ES)"
        },
        "fileUploadLimit": {
          "label": "File Upload Limit",
          "description": "Maximum file upload size (e.g., 100MB, 1GB)"
        },
        "showUpdate": {
          "label": "Show Update Notifications",
          "description": "Display notifications when a new version is available"
        },
        "showUpdateOnlyAdmin": {
          "label": "Show Updates to Admins Only",
          "description": "Restrict update notifications to admin users only"
        },
        "customHTMLFiles": {
          "label": "Custom HTML Files",
          "description": "Allow serving custom HTML files from the customFiles directory"
        },
        "languages": {
          "label": "Available Languages",
          "description": "Languages that users can select from (leave empty to enable all languages)"
        },
        "customMetadata": {
          "label": "Custom Metadata",
          "autoUpdate": {
            "label": "Auto Update Metadata",
            "description": "Automatically update PDF metadata on all processed documents"
          },
          "author": {
            "label": "Default Author",
            "description": "Default author for PDF metadata (e.g., username)"
          },
          "creator": {
            "label": "Default Creator",
            "description": "Default creator for PDF metadata"
          },
          "producer": {
            "label": "Default Producer",
            "description": "Default producer for PDF metadata"
          }
        },
        "logoStyle": {
          "label": "Logo Style",
          "description": "Choose between the modern minimalist logo or the classic S icon",
          "classic": "Classic",
          "modern": "Modern"
        },
        "customPaths": {
          "label": "Custom Paths",
          "description": "Configure custom file system paths for pipeline processing and external tools",
          "pipeline": {
            "label": "Pipeline Directories",
            "watchedFoldersDir": {
              "label": "Watched Folders Directory",
              "description": "Directory where pipeline monitors for incoming PDFs (leave empty for default: /pipeline/watchedFolders)"
            },
            "finishedFoldersDir": {
              "label": "Finished Folders Directory",
              "description": "Directory where processed PDFs are outputted (leave empty for default: /pipeline/finishedFolders)"
            }
          },
          "operations": {
            "label": "External Tool Paths",
            "weasyprint": {
              "label": "WeasyPrint Executable",
              "description": "Path to WeasyPrint executable for HTML to PDF conversion (leave empty for default: /opt/venv/bin/weasyprint)"
            },
            "unoconvert": {
              "label": "Unoconvert Executable",
              "description": "Path to LibreOffice unoconvert for document conversions (leave empty for default: /opt/venv/bin/unoconvert)"
            }
          }
        }
      },
      "security": {
        "title": "Security",
        "description": "Configure authentication, login behavior, and security policies.",
        "ssoNotice": {
          "title": "Looking for SSO/SAML settings?",
          "message": "OAuth2 and SAML2 authentication providers have been moved to the Connections menu for easier management."
        },
        "authentication": "Authentication",
        "enableLogin": {
          "label": "Enable Login",
          "description": "Require users to log in before accessing the application"
        },
        "loginMethod": {
          "label": "Login Method",
          "description": "The authentication method to use for user login",
          "all": "All Methods",
          "normal": "Username/Password Only",
          "oauth2": "OAuth2 Only",
          "saml2": "SAML2 Only"
        },
        "loginAttemptCount": {
          "label": "Login Attempt Limit",
          "description": "Maximum number of failed login attempts before account lockout"
        },
        "loginResetTimeMinutes": {
          "label": "Login Reset Time (minutes)",
          "description": "Time before failed login attempts are reset"
        },
        "csrfDisabled": {
          "label": "Disable CSRF Protection",
          "description": "Disable Cross-Site Request Forgery protection (not recommended)"
        },
        "initialLogin": {
          "label": "Initial Login",
          "username": {
            "label": "Initial Username",
            "description": "The username for the initial admin account"
          },
          "password": {
            "label": "Initial Password",
            "description": "The password for the initial admin account"
          }
        },
        "jwt": {
          "label": "JWT Configuration",
          "secureCookie": {
            "label": "Secure Cookie",
            "description": "Require HTTPS for JWT cookies (recommended for production)"
          },
          "keyRetentionDays": {
            "label": "Key Retention Days",
            "description": "Number of days to retain old JWT keys for verification"
          },
          "persistence": {
            "label": "Enable Key Persistence",
            "description": "Store JWT keys persistently to survive server restarts"
          },
          "enableKeyRotation": {
            "label": "Enable Key Rotation",
            "description": "Automatically rotate JWT signing keys periodically"
          },
          "enableKeyCleanup": {
            "label": "Enable Key Cleanup",
            "description": "Automatically remove expired JWT keys"
          }
        },
        "audit": {
          "label": "Audit Logging",
          "enabled": {
            "label": "Enable Audit Logging",
            "description": "Track user actions and system events for compliance and security monitoring"
          },
          "level": {
            "label": "Audit Level",
            "description": "0=OFF, 1=BASIC, 2=STANDARD, 3=VERBOSE"
          },
          "retentionDays": {
            "label": "Audit Retention (days)",
            "description": "Number of days to retain audit logs"
          }
        },
        "htmlUrlSecurity": {
          "label": "HTML URL Security",
          "description": "Configure URL access restrictions for HTML processing to prevent SSRF attacks",
          "enabled": {
            "label": "Enable URL Security",
            "description": "Enable URL security restrictions for HTML to PDF conversions"
          },
          "level": {
            "label": "Security Level",
            "description": "MAX: whitelist only, MEDIUM: block internal networks, OFF: no restrictions",
            "max": "Maximum (Whitelist Only)",
            "medium": "Medium (Block Internal)",
            "off": "Off (No Restrictions)"
          },
          "advanced": "Advanced Settings",
          "allowedDomains": {
            "label": "Allowed Domains (Whitelist)",
            "description": "One domain per line (e.g., cdn.example.com). Only these domains allowed when level is MAX"
          },
          "blockedDomains": {
            "label": "Blocked Domains (Blacklist)",
            "description": "One domain per line (e.g., malicious.com). Additional domains to block"
          },
          "internalTlds": {
            "label": "Internal TLDs",
            "description": "One TLD per line (e.g., .local, .internal). Block domains with these TLD patterns"
          },
          "networkBlocking": "Network Blocking",
          "blockPrivateNetworks": {
            "label": "Block Private Networks",
            "description": "Block RFC 1918 private networks (10.x.x.x, 192.168.x.x, 172.16-31.x.x)"
          },
          "blockLocalhost": {
            "label": "Block Localhost",
            "description": "Block localhost and loopback addresses (127.x.x.x, ::1)"
          },
          "blockLinkLocal": {
            "label": "Block Link-Local Addresses",
            "description": "Block link-local addresses (169.254.x.x, fe80::/10)"
          },
          "blockCloudMetadata": {
            "label": "Block Cloud Metadata Endpoints",
            "description": "Block cloud provider metadata endpoints (169.254.169.254)"
          }
        }
      },
      "connections": {
        "title": "Connections",
        "description": "Configure external authentication providers like OAuth2 and SAML.",
        "linkedServices": "Linked Services",
        "unlinkedServices": "Unlinked Services",
        "connect": "Connect",
        "disconnect": "Disconnect",
        "disconnected": "Provider disconnected successfully",
        "disconnectError": "Failed to disconnect provider",
        "ssoAutoLogin": {
          "label": "SSO Auto Login",
          "enable": "Enable SSO Auto Login",
          "description": "Automatically redirect to SSO login when authentication is required"
        },
        "oauth2": {
          "label": "OAuth2",
          "enabled": {
            "label": "Enable OAuth2",
            "description": "Allow users to authenticate using OAuth2 providers"
          },
          "provider": {
            "label": "Provider",
            "description": "The OAuth2 provider to use for authentication"
          },
          "issuer": {
            "label": "Issuer URL",
            "description": "The OAuth2 provider issuer URL"
          },
          "clientId": {
            "label": "Client ID",
            "description": "The OAuth2 client ID from your provider"
          },
          "clientSecret": {
            "label": "Client Secret",
            "description": "The OAuth2 client secret from your provider"
          },
          "useAsUsername": {
            "label": "Use as Username",
            "description": "The OAuth2 claim to use as the username (e.g., email, sub)"
          },
          "autoCreateUser": {
            "label": "Auto Create Users",
            "description": "Automatically create user accounts on first OAuth2 login"
          },
          "blockRegistration": {
            "label": "Block Registration",
            "description": "Prevent new user registration via OAuth2"
          },
          "scopes": {
            "label": "OAuth2 Scopes",
            "description": "Comma-separated list of OAuth2 scopes to request (e.g., openid, profile, email)"
          }
        },
        "saml2": {
          "label": "SAML2",
          "enabled": {
            "label": "Enable SAML2",
            "description": "Allow users to authenticate using SAML2 providers"
          },
          "provider": {
            "label": "Provider",
            "description": "The SAML2 provider name"
          },
          "registrationId": {
            "label": "Registration ID",
            "description": "The SAML2 registration identifier"
          },
          "autoCreateUser": {
            "label": "Auto Create Users",
            "description": "Automatically create user accounts on first SAML2 login"
          },
          "blockRegistration": {
            "label": "Block Registration",
            "description": "Prevent new user registration via SAML2"
          }
        }
      },
      "database": {
        "title": "Database",
        "description": "Configure custom database connection settings for enterprise deployments.",
        "configuration": "Database Configuration",
        "enableCustom": {
          "label": "Enable Custom Database",
          "description": "Use your own custom database configuration instead of the default embedded database"
        },
        "customUrl": {
          "label": "Custom Database URL",
          "description": "Full JDBC connection string (e.g., jdbc:postgresql://localhost:5432/postgres). If provided, individual connection settings below are not used."
        },
        "type": {
          "label": "Database Type",
          "description": "Type of database (not used if custom URL is provided)"
        },
        "hostName": {
          "label": "Host Name",
          "description": "Database server hostname (not used if custom URL is provided)"
        },
        "port": {
          "label": "Port",
          "description": "Database server port (not used if custom URL is provided)"
        },
        "name": {
          "label": "Database Name",
          "description": "Name of the database (not used if custom URL is provided)"
        },
        "username": {
          "label": "Username",
          "description": "Database authentication username"
        },
        "password": {
          "label": "Password",
          "description": "Database authentication password"
        }
      },
      "privacy": {
        "title": "Privacy",
        "description": "Configure privacy and data collection settings.",
        "analytics": "Analytics & Tracking",
        "enableAnalytics": {
          "label": "Enable Analytics",
          "description": "Collect anonymous usage analytics to help improve the application"
        },
        "metricsEnabled": {
          "label": "Enable Metrics",
          "description": "Enable collection of performance and usage metrics. Provides API endpoint for admins to access metrics data"
        },
        "searchEngine": "Search Engine Visibility",
        "googleVisibility": {
          "label": "Google Visibility",
          "description": "Allow search engines to index this application"
        }
      },
      "advanced": {
        "title": "Advanced",
        "description": "Configure advanced features and experimental functionality.",
        "features": "Feature Flags",
        "processing": "Processing",
        "endpoints": {
          "label": "Endpoints",
          "manage": "Manage API Endpoints",
          "description": "Endpoint management is configured via YAML. See documentation for details on enabling/disabling specific endpoints."
        },
        "enableAlphaFunctionality": {
          "label": "Enable Alpha Features",
          "description": "Enable experimental and alpha-stage features (may be unstable)"
        },
        "enableUrlToPDF": {
          "label": "Enable URL to PDF",
          "description": "Allow conversion of web pages to PDF documents"
        },
        "maxDPI": {
          "label": "Maximum DPI",
          "description": "Maximum DPI for image processing (0 = unlimited)"
        },
        "tessdataDir": {
          "label": "Tessdata Directory",
          "description": "Path to the tessdata directory for OCR language files"
        },
        "disableSanitize": {
          "label": "Disable HTML Sanitization",
          "description": "WARNING: Security risk - disabling HTML sanitization can lead to XSS vulnerabilities"
        },
        "tempFileManagement": {
          "label": "Temp File Management",
          "description": "Configure temporary file storage and cleanup behavior",
          "baseTmpDir": {
            "label": "Base Temp Directory",
            "description": "Base directory for temporary files (leave empty for default: java.io.tmpdir/stirling-pdf)"
          },
          "libreofficeDir": {
            "label": "LibreOffice Temp Directory",
            "description": "Directory for LibreOffice temp files (leave empty for default: baseTmpDir/libreoffice)"
          },
          "systemTempDir": {
            "label": "System Temp Directory",
            "description": "System temp directory to clean (only used if cleanupSystemTemp is enabled)"
          },
          "prefix": {
            "label": "Temp File Prefix",
            "description": "Prefix for temp file names"
          },
          "maxAgeHours": {
            "label": "Max Age (hours)",
            "description": "Maximum age in hours before temp files are cleaned up"
          },
          "cleanupIntervalMinutes": {
            "label": "Cleanup Interval (minutes)",
            "description": "How often to run cleanup (in minutes)"
          },
          "startupCleanup": {
            "label": "Startup Cleanup",
            "description": "Clean up old temp files on application startup"
          },
          "cleanupSystemTemp": {
            "label": "Cleanup System Temp",
            "description": "Whether to clean broader system temp directory (use with caution)"
          }
        },
        "processExecutor": {
          "label": "Process Executor Limits",
          "description": "Configure session limits and timeouts for each process executor",
          "sessionLimit": {
            "label": "Session Limit",
            "description": "Maximum concurrent instances"
          },
          "timeout": {
            "label": "Timeout (minutes)",
            "description": "Maximum execution time"
          },
          "libreOffice": "LibreOffice",
          "pdfToHtml": "PDF to HTML",
          "qpdf": "QPDF",
          "tesseract": "Tesseract OCR",
          "pythonOpenCv": "Python OpenCV",
          "weasyPrint": "WeasyPrint",
          "installApp": "Install App",
          "calibre": "Calibre",
          "ghostscript": "Ghostscript",
          "ocrMyPdf": "OCRmyPDF"
        }
      },
      "mail": {
        "title": "Mail Server",
        "description": "Configure SMTP settings for sending email notifications.",
        "smtp": "SMTP Configuration",
        "enabled": {
          "label": "Enable Mail",
          "description": "Enable email notifications and SMTP functionality"
        },
        "host": {
          "label": "SMTP Host",
          "description": "The hostname or IP address of your SMTP server"
        },
        "port": {
          "label": "SMTP Port",
          "description": "The port number for SMTP connection (typically 25, 465, or 587)"
        },
        "username": {
          "label": "SMTP Username",
          "description": "Username for SMTP authentication"
        },
        "password": {
          "label": "SMTP Password",
          "description": "Password for SMTP authentication"
        },
        "from": {
          "label": "From Address",
          "description": "The email address to use as the sender"
        },
        "enableInvites": {
          "label": "Enable Email Invites",
          "description": "Allow admins to invite users via email with auto-generated passwords"
        },
        "frontendUrl": {
          "label": "Frontend URL",
          "description": "Base URL for frontend (e.g. https://pdf.example.com). Used for generating invite links in emails. Leave empty to use backend URL."
        }
      },
      "legal": {
        "title": "Legal Documents",
        "description": "Configure links to legal documents and policies.",
        "disclaimer": {
          "title": "Legal Responsibility Warning",
          "message": "By customizing these legal documents, you assume full responsibility for ensuring compliance with all applicable laws and regulations, including but not limited to GDPR and other EU data protection requirements. Only modify these settings if: (1) you are operating a personal/private instance, (2) you are outside EU jurisdiction and understand your local legal obligations, or (3) you have obtained proper legal counsel and accept sole responsibility for all user data and legal compliance. Stirling-PDF and its developers assume no liability for your legal obligations."
        },
        "termsAndConditions": {
          "label": "Terms and Conditions",
          "description": "URL or filename to terms and conditions"
        },
        "privacyPolicy": {
          "label": "Privacy Policy",
          "description": "URL or filename to privacy policy"
        },
        "accessibilityStatement": {
          "label": "Accessibility Statement",
          "description": "URL or filename to accessibility statement"
        },
        "cookiePolicy": {
          "label": "Cookie Policy",
          "description": "URL or filename to cookie policy"
        },
        "impressum": {
          "label": "Impressum",
          "description": "URL or filename to impressum (required in some jurisdictions)"
        }
      },
      "premium": {
        "title": "Premium & Enterprise",
        "description": "Configure your premium or enterprise license key.",
        "license": "License Configuration",
        "key": {
          "label": "License Key",
          "description": "Enter your premium or enterprise license key"
        },
        "enabled": {
          "label": "Enable Premium Features",
          "description": "Enable license key checks for pro/enterprise features"
        },
        "movedFeatures": {
          "title": "Premium Features Distributed",
          "message": "Premium and Enterprise features are now organized in their respective sections:"
        }
      },
      "features": {
        "title": "Features",
        "description": "Configure optional features and functionality.",
        "serverCertificate": {
          "label": "Server Certificate",
          "description": "Configure server-side certificate generation for \"Sign with Stirling-PDF\" functionality",
          "enabled": {
            "label": "Enable Server Certificate",
            "description": "Enable server-side certificate for \"Sign with Stirling-PDF\" option"
          },
          "organizationName": {
            "label": "Organization Name",
            "description": "Organization name for generated certificates"
          },
          "validity": {
            "label": "Certificate Validity (days)",
            "description": "Number of days the certificate will be valid"
          },
          "regenerateOnStartup": {
            "label": "Regenerate on Startup",
            "description": "Generate new certificate on each application startup"
          }
        }
      },
      "endpoints": {
        "title": "API Endpoints",
        "description": "Control which API endpoints and endpoint groups are available.",
        "management": "Endpoint Management",
        "toRemove": {
          "label": "Disabled Endpoints",
          "description": "Select individual endpoints to disable"
        },
        "groupsToRemove": {
          "label": "Disabled Endpoint Groups",
          "description": "Select endpoint groups to disable"
        },
        "note": "Note: Disabling endpoints restricts API access but does not remove UI components. Restart required for changes to take effect."
      }
    }
  },
  "fileUpload": {
    "selectFile": "Select a file",
    "selectFiles": "Select files",
    "selectPdfToView": "Select a PDF to view",
    "selectPdfToEdit": "Select a PDF to edit",
    "chooseFromStorage": "Choose a file from storage or upload a new PDF",
    "chooseFromStorageMultiple": "Choose files from storage or upload new PDFs",
    "loadFromStorage": "Load from Storage",
    "filesAvailable": "files available",
    "loading": "Loading...",
    "or": "or",
    "dropFileHere": "Drop file here or click to upload",
    "dropFilesHere": "Drop files here or click the upload button",
    "pdfFilesOnly": "PDF files only",
    "supportedFileTypes": "Supported file types",
    "upload": "Upload",
    "uploadFile": "Upload File",
    "uploadFiles": "Upload Files",
    "noFilesInStorage": "No files available in storage. Upload some files first.",
    "selectFromStorage": "Select from Storage",
    "backToTools": "Back to Tools",
    "addFiles": "Add Files"
  },
  "fileEditor": {
    "addFiles": "Add Files"
  },
  "fileManager": {
    "title": "Upload PDF Files",
    "subtitle": "Add files to your storage for easy access across tools",
    "filesSelected": "files selected",
    "clearSelection": "Clear Selection",
    "openInFileEditor": "Open in File Editor",
    "uploadError": "Failed to upload some files.",
    "failedToOpen": "Failed to open file. It may have been removed from storage.",
    "failedToLoad": "Failed to load file to active set.",
    "storageCleared": "Browser cleared storage. Files have been removed. Please re-upload.",
    "clearAll": "Clear All",
    "reloadFiles": "Reload Files",
    "dragDrop": "Drag & Drop files here",
    "clickToUpload": "Click to upload files",
    "selectedFiles": "Selected Files",
    "storage": "Storage",
    "filesStored": "files stored",
    "storageError": "Storage error occurred",
    "storageLow": "Storage is running low. Consider removing old files.",
    "supportMessage": "Powered by browser database storage for unlimited capacity",
    "noFileSelected": "No files selected",
    "showHistory": "Show History",
    "hideHistory": "Hide History",
    "fileHistory": "File History",
    "loadingHistory": "Loading History...",
    "lastModified": "Last Modified",
    "toolChain": "Tools Applied",
    "restore": "Restore",
    "unzip": "Unzip",
    "searchFiles": "Search files...",
    "recent": "Recent",
    "localFiles": "Local Files",
    "googleDrive": "Google Drive",
    "googleDriveShort": "Drive",
    "myFiles": "My Files",
    "noRecentFiles": "No recent files found",
    "googleDriveNotAvailable": "Google Drive integration not available",
    "openFiles": "Open Files",
    "openFile": "Open File",
    "details": "File Details",
    "fileName": "Name",
    "fileFormat": "Format",
    "fileSize": "Size",
    "fileVersion": "Version",
    "totalSelected": "Total Selected",
    "dropFilesHere": "Drop files here",
    "selectAll": "Select All",
    "deselectAll": "Deselect All",
    "deleteSelected": "Delete Selected",
    "downloadSelected": "Download Selected",
    "selectedCount": "{{count}} selected",
    "download": "Download",
    "delete": "Delete",
    "unsupported": "Unsupported",
    "addToUpload": "Add to Upload",
    "deleteAll": "Delete All",
    "loadingFiles": "Loading files...",
    "noFiles": "No files available",
    "noFilesFound": "No files found matching your search",
    "openInPageEditor": "Open in Page Editor",
    "showAll": "Show All",
    "sortByDate": "Sort by Date",
    "sortByName": "Sort by Name",
    "sortBySize": "Sort by Size"
  },
  "storage": {
    "temporaryNotice": "Files are stored temporarily in your browser and may be cleared automatically",
    "storageLimit": "Storage limit",
    "storageUsed": "Temporary Storage used",
    "storageFull": "Storage is nearly full. Consider removing some files.",
    "fileTooLarge": "File too large. Maximum size per file is",
    "storageQuotaExceeded": "Storage quota exceeded. Please remove some files before uploading more.",
    "approximateSize": "Approximate size"
  },
  "sanitize": {
    "title": "Sanitize",
    "desc": "Remove potentially harmful elements from PDF files.",
    "submit": "Sanitize PDF",
    "completed": "Sanitization completed successfully",
    "error": {
      "generic": "Sanitization failed",
      "failed": "An error occurred while sanitizing the PDF."
    },
    "filenamePrefix": "sanitized",
    "sanitizationResults": "Sanitization Results",
    "steps": {
      "files": "Files",
      "settings": "Settings",
      "results": "Results"
    },
    "files": {
      "placeholder": "Select a PDF file in the main view to get started"
    },
    "options": {
      "title": "Sanitization Options",
      "note": "Select the elements you want to remove from the PDF. At least one option must be selected.",
      "removeJavaScript": {
        "label": "Remove JavaScript",
        "desc": "Remove JavaScript actions and scripts from the PDF"
      },
      "removeEmbeddedFiles": {
        "label": "Remove Embedded Files",
        "desc": "Remove any files embedded within the PDF"
      },
      "removeXMPMetadata": {
        "label": "Remove XMP Metadata",
        "desc": "Remove XMP metadata from the PDF"
      },
      "removeMetadata": {
        "label": "Remove Document Metadata",
        "desc": "Remove document information metadata (title, author, etc.)"
      },
      "removeLinks": {
        "label": "Remove Links",
        "desc": "Remove external links and launch actions from the PDF"
      },
      "removeFonts": {
        "label": "Remove Fonts",
        "desc": "Remove embedded fonts from the PDF"
      }
    }
  },
  "addPassword": {
    "title": "Add Password",
    "desc": "Encrypt your PDF document with a password.",
    "completed": "Password protection applied",
    "submit": "Encrypt",
    "filenamePrefix": "encrypted",
    "error": {
      "failed": "An error occurred while encrypting the PDF."
    },
    "passwords": {
      "stepTitle": "Passwords & Encryption",
      "completed": "Passwords configured",
      "user": {
        "label": "User Password",
        "placeholder": "Enter user password"
      },
      "owner": {
        "label": "Owner Password",
        "placeholder": "Enter owner password"
      }
    },
    "encryption": {
      "keyLength": {
        "label": "Encryption Key Length",
        "40bit": "40-bit (Low)",
        "128bit": "128-bit (Standard)",
        "256bit": "256-bit (High)"
      }
    },
    "results": {
      "title": "Encrypted PDFs"
    },
    "tooltip": {
      "header": {
        "title": "Password Protection Overview"
      },
      "passwords": {
        "title": "Password Types",
        "text": "User passwords restrict opening the document, while owner passwords control what can be done with the document once opened. You can set both or just one.",
        "bullet1": "User Password: Required to open the PDF",
        "bullet2": "Owner Password: Controls document permissions (not supported by all PDF viewers)"
      },
      "encryption": {
        "title": "Encryption Levels",
        "text": "Higher encryption levels provide better security but may not be supported by older PDF viewers.",
        "bullet1": "40-bit: Basic security, compatible with older viewers",
        "bullet2": "128-bit: Standard security, widely supported",
        "bullet3": "256-bit: Maximum security, requires modern viewers"
      },
      "permissions": {
        "title": "Change Permissions",
        "text": "These permissions control what users can do with the PDF. Most effective when combined with an owner password."
      }
    }
  },
  "changePermissions": {
    "title": "Change Permissions",
    "desc": "Change document restrictions and permissions.",
    "completed": "Permissions changed",
    "submit": "Change Permissions",
    "error": {
      "failed": "An error occurred while changing PDF permissions."
    },
    "permissions": {
      "preventAssembly": {
        "label": "Prevent assembly of document"
      },
      "preventExtractContent": {
        "label": "Prevent content extraction"
      },
      "preventExtractForAccessibility": {
        "label": "Prevent extraction for accessibility"
      },
      "preventFillInForm": {
        "label": "Prevent filling in form"
      },
      "preventModify": {
        "label": "Prevent modification"
      },
      "preventModifyAnnotations": {
        "label": "Prevent annotation modification"
      },
      "preventPrinting": {
        "label": "Prevent printing"
      },
      "preventPrintingFaithful": {
        "label": "Prevent printing different formats"
      }
    },
    "results": {
      "title": "Modified PDFs"
    },
    "tooltip": {
      "header": {
        "title": "Change Permissions"
      },
      "description": {
        "text": "Changes document permissions, allowing/disallowing access to different features in PDF readers."
      },
      "warning": {
        "text": "To make these permissions unchangeable, use the Add Password tool to set an owner password."
      }
    }
  },
  "removePassword": {
    "title": "Remove Password",
    "desc": "Remove password protection from your PDF document.",
    "tags": "secure,Decrypt,security,unpassword,delete password",
    "password": {
      "stepTitle": "Remove Password",
      "label": "Current Password",
      "placeholder": "Enter current password",
      "completed": "Password configured"
    },
    "filenamePrefix": "decrypted",
    "error": {
      "failed": "An error occurred while removing the password from the PDF."
    },
    "tooltip": {
      "description": "Removing password protection requires the password that was used to encrypt the PDF. This will decrypt the document, making it accessible without a password."
    },
    "submit": "Remove Password",
    "results": {
      "title": "Decrypted PDFs"
    }
  },
  "automate": {
    "title": "Automate",
    "desc": "Build multi-step workflows by chaining together PDF actions. Ideal for recurring tasks.",
    "invalidStep": "Invalid step",
    "files": {
      "placeholder": "Select files to process with this automation"
    },
    "selection": {
      "title": "Automation Selection",
      "saved": {
        "title": "Saved"
      },
      "createNew": {
        "title": "Create New Automation"
      },
      "suggested": {
        "title": "Suggested"
      }
    },
    "creation": {
      "createTitle": "Create Automation",
      "editTitle": "Edit Automation",
      "intro": "Automations run tools sequentially. To get started, add tools in the order you want them to run.",
      "name": {
        "label": "Automation Name",
        "placeholder": "My Automation"
      },
      "description": {
        "label": "Description (optional)",
        "placeholder": "Describe what this automation does..."
      },
      "tools": {
        "selectTool": "Select a tool...",
        "selected": "Selected Tools",
        "remove": "Remove tool",
        "configure": "Configure tool",
        "notConfigured": "! Not Configured",
        "addTool": "Add Tool",
        "add": "Add a tool..."
      },
      "save": "Save Automation",
      "unsavedChanges": {
        "title": "Unsaved Changes",
        "message": "You have unsaved changes. Are you sure you want to go back? All changes will be lost.",
        "cancel": "Cancel",
        "confirm": "Go Back"
      },
      "icon": {
        "label": "Icon"
      }
    },
    "run": {
      "title": "Run Automation"
    },
    "sequence": {
      "unnamed": "Unnamed Automation",
      "steps": "{{count}} steps",
      "running": "Running Automation...",
      "run": "Run Automation",
      "finish": "Finish"
    },
    "reviewTitle": "Automation Results",
    "config": {
      "loading": "Loading tool configuration...",
      "noSettings": "This tool does not have configurable settings.",
      "title": "Configure {{toolName}}",
      "description": "Configure the settings for this tool. These settings will be applied when the automation runs.",
      "cancel": "Cancel",
      "save": "Save Configuration"
    },
    "copyToSaved": "Copy to Saved"
  },
  "automation": {
    "suggested": {
      "securePdfIngestion": "Secure PDF Ingestion",
      "securePdfIngestionDesc": "Comprehensive PDF processing workflow that sanitizes documents, applies OCR with cleanup, converts to PDF/A format for long-term archival, and optimizes file size.",
      "emailPreparation": "Email Preparation",
      "emailPreparationDesc": "Optimizes PDFs for email distribution by compressing files, splitting large documents into 20MB chunks for email compatibility, and removing metadata for privacy.",
      "secureWorkflow": "Security Workflow",
      "secureWorkflowDesc": "Secures PDF documents by removing potentially malicious content like JavaScript and embedded files, then adds password protection to prevent unauthorized access. Password is set to 'password' by default.",
      "processImages": "Process Images",
      "processImagesDesc": "Converts multiple image files into a single PDF document, then applies OCR technology to extract searchable text from the images."
    }
  },
  "common": {
    "previous": "Previous",
    "next": "Next",
    "collapse": "Collapse",
    "expand": "Expand",
    "collapsed": "collapsed",
    "lines": "lines",
    "copy": "Copy",
    "copied": "Copied!",
    "refresh": "Refresh",
    "retry": "Retry",
    "remaining": "remaining",
    "used": "used",
    "available": "available",
    "cancel": "Cancel",
    "preview": "Preview"
  },
  "config": {
    "overview": {
      "title": "Application Configuration",
      "description": "Current application settings and configuration details."
    },
    "account": {
      "overview": {
        "title": "Account Settings",
        "manageAccountPreferences": "Manage your account preferences",
        "guestDescription": "You are signed in as a guest. Consider upgrading your account above."
      },
      "upgrade": {
        "title": "Upgrade Guest Account",
        "description": "Link your account to preserve your history and access more features!",
        "socialLogin": "Upgrade with Social Account",
        "linkWith": "Link with",
        "emailPassword": "or enter your email & password",
        "email": "Email",
        "emailPlaceholder": "Enter your email",
        "password": "Password (optional)",
        "passwordPlaceholder": "Set a password",
        "passwordNote": "Leave empty to use email verification only",
        "upgradeButton": "Upgrade Account"
      }
    },
    "apiKeys": {
      "intro": "Use your API key to programmatically access Stirling PDF's processing capabilities.",
      "docsTitle": "API Documentation",
      "docsDescription": "Learn more about integrating with Stirling PDF:",
      "docsLink": "API Documentation",
      "schemaLink": "API Schema Reference",
      "usage": "Include this key in the X-API-KEY header with all API requests.",
      "description": "Your API key for accessing Stirling's suite of PDF tools. Copy it to your project or refresh to generate a new one.",
      "publicKeyAriaLabel": "Public API key",
      "copyKeyAriaLabel": "Copy API key",
      "refreshAriaLabel": "Refresh API key",
      "includedCredits": "Included credits",
      "purchasedCredits": "Purchased credits",
      "totalCredits": "Total Credits",
      "chartAriaLabel": "Credits usage: included {{includedUsed}} of {{includedTotal}}, purchased {{purchasedUsed}} of {{purchasedTotal}}",
      "nextReset": "Next Reset",
      "lastApiUse": "Last API Use",
      "overlayMessage": "Generate a key to see credits and available credits",
      "label": "API Key",
      "guestInfo": "Guest users do not receive API keys. Create an account to get an API key you can use in your applications.",
      "goToAccount": "Go to Account",
      "refreshModal": {
        "title": "Refresh API Keys",
        "warning": "⚠️ Warning: This action will generate new API keys and make your previous keys invalid.",
        "impact": "Any applications or services currently using these keys will stop working until you update them with the new keys.",
        "confirmPrompt": "Are you sure you want to continue?",
        "confirmCta": "Refresh Keys"
      },
      "generateError": "We couldn't generate your API key."
    }
  },
  "AddAttachmentsRequest": {
    "attachments": "Select Attachments",
    "info": "Select files to attach to your PDF. These files will be embedded and accessible through the PDF's attachment panel.",
    "selectFiles": "Select Files to Attach",
    "placeholder": "Choose files...",
    "addMoreFiles": "Add more files...",
    "selectedFiles": "Selected Files",
    "submit": "Add Attachments",
    "results": {
      "title": "Attachment Results"
    },
    "error": {
      "failed": "Add attachments operation failed"
    }
  },
  "termsAndConditions": "Terms & Conditions",
  "logOut": "Log out",
  "addAttachments": {
    "error": {
      "failed": "An error occurred while adding attachments to the PDF."
    }
  },
  "autoRename": {
    "description": "This tool will automatically rename PDF files based on their content. It analyzes the document to find the most suitable title from the text."
  },
  "customPosition": "Custom Position",
  "details": "Details",
  "downloadUnavailable": "Download unavailable for this item",
  "invalidUndoData": "Cannot undo: invalid operation data",
  "margin": {
    "large": "Large",
    "medium": "Medium",
    "small": "Small",
    "xLarge": "Extra Large"
  },
  "noFilesToUndo": "Cannot undo: no files were processed in the last operation",
  "noOperationToUndo": "No operation to undo",
  "noValidFiles": "No valid files to process",
  "operationCancelled": "Operation cancelled",
  "pageEdit": {
    "deselectAll": "Select None",
    "selectAll": "Select All"
  },
  "quickPosition": "Quick Position",
  "reorganizePages": {
    "error": {
      "failed": "Failed to reorganize pages"
    },
    "results": {
      "title": "Pages Reorganized"
    },
    "settings": {
      "title": "Settings"
    },
    "submit": "Reorganize Pages"
  },
  "replace-color": {
    "options": {
      "fill": "Fill color",
      "gradient": "Gradient"
    },
    "previewOverlayOpacity": "Preview overlay opacity",
    "previewOverlayTransparency": "Preview overlay transparency",
    "previewOverlayVisibility": "Show preview overlay",
    "selectText": {
      "1": "Replace or invert color options",
      "2": "Default (preset high contrast colors)",
      "3": "Custom (choose your own colors)",
      "4": "Full invert (invert all colors)",
      "5": "High contrast color options",
      "6": "White text on black background",
      "7": "Black text on white background",
      "8": "Yellow text on black background",
      "9": "Green text on black background",
      "10": "Choose text Color",
      "11": "Choose background Color",
      "12": "Choose start color",
      "13": "Choose end color"
    },
    "submit": "Replace",
    "title": "Replace-Invert-Color"
  },
  "size": "Size",
  "submit": "Submit",
  "success": "Success",
  "tools": {
    "noSearchResults": "No tools found",
    "noTools": "No tools available"
  },
  "undoDataMismatch": "Cannot undo: operation data is corrupted",
  "undoFailed": "Failed to undo operation",
  "undoQuotaError": "Cannot undo: insufficient storage space",
  "undoStorageError": "Undo completed but some files could not be saved to storage",
  "undoSuccess": "Operation undone successfully",
  "unsupported": "Unsupported",
  "onboarding": {
    "welcomeModal": {
      "title": "Welcome to Stirling PDF!",
      "description": "Would you like to take a quick 1-minute tour to learn the key features and how to get started?",
      "helpHint": "You can always access this tour later from the <strong>Help</strong> button in the bottom left.",
      "startTour": "Start Tour",
      "maybeLater": "Maybe Later",
      "dontShowAgain": "Don't Show Again"
    },
    "allTools": "This is the <strong>Tools</strong> panel, where you can browse and select from all available PDF tools.",
    "selectCropTool": "Let's select the <strong>Crop</strong> tool to demonstrate how to use one of the tools.",
    "toolInterface": "This is the <strong>Crop</strong> tool interface. As you can see, there's not much there because we haven't added any PDF files to work with yet.",
    "filesButton": "The <strong>Files</strong> button on the Quick Access bar allows you to upload PDFs to use the tools on.",
    "fileSources": "You can upload new files or access recent files from here. For the tour, we'll just use a sample file.",
    "workbench": "This is the <strong>Workbench</strong> - the main area where you view and edit your PDFs.",
    "viewSwitcher": "Use these controls to select how you want to view your PDFs.",
    "viewer": "The <strong>Viewer</strong> lets you read and annotate your PDFs.",
    "pageEditor": "The <strong>Page Editor</strong> allows you to do various operations on the pages within your PDFs, such as reordering, rotating and deleting.",
    "activeFiles": "The <strong>Active Files</strong> view shows all of the PDFs you have loaded into the tool, and allows you to select which ones to process.",
    "fileCheckbox": "Clicking one of the files selects it for processing. You can select multiple files for batch operations.",
    "selectControls": "The <strong>Right Rail</strong> contains buttons to quickly select/deselect all of your active PDFs, along with buttons to change the app's theme or language.",
    "cropSettings": "Now that we've selected the file we want crop, we can configure the Crop tool to choose the area that we want to crop the PDF to.",
    "runButton": "Once the tool has been configured, this button allows you to run the tool on all the selected PDFs.",
    "results": "After the tool has finished running, the <strong>Review</strong> step will show a preview of the results in this panel, and allow you to undo the operation or download the file. ",
    "fileReplacement": "The modified file will replace the original file in the Workbench automatically, allowing you to easily run it through more tools.",
    "pinButton": "You can use the <strong>Pin</strong> button if you'd rather your files stay active after running tools on them.",
    "wrapUp": "You're all set! You've learnt about the main areas of the app and how to use them. Click the <strong>Help</strong> button whenever you like to see this tour again.",
    "previous": "Previous",
    "next": "Next",
    "finish": "Finish",
    "startTour": "Start Tour",
    "startTourDescription": "Take a guided tour of Stirling PDF's key features"
  },
  "adminOnboarding": {
    "welcome": "Welcome to the <strong>Admin Tour</strong>! Let's explore the powerful enterprise features and settings available to system administrators.",
    "configButton": "Click the <strong>Config</strong> button to access all system settings and administrative controls.",
    "settingsOverview": "This is the <strong>Settings Panel</strong>. Admin settings are organized by category for easy navigation.",
    "teamsAndUsers": "Manage <strong>Teams</strong> and individual users here. You can invite new users via email, shareable links, or create custom accounts for them yourself.",
    "systemCustomization": "We have extensive ways to customize the UI: <strong>System Settings</strong> let you change the app name and languages, <strong>Features</strong> allows server certificate management, and <strong>Endpoints</strong> lets you enable or disable specific tools for your users.",
    "databaseSection": "For advanced production environments, we have settings to allow <strong>external database hookups</strong> so you can integrate with your existing infrastructure.",
    "connectionsSection": "The <strong>Connections</strong> section supports various login methods including custom SSO and SAML providers like Google and GitHub, plus email integrations for notifications and communications.",
    "adminTools": "Finally, we have advanced administration tools like <strong>Auditing</strong> to track system activity and <strong>Usage Analytics</strong> to monitor how your users interact with the platform.",
    "wrapUp": "That's the admin tour! You've seen the enterprise features that make Stirling PDF a powerful, customizable solution for organizations. Access this tour anytime from the <strong>Help</strong> menu."
  },
  "workspace": {
    "title": "Workspace",
    "people": {
      "title": "People",
      "description": "Manage workspace members and their permissions",
      "loading": "Loading people...",
      "searchMembers": "Search members...",
      "addMembers": "Add Members",
      "inviteMembers": {
        "label": "Invite Members",
        "subtitle": "Type or paste in emails below, separated by commas. Your workspace will be billed by members."
      },
      "user": "User",
      "role": "Role",
      "team": "Team",
      "status": "Status",
      "actions": "Actions",
      "noMembersFound": "No members found",
      "active": "Active",
      "disabled": "Disabled",
      "activeSession": "Active session",
      "member": "Member",
      "admin": "Admin",
      "roleDescriptions": {
        "admin": "Can manage settings and invite members, with full administrative access.",
        "member": "Can view and edit shared files, but cannot manage workspace settings or members.",
        "user": "User"
      },
      "editRole": "Edit Role",
      "enable": "Enable",
      "disable": "Disable",
      "deleteUser": "Delete User",
      "deleteUserSuccess": "User deleted successfully",
      "deleteUserError": "Failed to delete user",
      "confirmDelete": "Are you sure you want to delete this user? This action cannot be undone.",
      "addMember": {
        "title": "Add Member",
        "username": "Username (Email)",
        "usernamePlaceholder": "user@example.com",
        "password": "Password",
        "passwordPlaceholder": "Enter password",
        "role": "Role",
        "team": "Team (Optional)",
        "teamPlaceholder": "Select a team",
        "forcePasswordChange": "Force password change on first login",
        "cancel": "Cancel",
        "submit": "Add Member",
        "usernameRequired": "Username and password are required",
        "passwordTooShort": "Password must be at least 6 characters",
        "success": "User created successfully",
        "error": "Failed to create user"
      },
      "editMember": {
        "title": "Edit Member",
        "editing": "Editing:",
        "role": "Role",
        "team": "Team (Optional)",
        "teamPlaceholder": "Select a team",
        "cancel": "Cancel",
        "submit": "Update Member",
        "success": "User updated successfully",
        "error": "Failed to update user"
      },
      "toggleEnabled": {
        "success": "User status updated successfully",
        "error": "Failed to update user status"
      },
      "delete": {
        "success": "User deleted successfully",
        "error": "Failed to delete user"
      },
      "emailInvite": {
        "tab": "Email Invite",
        "description": "Type or paste in emails below, separated by commas. Users will receive login credentials via email.",
        "emails": "Email Addresses",
        "emailsPlaceholder": "user1@example.com, user2@example.com",
        "emailsRequired": "At least one email address is required",
        "submit": "Send Invites",
        "success": "user(s) invited successfully",
        "partialSuccess": "Some invites failed",
        "allFailed": "Failed to invite users",
        "error": "Failed to send invites"
      },
      "directInvite": {
        "tab": "Direct Create"
      },
      "inviteLinkTab": {
        "tab": "Invite Link"
      },
      "inviteLink": {
        "description": "Generate a secure link that allows the user to set their own password",
        "email": "Email Address",
        "emailPlaceholder": "user@example.com (optional)",
        "emailDescription": "Optional - leave blank for a general invite link that can be used by anyone",
        "emailRequired": "Email address is required",
        "emailOptional": "Optional - leave blank for a general invite link",
        "emailRequiredForSend": "Email address is required to send email notification",
        "expiryHours": "Expiry Hours",
        "expiryDescription": "How many hours until the link expires",
        "sendEmail": "Send invite link via email",
        "sendEmailDescription": "If enabled, the invite link will be sent to the specified email address",
        "smtpRequired": "SMTP not configured",
        "generate": "Generate Link",
        "generated": "Invite Link Generated",
        "copied": "Link copied to clipboard",
        "success": "Invite link generated successfully",
        "successWithEmail": "Invite link generated and sent via email",
        "emailSent": "Invite link generated and sent via email",
        "emailFailed": "Invite link generated, but email failed",
        "emailFailedDetails": "Error: {0}. Please share the invite link manually.",
        "error": "Failed to generate invite link",
        "submit": "Generate Invite Link"
      },
      "inviteMode": {
        "username": "Username",
        "email": "Email",
        "link": "Link",
        "emailDisabled": "Email invites require SMTP configuration and mail.enableInvites=true in settings"
      },
      "license": {
        "users": "users",
        "availableSlots": "Available Slots",
        "grandfathered": "Grandfathered",
        "grandfatheredShort": "{{count}} grandfathered",
        "fromLicense": "from license",
        "slotsAvailable": "{{count}} user slot(s) available",
        "noSlotsAvailable": "No slots available",
        "currentUsage": "Currently using {{current}} of {{max}} user licenses"
      }
    },
    "teams": {
      "title": "Teams",
      "description": "Manage teams and organize workspace members",
      "loading": "Loading teams...",
      "loadingDetails": "Loading team details...",
      "createNewTeam": "Create New Team",
      "teamName": "Team Name",
      "totalMembers": "Total Members",
      "actions": "Actions",
      "noTeamsFound": "No teams found",
      "noMembers": "No members in this team",
      "system": "System",
      "addMember": "Add Member",
      "viewTeam": "View Team",
      "removeMember": "Remove from team",
      "cannotRemoveFromSystemTeam": "Cannot remove from system team",
      "renameTeamLabel": "Rename Team",
      "deleteTeamLabel": "Delete Team",
      "cannotDeleteInternal": "Cannot delete the Internal team",
      "confirmDelete": "Are you sure you want to delete this team? This team must be empty to delete.",
      "confirmRemove": "Remove user from this team?",
      "cannotRenameInternal": "Cannot rename the Internal team",
      "cannotAddToInternal": "Cannot add members to the Internal team",
      "teamNotFound": "Team not found",
      "backToTeams": "Back to Teams",
      "memberCount": "{{count}} members",
      "removeMemberSuccess": "User removed from team",
      "removeMemberError": "Failed to remove user from team",
      "createTeam": {
        "title": "Create New Team",
        "teamName": "Team Name",
        "teamNamePlaceholder": "Enter team name",
        "cancel": "Cancel",
        "submit": "Create Team",
        "nameRequired": "Team name is required",
        "success": "Team created successfully",
        "error": "Failed to create team"
      },
      "renameTeam": {
        "title": "Rename Team",
        "renaming": "Renaming:",
        "newTeamName": "New Team Name",
        "newTeamNamePlaceholder": "Enter new team name",
        "cancel": "Cancel",
        "submit": "Rename Team",
        "nameRequired": "Team name is required",
        "success": "Team renamed successfully",
        "error": "Failed to rename team"
      },
      "deleteTeam": {
        "success": "Team deleted successfully",
        "error": "Failed to delete team. Make sure the team is empty.",
        "teamMustBeEmpty": "Team must be empty before deletion"
      },
      "addMemberToTeam": {
        "title": "Add Member to Team",
        "addingTo": "Adding to",
        "selectUser": "Select User",
        "selectUserPlaceholder": "Choose a user",
        "selectUserRequired": "Please select a user",
        "currentlyIn": "currently in",
        "willBeMoved": "Note: This user will be moved from their current team to this team.",
        "cancel": "Cancel",
        "submit": "Add Member",
        "userRequired": "Please select a user",
        "success": "Member added to team successfully",
        "error": "Failed to add member to team"
      },
      "changeTeam": {
        "label": "Change Team",
        "title": "Change Team",
        "changing": "Moving",
        "selectTeam": "Select Team",
        "selectTeamPlaceholder": "Choose a team",
        "selectTeamRequired": "Please select a team",
        "success": "Team changed successfully",
        "error": "Failed to change team",
        "submit": "Change Team"
      }
    }
  },
  "plan": {
    "currency": "Currency",
    "popular": "Popular",
    "current": "Current Plan",
    "upgrade": "Upgrade",
    "contact": "Contact Us",
    "customPricing": "Custom",
    "showComparison": "Compare All Features",
    "hideComparison": "Hide Feature Comparison",
    "featureComparison": "Feature Comparison",
    "activePlan": {
      "title": "Active Plan",
      "subtitle": "Your current subscription details"
    },
    "availablePlans": {
      "title": "Available Plans",
      "subtitle": "Choose the plan that fits your needs"
    },
    "static": {
      "title": "Billing Information",
      "message": "Online billing is not currently configured. To upgrade your plan or manage subscriptions, please contact us directly.",
      "contactSales": "Contact Sales",
      "contactToUpgrade": "Contact us to upgrade or customize your plan",
      "maxUsers": "Max Users",
      "upTo": "Up to"
    },
    "period": {
      "month": "month"
    },
    "free": {
      "name": "Free",
      "highlight1": "Limited Tool Usage Per week",
      "highlight2": "Access to all tools",
      "highlight3": "Community support"
    },
    "pro": {
      "name": "Pro",
      "highlight1": "Unlimited Tool Usage",
      "highlight2": "Advanced PDF tools",
      "highlight3": "No watermarks"
    },
    "enterprise": {
      "name": "Enterprise",
      "highlight1": "Custom pricing",
      "highlight2": "Dedicated support",
      "highlight3": "Latest features"
    },
    "feature": {
      "title": "Feature",
      "pdfTools": "Basic PDF Tools",
      "fileSize": "File Size Limit",
      "automation": "Automate tool workflows",
      "api": "API Access",
      "priority": "Priority Support",
      "customPricing": "Custom Pricing"
    }
  },
  "subscription": {
    "status": {
      "active": "Active",
      "pastDue": "Past Due",
      "canceled": "Canceled",
      "incomplete": "Incomplete",
      "trialing": "Trial",
      "none": "No Subscription"
    },
    "renewsOn": "Renews on {{date}}",
    "cancelsOn": "Cancels on {{date}}"
  },
  "billing": {
    "manageBilling": "Manage Billing",
    "portal": {
      "error": "Failed to open billing portal"
    }
  },
  "payment": {
    "preparing": "Preparing your checkout...",
    "upgradeTitle": "Upgrade to {{planName}}",
    "success": "Payment Successful!",
    "successMessage": "Your subscription has been activated successfully. You will receive a confirmation email shortly.",
    "autoClose": "This window will close automatically...",
    "error": "Payment Error"
  },
  "firstLogin": {
    "title": "First Time Login",
    "welcomeTitle": "Welcome!",
    "welcomeMessage": "For security reasons, you must change your password on your first login.",
    "loggedInAs": "Logged in as",
    "error": "Error",
    "currentPassword": "Current Password",
    "enterCurrentPassword": "Enter your current password",
    "newPassword": "New Password",
    "enterNewPassword": "Enter new password (min 8 characters)",
    "confirmPassword": "Confirm New Password",
    "reEnterNewPassword": "Re-enter new password",
    "changePassword": "Change Password",
    "allFieldsRequired": "All fields are required",
    "passwordsDoNotMatch": "New passwords do not match",
    "passwordTooShort": "Password must be at least 8 characters",
    "passwordMustBeDifferent": "New password must be different from current password",
    "passwordChangedSuccess": "Password changed successfully! Please log in again.",
    "passwordChangeFailed": "Failed to change password. Please check your current password."
  },
  "invite": {
    "welcome": "Welcome to Stirling PDF",
    "invalidToken": "Invalid invitation link",
    "validationError": "Failed to validate invitation link",
    "passwordRequired": "Password is required",
    "passwordTooShort": "Password must be at least 6 characters",
    "passwordMismatch": "Passwords do not match",
    "acceptError": "Failed to create account",
    "validating": "Validating invitation...",
    "invalidInvitation": "Invalid Invitation",
    "goToLogin": "Go to Login",
    "welcomeTitle": "You've been invited!",
    "welcomeSubtitle": "Complete your account setup to get started",
    "accountFor": "Creating account for",
    "linkExpires": "Link expires",
    "email": "Email address",
    "emailPlaceholder": "Enter your email address",
    "emailRequired": "Email address is required",
    "invalidEmail": "Invalid email address",
    "choosePassword": "Choose a password",
    "passwordPlaceholder": "Enter your password",
    "confirmPassword": "Confirm password",
    "confirmPasswordPlaceholder": "Re-enter your password",
    "createAccount": "Create Account",
    "creating": "Creating Account...",
    "alreadyHaveAccount": "Already have an account?",
    "signIn": "Sign in"
  },
  "audit": {
    "error": {
      "title": "Error loading audit system"
    },
    "notAvailable": "Audit system not available",
    "notAvailableMessage": "The audit system is not configured or not available.",
    "disabled": "Audit logging is disabled",
    "disabledMessage": "Enable audit logging in your application configuration to track system events.",
    "systemStatus": {
      "title": "System Status",
      "status": "Audit Logging",
      "enabled": "Enabled",
      "disabled": "Disabled",
      "level": "Audit Level",
      "retention": "Retention Period",
      "days": "days",
      "totalEvents": "Total Events"
    },
    "tabs": {
      "dashboard": "Dashboard",
      "events": "Audit Events",
      "export": "Export"
    },
    "charts": {
      "title": "Audit Dashboard",
      "error": "Error loading charts",
      "day": "Day",
      "week": "Week",
      "month": "Month",
      "byType": "Events by Type",
      "byUser": "Events by User",
      "overTime": "Events Over Time"
    },
    "events": {
      "title": "Audit Events",
      "filterByType": "Filter by type",
      "filterByUser": "Filter by user",
      "startDate": "Start date",
      "endDate": "End date",
      "clearFilters": "Clear",
      "error": "Error loading events",
      "noEvents": "No events found",
      "timestamp": "Timestamp",
      "type": "Type",
      "user": "User",
      "ipAddress": "IP Address",
      "actions": "Actions",
      "viewDetails": "View Details",
      "eventDetails": "Event Details",
      "details": "Details"
    },
    "export": {
      "title": "Export Audit Data",
      "description": "Export audit events to CSV or JSON format. Use filters to limit the exported data.",
      "format": "Export Format",
      "filters": "Filters (Optional)",
      "filterByType": "Filter by type",
      "filterByUser": "Filter by user",
      "startDate": "Start date",
      "endDate": "End date",
      "clearFilters": "Clear",
      "exportButton": "Export Data",
      "error": "Failed to export data"
    }
  },
  "usage": {
    "noData": "No data available",
    "error": "Error loading usage statistics",
    "noDataMessage": "No usage statistics are currently available.",
    "controls": {
      "top10": "Top 10",
      "top20": "Top 20",
      "all": "All",
      "refresh": "Refresh",
      "dataTypeLabel": "Data Type:",
      "dataType": {
        "all": "All",
        "api": "API",
        "ui": "UI"
      }
    },
    "showing": {
      "top10": "Top 10",
      "top20": "Top 20",
      "all": "All"
    },
    "stats": {
      "totalEndpoints": "Total Endpoints",
      "totalVisits": "Total Visits",
      "showing": "Showing",
      "selectedVisits": "Selected Visits"
    },
    "chart": {
      "title": "Endpoint Usage Chart"
    },
    "table": {
      "title": "Detailed Statistics",
      "endpoint": "Endpoint",
      "visits": "Visits",
      "percentage": "Percentage",
      "noData": "No data available"
    }
  },
  "backendHealth": {
    "checking": "Checking backend status...",
    "online": "Backend Online",
<<<<<<< HEAD
    "offline": "Backend Offline"
  },
  "autoRedact": {
    "tags": "Redact,Hide,black out,black,marker,hidden",
    "title": "Auto Redact",
    "header": "Auto Redact",
    "colorLabel": "Color",
    "textsToRedactLabel": "Text to Redact (line-separated)",
    "textsToRedactPlaceholder": "e.g. \\nConfidential \\nTop-Secret",
    "useRegexLabel": "Use Regex",
    "wholeWordSearchLabel": "Whole Word Search",
    "customPaddingLabel": "Custom Extra Padding",
    "convertPDFToImageLabel": "Convert PDF to PDF-Image (Used to remove text behind the box)",
    "submitButton": "Submit"
  },
  "replaceColorPdf": {
    "tags": "Replace Color,Page operations,Back end,server side"
  },
  "addText": {
    "title": "Add Text",
    "header": "Add text to PDFs",
    "upload": "Upload Image",
    "draw": {
      "title": "Draw your signature",
      "clear": "Clear"
    },
    "text": {
      "name": "Text content",
      "placeholder": "Enter the text you want to add"
    },
    "clear": "Clear",
    "add": "Add",
    "saved": {
      "heading": "Saved text",
      "description": "Reuse saved text snippets at any time.",
      "emptyTitle": "No saved signatures yet",
      "emptyDescription": "Draw, upload, or type a signature above, then use \"Save to library\" to keep up to {{max}} favourites ready to use.",
      "type": {
        "canvas": "Drawing",
        "image": "Upload",
        "text": "Text"
      },
      "limitTitle": "Limit reached",
      "limitDescription": "Remove a saved signature before adding new ones (max {{max}}).",
      "carouselPosition": "{{current}} of {{total}}",
      "prev": "Previous",
      "next": "Next",
      "delete": "Remove",
      "label": "Label",
      "defaultLabel": "Text snippet",
      "defaultCanvasLabel": "Drawing snippet",
      "defaultImageLabel": "Uploaded snippet",
      "defaultTextLabel": "Typed snippet",
      "saveButton": "Save signature",
      "saveUnavailable": "Create a signature first to save it.",
      "noChanges": "Current signature is already saved.",
      "status": {
        "saved": "Saved"
      }
    },
    "save": "Save Text",
    "applySignatures": "Apply Text",
    "personalSigs": "Personal Signatures",
    "sharedSigs": "Shared Signatures",
    "noSavedSigs": "No saved signatures found",
    "addToAll": "Add to all pages",
    "delete": "Delete",
    "first": "First page",
    "last": "Last page",
    "next": "Next page",
    "previous": "Previous page",
    "maintainRatio": "Toggle maintain aspect ratio",
    "undo": "Undo",
    "redo": "Redo",
    "submit": "Sign Document",
    "steps": {
      "configure": "Configure Signature"
    },
    "type": {
      "title": "Text creation method",
      "draw": "Draw",
      "canvas": "Canvas",
      "image": "Upload",
      "text": "Type",
      "saved": "Saved"
    },
    "image": {
      "label": "Upload signature image",
      "placeholder": "Select image file",
      "hint": "Upload a PNG or JPG image of your signature"
    },
    "instructions": {
      "title": "How to add text",
      "canvas": "After drawing and closing the canvas, click anywhere on the PDF to place your text.",
      "image": "After uploading your image above, click anywhere on the PDF to place it.",
      "saved": "Select saved text above, then click anywhere on the PDF to place it.",
      "text": "After entering your text above, click anywhere on the PDF to place it.",
      "paused": "Placement paused",
      "resumeHint": "Resume placement to click and add your text.",
      "noSignature": "Create text above to enable placement tools."
    },
    "mode": {
      "move": "Move Text",
      "place": "Place Text",
      "pause": "Pause placement",
      "resume": "Resume placement"
    },
    "updateAndPlace": "Update and Place",
    "activate": "Activate Signature Placement",
    "deactivate": "Stop Placing Signatures",
    "results": {
      "title": "Add Text Results"
    },
    "error": {
      "failed": "An error occurred while adding text to the PDF."
    },
    "step": {
      "createDesc": "Choose how you want to create the text",
      "place": "Place & save",
      "placeDesc": "Position the text on your PDF"
    },
    "canvas": {
      "colorPickerTitle": "Choose stroke colour"
    },
    "tags": "text,annotation,label"
=======
    "offline": "Backend Offline",
    "starting": "Backend starting up...",
    "wait": "Please wait for the backend to finish launching and try again."
>>>>>>> fca84706
  }
}<|MERGE_RESOLUTION|>--- conflicted
+++ resolved
@@ -782,148 +782,8 @@
       "desc": "Build multi-step workflows by chaining together PDF actions. Ideal for recurring tasks."
     },
     "overlay-pdfs": {
-<<<<<<< HEAD
-      "desc": "Overlays PDFs on-top of another PDF",
-      "title": "Overlay PDFs",
-      "tags": "overlay,combine,stack"
-    },
-    "imageToPDF": {
-      "tags": "convert,image,transform",
-      "title": "Image to PDF",
-      "desc": "Convert a image (PNG, JPEG, GIF) to PDF."
-    },
-    "pdfToImage": {
-      "tags": "convert,image,extract",
-      "title": "PDF to Image",
-      "desc": "Convert a PDF to a image. (PNG, JPEG, GIF)"
-    },
-    "permissions": {
-      "tags": "permissions,security,access",
-      "title": "Change Permissions",
-      "desc": "Change the permissions of your PDF document"
-    },
-    "pageRemover": {
-      "tags": "remove,delete,pages",
-      "title": "Remove",
-      "desc": "Delete unwanted pages from your PDF document."
-    },
-    "fileToPDF": {
-      "tags": "convert,transform,change",
-      "title": "Convert file to PDF",
-      "desc": "Convert nearly any file to PDF (DOCX, PNG, XLS, PPT, TXT and more)"
-    },
-    "pdfToPDFA": {
-      "tags": "convert,archive,long-term",
-      "title": "PDF to PDF/A",
-      "desc": "Convert PDF to PDF/A for long-term storage"
-    },
-    "PDFToWord": {
-      "tags": "convert,word,doc",
-      "title": "PDF to Word",
-      "desc": "Convert PDF to Word formats (DOC, DOCX and ODT)"
-    },
-    "PDFToPresentation": {
-      "tags": "convert,presentation,ppt",
-      "title": "PDF to Presentation",
-      "desc": "Convert PDF to Presentation formats (PPT, PPTX and ODP)"
-    },
-    "PDFToText": {
-      "tags": "convert,text,rtf",
-      "title": "PDF to RTF (Text)",
-      "desc": "Convert PDF to Text or RTF format"
-    },
-    "PDFToHTML": {
-      "tags": "convert,html,web",
-      "title": "PDF to HTML",
-      "desc": "Convert PDF to HTML format"
-    },
-    "PDFToXML": {
-      "tags": "convert,xml,data",
-      "title": "PDF to XML",
-      "desc": "Convert PDF to XML format"
-    },
-    "ScannerImageSplit": {
-      "tags": "detect,split,photos",
-      "title": "Detect/Split Scanned photos",
-      "desc": "Splits multiple photos from within a photo/PDF"
-    },
-    "pipeline": {
-      "tags": "automation,script,workflow",
-      "title": "Pipeline",
-      "desc": "Run multiple actions on PDFs by defining pipeline scripts"
-    },
-    "auto-rename": {
-      "tags": "auto-detect,header-based,organize,relabel",
-      "title": "Auto Rename PDF File",
-      "desc": "Auto renames a PDF file based on its detected header"
-    },
-    "sanitizePDF": {
-      "tags": "clean,purge,remove",
-      "title": "Sanitize",
-      "desc": "Remove scripts and other elements from PDF files"
-    },
-    "URLToPDF": {
-      "tags": "convert,url,website",
-      "title": "URL/Website To PDF",
-      "desc": "Converts any http(s)URL to PDF"
-    },
-    "HTMLToPDF": {
-      "tags": "convert,html,web",
-      "title": "HTML to PDF",
-      "desc": "Converts any HTML file or zip to PDF"
-    },
-    "MarkdownToPDF": {
-      "tags": "convert,markdown,md",
-      "title": "Markdown to PDF",
-      "desc": "Converts any Markdown file to PDF"
-    },
-    "PDFToMarkdown": {
-      "tags": "convert,markdown,md",
-      "title": "PDF to Markdown",
-      "desc": "Converts any PDF to Markdown"
-    },
-    "pageExtracter": {
-      "title": "Extract page(s)",
-      "desc": "Extracts select pages from PDF"
-    },
-    "autoRedact": {
-      "tags": "auto,redact,censor",
-      "title": "Auto Redact",
-      "desc": "Auto Redacts(Blacks out) text in a PDF based on input text"
-    },
-    "PDFToCSV": {
-      "tags": "convert,csv,table",
-      "title": "PDF to CSV",
-      "desc": "Extracts Tables from a PDF converting it to CSV"
-    },
-    "split-by-size-or-count": {
-      "tags": "auto,split,size",
-      "title": "Auto Split by Size/Count",
-      "desc": "Split a single PDF into multiple documents based on size, page count, or document count"
-    },
-    "split-by-sections": {
-      "tags": "split,sections,divide",
-      "title": "Split PDF by Sections",
-      "desc": "Divide each page of a PDF into smaller horizontal and vertical sections"
-    },
-    "AddStampRequest": {
-      "tags": "stamp,mark,seal",
-      "title": "Add Stamp to PDF",
-      "desc": "Add text or add image stamps at set locations"
-    },
-    "replace-color": {
-      "tags": "color,replace,invert",
-      "title": "Replace and Invert Color",
-      "desc": "Replace color for text and background in PDF and invert full color of pdf to reduce file size"
-    },
-    "addText": {
-      "tags": "text,annotation,label",
-      "title": "Add Text",
-      "desc": "Add custom text anywhere in your PDF"
-=======
       "desc": "Overlay one PDF on top of another",
       "title": "Overlay PDFs"
->>>>>>> fca84706
     }
   },
   "landing": {
@@ -5529,136 +5389,8 @@
   "backendHealth": {
     "checking": "Checking backend status...",
     "online": "Backend Online",
-<<<<<<< HEAD
-    "offline": "Backend Offline"
-  },
-  "autoRedact": {
-    "tags": "Redact,Hide,black out,black,marker,hidden",
-    "title": "Auto Redact",
-    "header": "Auto Redact",
-    "colorLabel": "Color",
-    "textsToRedactLabel": "Text to Redact (line-separated)",
-    "textsToRedactPlaceholder": "e.g. \\nConfidential \\nTop-Secret",
-    "useRegexLabel": "Use Regex",
-    "wholeWordSearchLabel": "Whole Word Search",
-    "customPaddingLabel": "Custom Extra Padding",
-    "convertPDFToImageLabel": "Convert PDF to PDF-Image (Used to remove text behind the box)",
-    "submitButton": "Submit"
-  },
-  "replaceColorPdf": {
-    "tags": "Replace Color,Page operations,Back end,server side"
-  },
-  "addText": {
-    "title": "Add Text",
-    "header": "Add text to PDFs",
-    "upload": "Upload Image",
-    "draw": {
-      "title": "Draw your signature",
-      "clear": "Clear"
-    },
-    "text": {
-      "name": "Text content",
-      "placeholder": "Enter the text you want to add"
-    },
-    "clear": "Clear",
-    "add": "Add",
-    "saved": {
-      "heading": "Saved text",
-      "description": "Reuse saved text snippets at any time.",
-      "emptyTitle": "No saved signatures yet",
-      "emptyDescription": "Draw, upload, or type a signature above, then use \"Save to library\" to keep up to {{max}} favourites ready to use.",
-      "type": {
-        "canvas": "Drawing",
-        "image": "Upload",
-        "text": "Text"
-      },
-      "limitTitle": "Limit reached",
-      "limitDescription": "Remove a saved signature before adding new ones (max {{max}}).",
-      "carouselPosition": "{{current}} of {{total}}",
-      "prev": "Previous",
-      "next": "Next",
-      "delete": "Remove",
-      "label": "Label",
-      "defaultLabel": "Text snippet",
-      "defaultCanvasLabel": "Drawing snippet",
-      "defaultImageLabel": "Uploaded snippet",
-      "defaultTextLabel": "Typed snippet",
-      "saveButton": "Save signature",
-      "saveUnavailable": "Create a signature first to save it.",
-      "noChanges": "Current signature is already saved.",
-      "status": {
-        "saved": "Saved"
-      }
-    },
-    "save": "Save Text",
-    "applySignatures": "Apply Text",
-    "personalSigs": "Personal Signatures",
-    "sharedSigs": "Shared Signatures",
-    "noSavedSigs": "No saved signatures found",
-    "addToAll": "Add to all pages",
-    "delete": "Delete",
-    "first": "First page",
-    "last": "Last page",
-    "next": "Next page",
-    "previous": "Previous page",
-    "maintainRatio": "Toggle maintain aspect ratio",
-    "undo": "Undo",
-    "redo": "Redo",
-    "submit": "Sign Document",
-    "steps": {
-      "configure": "Configure Signature"
-    },
-    "type": {
-      "title": "Text creation method",
-      "draw": "Draw",
-      "canvas": "Canvas",
-      "image": "Upload",
-      "text": "Type",
-      "saved": "Saved"
-    },
-    "image": {
-      "label": "Upload signature image",
-      "placeholder": "Select image file",
-      "hint": "Upload a PNG or JPG image of your signature"
-    },
-    "instructions": {
-      "title": "How to add text",
-      "canvas": "After drawing and closing the canvas, click anywhere on the PDF to place your text.",
-      "image": "After uploading your image above, click anywhere on the PDF to place it.",
-      "saved": "Select saved text above, then click anywhere on the PDF to place it.",
-      "text": "After entering your text above, click anywhere on the PDF to place it.",
-      "paused": "Placement paused",
-      "resumeHint": "Resume placement to click and add your text.",
-      "noSignature": "Create text above to enable placement tools."
-    },
-    "mode": {
-      "move": "Move Text",
-      "place": "Place Text",
-      "pause": "Pause placement",
-      "resume": "Resume placement"
-    },
-    "updateAndPlace": "Update and Place",
-    "activate": "Activate Signature Placement",
-    "deactivate": "Stop Placing Signatures",
-    "results": {
-      "title": "Add Text Results"
-    },
-    "error": {
-      "failed": "An error occurred while adding text to the PDF."
-    },
-    "step": {
-      "createDesc": "Choose how you want to create the text",
-      "place": "Place & save",
-      "placeDesc": "Position the text on your PDF"
-    },
-    "canvas": {
-      "colorPickerTitle": "Choose stroke colour"
-    },
-    "tags": "text,annotation,label"
-=======
     "offline": "Backend Offline",
     "starting": "Backend starting up...",
     "wait": "Please wait for the backend to finish launching and try again."
->>>>>>> fca84706
   }
 }