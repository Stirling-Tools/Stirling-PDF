{
  "language": {
    "direction": "ltr"
  },
  "addPageNumbers": {
    "fontSize": "Font Size",
    "fontName": "Font Name",
    "title": "Add Page Numbers",
    "header": "Add Page Numbers",
    "selectText": {
      "1": "Select PDF file:",
      "2": "Margin Size",
      "3": "Position",
      "4": "Starting Number",
      "5": "Pages to Number",
      "6": "Custom Text"
    },
    "customTextDesc": "Custom Text",
    "numberPagesDesc": "Which pages to number, default 'all', also accepts 1-5 or 2,5,9 etc",
    "customNumberDesc": "Defaults to {n}, also accepts 'Page {n} of {total}', 'Text-{n}', '{filename}-{n}",
    "submit": "Add Page Numbers"
  },
  "pdfPrompt": "Select PDF(s)",
  "multiPdfPrompt": "Select PDFs (2+)",
  "multiPdfDropPrompt": "Select (or drag & drop) all PDFs you require",
  "imgPrompt": "Select Image(s)",
  "genericSubmit": "Submit",
  "uploadLimit": "Maximum file size:",
  "uploadLimitExceededSingular": "is too large. Maximum allowed size is",
  "uploadLimitExceededPlural": "are too large. Maximum allowed size is",
  "processTimeWarning": "Warning: This process can take up to a minute depending on file-size",
  "pageOrderPrompt": "Custom Page Order (Enter a comma-separated list of page numbers or Functions like 2n+1) :",
  "pageSelectionPrompt": "Custom Page Selection (Enter a comma-separated list of page numbers 1,5,6 or Functions like 2n+1) :",
  "goToPage": "Go",
  "true": "True",
  "false": "False",
  "unknown": "Unknown",
  "app": {
    "description": "The Free Adobe Acrobat alternative (10M+ Downloads)"
  },
  "save": "Save",
  "saveToBrowser": "Save to Browser",
  "download": "Download",
  "editYourNewFiles": "Edit your new file(s)",
  "close": "Close",
  "fileSelected": "Selected: {{filename}}",
  "filesSelected": "{{count}} files selected",
  "files": {
    "title": "Files",
    "placeholder": "Select a PDF file in the main view to get started"
  },
  "noFavourites": "No favorites added",
  "downloadComplete": "Download Complete",
  "bored": "Bored Waiting?",
  "alphabet": "Alphabet",
  "downloadPdf": "Download PDF",
  "text": "Text",
  "font": "Font",
  "selectFillter": "-- Select --",
  "pageNum": "Page Number",
  "sizes": {
    "small": "Small",
    "medium": "Medium",
    "large": "Large",
    "x-large": "X-Large"
  },
  "error": {
    "pdfPassword": "The PDF Document is passworded and either the password was not provided or was incorrect",
    "_value": "Error",
    "sorry": "Sorry for the issue!",
    "needHelp": "Need help / Found an issue?",
    "contactTip": "If you're still having trouble, don't hesitate to reach out to us for help. You can submit a ticket on our GitHub page or contact us through Discord:",
    "404": {
      "head": "404 - Page Not Found | Oops, we tripped in the code!",
      "1": "We can't seem to find the page you're looking for.",
      "2": "Something went wrong"
    },
    "github": "Submit a ticket on GitHub",
    "showStack": "Show Stack Trace",
    "copyStack": "Copy Stack Trace",
    "githubSubmit": "GitHub - Submit a ticket",
    "discordSubmit": "Discord - Submit Support post"
  },
  "warning": {
    "tooltipTitle": "Warning"
  },
  "delete": "Delete",
  "username": "Username",
  "password": "Password",
  "welcome": "Welcome",
  "property": "Property",
  "black": "Black",
  "white": "White",
  "red": "Red",
  "green": "Green",
  "blue": "Blue",
  "custom": "Custom...",
  "WorkInProgess": "Work in progress, May not work or be buggy, Please report any problems!",
  "poweredBy": "Powered by",
  "yes": "Yes",
  "no": "No",
  "changedCredsMessage": "Credentials changed!",
  "notAuthenticatedMessage": "User not authenticated.",
  "userNotFoundMessage": "User not found.",
  "incorrectPasswordMessage": "Current password is incorrect.",
  "usernameExistsMessage": "New Username already exists.",
  "invalidUsernameMessage": "Invalid username, username can only contain letters, numbers and the following special characters @._+- or must be a valid email address.",
  "invalidPasswordMessage": "The password must not be empty and must not have spaces at the beginning or end.",
  "confirmPasswordErrorMessage": "New Password and Confirm New Password must match.",
  "deleteCurrentUserMessage": "Cannot delete currently logged in user.",
  "deleteUsernameExistsMessage": "The username does not exist and cannot be deleted.",
  "downgradeCurrentUserMessage": "Cannot downgrade current user's role",
  "disabledCurrentUserMessage": "The current user cannot be disabled",
  "downgradeCurrentUserLongMessage": "Cannot downgrade current user's role. Hence, current user will not be shown.",
  "userAlreadyExistsOAuthMessage": "The user already exists as an OAuth2 user.",
  "userAlreadyExistsWebMessage": "The user already exists as an web user.",
  "oops": "Oops!",
  "help": "Help",
  "goHomepage": "Go to Homepage",
  "joinDiscord": "Join our Discord server",
  "seeDockerHub": "See Docker Hub",
  "visitGithub": "Visit Github Repository",
  "donate": "Donate",
  "color": "Color",
  "sponsor": "Sponsor",
  "info": "Info",
  "pro": "Pro",
  "page": "Page",
  "pages": "Pages",
  "loading": "Loading...",
  "review": "Review",
  "addToDoc": "Add to Document",
  "reset": "Reset",
  "apply": "Apply",
  "noFileSelected": "No file selected. Please upload one.",
  "legal": {
    "privacy": "Privacy Policy",
    "terms": "Terms and Conditions",
    "accessibility": "Accessibility",
    "cookie": "Cookie Policy",
    "impressum": "Impressum",
    "showCookieBanner": "Cookie Preferences"
  },
  "pipeline": {
    "header": "Pipeline Menu (Beta)",
    "uploadButton": "Upload Custom",
    "configureButton": "Configure",
    "defaultOption": "Custom",
    "submitButton": "Submit",
    "help": "Pipeline Help",
    "scanHelp": "Folder Scanning Help",
    "deletePrompt": "Are you sure you want to delete pipeline",
    "tags": "automate,sequence,scripted,batch-process",
    "title": "Pipeline"
  },
  "pipelineOptions": {
    "header": "Pipeline Configuration",
    "pipelineNameLabel": "Pipeline Name",
    "saveSettings": "Save Operation Settings",
    "pipelineNamePrompt": "Enter pipeline name here",
    "selectOperation": "Select Operation",
    "addOperationButton": "Add operation",
    "pipelineHeader": "Pipeline:",
    "saveButton": "Download",
    "validateButton": "Validate"
  },
  "enterpriseEdition": {
    "button": "Upgrade to Pro",
    "warning": "This feature is only available to Pro users.",
    "yamlAdvert": "Stirling PDF Pro supports YAML configuration files and other SSO features.",
    "ssoAdvert": "Looking for more user management features? Check out Stirling PDF Pro"
  },
  "analytics": {
    "title": "Do you want make Stirling PDF better?",
    "paragraph1": "Stirling PDF has opt in analytics to help us improve the product. We do not track any personal information or file contents.",
    "paragraph2": "Please consider enabling analytics to help Stirling-PDF grow and to allow us to understand our users better.",
    "enable": "Enable analytics",
    "disable": "Disable analytics",
    "settings": "You can change the settings for analytics in the config/settings.yml file"
  },
  "navbar": {
    "favorite": "Favorites",
    "recent": "New and recently updated",
    "darkmode": "Dark Mode",
    "language": "Languages",
    "settings": "Settings",
    "allTools": "Tools",
    "multiTool": "Multi Tool",
    "search": "Search",
    "sections": {
      "organize": "Organize",
      "convertTo": "Convert to PDF",
      "convertFrom": "Convert from PDF",
      "security": "Sign & Security",
      "advance": "Advanced",
      "edit": "View & Edit",
      "popular": "Popular"
    }
  },
  "settings": {
    "title": "Settings",
    "update": "Update available",
    "updateAvailable": "{0} is the current installed version. A new version ({1}) is available.",
    "appVersion": "App Version:",
    "downloadOption": {
      "title": "Choose download option (For single file non zip downloads):",
      "1": "Open in same window",
      "2": "Open in new window",
      "3": "Download file"
    },
    "zipThreshold": "Zip files when the number of downloaded files exceeds",
    "signOut": "Sign Out",
    "accountSettings": "Account Settings",
    "bored": {
      "help": "Enables easter egg game"
    },
    "cacheInputs": {
      "name": "Save form inputs",
      "help": "Enable to store previously used inputs for future runs"
    }
  },
  "changeCreds": {
    "title": "Change Credentials",
    "header": "Update Your Account Details",
    "changePassword": "You are using default login credentials. Please enter a new password",
    "newUsername": "New Username",
    "oldPassword": "Current Password",
    "newPassword": "New Password",
    "confirmNewPassword": "Confirm New Password",
    "submit": "Submit Changes"
  },
  "account": {
    "title": "Account Settings",
    "accountSettings": "Account Settings",
    "adminSettings": "Admin Settings - View and Add Users",
    "userControlSettings": "User Control Settings",
    "changeUsername": "Change Username",
    "newUsername": "New Username",
    "password": "Confirmation Password",
    "oldPassword": "Old password",
    "newPassword": "New Password",
    "changePassword": "Change Password",
    "confirmNewPassword": "Confirm New Password",
    "signOut": "Sign Out",
    "yourApiKey": "Your API Key",
    "syncTitle": "Sync browser settings with Account",
    "settingsCompare": "Settings Comparison:",
    "property": "Property",
    "webBrowserSettings": "Web Browser Setting",
    "syncToBrowser": "Sync Account -> Browser",
    "syncToAccount": "Sync Account <- Browser"
  },
  "adminUserSettings": {
    "title": "User Control Settings",
    "header": "Admin User Control Settings",
    "admin": "Admin",
    "user": "User",
    "addUser": "Add New User",
    "deleteUser": "Delete User",
    "confirmDeleteUser": "Should the user be deleted?",
    "confirmChangeUserStatus": "Should the user be disabled/enabled?",
    "usernameInfo": "Username can only contain letters, numbers and the following special characters @._+- or must be a valid email address.",
    "roles": "Roles",
    "role": "Role",
    "actions": "Actions",
    "apiUser": "Limited API User",
    "extraApiUser": "Additional Limited API User",
    "webOnlyUser": "Web Only User",
    "demoUser": "Demo User (No custom settings)",
    "internalApiUser": "Internal API User",
    "forceChange": "Force user to change password on login",
    "submit": "Save User",
    "changeUserRole": "Change User's Role",
    "authenticated": "Authenticated",
    "editOwnProfil": "Edit own profile",
    "enabledUser": "enabled user",
    "disabledUser": "disabled user",
    "activeUsers": "Active Users:",
    "disabledUsers": "Disabled Users:",
    "totalUsers": "Total Users:",
    "lastRequest": "Last Request",
    "usage": "View Usage"
  },
  "endpointStatistics": {
    "title": "Endpoint Statistics",
    "header": "Endpoint Statistics",
    "top10": "Top 10",
    "top20": "Top 20",
    "all": "All",
    "refresh": "Refresh",
    "includeHomepage": "Include Homepage ('/')",
    "includeLoginPage": "Include Login Page ('/login')",
    "totalEndpoints": "Total Endpoints",
    "totalVisits": "Total Visits",
    "showing": "Showing",
    "selectedVisits": "Selected Visits",
    "endpoint": "Endpoint",
    "visits": "Visits",
    "percentage": "Percentage",
    "loading": "Loading...",
    "failedToLoad": "Failed to load endpoint data. Please try refreshing.",
    "home": "Home",
    "login": "Login",
    "top": "Top",
    "numberOfVisits": "Number of Visits",
    "visitsTooltip": "Visits: {0} ({1}% of total)",
    "retry": "Retry"
  },
  "database": {
    "title": "Database Import/Export",
    "header": "Database Import/Export",
    "fileName": "File Name",
    "creationDate": "Creation Date",
    "fileSize": "File Size",
    "deleteBackupFile": "Delete Backup File",
    "importBackupFile": "Import Backup File",
    "createBackupFile": "Create Backup File",
    "downloadBackupFile": "Download Backup File",
    "info_1": "When importing data, it is crucial to ensure the correct structure. If you are unsure of what you are doing, seek advice and support from a professional. An error in the structure can cause application malfunctions, up to and including the complete inability to run the application.",
    "info_2": "The file name does not matter when uploading. It will be renamed afterward to follow the format backup_user_yyyyMMddHHmm.sql, ensuring a consistent naming convention.",
    "submit": "Import Backup",
    "importIntoDatabaseSuccessed": "Import into database successed",
    "backupCreated": "Database backup successful",
    "fileNotFound": "File not Found",
    "fileNullOrEmpty": "File must not be null or empty",
    "failedImportFile": "Failed Import File",
    "notSupported": "This function is not available for your database connection."
  },
  "session": {
    "expired": "Your session has expired. Please refresh the page and try again.",
    "refreshPage": "Refresh Page"
  },
  "home": {
    "desc": "Your locally hosted one-stop-shop for all your PDF needs.",
    "searchBar": "Search for features...",
    "viewPdf": {
      "title": "View/Edit PDF",
      "desc": "View, annotate, draw, add text or images"
    },
    "setFavorites": "Set Favourites",
    "hideFavorites": "Hide Favourites",
    "showFavorites": "Show Favourites",
    "legacyHomepage": "Old homepage",
    "newHomePage": "Try our new homepage!",
    "alphabetical": "Alphabetical",
    "globalPopularity": "Global Popularity",
    "sortBy": "Sort by:",
    "multiTool": {
      "title": "PDF Multi Tool",
      "desc": "Merge, Rotate, Rearrange, Split, and Remove pages"
    },
    "merge": {
      "title": "Merge",
      "desc": "Easily merge multiple PDFs into one."
    },
    "split": {
      "title": "Split",
      "desc": "Split PDFs into multiple documents"
    },
    "rotate": {
      "title": "Rotate",
      "desc": "Easily rotate your PDFs."
    },
    "imageToPDF": {
      "title": "Image to PDF",
      "desc": "Convert a image (PNG, JPEG, GIF) to PDF."
    },
    "pdfToImage": {
      "title": "PDF to Image",
      "desc": "Convert a PDF to a image. (PNG, JPEG, GIF)"
    },
    "pdfOrganiser": {
      "title": "Organize",
      "desc": "Remove/Rearrange pages in any order"
    },
    "addImage": {
      "title": "Add image",
      "desc": "Adds a image onto a set location on the PDF"
    },
    "watermark": {
      "title": "Add Watermark",
      "desc": "Add text or image watermarks to PDF files"
    },
    "permissions": {
      "title": "Change Permissions",
      "desc": "Change the permissions of your PDF document"
    },
    "pageRemover": {
      "title": "Remove",
      "desc": "Delete unwanted pages from your PDF document."
    },
    "addPassword": {
      "title": "Add Password",
      "desc": "Encrypt your PDF document with a password."
    },
    "changePermissions": {
      "title": "Change Permissions",
      "desc": "Change document restrictions and permissions."
    },
    "removePassword": {
      "title": "Remove Password",
      "desc": "Remove password protection from your PDF document."
    },
    "compress": {
      "title": "Compress",
      "desc": "Compress PDFs to reduce their file size."
    },
    "sanitize": {
      "title": "Sanitize",
      "desc": "Remove potentially harmful elements from PDF files."
    },
    "unlockPDFForms": {
      "title": "Unlock PDF Forms",
      "desc": "Remove read-only property of form fields in a PDF document."
    },
    "changeMetadata": {
      "title": "Change Metadata",
      "desc": "Change/Remove/Add metadata from a PDF document"
    },
    "fileToPDF": {
      "title": "Convert file to PDF",
      "desc": "Convert nearly any file to PDF (DOCX, PNG, XLS, PPT, TXT and more)"
    },
    "ocr": {
      "title": "OCR / Cleanup scans",
      "desc": "Cleanup scans and detects text from images within a PDF and re-adds it as text."
    },
    "extractImages": {
      "title": "Extract Images",
      "desc": "Extracts all images from a PDF and saves them to zip"
    },
    "pdfToPDFA": {
      "title": "PDF to PDF/A",
      "desc": "Convert PDF to PDF/A for long-term storage"
    },
    "PDFToWord": {
      "title": "PDF to Word",
      "desc": "Convert PDF to Word formats (DOC, DOCX and ODT)"
    },
    "PDFToPresentation": {
      "title": "PDF to Presentation",
      "desc": "Convert PDF to Presentation formats (PPT, PPTX and ODP)"
    },
    "PDFToText": {
      "title": "PDF to RTF (Text)",
      "desc": "Convert PDF to Text or RTF format"
    },
    "PDFToHTML": {
      "title": "PDF to HTML",
      "desc": "Convert PDF to HTML format"
    },
    "PDFToXML": {
      "title": "PDF to XML",
      "desc": "Convert PDF to XML format"
    },
    "ScannerImageSplit": {
      "title": "Detect/Split Scanned photos",
      "desc": "Splits multiple photos from within a photo/PDF"
    },
    "sign": {
      "title": "Sign",
      "desc": "Adds signature to PDF by drawing, text or image"
    },
    "flatten": {
      "title": "Flatten",
      "desc": "Remove all interactive elements and forms from a PDF"
    },
    "repair": {
      "title": "Repair",
      "desc": "Tries to repair a corrupt/broken PDF"
    },
    "removeBlanks": {
      "title": "Remove Blank pages",
      "desc": "Detects and removes blank pages from a document"
    },
    "removeAnnotations": {
      "title": "Remove Annotations",
      "desc": "Removes all comments/annotations from a PDF"
    },
    "compare": {
      "title": "Compare",
      "desc": "Compares and shows the differences between 2 PDF Documents"
    },
    "certSign": {
      "title": "Sign with Certificate",
      "desc": "Signs a PDF with a Certificate/Key (PEM/P12)"
    },
    "removeCertSign": {
      "title": "Remove Certificate Sign",
      "desc": "Remove certificate signature from PDF"
    },
    "pageLayout": {
      "title": "Multi-Page Layout",
      "desc": "Merge multiple pages of a PDF document into a single page"
    },
    "scalePages": {
      "title": "Adjust page size/scale",
      "desc": "Change the size/scale of a page and/or its contents."
    },
    "pipeline": {
      "title": "Pipeline",
      "desc": "Run multiple actions on PDFs by defining pipeline scripts"
    },
    "addPageNumbers": {
      "title": "Add Page Numbers",
      "desc": "Add Page numbers throughout a document in a set location"
    },
    "auto-rename": {
      "title": "Auto Rename PDF File",
      "desc": "Auto renames a PDF file based on its detected header"
    },
    "adjustContrast": {
      "title": "Adjust Colors/Contrast",
      "desc": "Adjust Contrast, Saturation and Brightness of a PDF"
    },
    "crop": {
      "title": "Crop PDF",
      "desc": "Crop a PDF to reduce its size (maintains text!)"
    },
    "autoSplitPDF": {
      "title": "Auto Split Pages",
      "desc": "Auto Split Scanned PDF with physical scanned page splitter QR Code"
    },
    "sanitizePDF": {
      "title": "Sanitize",
      "desc": "Remove scripts and other elements from PDF files"
    },
    "URLToPDF": {
      "title": "URL/Website To PDF",
      "desc": "Converts any http(s)URL to PDF"
    },
    "HTMLToPDF": {
      "title": "HTML to PDF",
      "desc": "Converts any HTML file or zip to PDF"
    },
    "MarkdownToPDF": {
      "title": "Markdown to PDF",
      "desc": "Converts any Markdown file to PDF"
    },
    "PDFToMarkdown": {
      "title": "PDF to Markdown",
      "desc": "Converts any PDF to Markdown"
    },
    "getPdfInfo": {
      "title": "Get ALL Info on PDF",
      "desc": "Grabs any and all information possible on PDFs"
    },
    "pageExtracter": {
      "title": "Extract page(s)",
      "desc": "Extracts select pages from PDF"
    },
    "pdfToSinglePage": {
      "title": "Single Large Page",
      "desc": "Merges all PDF pages into one large single page"
    },
    "showJS": {
      "title": "Show Javascript",
      "desc": "Searches and displays any JS injected into a PDF"
    },
    "autoRedact": {
      "title": "Auto Redact",
      "desc": "Auto Redacts(Blacks out) text in a PDF based on input text"
    },
    "redact": {
      "title": "Manual Redaction",
      "desc": "Redacts a PDF based on selected text, drawn shapes and/or selected page(s)"
    },
    "PDFToCSV": {
      "title": "PDF to CSV",
      "desc": "Extracts Tables from a PDF converting it to CSV"
    },
    "split-by-size-or-count": {
      "title": "Auto Split by Size/Count",
      "desc": "Split a single PDF into multiple documents based on size, page count, or document count"
    },
    "overlay-pdfs": {
      "title": "Overlay PDFs",
      "desc": "Overlays PDFs on-top of another PDF"
    },
    "split-by-sections": {
      "title": "Split PDF by Sections",
      "desc": "Divide each page of a PDF into smaller horizontal and vertical sections"
    },
    "AddStampRequest": {
      "title": "Add Stamp to PDF",
      "desc": "Add text or add image stamps at set locations"
    },
    "removeImage": {
      "title": "Remove image",
      "desc": "Remove image from PDF to reduce file size"
    },
    "splitByChapters": {
      "title": "Split PDF by Chapters",
      "desc": "Split a PDF into multiple files based on its chapter structure."
    },
    "validateSignature": {
      "title": "Validate PDF Signature",
      "desc": "Verify digital signatures and certificates in PDF documents"
    },
    "swagger": {
      "title": "API Documentation",
      "desc": "View API documentation and test endpoints"
    },
    "replace-color": {
      "title": "Replace and Invert Color",
      "desc": "Replace color for text and background in PDF and invert full color of pdf to reduce file size"
    }
  },
  "viewPdf": {
    "tags": "view,read,annotate,text,image,highlight,edit",
    "title": "View/Edit PDF",
    "header": "View PDF"
  },
  "multiTool": {
    "tags": "Multi Tool,Multi operation,UI,click drag,front end,client side,interactive,intractable,move,delete,migrate,divide",
    "title": "PDF Multi Tool",
    "header": "PDF Multi Tool",
    "uploadPrompts": "File Name",
    "selectAll": "Select All",
    "deselectAll": "Deselect All",
    "selectPages": "Page Select",
    "selectedPages": "Selected Pages",
    "page": "Page",
    "deleteSelected": "Delete Selected",
    "downloadAll": "Export",
    "downloadSelected": "Export Selected",
    "insertPageBreak": "Insert Page Break",
    "addFile": "Add File",
    "rotateLeft": "Rotate Left",
    "rotateRight": "Rotate Right",
    "split": "Split",
    "moveLeft": "Move Left",
    "moveRight": "Move Right",
    "delete": "Delete",
    "dragDropMessage": "Page(s) Selected",
    "undo": "Undo",
    "redo": "Redo"
  },
  "merge": {
    "tags": "merge,Page operations,Back end,server side",
    "title": "Merge",
    "header": "Merge multiple PDFs (2+)",
    "sortByName": "Sort by name",
    "sortByDate": "Sort by date",
    "removeCertSign": "Remove digital signature in the merged file?",
    "submit": "Merge"
  },
  "split": {
    "tags": "Page operations,divide,Multi Page,cut,server side",
    "title": "Split PDF",
    "header": "Split PDF",
    "desc": {
      "1": "The numbers you select are the page number you wish to do a split on",
      "2": "As such selecting 1,3,7-9 would split a 10 page document into 6 separate PDFS with:",
      "3": "Document #1: Page 1",
      "4": "Document #2: Page 2 and 3",
      "5": "Document #3: Page 4, 5, 6, 7",
      "6": "Document #4: Page 8",
      "7": "Document #5: Page 9",
      "8": "Document #6: Page 10"
    },
    "splitPages": "Enter pages to split on:",
    "submit": "Split"
  },
  "rotate": {
    "tags": "server side",
    "title": "Rotate PDF",
    "header": "Rotate PDF",
    "selectAngle": "Select rotation angle (in multiples of 90 degrees):",
    "submit": "Rotate"
  },
  "imageToPdf": {
    "tags": "conversion,img,jpg,picture,photo"
  },
  "pdfToImage": {
    "tags": "conversion,img,jpg,picture,photo",
    "title": "PDF to Image",
    "header": "PDF to Image",
    "selectText": "Image Format",
    "singleOrMultiple": "Image result type",
    "single": "Single Big Image",
    "multi": "Multiple Images",
    "colorType": "Color type",
    "color": "Color",
    "grey": "Grayscale",
    "blackwhite": "Black and White (May lose data!)",
    "submit": "Convert",
    "info": "Python is not installed. Required for WebP conversion.",
    "placeholder": "(e.g. 1,2,8 or 4,7,12-16 or 2n-1)"
  },
  "pdfOrganiser": {
    "tags": "duplex,even,odd,sort,move",
    "title": "Page Organizer",
    "header": "PDF Page Organizer",
    "submit": "Rearrange Pages",
    "mode": {
      "_value": "Mode",
      "1": "Custom Page Order",
      "2": "Reverse Order",
      "3": "Duplex Sort",
      "4": "Booklet Sort",
      "5": "Side Stitch Booklet Sort",
      "6": "Odd-Even Split",
      "7": "Remove First",
      "8": "Remove Last",
      "9": "Remove First and Last",
      "10": "Odd-Even Merge",
      "11": "Duplicate all pages"
    },
    "placeholder": "(e.g. 1,3,2 or 4-8,2,10-12 or 2n-1)"
  },
  "addImage": {
    "tags": "img,jpg,picture,photo",
    "title": "Add Image",
    "header": "Add image to PDF",
    "everyPage": "Every Page?",
    "upload": "Add image",
    "submit": "Add image"
  },
  "watermark": {
    "tags": "Text,repeating,label,own,copyright,trademark,img,jpg,picture,photo",
    "title": "Add Watermark",
    "desc": "Add text or image watermarks to PDF files",
    "header": "Add Watermark",
    "customColor": "Custom Text Color",
    "selectText": {
      "1": "Select PDF to add watermark to:",
      "2": "Watermark Text:",
      "3": "Font Size:",
      "4": "Rotation (0-360):",
      "5": "Width Spacer (Space between each watermark horizontally):",
      "6": "Height Spacer (Space between each watermark vertically):",
      "7": "Opacity (0% - 100%):",
      "8": "Watermark Type:",
      "9": "Watermark Image:",
      "10": "Convert PDF to PDF-Image"
    },
    "submit": "Add Watermark",
    "type": {
      "1": "Text",
      "2": "Image"
    }
  },
  "permissions": {
    "tags": "read,write,edit,print",
    "title": "Change Permissions",
    "header": "Change Permissions",
    "warning": "Warning to have these permissions be unchangeable it is recommended to set them with a password via the add-password page",
    "selectText": {
      "1": "Select PDF to change permissions",
      "2": "Permissions to set",
      "3": "Prevent assembly of document",
      "4": "Prevent content extraction",
      "5": "Prevent extraction for accessibility",
      "6": "Prevent filling in form",
      "7": "Prevent modification",
      "8": "Prevent annotation modification",
      "9": "Prevent printing",
      "10": "Prevent printing different formats"
    },
    "submit": "Change"
  },
  "removePages": {
    "tags": "Remove pages,delete pages"
  },
  "compressPdfs": {
    "tags": "squish,small,tiny"
  },
  "unlockPDFForms": {
    "tags": "remove,delete,form,field,readonly",
    "title": "Remove Read-Only from Form Fields",
    "header": "Unlock PDF Forms",
    "submit": "Remove"
  },
  "changeMetadata": {
    "tags": "Title,author,date,creation,time,publisher,producer,stats",
    "title": "Title:",
    "header": "Change Metadata",
    "selectText": {
      "1": "Please edit the variables you wish to change",
      "2": "Delete all metadata",
      "3": "Show Custom Metadata:",
      "4": "Other Metadata:",
      "5": "Add Custom Metadata Entry"
    },
    "author": "Author:",
    "creationDate": "Creation Date (yyyy/MM/dd HH:mm:ss):",
    "creator": "Creator:",
    "keywords": "Keywords:",
    "modDate": "Modification Date (yyyy/MM/dd HH:mm:ss):",
    "producer": "Producer:",
    "subject": "Subject:",
    "trapped": "Trapped:",
    "submit": "Change"
  },
  "fileToPDF": {
    "tags": "transformation,format,document,picture,slide,text,conversion,office,docs,word,excel,powerpoint",
    "title": "File to PDF",
    "header": "Convert any file to PDF",
    "credit": "This service uses LibreOffice and Unoconv for file conversion.",
    "supportedFileTypesInfo": "Supported File types",
    "supportedFileTypes": "Supported file types should include the below however for a full updated list of supported formats, please refer to the LibreOffice documentation",
    "submit": "Convert to PDF"
  },
  "ocr": {
    "tags": "recognition,text,image,scan,read,identify,detection,editable",
    "title": "OCR / Scan Cleanup",
    "desc": "Cleanup scans and detects text from images within a PDF and re-adds it as text.",
    "header": "Cleanup Scans / OCR (Optical Character Recognition)",
    "selectText": {
      "1": "Select languages that are to be detected within the PDF (Ones listed are the ones currently detected):",
      "2": "Produce text file containing OCR text alongside the OCR'ed PDF",
      "3": "Correct pages were scanned at a skewed angle by rotating them back into place",
      "4": "Clean page so its less likely that OCR will find text in background noise. (No output change)",
      "5": "Clean page so its less likely that OCR will find text in background noise, maintains cleanup in output.",
      "6": "Ignores pages that have interactive text on them, only OCRs pages that are images",
      "7": "Force OCR, will OCR Every page removing all original text elements",
      "8": "Normal (Will error if PDF contains text)",
      "9": "Additional Settings",
      "10": "OCR Mode",
      "11": "Remove images after OCR (Removes ALL images, only useful if part of conversion step)",
      "12": "Render Type (Advanced)"
    },
    "help": "Please read this documentation on how to use this for other languages and/or use not in docker",
    "credit": "This service uses qpdf and Tesseract for OCR.",
    "submit": "Process PDF with OCR"
  },
  "extractImages": {
    "tags": "picture,photo,save,archive,zip,capture,grab",
    "title": "Extract Images",
    "header": "Extract Images",
    "selectText": "Select image format to convert extracted images to",
    "allowDuplicates": "Save duplicate images",
    "submit": "Extract"
  },
  "pdfToPDFA": {
    "tags": "archive,long-term,standard,conversion,storage,preservation",
    "title": "PDF To PDF/A",
    "header": "PDF To PDF/A",
    "credit": "This service uses libreoffice for PDF/A conversion",
    "submit": "Convert",
    "tip": "Currently does not work for multiple inputs at once",
    "outputFormat": "Output format",
    "pdfWithDigitalSignature": "The PDF contains a digital signature. This will be removed in the next step."
  },
  "PDFToWord": {
    "tags": "doc,docx,odt,word,transformation,format,conversion,office,microsoft,docfile",
    "title": "PDF to Word",
    "header": "PDF to Word",
    "selectText": {
      "1": "Output file format"
    },
    "credit": "This service uses LibreOffice for file conversion.",
    "submit": "Convert"
  },
  "PDFToPresentation": {
    "tags": "slides,show,office,microsoft",
    "title": "PDF to Presentation",
    "header": "PDF to Presentation",
    "selectText": {
      "1": "Output file format"
    },
    "credit": "This service uses LibreOffice for file conversion.",
    "submit": "Convert"
  },
  "PDFToText": {
    "tags": "richformat,richtextformat,rich text format",
    "title": "PDF to RTF (Text)",
    "header": "PDF to RTF (Text)",
    "selectText": {
      "1": "Output file format"
    },
    "credit": "This service uses LibreOffice for file conversion.",
    "submit": "Convert"
  },
  "PDFToHTML": {
    "tags": "web content,browser friendly",
    "title": "PDF to HTML",
    "header": "PDF to HTML",
    "credit": "This service uses pdftohtml for file conversion.",
    "submit": "Convert"
  },
  "PDFToXML": {
    "tags": "data-extraction,structured-content,interop,transformation,convert",
    "title": "PDF to XML",
    "header": "PDF to XML",
    "credit": "This service uses LibreOffice for file conversion.",
    "submit": "Convert"
  },
  "ScannerImageSplit": {
    "tags": "separate,auto-detect,scans,multi-photo,organize",
    "selectText": {
      "1": "Angle Threshold:",
      "2": "Sets the minimum absolute angle required for the image to be rotated (default: 10).",
      "3": "Tolerance:",
      "4": "Determines the range of color variation around the estimated background color (default: 30).",
      "5": "Minimum Area:",
      "6": "Sets the minimum area threshold for a photo (default: 10000).",
      "7": "Minimum Contour Area:",
      "8": "Sets the minimum contour area threshold for a photo",
      "9": "Border Size:",
      "10": "Sets the size of the border added and removed to prevent white borders in the output (default: 1)."
    },
    "info": "Python is not installed. It is required to run."
  },
  "sign": {
    "tags": "authorize,initials,drawn-signature,text-sign,image-signature",
    "title": "Sign",
    "header": "Sign PDFs",
    "upload": "Upload Image",
    "draw": "Draw Signature",
    "text": "Text Input",
    "clear": "Clear",
    "add": "Add",
    "saved": "Saved Signatures",
    "save": "Save Signature",
    "personalSigs": "Personal Signatures",
    "sharedSigs": "Shared Signatures",
    "noSavedSigs": "No saved signatures found",
    "addToAll": "Add to all pages",
    "delete": "Delete",
    "first": "First page",
    "last": "Last page",
    "next": "Next page",
    "previous": "Previous page",
    "maintainRatio": "Toggle maintain aspect ratio",
    "undo": "Undo",
    "redo": "Redo"
  },
  "flatten": {
    "tags": "static,deactivate,non-interactive,streamline",
    "title": "Flatten",
    "header": "Flatten PDFs",
    "flattenOnlyForms": "Flatten only forms",
    "submit": "Flatten"
  },
  "repair": {
    "tags": "fix,restore,correction,recover",
    "title": "Repair",
    "header": "Repair PDFs",
    "submit": "Repair"
  },
  "removeBlanks": {
    "tags": "cleanup,streamline,non-content,organize",
    "title": "Remove Blanks",
    "header": "Remove Blank Pages",
    "threshold": "Pixel Whiteness Threshold:",
    "thresholdDesc": "Threshold for determining how white a white pixel must be to be classed as 'White'. 0 = Black, 255 pure white.",
    "whitePercent": "White Percent (%):",
    "whitePercentDesc": "Percent of page that must be 'white' pixels to be removed",
    "submit": "Remove Blanks"
  },
  "removeAnnotations": {
    "tags": "comments,highlight,notes,markup,remove",
    "title": "Remove Annotations",
    "header": "Remove Annotations",
    "submit": "Remove"
  },
  "compare": {
    "tags": "differentiate,contrast,changes,analysis",
    "title": "Compare",
    "header": "Compare PDFs",
    "highlightColor": {
      "1": "Highlight Color 1:",
      "2": "Highlight Color 2:"
    },
    "document": {
      "1": "Document 1",
      "2": "Document 2"
    },
    "submit": "Compare",
    "complex": {
      "message": "One or both of the provided documents are large files, accuracy of comparison may be reduced"
    },
    "large": {
      "file": {
        "message": "One or Both of the provided documents are too large to process"
      }
    },
    "no": {
      "text": {
        "message": "One or both of the selected PDFs have no text content. Please choose PDFs with text for comparison."
      }
    }
  },
  "certSign": {
    "tags": "authenticate,PEM,P12,official,encrypt",
    "title": "Certificate Signing",
    "header": "Sign a PDF with your certificate (Work in progress)",
    "selectPDF": "Select a PDF File for Signing:",
    "jksNote": "Note: If your certificate type is not listed below, please convert it to a Java Keystore (.jks) file using the keytool command line tool. Then, choose the .jks file option below.",
    "selectKey": "Select Your Private Key File (PKCS#8 format, could be .pem or .der):",
    "selectCert": "Select Your Certificate File (X.509 format, could be .pem or .der):",
    "selectP12": "Select Your PKCS#12 Keystore File (.p12 or .pfx) (Optional, If provided, it should contain your private key and certificate):",
    "selectJKS": "Select Your Java Keystore File (.jks or .keystore):",
    "certType": "Certificate Type",
    "password": "Enter Your Keystore or Private Key Password (If Any):",
    "showSig": "Show Signature",
    "reason": "Reason",
    "location": "Location",
    "name": "Name",
    "showLogo": "Show Logo",
    "submit": "Sign PDF"
  },
  "removeCertSign": {
    "tags": "authenticate,PEM,P12,official,decrypt",
    "title": "Remove Certificate Signature",
    "header": "Remove the digital certificate from the PDF",
    "selectPDF": "Select a PDF file:",
    "submit": "Remove Signature"
  },
  "pageLayout": {
    "tags": "merge,composite,single-view,organize",
    "title": "Multi Page Layout",
    "header": "Multi Page Layout",
    "pagesPerSheet": "Pages per sheet:",
    "addBorder": "Add Borders",
    "submit": "Submit"
  },
  "scalePages": {
    "tags": "resize,modify,dimension,adapt",
    "title": "Adjust page-scale",
    "header": "Adjust page-scale",
    "pageSize": "Size of a page of the document.",
    "keepPageSize": "Original Size",
    "scaleFactor": "Zoom level (crop) of a page.",
    "submit": "Submit"
  },
  "add-page-numbers": {
    "tags": "paginate,label,organize,index"
  },
  "auto-rename": {
    "tags": "auto-detect,header-based,organize,relabel",
    "title": "Auto Rename",
    "header": "Auto Rename PDF",
    "submit": "Auto Rename"
  },
  "adjust-contrast": {
    "tags": "color-correction,tune,modify,enhance"
  },
  "crop": {
    "tags": "trim,shrink,edit,shape",
    "title": "Crop",
    "header": "Crop PDF",
    "submit": "Submit"
  },
  "autoSplitPDF": {
    "tags": "QR-based,separate,scan-segment,organize",
    "title": "Auto Split PDF",
    "header": "Auto Split PDF",
    "description": "Print, Insert, Scan, upload, and let us auto-separate your documents. No manual work sorting needed.",
    "selectText": {
      "1": "Print out some divider sheets from below (Black and white is fine).",
      "2": "Scan all your documents at once by inserting the divider sheet between them.",
      "3": "Upload the single large scanned PDF file and let Stirling PDF handle the rest.",
      "4": "Divider pages are automatically detected and removed, guaranteeing a neat final document."
    },
    "formPrompt": "Submit PDF containing Stirling-PDF Page dividers:",
    "duplexMode": "Duplex Mode (Front and back scanning)",
    "dividerDownload2": "Download 'Auto Splitter Divider (with instructions).pdf'",
    "submit": "Submit"
  },
  "sanitizePdf": {
    "tags": "clean,secure,safe,remove-threats"
  },
  "URLToPDF": {
    "tags": "web-capture,save-page,web-to-doc,archive",
    "title": "URL To PDF",
    "header": "URL To PDF",
    "submit": "Convert",
    "credit": "Uses WeasyPrint"
  },
  "HTMLToPDF": {
    "tags": "markup,web-content,transformation,convert",
    "title": "HTML To PDF",
    "header": "HTML To PDF",
    "help": "Accepts HTML files and ZIPs containing html/css/images etc required",
    "submit": "Convert",
    "credit": "Uses WeasyPrint",
    "zoom": "Zoom level for displaying the website.",
    "pageWidth": "Width of the page in centimeters. (Blank to default)",
    "pageHeight": "Height of the page in centimeters. (Blank to default)",
    "marginTop": "Top margin of the page in millimeters. (Blank to default)",
    "marginBottom": "Bottom margin of the page in millimeters. (Blank to default)",
    "marginLeft": "Left margin of the page in millimeters. (Blank to default)",
    "marginRight": "Right margin of the page in millimeters. (Blank to default)",
    "printBackground": "Render the background of websites.",
    "defaultHeader": "Enable Default Header (Name and page number)",
    "cssMediaType": "Change the CSS media type of the page.",
    "none": "None",
    "print": "Print",
    "screen": "Screen"
  },
  "MarkdownToPDF": {
    "tags": "markup,web-content,transformation,convert,md",
    "title": "Markdown To PDF",
    "header": "Markdown To PDF",
    "submit": "Convert",
    "help": "Work in progress",
    "credit": "Uses WeasyPrint"
  },
  "PDFToMarkdown": {
    "tags": "markup,web-content,transformation,convert,md",
    "title": "PDF To Markdown",
    "header": "PDF To Markdown",
    "submit": "Convert"
  },
  "getPdfInfo": {
    "tags": "infomation,data,stats,statistics",
    "title": "Get Info on PDF",
    "header": "Get Info on PDF",
    "submit": "Get Info",
    "downloadJson": "Download JSON"
  },
  "extractPage": {
    "tags": "extract"
  },
  "PdfToSinglePage": {
    "tags": "single page"
  },
  "showJS": {
    "tags": "JS",
    "title": "Show Javascript",
    "header": "Show Javascript",
    "downloadJS": "Download Javascript",
    "submit": "Show"
  },
  "autoRedact": {
    "tags": "Redact,Hide,black out,black,marker,hidden",
    "title": "Auto Redact",
    "header": "Auto Redact",
    "colorLabel": "Color",
    "textsToRedactLabel": "Text to Redact (line-separated)",
    "textsToRedactPlaceholder": "e.g. \\nConfidential \\nTop-Secret",
    "useRegexLabel": "Use Regex",
    "wholeWordSearchLabel": "Whole Word Search",
    "customPaddingLabel": "Custom Extra Padding",
    "convertPDFToImageLabel": "Convert PDF to PDF-Image (Used to remove text behind the box)",
    "submitButton": "Submit"
  },
  "redact": {
    "tags": "Redact,Hide,black out,black,marker,hidden,manual",
    "title": "Manual Redaction",
    "header": "Manual Redaction",
    "submit": "Redact",
    "textBasedRedaction": "Text based Redaction",
    "pageBasedRedaction": "Page-based Redaction",
    "convertPDFToImageLabel": "Convert PDF to PDF-Image (Used to remove text behind the box)",
    "pageRedactionNumbers": {
      "title": "Pages",
      "placeholder": "(e.g. 1,2,8 or 4,7,12-16 or 2n-1)"
    },
    "redactionColor": {
      "title": "Redaction Color"
    },
    "export": "Export",
    "upload": "Upload",
    "boxRedaction": "Box draw redaction",
    "zoom": "Zoom",
    "zoomIn": "Zoom in",
    "zoomOut": "Zoom out",
    "nextPage": "Next Page",
    "previousPage": "Previous Page",
    "toggleSidebar": "Toggle Sidebar",
    "showThumbnails": "Show Thumbnails",
    "showDocumentOutline": "Show Document Outline (double-click to expand/collapse all items)",
    "showAttatchments": "Show Attachments",
    "showLayers": "Show Layers (double-click to reset all layers to the default state)",
    "colourPicker": "Colour Picker",
    "findCurrentOutlineItem": "Find current outline item",
    "applyChanges": "Apply Changes"
  },
  "tableExtraxt": {
    "tags": "CSV,Table Extraction,extract,convert"
  },
  "autoSizeSplitPDF": {
    "tags": "pdf,split,document,organization"
  },
  "overlay-pdfs": {
    "tags": "Overlay",
    "header": "Overlay PDF Files",
    "baseFile": {
      "label": "Select Base PDF File"
    },
    "overlayFiles": {
      "label": "Select Overlay PDF Files"
    },
    "mode": {
      "label": "Select Overlay Mode",
      "sequential": "Sequential Overlay",
      "interleaved": "Interleaved Overlay",
      "fixedRepeat": "Fixed Repeat Overlay"
    },
    "counts": {
      "label": "Overlay Counts (for Fixed Repeat Mode)",
      "placeholder": "Enter comma-separated counts (e.g., 2,3,1)"
    },
    "position": {
      "label": "Select Overlay Position",
      "foreground": "Foreground",
      "background": "Background"
    },
    "submit": "Submit"
  },
  "split-by-sections": {
    "tags": "Section Split, Divide, Customize",
    "title": "Split PDF by Sections",
    "header": "Split PDF into Sections",
    "horizontal": {
      "label": "Horizontal Divisions",
      "placeholder": "Enter number of horizontal divisions"
    },
    "vertical": {
      "label": "Vertical Divisions",
      "placeholder": "Enter number of vertical divisions"
    },
    "submit": "Split PDF",
    "merge": "Merge Into One PDF"
  },
  "AddStampRequest": {
    "tags": "Stamp, Add image, center image, Watermark, PDF, Embed, Customize",
    "header": "Stamp PDF",
    "title": "Stamp PDF",
    "stampType": "Stamp Type",
    "stampText": "Stamp Text",
    "stampImage": "Stamp Image",
    "alphabet": "Alphabet",
    "fontSize": "Font/Image Size",
    "rotation": "Rotation",
    "opacity": "Opacity",
    "position": "Position",
    "overrideX": "Override X Coordinate",
    "overrideY": "Override Y Coordinate",
    "customMargin": "Custom Margin",
    "customColor": "Custom Text Color",
    "submit": "Submit"
  },
  "removeImagePdf": {
    "tags": "Remove Image,Page operations,Back end,server side"
  },
  "splitPdfByChapters": {
    "tags": "split,chapters,bookmarks,organize"
  },
  "validateSignature": {
    "tags": "signature,verify,validate,pdf,certificate,digital signature,Validate Signature,Validate certificate",
    "title": "Validate PDF Signatures",
    "header": "Validate Digital Signatures",
    "selectPDF": "Select signed PDF file",
    "submit": "Validate Signatures",
    "results": "Validation Results",
    "status": {
      "_value": "Status",
      "valid": "Valid",
      "invalid": "Invalid"
    },
    "signer": "Signer",
    "date": "Date",
    "reason": "Reason",
    "location": "Location",
    "noSignatures": "No digital signatures found in this document",
    "chain": {
      "invalid": "Certificate chain validation failed - cannot verify signer's identity"
    },
    "trust": {
      "invalid": "Certificate not in trust store - source cannot be verified"
    },
    "cert": {
      "expired": "Certificate has expired",
      "revoked": "Certificate has been revoked",
      "info": "Certificate Details",
      "issuer": "Issuer",
      "subject": "Subject",
      "serialNumber": "Serial Number",
      "validFrom": "Valid From",
      "validUntil": "Valid Until",
      "algorithm": "Algorithm",
      "keySize": "Key Size",
      "version": "Version",
      "keyUsage": "Key Usage",
      "selfSigned": "Self-Signed",
      "bits": "bits"
    },
    "signature": {
      "info": "Signature Information",
      "_value": "Signature",
      "mathValid": "Signature is mathematically valid BUT:"
    },
    "selectCustomCert": "Custom Certificate File X.509 (Optional)"
  },
  "replace-color": {
    "title": "Replace-Invert-Color",
    "header": "Replace-Invert Color PDF",
    "selectText": {
      "1": "Replace or Invert color Options",
      "2": "Default(Default high contrast colors)",
      "3": "Custom(Customized colors)",
      "4": "Full-Invert(Invert all colors)",
      "5": "High contrast color options",
      "6": "white text on black background",
      "7": "Black text on white background",
      "8": "Yellow text on black background",
      "9": "Green text on black background",
      "10": "Choose text Color",
      "11": "Choose background Color"
    },
    "submit": "Replace"
  },
  "replaceColorPdf": {
    "tags": "Replace Color,Page operations,Back end,server side"
  },
  "login": {
    "title": "Sign in",
    "header": "Sign in",
    "signin": "Sign in",
    "rememberme": "Remember me",
    "invalid": "Invalid username or password.",
    "locked": "Your account has been locked.",
    "signinTitle": "Please sign in",
    "ssoSignIn": "Login via Single Sign-on",
    "oAuth2AutoCreateDisabled": "OAUTH2 Auto-Create User Disabled",
    "oAuth2AdminBlockedUser": "Registration or logging in of non-registered users is currently blocked. Please contact the administrator.",
    "oauth2RequestNotFound": "Authorization request not found",
    "oauth2InvalidUserInfoResponse": "Invalid User Info Response",
    "oauth2invalidRequest": "Invalid Request",
    "oauth2AccessDenied": "Access Denied",
    "oauth2InvalidTokenResponse": "Invalid Token Response",
    "oauth2InvalidIdToken": "Invalid Id Token",
    "relyingPartyRegistrationNotFound": "No relying party registration found",
    "userIsDisabled": "User is deactivated, login is currently blocked with this username. Please contact the administrator.",
    "alreadyLoggedIn": "You are already logged in to",
    "alreadyLoggedIn2": "devices. Please log out of the devices and try again.",
    "toManySessions": "You have too many active sessions",
    "logoutMessage": "You have been logged out."
  },
  "pdfToSinglePage": {
    "title": "PDF To Single Page",
    "header": "PDF To Single Page",
    "submit": "Convert To Single Page"
  },
  "pageExtracter": {
    "title": "Extract Pages",
    "header": "Extract Pages",
    "submit": "Extract",
    "placeholder": "(e.g. 1,2,8 or 4,7,12-16 or 2n-1)"
  },
  "sanitizePDF": {
    "title": "Sanitize PDF",
    "header": "Sanitize a PDF file",
    "selectText": {
      "1": "Remove JavaScript actions",
      "2": "Remove embedded files",
      "3": "Remove XMP metadata",
      "4": "Remove links",
      "5": "Remove fonts",
      "6": "Remove Document Info Metadata"
    },
    "submit": "Sanitize PDF"
  },
  "adjustContrast": {
    "title": "Adjust Contrast",
    "header": "Adjust Contrast",
    "contrast": "Contrast:",
    "brightness": "Brightness:",
    "saturation": "Saturation:",
    "download": "Download"
  },
  "compress": {
    "title": "Compress",
    "header": "Compress PDF",
    "credit": "This service uses qpdf for PDF Compress/Optimisation.",
    "grayscale": {
      "label": "Apply Grayscale for Compression"
    },
    "selectText": {
      "1": {
        "_value": "Compression Settings",
        "1": "1-3 PDF compression,</br> 4-6 lite image compression,</br> 7-9 intense image compression Will dramatically reduce image quality"
      },
      "2": "Optimization level:",
      "4": "Auto mode - Auto adjusts quality to get PDF to exact size",
      "5": "Expected PDF Size (e.g. 25MB, 10.8MB, 25KB)"
    },
    "submit": "Compress"
  },
  "decrypt": {
    "passwordPrompt": "This file is password-protected. Please enter the password:",
    "cancelled": "Operation cancelled for PDF: {0}",
    "noPassword": "No password provided for encrypted PDF: {0}",
    "invalidPassword": "Please try again with the correct password.",
    "invalidPasswordHeader": "Incorrect password or unsupported encryption for PDF: {0}",
    "unexpectedError": "There was an error processing the file. Please try again.",
    "serverError": "Server error while decrypting: {0}",
    "success": "File decrypted successfully."
  },
  "multiTool-advert": {
    "message": "This feature is also available in our <a href=\"{0}\">multi-tool page</a>. Check it out for enhanced page-by-page UI and additional features!"
  },
  "pageRemover": {
    "title": "Page Remover",
    "header": "PDF Page remover",
    "pagesToDelete": "Pages to delete (Enter a comma-separated list of page numbers) :",
    "submit": "Delete Pages",
    "placeholder": "(e.g. 1,2,6 or 1-10,15-30)"
  },
  "imageToPDF": {
    "title": "Image to PDF",
    "header": "Image to PDF",
    "submit": "Convert",
    "selectLabel": "Image Fit Options",
    "fillPage": "Fill Page",
    "fitDocumentToImage": "Fit Page to Image",
    "maintainAspectRatio": "Maintain Aspect Ratios",
    "selectText": {
      "2": "Auto rotate PDF",
      "3": "Multi file logic (Only enabled if working with multiple images)",
      "4": "Merge into single PDF",
      "5": "Convert to separate PDFs"
    }
  },
  "PDFToCSV": {
    "title": "PDF to CSV",
    "header": "PDF to CSV",
    "prompt": "Choose page to extract table",
    "submit": "Extract"
  },
  "split-by-size-or-count": {
    "title": "Split PDF by Size or Count",
    "header": "Split PDF by Size or Count",
    "type": {
      "label": "Select Split Type",
      "size": "By Size",
      "pageCount": "By Page Count",
      "docCount": "By Document Count"
    },
    "value": {
      "label": "Enter Value",
      "placeholder": "Enter size (e.g., 2MB or 3KB) or count (e.g., 5)"
    },
    "submit": "Submit"
  },
  "printFile": {
    "title": "Print File",
    "header": "Print File to Printer",
    "selectText": {
      "1": "Select File to Print",
      "2": "Enter Printer Name"
    },
    "submit": "Print"
  },
  "licenses": {
    "nav": "Licenses",
    "title": "3rd Party Licenses",
    "header": "3rd Party Licenses",
    "module": "Module",
    "version": "Version",
    "license": "License"
  },
  "survey": {
    "nav": "Survey",
    "title": "Stirling-PDF Survey",
    "description": "Stirling-PDF has no tracking so we want to hear from our users to improve Stirling-PDF!",
    "changes": "Stirling-PDF has changed since the last survey! To find out more please check our blog post here:",
    "changes2": "With these changes we are getting paid business support and funding",
    "please": "Please consider taking our survey!",
    "disabled": "(Survey popup will be disabled in following updates but available at foot of page)",
    "button": "Take Survey",
    "dontShowAgain": "Don't show again",
    "meeting": {
      "1": "If you're using Stirling PDF at work, we'd love to speak to you. We're offering technical support sessions in exchange for a 15 minute user discovery session.",
      "2": "This is a chance to:",
      "3": "Get help with deployment, integrations, or troubleshooting",
      "4": "Provide direct feedback on performance, edge cases, and feature gaps",
      "5": "Help us refine Stirling PDF for real-world enterprise use",
      "6": "If you're interested, you can book time with our team directly. (English speaking only)",
      "7": "Looking forward to digging into your use cases and making Stirling PDF even better!",
      "notInterested": "Not a business and/or interested in a meeting?",
      "button": "Book meeting"
    }
  },
  "removeImage": {
    "title": "Remove image",
    "header": "Remove image",
    "removeImage": "Remove image",
    "submit": "Remove image"
  },
  "splitByChapters": {
    "title": "Split PDF by Chapters",
    "header": "Split PDF by Chapters",
    "bookmarkLevel": "Bookmark Level",
    "includeMetadata": "Include Metadata",
    "allowDuplicates": "Allow Duplicates",
    "desc": {
      "1": "This tool splits a PDF file into multiple PDFs based on its chapter structure.",
      "2": "Bookmark Level: Choose the level of bookmarks to use for splitting (0 for top-level, 1 for second-level, etc.).",
      "3": "Include Metadata: If checked, the original PDF's metadata will be included in each split PDF.",
      "4": "Allow Duplicates: If checked, allows multiple bookmarks on the same page to create separate PDFs."
    },
    "submit": "Split PDF"
  },
  "fileChooser": {
    "click": "Click",
    "or": "or",
    "dragAndDrop": "Drag & Drop",
    "dragAndDropPDF": "Drag & Drop PDF file",
    "dragAndDropImage": "Drag & Drop Image file",
    "hoveredDragAndDrop": "Drag & Drop file(s) here",
    "extractPDF": "Extracting..."
  },
  "releases": {
    "footer": "Releases",
    "title": "Release Notes",
    "header": "Release Notes",
    "current": {
      "version": "Current Release"
    },
    "note": "Release notes are only available in English"
  },
  "swagger": {
    "title": "API Documentation",
    "header": "API Documentation",
    "desc": "View and test the Stirling PDF API endpoints",
    "tags": "api,documentation,swagger,endpoints,development"
  },
  "cookieBanner": {
    "popUp": {
      "title": "How we use Cookies",
      "description": {
        "1": "We use cookies and other technologies to make Stirling PDF work better for you—helping us improve our tools and keep building features you'll love.",
        "2": "If you’d rather not, clicking 'No Thanks' will only enable the essential cookies needed to keep things running smoothly."
      },
      "acceptAllBtn": "Okay",
      "acceptNecessaryBtn": "No Thanks",
      "showPreferencesBtn": "Manage preferences"
    },
    "preferencesModal": {
      "title": "Consent Preferences Center",
      "acceptAllBtn": "Accept all",
      "acceptNecessaryBtn": "Reject all",
      "savePreferencesBtn": "Save preferences",
      "closeIconLabel": "Close modal",
      "serviceCounterLabel": "Service|Services",
      "subtitle": "Cookie Usage",
      "description": {
        "1": "Stirling PDF uses cookies and similar technologies to enhance your experience and understand how our tools are used. This helps us improve performance, develop the features you care about, and provide ongoing support to our users.",
        "2": "Stirling PDF cannot—and will never—track or access the content of the documents you use.",
        "3": "Your privacy and trust are at the core of what we do."
      },
      "necessary": {
        "title": {
          "1": "Strictly Necessary Cookies",
          "2": "Always Enabled"
        },
        "description": "These cookies are essential for the website to function properly. They enable core features like setting your privacy preferences, logging in, and filling out forms—which is why they can’t be turned off."
      },
      "analytics": {
        "title": "Analytics",
        "description": "These cookies help us understand how our tools are being used, so we can focus on building the features our community values most. Rest assured—Stirling PDF cannot and will never track the content of the documents you work with."
      }
    }
  },
  "convert": {
    "files": "Files",
    "selectFilesPlaceholder": "Select files in the main view to get started",
    "settings": "Settings",
    "conversionCompleted": "Conversion completed",
    "results": "Results",
    "defaultFilename": "converted_file",
    "conversionResults": "Conversion Results",
    "converting": "Converting...",
    "convertFiles": "Convert Files",
    "downloadConverted": "Download Converted File",
    "convertFrom": "Convert from",
    "convertTo": "Convert to",
    "sourceFormatPlaceholder": "Source format",
    "targetFormatPlaceholder": "Target format",
    "selectSourceFormatFirst": "Select a source format first",
    "imageOptions": "Image Options",
    "colorType": "Color Type",
    "color": "Color",
    "greyscale": "Greyscale",
    "blackwhite": "Black & White",
    "dpi": "DPI",
    "output": "Output",
    "single": "Single",
    "multiple": "Multiple",
    "pdfOptions": "PDF Options",
    "fitOption": "Fit Option",
    "maintainAspectRatio": "Maintain Aspect Ratio",
    "fitDocumentToPage": "Fit Document to Page",
    "fillPage": "Fill Page",
    "autoRotate": "Auto Rotate",
    "autoRotateDescription": "Automatically rotate images to better fit the PDF page",
    "combineImages": "Combine Images",
    "combineImagesDescription": "Combine all images into one PDF, or create separate PDFs for each image",
    "webOptions": "Web to PDF Options",
    "zoomLevel": "Zoom Level",
    "emailOptions": "Email to PDF Options",
    "includeAttachments": "Include email attachments",
    "maxAttachmentSize": "Maximum attachment size (MB)",
    "includeAllRecipients": "Include CC and BCC recipients in header",
    "downloadHtml": "Download HTML intermediate file instead of PDF",
    "pdfaOptions": "PDF/A Options",
    "outputFormat": "Output Format",
    "pdfaNote": "PDF/A-1b is more compatible, PDF/A-2b supports more features.",
    "pdfaDigitalSignatureWarning": "The PDF contains a digital signature. This will be removed in the next step.",
    "sanitize": {
      "submit": "Sanitize PDF",
      "completed": "Sanitization completed successfully",
      "error.generic": "Sanitization failed",
      "error.failed": "An error occurred while sanitizing the PDF.",
      "filenamePrefix": "sanitized",
      "sanitizationResults": "Sanitization Results",
      "steps": {
        "files": "Files",
        "settings": "Settings",
        "results": "Results"
      },
      "files": {
        "placeholder": "Select a PDF file in the main view to get started"
      },
      "options": {
        "title": "Sanitization Options",
        "note": "Select the elements you want to remove from the PDF. At least one option must be selected.",
        "removeJavaScript": "Remove JavaScript",
        "removeJavaScript.desc": "Remove JavaScript actions and scripts from the PDF",
        "removeEmbeddedFiles": "Remove Embedded Files",
        "removeEmbeddedFiles.desc": "Remove any files embedded within the PDF",
        "removeXMPMetadata": "Remove XMP Metadata",
        "removeXMPMetadata.desc": "Remove XMP metadata from the PDF",
        "removeMetadata": "Remove Document Metadata",
        "removeMetadata.desc": "Remove document information metadata (title, author, etc.)",
        "removeLinks": "Remove Links",
        "removeLinks.desc": "Remove external links and launch actions from the PDF",
        "removeFonts": "Remove Fonts",
        "removeFonts.desc": "Remove embedded fonts from the PDF"
      }
    }
  },
  "addPassword": {
    "title": "Add Password",
    "desc": "Encrypt your PDF document with a password.",
    "completed": "Password protection applied",
    "submit": "Encrypt",
    "filenamePrefix": "encrypted",
    "error": {
      "failed": "An error occurred while encrypting the PDF."
    },
    "passwords": {
      "title": "Passwords",
      "stepTitle": "Passwords & Encryption",
      "completed": "Passwords configured",
      "user": {
        "label": "User Password",
        "placeholder": "Enter user password"
      },
      "owner": {
        "label": "Owner Password",
        "placeholder": "Enter owner password"
      }
    },
    "permissions": {
      "stepTitle": "Document Permissions"
    },
    "encryption": {
      "keyLength": {
        "label": "Encryption Key Length",
        "40bit": "40-bit (Low)",
        "128bit": "128-bit (Standard)",
        "256bit": "256-bit (High)"
      }
    },
    "results": {
      "title": "Password Protected PDFs"
    },
    "tooltip": {
      "header": {
        "title": "Password Protection Overview"
      },
      "passwords": {
        "title": "Password Types",
        "text": "User passwords restrict opening the document, while owner passwords control what can be done with the document once opened. You can set both or just one.",
        "bullet1": "User Password: Required to open the PDF",
        "bullet2": "Owner Password: Controls document permissions (not supported by all PDF viewers)"
      },
      "encryption": {
        "title": "Encryption Levels",
        "text": "Higher encryption levels provide better security but may not be supported by older PDF viewers.",
        "bullet1": "40-bit: Basic security, compatible with older viewers",
        "bullet2": "128-bit: Standard security, widely supported",
        "bullet3": "256-bit: Maximum security, requires modern viewers"
      },
      "permissions": {
        "title": "Change Permissions",
        "text": "These permissions control what users can do with the PDF. Most effective when combined with an owner password."
      }
    }
  },
  "changePermissions": {
    "completed": "Permissions changed",
    "submit": "Change Permissions",
    "title": "Document Permissions",
    "error": {
      "failed": "An error occurred while changing PDF permissions."
    },
    "permissions": {
      "preventAssembly": {
        "label": "Prevent assembly of document"
      },
      "preventExtractContent": {
        "label": "Prevent content extraction"
      },
      "preventExtractForAccessibility": {
        "label": "Prevent extraction for accessibility"
      },
      "preventFillInForm": {
        "label": "Prevent filling in form"
      },
      "preventModify": {
        "label": "Prevent modification"
      },
      "preventModifyAnnotations": {
        "label": "Prevent annotation modification"
      },
      "preventPrinting": {
        "label": "Prevent printing"
      },
      "preventPrintingFaithful": {
        "label": "Prevent printing different formats"
      }
    },
    "results": {
      "title": "Modified PDFs"
    },
    "tooltip": {
      "header": {
        "title": "Change Permissions"
      },
      "description": {
        "text": "Changes document permissions, allowing/disallowing access to different features in PDF readers."
      },
      "warning": {
        "text": "To make these permissions unchangeable, use the Add Password tool to set an owner password."
      }
    }
  },
<<<<<<< HEAD
  "watermark": {
    "completed": "Watermark added",
    "submit": "Add Watermark",
    "filenamePrefix": "watermarked",
    "error": {
      "failed": "An error occurred while adding watermark to the PDF."
    },
    "watermarkType": {
      "text": "Text",
      "image": "Image"
    },
    "settings": {
      "type": "Watermark Type",
      "text": {
        "label": "Watermark Text",
        "placeholder": "Enter watermark text"
      },
      "image": {
        "label": "Watermark Image",
        "choose": "Choose Image",
        "selected": "Selected: {{filename}}"
      },
      "fontSize": "Font Size",
      "alphabet": "Font/Language",
      "color": "Watermark Color",
      "rotation": "Rotation (degrees)",
      "opacity": "Opacity (%)",
      "spacing": {
        "horizontal": "Horizontal Spacing",
        "vertical": "Vertical Spacing"
      },
      "convertToImage": "Flatten PDF pages to images"
    },
    "alphabet": {
      "roman": "Roman/Latin",
      "arabic": "Arabic",
      "japanese": "Japanese", 
      "korean": "Korean",
      "chinese": "Chinese",
      "thai": "Thai"
    },
    "steps": {
      "type": "Watermark Type",
      "wording": "Wording",
      "textStyle": "Style",
      "file": "Watermark File",
      "formatting": "Formatting"
    },
    "results": {
      "title": "Watermark Results"
    },
    "tooltip": {
      "type": {
        "header": {
          "title": "Watermark Type Selection"
        },
        "description": {
          "title": "Choose Your Watermark",
          "text": "Select between text or image watermarks based on your needs."
        },
        "text": {
          "title": "Text Watermarks",
          "text": "Perfect for adding copyright notices, company names, or confidentiality labels. Supports multiple languages and custom colors.",
          "bullet1": "Customizable fonts and languages",
          "bullet2": "Adjustable colors and transparency",
          "bullet3": "Ideal for legal or branding text"
        },
        "image": {
          "title": "Image Watermarks",
          "text": "Use logos, stamps, or any image as a watermark. Great for branding and visual identification.",
          "bullet1": "Upload any image format",
          "bullet2": "Maintains image quality",
          "bullet3": "Perfect for logos and stamps"
        }
      },
      "content": {
        "header": {
          "title": "Content Configuration"
        },
        "text": {
          "title": "Text Settings",
          "text": "Configure your text watermark appearance and language support.",
          "bullet1": "Enter your watermark text",
          "bullet2": "Adjust font size (8-72pt)",
          "bullet3": "Select language/script support",
          "bullet4": "Choose custom colors"
        },
        "language": {
          "title": "Language Support",
          "text": "Choose the appropriate language setting to ensure proper font rendering for your text.",
          "bullet1": "Roman/Latin for Western languages",
          "bullet2": "Arabic for Arabic script",
          "bullet3": "Japanese, Korean, Chinese for Asian languages",
          "bullet4": "Thai for Thai script"
        }
      },
      "style": {
        "header": {
          "title": "Style & Positioning"
        },
        "appearance": {
          "title": "Appearance Settings",
          "text": "Control how your watermark looks and blends with the document.",
          "bullet1": "Rotation: -360° to 360° for angled watermarks",
          "bullet2": "Opacity: 0-100% for transparency control",
          "bullet3": "Lower opacity creates subtle watermarks"
        },
        "spacing": {
          "title": "Spacing Control",
          "text": "Adjust the spacing between repeated watermarks across the page.",
          "bullet1": "Width spacing: Horizontal distance between watermarks",
          "bullet2": "Height spacing: Vertical distance between watermarks",
          "bullet3": "Higher values create more spread out patterns"
        }
      },
      "wording": {
        "header": {
          "title": "Text Content"
        },
        "text": {
          "title": "Watermark Text",
          "text": "Enter the text that will appear as your watermark across the document.",
          "bullet1": "Keep it concise for better readability",
          "bullet2": "Common examples: 'CONFIDENTIAL', 'DRAFT', company name",
          "bullet3": "Emoji characters are not supported and will be filtered out"
        }
      },
      "textStyle": {
        "header": {
          "title": "Text Style"
        },
        "language": {
          "title": "Language Support",
          "text": "Choose the appropriate language setting to ensure proper font rendering.",
          "bullet1": "Roman/Latin for Western languages",
          "bullet2": "Arabic for Arabic script",
          "bullet3": "Japanese, Korean, Chinese for Asian languages",
          "bullet4": "Thai for Thai script"
        },
        "color": {
          "title": "Color Selection",
          "text": "Choose a color that provides good contrast with your document content.",
          "bullet1": "Light gray (#d3d3d3) for subtle watermarks",
          "bullet2": "Black or dark colors for high contrast",
          "bullet3": "Custom colors for branding purposes"
        }
      },
      "file": {
        "header": {
          "title": "Image Upload"
        },
        "upload": {
          "title": "Image Selection",
          "text": "Upload an image file to use as your watermark.",
          "bullet1": "Supports common formats: PNG, JPG, GIF, BMP",
          "bullet2": "PNG with transparency works best",
          "bullet3": "Higher resolution images maintain quality better"
        },
        "recommendations": {
          "title": "Best Practices",
          "text": "Tips for optimal image watermark results.",
          "bullet1": "Use logos or stamps with transparent backgrounds",
          "bullet2": "Simple designs work better than complex images",
          "bullet3": "Consider the final document size when choosing resolution"
        }
      },
      "formatting": {
        "header": {
          "title": "Formatting & Layout"
        },
        "size": {
          "title": "Size Control",
          "text": "Adjust the size of your watermark (text or image).",
          "bullet1": "Larger sizes create more prominent watermarks"
        },
        "appearance": {
          "title": "Appearance Settings",
          "text": "Control how your watermark looks and blends with the document.",
          "bullet1": "Rotation: -360° to 360° for angled watermarks",
          "bullet2": "Opacity: 0-100% for transparency control",
          "bullet3": "Lower opacity creates subtle watermarks"
        },
        "spacing": {
          "title": "Spacing Control",
          "text": "Adjust the spacing between repeated watermarks across the page.",
          "bullet1": "Horizontal spacing: Distance between watermarks left to right",
          "bullet2": "Vertical spacing: Distance between watermarks top to bottom",
          "bullet3": "Higher values create more spread out patterns"
        },
        "security": {
          "title": "Security Option",
          "text": "Flatten PDF pages to images for enhanced security.",
          "bullet1": "Prevents text selection and copying",
          "bullet2": "Makes watermarks harder to remove",
          "bullet3": "Results in larger file sizes",
          "bullet4": "Best for sensitive or copyrighted content"
        }
      },
      "advanced": {
        "header": {
          "title": "Advanced Options"
        },
        "conversion": {
          "title": "PDF to Image Conversion",
          "text": "Convert the final PDF to an image-based format for enhanced security.",
          "bullet1": "Prevents text selection and copying",
          "bullet2": "Makes watermarks harder to remove",
          "bullet3": "Results in larger file sizes",
          "bullet4": "Best for sensitive or copyrighted content"
        },
        "security": {
          "title": "Security Considerations",
          "text": "Image-based PDFs provide additional protection against unauthorized editing and content extraction."
        }
      }
    },
    "positions": {
      "topLeft": "Top Left",
      "topCenter": "Top Center", 
      "topRight": "Top Right",
      "centerLeft": "Center Left",
      "center": "Center",
      "centerRight": "Center Right",
      "bottomLeft": "Bottom Left",
      "bottomCenter": "Bottom Center",
      "bottomRight": "Bottom Right"
    }
  },
  "files": {
    "title": "Files",
    "placeholder": "Select a PDF file in the main view to get started"
  },
  "review": "Review",
  "common": {
    "chooseFile": "Choose File"
=======
  "removePassword": {
    "title": "Remove Password",
    "desc": "Remove password protection from your PDF document.",
    "tags": "secure,Decrypt,security,unpassword,delete password",
    "password": {
      "stepTitle": "Remove Password",
      "label": "Current Password",
      "placeholder": "Enter current password",
      "completed": "Password configured"
    },
    "filenamePrefix": "decrypted",
    "error": {
      "failed": "An error occurred while removing the password from the PDF."
    },
    "tooltip": {
      "description": "Removing password protection requires the password that was used to encrypt the PDF. This will decrypt the document, making it accessible without a password."
    },
    "submit": "Remove Password",
    "results": {
      "title": "Decrypted PDFs"
    }
>>>>>>> acbebd67
  }
}<|MERGE_RESOLUTION|>--- conflicted
+++ resolved
@@ -43,6 +43,7 @@
   "download": "Download",
   "editYourNewFiles": "Edit your new file(s)",
   "close": "Close",
+  "chooseFile": "Choose File",
   "fileSelected": "Selected: {{filename}}",
   "filesSelected": "{{count}} files selected",
   "files": {
@@ -1743,7 +1744,6 @@
       }
     }
   },
-<<<<<<< HEAD
   "watermark": {
     "completed": "Watermark added",
     "submit": "Add Watermark",
@@ -1780,7 +1780,7 @@
     "alphabet": {
       "roman": "Roman/Latin",
       "arabic": "Arabic",
-      "japanese": "Japanese", 
+      "japanese": "Japanese",
       "korean": "Korean",
       "chinese": "Chinese",
       "thai": "Thai"
@@ -1959,27 +1959,8 @@
           "text": "Image-based PDFs provide additional protection against unauthorized editing and content extraction."
         }
       }
-    },
-    "positions": {
-      "topLeft": "Top Left",
-      "topCenter": "Top Center", 
-      "topRight": "Top Right",
-      "centerLeft": "Center Left",
-      "center": "Center",
-      "centerRight": "Center Right",
-      "bottomLeft": "Bottom Left",
-      "bottomCenter": "Bottom Center",
-      "bottomRight": "Bottom Right"
     }
   },
-  "files": {
-    "title": "Files",
-    "placeholder": "Select a PDF file in the main view to get started"
-  },
-  "review": "Review",
-  "common": {
-    "chooseFile": "Choose File"
-=======
   "removePassword": {
     "title": "Remove Password",
     "desc": "Remove password protection from your PDF document.",
@@ -2001,6 +1982,5 @@
     "results": {
       "title": "Decrypted PDFs"
     }
->>>>>>> acbebd67
   }
 }