--- conflicted
+++ resolved
@@ -1,11 +1,7 @@
 // @ts-check
 
 import eslint from '@eslint/js';
-<<<<<<< HEAD
 import globals from 'globals';
-=======
-import globals from "globals";
->>>>>>> 2a29bda3
 import { defineConfig } from 'eslint/config';
 import reactHooksPlugin from 'eslint-plugin-react-hooks';
 import reactPlugin from 'eslint-plugin-react';
@@ -119,7 +115,6 @@
       },
     },
     rules: {
-<<<<<<< HEAD
       // Enabled rules
       'react-hooks/exhaustive-deps': 'warn',
       'react-hooks/rules-of-hooks': 'warn',
@@ -136,8 +131,6 @@
       '@typescript-eslint/consistent-indexed-object-style': 'warn',
       '@typescript-eslint/class-literal-property-style': 'warn',
       '@typescript-eslint/consistent-type-definitions': 'warn',
-=======
->>>>>>> 2a29bda3
       "@typescript-eslint/no-empty-object-type": [
         "error",
         {
@@ -191,7 +184,6 @@
       '@typescript-eslint/no-misused-promises': 'off',
     },
   },
-<<<<<<< HEAD
   {
     ignores: [
       ...ignorePatterns,
@@ -240,25 +232,5 @@
       'react/jsx-uses-react': 'error',
       'react/jsx-uses-vars': 'error',
     }
-  }
-=======
-  // Config for browser scripts
-  {
-    files: srcGlobs,
-    languageOptions: {
-      globals: {
-        ...globals.browser,
-      }
-    }
-  },
-  // Config for node scripts
-  {
-    files: nodeGlobs,
-    languageOptions: {
-      globals: {
-        ...globals.node,
-      }
-    }
-  },
->>>>>>> 2a29bda3
+  },
 );