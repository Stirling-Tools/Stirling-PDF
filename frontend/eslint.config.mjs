--- conflicted
+++ resolved
@@ -4,11 +4,10 @@
 import globals from 'globals';
 import { defineConfig } from 'eslint/config';
 import tseslint from 'typescript-eslint';
-<<<<<<< HEAD
+// @ts-expect-error - plugin has no types
 import reactHooks from 'eslint-plugin-react-hooks';
-=======
+// @ts-expect-error - plugin has no types
 import importPlugin from 'eslint-plugin-import';
->>>>>>> 848ff968
 
 const srcGlobs = [
   'src/**/*.{js,mjs,jsx,ts,tsx}',
@@ -34,14 +33,11 @@
       'react-hooks': reactHooks,
     },
     rules: {
-<<<<<<< HEAD
+      // React Hooks rules
       ...reactHooks.configs.recommended.rules,
-      "@typescript-eslint/no-empty-object-type": [
-        "error",
-=======
+      // TypeScript rules
       '@typescript-eslint/no-empty-object-type': [
         'error',
->>>>>>> 848ff968
         {
           // Allow empty extending interfaces because there's no real reason not to, and it makes it obvious where to put extra attributes in the future
           allowInterfaces: 'with-single-extends',
@@ -52,13 +48,13 @@
       '@typescript-eslint/no-unused-vars': [
         'error',
         {
-          'args': 'all', // All function args must be used (or explicitly ignored)
-          'argsIgnorePattern': '^_', // Allow unused variables beginning with an underscore
-          'caughtErrors': 'all', // Caught errors must be used (or explicitly ignored)
-          'caughtErrorsIgnorePattern': '^_', // Allow unused variables beginning with an underscore
-          'destructuredArrayIgnorePattern': '^_', // Allow unused variables beginning with an underscore
-          'varsIgnorePattern': '^_', // Allow unused variables beginning with an underscore
-          'ignoreRestSiblings': true, // Allow unused variables when removing attributes from objects (otherwise this requires explicit renaming like `({ x: _x, ...y }) => y`, which is clunky)
+          args: 'all', // All function args must be used (or explicitly ignored)
+          argsIgnorePattern: '^_', // Allow unused variables beginning with an underscore
+          caughtErrors: 'all', // Caught errors must be used (or explicitly ignored)
+          caughtErrorsIgnorePattern: '^_', // Allow unused variables beginning with an underscore
+          destructuredArrayIgnorePattern: '^_', // Allow unused variables beginning with an underscore
+          varsIgnorePattern: '^_', // Allow unused variables beginning with an underscore
+          ignoreRestSiblings: true, // Allow unused variables when removing attributes from objects (otherwise this requires explicit renaming like `({ x: _x, ...y }) => y`, which is clunky)
         },
       ],
     },
