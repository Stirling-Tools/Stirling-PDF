--- conflicted
+++ resolved
@@ -16,11 +16,6 @@
   {
     rules: {
       "no-undef": "off", // Temporarily disabled until codebase conformant
-<<<<<<< HEAD
-      "no-case-declarations": "off", // Temporarily disabled until codebase conformant
-=======
-      "@typescript-eslint/ban-ts-comment": "off", // Temporarily disabled until codebase conformant
->>>>>>> cd1fc682
       "@typescript-eslint/no-empty-object-type": "off", // Temporarily disabled until codebase conformant
       "@typescript-eslint/no-explicit-any": "off", // Temporarily disabled until codebase conformant
       "@typescript-eslint/no-require-imports": "off", // Temporarily disabled until codebase conformant
