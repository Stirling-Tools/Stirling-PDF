--- conflicted
+++ resolved
@@ -16,11 +16,6 @@
   {
     rules: {
       "no-undef": "off", // Temporarily disabled until codebase conformant
-<<<<<<< HEAD
-      "no-useless-escape": "off", // Temporarily disabled until codebase conformant
-      "no-case-declarations": "off", // Temporarily disabled until codebase conformant
-      "prefer-const": "off", // Temporarily disabled until codebase conformant
-      "@typescript-eslint/ban-ts-comment": "off", // Temporarily disabled until codebase conformant
       "@typescript-eslint/no-empty-object-type": [
         "error",
         {
@@ -28,9 +23,6 @@
           allowInterfaces: 'with-single-extends',
         },
       ],
-=======
-      "@typescript-eslint/no-empty-object-type": "off", // Temporarily disabled until codebase conformant
->>>>>>> d558bb5f
       "@typescript-eslint/no-explicit-any": "off", // Temporarily disabled until codebase conformant
       "@typescript-eslint/no-require-imports": "off", // Temporarily disabled until codebase conformant
       "@typescript-eslint/no-unused-vars": "off", // Temporarily disabled until codebase conformant
