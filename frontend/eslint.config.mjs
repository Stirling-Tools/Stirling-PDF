--- conflicted
+++ resolved
@@ -16,11 +16,6 @@
   {
     rules: {
       "no-undef": "off", // Temporarily disabled until codebase conformant
-<<<<<<< HEAD
-      "prefer-const": "off", // Temporarily disabled until codebase conformant
-=======
-      "no-case-declarations": "off", // Temporarily disabled until codebase conformant
->>>>>>> b9cf7e78
       "@typescript-eslint/ban-ts-comment": "off", // Temporarily disabled until codebase conformant
       "@typescript-eslint/no-empty-object-type": "off", // Temporarily disabled until codebase conformant
       "@typescript-eslint/no-explicit-any": "off", // Temporarily disabled until codebase conformant
