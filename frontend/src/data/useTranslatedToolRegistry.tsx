--- conflicted
+++ resolved
@@ -89,12 +89,8 @@
 import ScannerImageSplitSettings from "../components/tools/scannerImageSplit/ScannerImageSplitSettings";
 import ChangeMetadataSingleStep from "../components/tools/changeMetadata/ChangeMetadataSingleStep";
 import SignSettings from "../components/tools/sign/SignSettings";
-<<<<<<< HEAD
-import CropSettings from "../components/tools/crop/CropSettings";
-=======
 import AddPageNumbers from "../tools/AddPageNumbers";
 import { addPageNumbersOperationConfig } from "../components/tools/addPageNumbers/useAddPageNumbersOperation";
->>>>>>> 2a29bda3
 import RemoveAnnotations from "../tools/RemoveAnnotations";
 import PageLayoutSettings from "../components/tools/pageLayout/PageLayoutSettings";
 import ExtractImages from "../tools/ExtractImages";
@@ -248,14 +244,9 @@
         categoryId: ToolCategoryId.STANDARD_TOOLS,
         subcategoryId: SubcategoryId.SIGNING,
         operationConfig: signOperationConfig,
-<<<<<<< HEAD
-        settingsComponent: SignSettings,
-        synonyms: getSynonyms(t, "sign")
-=======
         automationSettings: SignSettings, // TODO:: not all settings shown, suggested next tools shown
         synonyms: getSynonyms(t, "sign"),
         supportsAutomate: false, //TODO make support Sign
->>>>>>> 2a29bda3
       },
 
       // Document Security
