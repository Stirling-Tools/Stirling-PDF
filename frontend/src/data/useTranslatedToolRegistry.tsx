import React from 'react';
import { useTranslation } from 'react-i18next';
import SplitPdfPanel from "../tools/Split";
import CompressPdfPanel from "../tools/Compress";
import OCRPanel from '../tools/OCR';
import ConvertPanel from '../tools/Convert';
import Sanitize from '../tools/Sanitize';
import AddPassword from '../tools/AddPassword';
import ChangePermissions from '../tools/ChangePermissions';
import RemovePassword from '../tools/RemovePassword';
import { SubcategoryId, ToolCategory, ToolRegistry } from './toolsTaxonomy';
import AddWatermark from '../tools/AddWatermark';
import Repair from '../tools/Repair';
<<<<<<< HEAD
import UnlockPdfForms from '../tools/UnlockPdfForms';
=======
import RemoveCertificateSign from '../tools/RemoveCertificateSign';
>>>>>>> d74c3f45

// Hook to get the translated tool registry
export function useFlatToolRegistry(): ToolRegistry {
    const { t } = useTranslation();
    
    return {
    // Signing

    "certSign": {
        icon: <span className="material-symbols-rounded">workspace_premium</span>,
        name: t("home.certSign.title", "Sign with Certificate"),
        component: null,
        view: "sign",
        description: t("home.certSign.desc", "Signs a PDF with a Certificate/Key (PEM/P12)"),
        category: ToolCategory.STANDARD_TOOLS,
        subcategory: SubcategoryId.SIGNING
    },
    "sign": {
        icon: <span className="material-symbols-rounded">signature</span>,
        name: t("home.sign.title", "Sign"),
        component: null,
        view: "sign",
        description: t("home.sign.desc", "Adds signature to PDF by drawing, text or image"),
        category: ToolCategory.STANDARD_TOOLS,
        subcategory: SubcategoryId.SIGNING
    },


    // Document Security

    "addPassword": {
        icon: <span className="material-symbols-rounded">password</span>,
        name: t("home.addPassword.title", "Add Password"),
        component: AddPassword,
        view: "security",
        description: t("home.addPassword.desc", "Add password protection and restrictions to PDF files"),
        category: ToolCategory.STANDARD_TOOLS,
        subcategory: SubcategoryId.DOCUMENT_SECURITY,
        maxFiles: -1,
        endpoints: ["add-password"]
    },    
    "add-watermark": {
        icon: <span className="material-symbols-rounded">branding_watermark</span>,
        name: t("home.watermark.title", "Add Watermark"),
        component: AddWatermark,
        view: "format",
        maxFiles: -1,
        description: t("home.watermark.desc", "Add a custom watermark to your PDF document."),
        category: ToolCategory.STANDARD_TOOLS,
        subcategory: SubcategoryId.DOCUMENT_SECURITY,
        endpoints: ["add-watermark"]
    },
    "add-stamp": {
        icon: <span className="material-symbols-rounded">approval</span>,
        name: t("home.AddStampRequest.title", "Add Stamp to PDF"),
        component: null,
        view: "format",
        description: t("home.AddStampRequest.desc", "Add text or add image stamps at set locations"),
        category: ToolCategory.STANDARD_TOOLS,
        subcategory: SubcategoryId.DOCUMENT_SECURITY
    },
    "sanitize": {
        icon: <span className="material-symbols-rounded">cleaning_services</span>,
        name: t("home.sanitize.title", "Sanitize"),
        component: Sanitize,
        view: "security",
        maxFiles: -1,
        category: ToolCategory.STANDARD_TOOLS,
        subcategory: SubcategoryId.DOCUMENT_SECURITY,
        description: t("home.sanitize.desc", "Remove potentially harmful elements from PDF files"),
        endpoints: ["sanitize-pdf"]
    },
    "flatten": {
        icon: <span className="material-symbols-rounded">layers_clear</span>,
        name: t("home.flatten.title", "Flatten"),
        component: null,
        view: "format",
        description: t("home.flatten.desc", "Remove all interactive elements and forms from a PDF"),
        category: ToolCategory.STANDARD_TOOLS,
        subcategory: SubcategoryId.DOCUMENT_SECURITY
    },
    "unlock-pdf-forms": {
        icon: <span className="material-symbols-rounded">preview_off</span>,
        name: t("home.unlockPDFForms.title", "Unlock PDF Forms"),
        component: UnlockPdfForms,
        view: "security",
        description: t("home.unlockPDFForms.desc", "Remove read-only property of form fields in a PDF document."),
        category: ToolCategory.STANDARD_TOOLS,
        subcategory: SubcategoryId.DOCUMENT_SECURITY,
        maxFiles: -1,
        endpoints: ["unlock-pdf-forms"]
    },
    "manage-certificates": {
        icon: <span className="material-symbols-rounded">license</span>,
        name: t("home.manageCertificates.title", "Manage Certificates"),
        component: null,
        view: "security",
        description: t("home.manageCertificates.desc", "Import, export, or delete digital certificate files used for signing PDFs."),
        category: ToolCategory.STANDARD_TOOLS,
        subcategory: SubcategoryId.DOCUMENT_SECURITY
    },
    "change-permissions": {
        icon: <span className="material-symbols-rounded">lock</span>,
        name: t("home.changePermissions.title", "Change Permissions"),
        component: ChangePermissions,
        view: "security",
        description: t("home.changePermissions.desc", "Change document restrictions and permissions"),
        category: ToolCategory.STANDARD_TOOLS,
        subcategory: SubcategoryId.DOCUMENT_SECURITY,
        maxFiles: -1,
        endpoints: ["add-password"]
    },
    // Verification

    "get-all-info-on-pdf": {
        icon: <span className="material-symbols-rounded">fact_check</span>,
        name: t("home.getPdfInfo.title", "Get ALL Info on PDF"),
        component: null,
        view: "extract",
        description: t("home.getPdfInfo.desc", "Grabs any and all information possible on PDFs"),
        category: ToolCategory.STANDARD_TOOLS,
        subcategory: SubcategoryId.VERIFICATION
    },
    "validate-pdf-signature": {
        icon: <span className="material-symbols-rounded">verified</span>,
        name: t("home.validateSignature.title", "Validate PDF Signature"),
        component: null,
        view: "security",
        description: t("home.validateSignature.desc", "Verify digital signatures and certificates in PDF documents"),
        category: ToolCategory.STANDARD_TOOLS,
        subcategory: SubcategoryId.VERIFICATION
    },
    
    
    // Document Review

    "read": {
        icon: <span className="material-symbols-rounded">article</span>,
        name: t("home.read.title", "Read"),
        component: null,
        view: "view",
        description: t("home.read.desc", "View and annotate PDFs. Highlight text, draw, or insert comments for review and collaboration."),
        category: ToolCategory.STANDARD_TOOLS,
        subcategory: SubcategoryId.DOCUMENT_REVIEW
    },
    "change-metadata": {
        icon: <span className="material-symbols-rounded">assignment</span>,
        name: t("home.changeMetadata.title", "Change Metadata"),
        component: null,
        view: "format",
        description: t("home.changeMetadata.desc", "Change/Remove/Add metadata from a PDF document"),
        category: ToolCategory.STANDARD_TOOLS,
        subcategory: SubcategoryId.DOCUMENT_REVIEW
    },
    // Page Formatting

    "cropPdf": {
        icon: <span className="material-symbols-rounded">crop</span>,
        name: t("home.crop.title", "Crop PDF"),
        component: null,
        view: "format",
        description: t("home.crop.desc", "Crop a PDF to reduce its size (maintains text!)"),
        category: ToolCategory.STANDARD_TOOLS,
        subcategory: SubcategoryId.PAGE_FORMATTING
    },
    "rotate": {
        icon: <span className="material-symbols-rounded">rotate_right</span>,
        name: t("home.rotate.title", "Rotate"),
        component: null,
        view: "format",
        description: t("home.rotate.desc", "Easily rotate your PDFs."),
        category: ToolCategory.STANDARD_TOOLS,
        subcategory: SubcategoryId.PAGE_FORMATTING
    },
    "splitPdf": {
        icon: <span className="material-symbols-rounded">content_cut</span>,
        name: t("home.split.title", "Split"),
        component: SplitPdfPanel,
        view: "split",
        description: t("home.split.desc", "Split PDFs into multiple documents"),
        category: ToolCategory.STANDARD_TOOLS,
        subcategory: SubcategoryId.PAGE_FORMATTING
    },
    "reorganize-pages": {
        icon: <span className="material-symbols-rounded">move_down</span>,
        name: t("home.reorganizePages.title", "Reorganize Pages"),
        component: null,
        view: "pageEditor",
        description: t("home.reorganizePages.desc", "Rearrange, duplicate, or delete PDF pages with visual drag-and-drop control."),
        category: ToolCategory.STANDARD_TOOLS, 
        subcategory: SubcategoryId.PAGE_FORMATTING
    },
    "adjust-page-size-scale": {
        icon: <span className="material-symbols-rounded">crop_free</span>,
        name: t("home.scalePages.title", "Adjust page size/scale"),
        component: null,
        view: "format",
        description: t("home.scalePages.desc", "Change the size/scale of a page and/or its contents."),
        category: ToolCategory.STANDARD_TOOLS,
        subcategory: SubcategoryId.PAGE_FORMATTING
    },
    "add-page-numbers": {
        icon: <span className="material-symbols-rounded">123</span>,
        name: t("home.add-page-numbers.title", "Add Page Numbers"),
        component: null,
        view: "format",
        description: t("home.add-page-numbers.desc", "Add Page numbers throughout a document in a set location"),
        category: ToolCategory.STANDARD_TOOLS,
        subcategory: SubcategoryId.PAGE_FORMATTING
    },
    "multi-page-layout": {
        icon: <span className="material-symbols-rounded">dashboard</span>,
        name: t("home.pageLayout.title", "Multi-Page Layout"),
        component: null,
        view: "format",
        description: t("home.pageLayout.desc", "Merge multiple pages of a PDF document into a single page"),
        category: ToolCategory.STANDARD_TOOLS,
        subcategory: SubcategoryId.PAGE_FORMATTING
    },
    "single-large-page": {
        icon: <span className="material-symbols-rounded">looks_one</span>,
        name: t("home.PdfToSinglePage.title", "PDF to Single Large Page"),
        component: null,
        view: "format",
        description: t("home.PdfToSinglePage.desc", "Merges all PDF pages into one large single page"),
        category: ToolCategory.STANDARD_TOOLS,
        subcategory: SubcategoryId.PAGE_FORMATTING
    },
    "add-attachments": {
        icon: <span className="material-symbols-rounded">attachment</span>,
        name: t("home.attachments.title", "Add Attachments"),
        component: null,
        view: "format",
        description: t("home.attachments.desc", "Add or remove embedded files (attachments) to/from a PDF"),
        category: ToolCategory.STANDARD_TOOLS,
        subcategory: SubcategoryId.PAGE_FORMATTING,
    },


    // Extraction

    "extract-pages": {
        icon: <span className="material-symbols-rounded">upload</span>,
        name: t("home.extractPage.title", "Extract Pages"),
        component: null,
        view: "extract",
        description: t("home.extractPage.desc", "Extract specific pages from a PDF document"),
        category: ToolCategory.STANDARD_TOOLS,
        subcategory: SubcategoryId.EXTRACTION
    },
    "extract-images": {
        icon: <span className="material-symbols-rounded">filter</span>,
        name: t("home.extractImages.title", "Extract Images"),
        component: null,
        view: "extract",
        description: t("home.extractImages.desc", "Extract images from PDF documents"),
        category: ToolCategory.STANDARD_TOOLS,
        subcategory: SubcategoryId.EXTRACTION
    },


    // Removal

    "remove": {
        icon: <span className="material-symbols-rounded">delete</span>,
        name: t("home.removePages.title", "Remove Pages"),
        component: null,
        view: "remove",
        description: t("home.removePages.desc", "Remove specific pages from a PDF document"),
        category: ToolCategory.STANDARD_TOOLS,
        subcategory: SubcategoryId.REMOVAL
    },
    "remove-blank-pages": {
        icon: <span className="material-symbols-rounded">scan_delete</span>,
        name: t("home.removeBlanks.title", "Remove Blank Pages"),
        component: null,
        view: "remove",
        description: t("home.removeBlanks.desc", "Remove blank pages from PDF documents"),
        category: ToolCategory.STANDARD_TOOLS,
        subcategory: SubcategoryId.REMOVAL
    },
    "remove-annotations": {
        icon: <span className="material-symbols-rounded">thread_unread</span>,
        name: t("home.removeAnnotations.title", "Remove Annotations"),
        component: null,
        view: "remove",
        description: t("home.removeAnnotations.desc", "Remove annotations and comments from PDF documents"),
        category: ToolCategory.STANDARD_TOOLS,
        subcategory: SubcategoryId.REMOVAL
    },
    "remove-image": {
        icon: <span className="material-symbols-rounded">remove_selection</span>,
        name: t("home.removeImagePdf.title", "Remove Image"),
        component: null,
        view: "format",
        description: t("home.removeImagePdf.desc", "Remove images from PDF documents"),
        category: ToolCategory.STANDARD_TOOLS,
        subcategory: SubcategoryId.REMOVAL
    },
    "remove-password": {
        icon: <span className="material-symbols-rounded">lock_open_right</span>,
        name: t("home.removePassword.title", "Remove Password"),
        component: RemovePassword,
        view: "security",
        description: t("home.removePassword.desc", "Remove password protection from PDF documents"),
        category: ToolCategory.STANDARD_TOOLS,
        subcategory: SubcategoryId.REMOVAL,
        endpoints: ["remove-password"],
        maxFiles: -1,

    },
    "remove-certificate-sign": {
        icon: <span className="material-symbols-rounded">remove_moderator</span>,
        name: t("home.removeCertSign.title", "Remove Certificate Signatures"),
        component: RemoveCertificateSign,
        view: "security",
        description: t("home.removeCertSign.desc", "Remove digital signatures from PDF documents"),
        category: ToolCategory.STANDARD_TOOLS,
        subcategory: SubcategoryId.REMOVAL,
        maxFiles: -1,
        endpoints: ["remove-certificate-sign"]
    },


    // Automation

    "automate": {
        icon: <span className="material-symbols-rounded">automation</span>,
        name: t("home.automate.title", "Automate"),
        component: null,
        view: "format",
        description: t("home.automate.desc", "Build multi-step workflows by chaining together PDF actions. Ideal for recurring tasks."),
        category: ToolCategory.ADVANCED_TOOLS,
        subcategory: SubcategoryId.AUTOMATION
    },
    "auto-rename-pdf-file": {
        icon: <span className="material-symbols-rounded">match_word</span>,
        name: t("home.auto-rename.title", "Auto Rename PDF File"),
        component: null,
        view: "format",
        description: t("home.auto-rename.desc", "Automatically rename PDF files based on their content"),
        category: ToolCategory.ADVANCED_TOOLS,
        subcategory: SubcategoryId.AUTOMATION
    },
    "auto-split-pages": {
        icon: <span className="material-symbols-rounded">split_scene_right</span>,
        name: t("home.autoSplitPDF.title", "Auto Split Pages"),
        component: null,
        view: "format",
        description: t("home.autoSplitPDF.desc", "Automatically split PDF pages based on content detection"),
        category: ToolCategory.ADVANCED_TOOLS,
        subcategory: SubcategoryId.AUTOMATION
    },
    "auto-split-by-size-count": {
        icon: <span className="material-symbols-rounded">content_cut</span>,
        name: t("home.autoSizeSplitPDF.title", "Auto Split by Size/Count"),
        component: null,
        view: "format",
        description: t("home.autoSizeSplitPDF.desc", "Automatically split PDFs by file size or page count"),
        category: ToolCategory.ADVANCED_TOOLS,
        subcategory: SubcategoryId.AUTOMATION
    },


    // Advanced Formatting

    "adjust-colors-contrast": {
        icon: <span className="material-symbols-rounded">palette</span>,
        name: t("home.adjust-contrast.title", "Adjust Colors/Contrast"),
        component: null,
        view: "format",
        description: t("home.adjust-contrast.desc", "Adjust colors and contrast of PDF documents"),
        category: ToolCategory.ADVANCED_TOOLS,
        subcategory: SubcategoryId.ADVANCED_FORMATTING
    },
    "repair": {
        icon: <span className="material-symbols-rounded">build</span>,
        name: t("home.repair.title", "Repair"),
        component: Repair,
        view: "format",
        description: t("home.repair.desc", "Repair corrupted or damaged PDF files"),
        category: ToolCategory.ADVANCED_TOOLS,
        subcategory: SubcategoryId.ADVANCED_FORMATTING,
        maxFiles: -1,
        endpoints: ["repair"]
    },
    "detect-split-scanned-photos": {
        icon: <span className="material-symbols-rounded">scanner</span>,
        name: t("home.ScannerImageSplit.title", "Detect & Split Scanned Photos"),
        component: null,
        view: "format",
        description: t("home.ScannerImageSplit.desc", "Detect and split scanned photos into separate pages"),
        category: ToolCategory.ADVANCED_TOOLS,
        subcategory: SubcategoryId.ADVANCED_FORMATTING
    },
    "overlay-pdfs": {
        icon: <span className="material-symbols-rounded">layers</span>,
        name: t("home.overlay-pdfs.title", "Overlay PDFs"),
        component: null,
        view: "format",
        description: t("home.overlay-pdfs.desc", "Overlay one PDF on top of another"),
        category: ToolCategory.ADVANCED_TOOLS,
        subcategory: SubcategoryId.ADVANCED_FORMATTING
    },
    "replace-and-invert-color": {
        icon: <span className="material-symbols-rounded">format_color_fill</span>,
        name: t("home.replaceColorPdf.title", "Replace & Invert Color"),
        component: null,
        view: "format",
        description: t("home.replaceColorPdf.desc", "Replace or invert colors in PDF documents"),
        category: ToolCategory.ADVANCED_TOOLS,
        subcategory: SubcategoryId.ADVANCED_FORMATTING
    },
    "add-image": {
        icon: <span className="material-symbols-rounded">image</span>,
        name: t("home.addImage.title", "Add Image"),
        component: null,
        view: "format",
        description: t("home.addImage.desc", "Add images to PDF documents"),
        category: ToolCategory.ADVANCED_TOOLS,
        subcategory: SubcategoryId.ADVANCED_FORMATTING
    },
    "edit-table-of-contents": {
        icon: <span className="material-symbols-rounded">bookmark_add</span>,
        name: t("home.editTableOfContents.title", "Edit Table of Contents"),
        component: null,
        view: "format",
        description: t("home.editTableOfContents.desc", "Add or edit bookmarks and table of contents in PDF documents"),
        category: ToolCategory.ADVANCED_TOOLS,
        subcategory: SubcategoryId.ADVANCED_FORMATTING
    },
    "scanner-effect": {
        icon: <span className="material-symbols-rounded">scanner</span>,
        name: t("home.fakeScan.title", "Scanner Effect"),
        component: null,
        view: "format",
        description: t("home.fakeScan.desc", "Create a PDF that looks like it was scanned"),
        category: ToolCategory.ADVANCED_TOOLS,
        subcategory: SubcategoryId.ADVANCED_FORMATTING
    },


    // Developer Tools

    "show-javascript": {
        icon: <span className="material-symbols-rounded">javascript</span>,
        name: t("home.showJS.title", "Show JavaScript"),
        component: null,
        view: "extract",
        description: t("home.showJS.desc", "Extract and display JavaScript code from PDF documents"),
        category: ToolCategory.ADVANCED_TOOLS,
        subcategory: SubcategoryId.DEVELOPER_TOOLS
    },
    "dev-api": {
        icon: <span className="material-symbols-rounded" style={{ color: '#2F7BF6' }}>open_in_new</span>,
        name: t("home.devApi.title", "API"),
        component: null,
        view: "external",
        description: t("home.devApi.desc", "Link to API documentation"),
        category: ToolCategory.ADVANCED_TOOLS,
        subcategory: SubcategoryId.DEVELOPER_TOOLS,
        link: "https://stirlingpdf.io/swagger-ui/5.21.0/index.html"
    },
    "dev-folder-scanning": {
        icon: <span className="material-symbols-rounded" style={{ color: '#2F7BF6' }}>open_in_new</span>,
        name: t("home.devFolderScanning.title", "Automated Folder Scanning"),
        component: null,
        view: "external",
        description: t("home.devFolderScanning.desc", "Link to automated folder scanning guide"),
        category: ToolCategory.ADVANCED_TOOLS,
        subcategory: SubcategoryId.DEVELOPER_TOOLS,
        link: "https://docs.stirlingpdf.com/Advanced%20Configuration/Folder%20Scanning/"
    },
    "dev-sso-guide": {
        icon: <span className="material-symbols-rounded" style={{ color: '#2F7BF6' }}>open_in_new</span>,
        name: t("home.devSsoGuide.title", "SSO Guide"),
        component: null,
        view: "external",
        description: t("home.devSsoGuide.desc", "Link to SSO guide"),
        category: ToolCategory.ADVANCED_TOOLS,
        subcategory: SubcategoryId.DEVELOPER_TOOLS,
        link: "https://docs.stirlingpdf.com/Advanced%20Configuration/Single%20Sign-On%20Configuration",
    },
    "dev-airgapped": {
        icon: <span className="material-symbols-rounded" style={{ color: '#2F7BF6' }}>open_in_new</span>,
        name: t("home.devAirgapped.title", "Air-gapped Setup"),
        component: null,
        view: "external",
        description: t("home.devAirgapped.desc", "Link to air-gapped setup guide"),
        category: ToolCategory.ADVANCED_TOOLS,
        subcategory: SubcategoryId.DEVELOPER_TOOLS,
        link: "https://docs.stirlingpdf.com/Pro/#activation"
    },


    // Recommended Tools
    "compare": {
        icon: <span className="material-symbols-rounded">compare</span>,
        name: t("home.compare.title", "Compare"),
        component: null,
        view: "format",
        description: t("home.compare.desc", "Compare two PDF documents and highlight differences"),
        category: ToolCategory.RECOMMENDED_TOOLS,
        subcategory: SubcategoryId.GENERAL
    },
    "compressPdfs": {
        icon: <span className="material-symbols-rounded">zoom_in_map</span>,
        name: t("home.compressPdfs.title", "Compress"),
        component: CompressPdfPanel,
        view: "compress",
        description: t("home.compressPdfs.desc", "Compress PDFs to reduce their file size."),
        category: ToolCategory.RECOMMENDED_TOOLS,
        subcategory: SubcategoryId.GENERAL,
        maxFiles: -1
    },
    "convert": {
        icon: <span className="material-symbols-rounded">sync_alt</span>,
        name: t("home.fileToPDF.title", "Convert"),
        component: ConvertPanel,
        view: "convert",
        description: t("home.fileToPDF.desc", "Convert files to and from PDF format"),
        category: ToolCategory.RECOMMENDED_TOOLS,
        subcategory: SubcategoryId.GENERAL,
        maxFiles: -1,
        endpoints: [
            "pdf-to-img",
            "img-to-pdf",
            "pdf-to-word",
            "pdf-to-presentation",
            "pdf-to-text",
            "pdf-to-html",
            "pdf-to-xml",
            "html-to-pdf",
            "markdown-to-pdf",
            "file-to-pdf",
            "pdf-to-csv",
            "pdf-to-markdown",
            "pdf-to-pdfa",
            "eml-to-pdf"
        ],
        supportedFormats: [
            // Microsoft Office
            "doc", "docx", "dot", "dotx", "csv", "xls", "xlsx", "xlt", "xltx", "slk", "dif", "ppt", "pptx",
            // OpenDocument
            "odt", "ott", "ods", "ots", "odp", "otp", "odg", "otg",
            // Text formats
            "txt", "text", "xml", "rtf", "html", "lwp", "md",
            // Images
            "bmp", "gif", "jpeg", "jpg", "png", "tif", "tiff", "pbm", "pgm", "ppm", "ras", "xbm", "xpm", "svg", "svm", "wmf", "webp",
            // StarOffice
            "sda", "sdc", "sdd", "sdw", "stc", "std", "sti", "stw", "sxd", "sxg", "sxi", "sxw",
            // Email formats
            "eml",
            // Archive formats
            "zip",
            // Other
            "dbf", "fods", "vsd", "vor", "vor3", "vor4", "uop", "pct", "ps", "pdf"
        ]
    },
    "mergePdfs": {
        icon: <span className="material-symbols-rounded">library_add</span>,
        name: t("home.merge.title", "Merge"),
        component: null,
        view: "merge",
        description: t("home.merge.desc", "Merge multiple PDFs into a single document"),
        category: ToolCategory.RECOMMENDED_TOOLS,
        subcategory: SubcategoryId.GENERAL,
        maxFiles: -1
    },
    "multi-tool": {
        icon: <span className="material-symbols-rounded">dashboard_customize</span>,
        name: t("home.multiTool.title", "Multi-Tool"),
        component: null,
        view: "pageEditor",
        description: t("home.multiTool.desc", "Use multiple tools on a single PDF document"),
        category: ToolCategory.RECOMMENDED_TOOLS,
        subcategory: SubcategoryId.GENERAL,
        maxFiles: -1
    },
    "ocr": {
        icon: <span className="material-symbols-rounded">quick_reference_all</span>,
        name: t("home.ocr.title", "OCR"),
        component: OCRPanel,
        view: "convert",
        description: t("home.ocr.desc", "Extract text from scanned PDFs using Optical Character Recognition"),
        category: ToolCategory.RECOMMENDED_TOOLS,
        subcategory: SubcategoryId.GENERAL,
        maxFiles: -1
    },
    "redact": {
        icon: <span className="material-symbols-rounded">visibility_off</span>,
        name: t("home.redact.title", "Redact"),
        component: null,
        view: "redact",
        description: t("home.redact.desc", "Permanently remove sensitive information from PDF documents"),
        category: ToolCategory.RECOMMENDED_TOOLS,
        subcategory: SubcategoryId.GENERAL
    },
    };
}<|MERGE_RESOLUTION|>--- conflicted
+++ resolved
@@ -11,11 +11,9 @@
 import { SubcategoryId, ToolCategory, ToolRegistry } from './toolsTaxonomy';
 import AddWatermark from '../tools/AddWatermark';
 import Repair from '../tools/Repair';
-<<<<<<< HEAD
 import UnlockPdfForms from '../tools/UnlockPdfForms';
-=======
 import RemoveCertificateSign from '../tools/RemoveCertificateSign';
->>>>>>> d74c3f45
+
 
 // Hook to get the translated tool registry
 export function useFlatToolRegistry(): ToolRegistry {
