--- conflicted
+++ resolved
@@ -201,15 +201,9 @@
       },
       addStamp: {
         icon: <LocalIcon icon="approval-rounded" width="1.5rem" height="1.5rem" />,
-<<<<<<< HEAD
-        name: t("home.AddStampRequest.title", "Add Stamp to PDF"),
+        name: t("home.addStamp.title", "Add Stamp to PDF"),
         component: AddStamp,
-        description: t("home.AddStampRequest.desc", "Add text or add image stamps at set locations"),
-=======
-        name: t("home.addStamp.title", "Add Stamp to PDF"),
-        component: null,
         description: t("home.addStamp.desc", "Add text or add image stamps at set locations"),
->>>>>>> f6df4144
         categoryId: ToolCategoryId.STANDARD_TOOLS,
         subcategoryId: SubcategoryId.DOCUMENT_SECURITY,
         maxFiles: -1,
