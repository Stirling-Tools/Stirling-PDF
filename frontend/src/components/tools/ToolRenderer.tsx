import React, { Suspense } from "react";
import { useToolManagement } from "../../hooks/useToolManagement";
import { BaseToolProps } from "../../types/tool";
import ToolLoadingFallback from "./ToolLoadingFallback";

interface ToolRendererProps extends BaseToolProps {
  selectedToolKey: string;
}


const ToolRenderer = ({
  selectedToolKey,
  onPreviewFile,
  onComplete,
  onError,
}: ToolRendererProps) => {
  // Get the tool from registry
  const { toolRegistry } = useToolManagement();
  const selectedTool = toolRegistry[selectedToolKey];

  if (!selectedTool || !selectedTool.component) {
    return <div>Tool not found: {selectedToolKey}</div>;
  }

  const ToolComponent = selectedTool.component;

<<<<<<< HEAD
  // Pass tool-specific props
  switch (selectedToolKey) {
    case "split":
      return (
        <ToolComponent
          selectedFiles={toolSelectedFiles}
          onPreviewFile={onPreviewFile}
        />
      );
    case "compress":
      return (
        <ToolComponent
          selectedFiles={toolSelectedFiles}
          onPreviewFile={onPreviewFile}
        />
      );
    case "convert":
      return (
        <ToolComponent
          selectedFiles={toolSelectedFiles}
          onPreviewFile={onPreviewFile}
        />
      );
    case "merge":
      return (
        <ToolComponent
          files={files}
          params={toolParams}
          updateParams={updateParams}
        />
      );
    default:
      return (
        <ToolComponent
          files={files}
          params={toolParams}
          updateParams={updateParams}
        />
      );
  }
=======
  // Wrap lazy-loaded component with Suspense
  return (
    <Suspense fallback={<ToolLoadingFallback toolName={selectedTool.name} />}>
      <ToolComponent
        onPreviewFile={onPreviewFile}
        onComplete={onComplete}
        onError={onError}
      />
    </Suspense>
  );
>>>>>>> 3b826027
};

export default ToolRenderer;<|MERGE_RESOLUTION|>--- conflicted
+++ resolved
@@ -24,48 +24,6 @@
 
   const ToolComponent = selectedTool.component;
 
-<<<<<<< HEAD
-  // Pass tool-specific props
-  switch (selectedToolKey) {
-    case "split":
-      return (
-        <ToolComponent
-          selectedFiles={toolSelectedFiles}
-          onPreviewFile={onPreviewFile}
-        />
-      );
-    case "compress":
-      return (
-        <ToolComponent
-          selectedFiles={toolSelectedFiles}
-          onPreviewFile={onPreviewFile}
-        />
-      );
-    case "convert":
-      return (
-        <ToolComponent
-          selectedFiles={toolSelectedFiles}
-          onPreviewFile={onPreviewFile}
-        />
-      );
-    case "merge":
-      return (
-        <ToolComponent
-          files={files}
-          params={toolParams}
-          updateParams={updateParams}
-        />
-      );
-    default:
-      return (
-        <ToolComponent
-          files={files}
-          params={toolParams}
-          updateParams={updateParams}
-        />
-      );
-  }
-=======
   // Wrap lazy-loaded component with Suspense
   return (
     <Suspense fallback={<ToolLoadingFallback toolName={selectedTool.name} />}>
@@ -76,7 +34,6 @@
       />
     </Suspense>
   );
->>>>>>> 3b826027
 };
 
 export default ToolRenderer;