--- conflicted
+++ resolved
@@ -3,14 +3,9 @@
 import { BaseToolProps } from "../../types/tool";
 import { ToolId } from "../../types/toolId";
 import ToolLoadingFallback from "./ToolLoadingFallback";
-import { ToolId } from "src/types/toolId";
 
 interface ToolRendererProps extends BaseToolProps {
-<<<<<<< HEAD
-  selectedToolKey: ToolId | string;
-=======
   selectedToolKey: ToolId;
->>>>>>> 3090a857
 }
 
 
