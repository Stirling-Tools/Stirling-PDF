--- conflicted
+++ resolved
@@ -8,15 +8,11 @@
 import { useFavoriteToolItems } from "../../hooks/tools/useFavoriteToolItems";
 import NoToolsFound from "./shared/NoToolsFound";
 import { renderToolButtons } from "./shared/renderToolButtons";
-<<<<<<< HEAD
 import Badge from "../shared/Badge";
 import SubcategoryHeader from "./shared/SubcategoryHeader";
 import ToolButton from "./toolPicker/ToolButton";
 import { useToolWorkflow } from "../../contexts/ToolWorkflowContext";
 import { ToolId } from "../../types/toolId";
-=======
-import { ToolId } from "src/types/toolId";
->>>>>>> 3090a857
 
 interface ToolPickerProps {
   selectedToolKey: string | null;
@@ -198,7 +194,7 @@
                       {recommendedItems.map(({ id, tool }) => (
                         <ToolButton
                           key={`rec-${id}`}
-                          id={id}
+                          id={id as ToolId}
                           tool={tool}
                           isSelected={selectedToolKey === id}
                           onSelect={onSelect}
