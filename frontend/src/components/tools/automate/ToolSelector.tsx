--- conflicted
+++ resolved
@@ -6,11 +6,7 @@
 import { renderToolButtons } from '../shared/renderToolButtons';
 import ToolSearch from '../toolPicker/ToolSearch';
 import ToolButton from '../toolPicker/ToolButton';
-<<<<<<< HEAD
 import { ToolId } from '../../../types/toolId';
-=======
-import { ToolId } from 'src/types/toolId';
->>>>>>> 3090a857
 
 interface ToolSelectorProps {
   onSelect: (toolKey: string) => void;
@@ -161,11 +157,7 @@
           // Show selected tool in AutomationEntry style when tool is selected and dropdown closed
           <div onClick={handleSearchFocus} style={{ cursor: 'pointer',
            borderRadius: "var(--mantine-radius-lg)" }}>
-<<<<<<< HEAD
-            <ToolButton id='tool' tool={toolRegistry[selectedValue as ToolId]}  isSelected={false}
-=======
-            <ToolButton id={'tool' as any /* FIX ME */} tool={toolRegistry[selectedValue]}  isSelected={false}
->>>>>>> 3090a857
+            <ToolButton id={'tool' as ToolId} tool={toolRegistry[selectedValue as ToolId]}  isSelected={false}
           onSelect={()=>{}} rounded={true} disableNavigation={true}></ToolButton>
           </div>
         ) : (
