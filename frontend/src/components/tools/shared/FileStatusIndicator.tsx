import React, { useState, useEffect } from "react";
import { Text, Anchor } from "@mantine/core";
import { useTranslation } from "react-i18next";
import FolderIcon from '@mui/icons-material/Folder';
import UploadIcon from '@mui/icons-material/Upload';
import { useFilesModalContext } from "../../../contexts/FilesModalContext";
import { useAllFiles } from "../../../contexts/FileContext";
import { useFileManager } from "../../../hooks/useFileManager";

export interface FileStatusIndicatorProps {
  selectedFiles?: File[];
  placeholder?: string;
}

const FileStatusIndicator = ({
  selectedFiles = [],
}: FileStatusIndicatorProps) => {
  const { t } = useTranslation();
  const { openFilesModal, onFilesSelect } = useFilesModalContext();
  const { files: workbenchFiles } = useAllFiles();
  const { loadRecentFiles } = useFileManager();
  const [hasRecentFiles, setHasRecentFiles] = useState<boolean | null>(null);

  // Check if there are recent files
  useEffect(() => {
    const checkRecentFiles = async () => {
      try {
        const recentFiles = await loadRecentFiles();
        setHasRecentFiles(recentFiles.length > 0);
      } catch (error) {
        setHasRecentFiles(false);
      }
    };
    checkRecentFiles();
  }, [loadRecentFiles]);

  // Handle native file picker
  const handleNativeUpload = () => {
    const input = document.createElement('input');
    input.type = 'file';
    input.multiple = true;
    input.accept = '.pdf,application/pdf';
    input.onchange = (event) => {
      const files = Array.from((event.target as HTMLInputElement).files || []);
      if (files.length > 0) {
        onFilesSelect(files);
      }
    };
    input.click();
  };

  // Don't render until we know if there are recent files
  if (hasRecentFiles === null) {
    return null;
  }

  // Check if there are no files in the workbench
  if (workbenchFiles.length === 0) {
<<<<<<< HEAD
    return (
      <Text size="sm" c="dimmed">
        <Anchor
          size="sm"
          onClick={openFilesModal}
          style={{ cursor: 'pointer', display: 'inline-flex', alignItems: 'center', gap: '4px' }}
        >
          <FolderIcon style={{ fontSize: '14px' }} />
          {t("files.addFiles", "Add files")}
        </Anchor>
      </Text>
    );
=======
    // If no recent files, show upload button
    if (!hasRecentFiles) {
      return (
        <Text size="sm" c="dimmed">
          <Anchor
            size="sm"
            onClick={handleNativeUpload}
            style={{ cursor: 'pointer', display: 'inline-flex', alignItems: 'center', gap: '0.25rem' }}
          >
            <UploadIcon style={{ fontSize: '0.875rem' }} />
            {t("files.upload", "Upload")}
          </Anchor>
        </Text>
      );
    } else {
      // If there are recent files, show add files button
      return (
        <Text size="sm" c="dimmed">
          <Anchor
            size="sm"
            onClick={openFilesModal}
            style={{ cursor: 'pointer', display: 'inline-flex', alignItems: 'center', gap: '0.25rem' }}
          >
            <FolderIcon style={{ fontSize: '0.875rem' }} />
            {t("files.addFiles", "Add files")}
          </Anchor>
        </Text>
      );
    }
>>>>>>> 95b3e222
  }

  // Show selection status when there are files in workbench
  if (selectedFiles.length === 0) {
    // If no recent files, show upload option
    if (!hasRecentFiles) {
      return (
        <Text size="sm" c="dimmed">
          {t("files.selectFromWorkbench", "Select files from the workbench or ") + " "}
          <Anchor
            size="sm"
            onClick={handleNativeUpload}
            style={{ cursor: 'pointer', display: 'inline-flex', alignItems: 'center', gap: '0.25rem' }}
          >
            <UploadIcon style={{ fontSize: '0.875rem' }} />
            {t("files.upload", "Upload")}
          </Anchor>
        </Text>
      );
    } else {
      // If there are recent files, show add files option
      return (
        <Text size="sm" c="dimmed">
          {t("files.selectFromWorkbench", "Select files from the workbench or ") + " "}
          <Anchor
            size="sm"
            onClick={openFilesModal}
            style={{ cursor: 'pointer', display: 'inline-flex', alignItems: 'center', gap: '0.25rem' }}
          >
            <FolderIcon style={{ fontSize: '0.875rem' }} />
            {t("files.addFiles", "Add files")}
          </Anchor>
        </Text>
      );
    }
  }

  return (
   <Text size="sm" c="dimmed" style={{ wordBreak: 'break-word', whiteSpace: 'normal' }}>
        ✓ {selectedFiles.length === 1 ? t("fileSelected", "Selected: {{filename}}", { filename: selectedFiles[0]?.name }) : t("filesSelected", "{{count}} files selected", { count: selectedFiles.length })}
    </Text>
  );
};

export default FileStatusIndicator;<|MERGE_RESOLUTION|>--- conflicted
+++ resolved
@@ -56,20 +56,6 @@
 
   // Check if there are no files in the workbench
   if (workbenchFiles.length === 0) {
-<<<<<<< HEAD
-    return (
-      <Text size="sm" c="dimmed">
-        <Anchor
-          size="sm"
-          onClick={openFilesModal}
-          style={{ cursor: 'pointer', display: 'inline-flex', alignItems: 'center', gap: '4px' }}
-        >
-          <FolderIcon style={{ fontSize: '14px' }} />
-          {t("files.addFiles", "Add files")}
-        </Anchor>
-      </Text>
-    );
-=======
     // If no recent files, show upload button
     if (!hasRecentFiles) {
       return (
@@ -99,7 +85,6 @@
         </Text>
       );
     }
->>>>>>> 95b3e222
   }
 
   // Show selection status when there are files in workbench
