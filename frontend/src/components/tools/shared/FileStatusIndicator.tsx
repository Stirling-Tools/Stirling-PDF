--- conflicted
+++ resolved
@@ -57,13 +57,12 @@
 
   // Check if there are no files in the workbench
   if (workbenchFiles.length === 0) {
-<<<<<<< HEAD
     return (
       <Text size="sm" c="dimmed">
         {t("files.noFiles", "No files uploaded. ")}{" "}
         <Anchor
           size="sm"
-          onClick={() => openFilesModal()}
+          onClick={openFilesModal}
           style={{ cursor: 'pointer', display: 'inline-flex', alignItems: 'center', gap: '4px' }}
         >
           <FolderIcon style={{ fontSize: '14px' }} />
@@ -71,48 +70,16 @@
         </Anchor>
       </Text>
     );
-=======
-    // If no recent files, show upload button
-    if (!hasRecentFiles) {
-      return (
-        <Text size="sm" c="dimmed">
-          <Anchor
-            size="sm"
-            onClick={handleNativeUpload}
-            style={{ cursor: 'pointer', display: 'inline-flex', alignItems: 'center', gap: '0.25rem' }}
-          >
-            <UploadIcon style={{ fontSize: '0.875rem' }} />
-            {t("files.upload", "Upload")}
-          </Anchor>
-        </Text>
-      );
-    } else {
-      // If there are recent files, show add files button
-      return (
-        <Text size="sm" c="dimmed">
-          <Anchor
-            size="sm"
-            onClick={openFilesModal}
-            style={{ cursor: 'pointer', display: 'inline-flex', alignItems: 'center', gap: '0.25rem' }}
-          >
-            <FolderIcon style={{ fontSize: '0.875rem' }} />
-            {t("files.addFiles", "Add files")}
-          </Anchor>
-        </Text>
-      );
-    }
->>>>>>> 95b3e222
   }
 
   // Show selection status when there are files in workbench
   if (selectedFiles.length === 0) {
-<<<<<<< HEAD
     return (
       <Text size="sm" c="dimmed">
         {t("files.selectFromWorkbench", "Select files from the workbench or ") + " "}
         <Anchor
           size="sm"
-          onClick={() => openFilesModal()}
+          onClick={openFilesModal}
           style={{ cursor: 'pointer', display: 'inline-flex', alignItems: 'center', gap: '4px' }}
         >
           <FolderIcon style={{ fontSize: '14px' }} />
@@ -120,39 +87,6 @@
         </Anchor>
       </Text>
     );
-=======
-    // If no recent files, show upload option
-    if (!hasRecentFiles) {
-      return (
-        <Text size="sm" c="dimmed">
-          {t("files.selectFromWorkbench", "Select files from the workbench or ") + " "}
-          <Anchor
-            size="sm"
-            onClick={handleNativeUpload}
-            style={{ cursor: 'pointer', display: 'inline-flex', alignItems: 'center', gap: '0.25rem' }}
-          >
-            <UploadIcon style={{ fontSize: '0.875rem' }} />
-            {t("files.upload", "Upload")}
-          </Anchor>
-        </Text>
-      );
-    } else {
-      // If there are recent files, show add files option
-      return (
-        <Text size="sm" c="dimmed">
-          {t("files.selectFromWorkbench", "Select files from the workbench or ") + " "}
-          <Anchor
-            size="sm"
-            onClick={openFilesModal}
-            style={{ cursor: 'pointer', display: 'inline-flex', alignItems: 'center', gap: '0.25rem' }}
-          >
-            <FolderIcon style={{ fontSize: '0.875rem' }} />
-            {t("files.addFiles", "Add files")}
-          </Anchor>
-        </Text>
-      );
-    }
->>>>>>> 95b3e222
   }
 
   return (
