--- conflicted
+++ resolved
@@ -104,12 +104,8 @@
     <div
       ref={toolPanelRef}
       data-sidebar="tool-panel"
-<<<<<<< HEAD
       data-tour="tool-panel"
-      className={`flex flex-col overflow-hidden bg-[var(--bg-toolbar)] border-r border-[var(--border-subtle)] transition-all duration-300 ease-out ${
-=======
       className={`tool-panel flex flex-col ${fullscreenExpanded ? 'tool-panel--fullscreen-active' : 'overflow-hidden'} bg-[var(--bg-toolbar)] border-r border-[var(--border-subtle)] transition-all duration-300 ease-out ${
->>>>>>> b54beaa6
         isRainbowMode ? rainbowStyles.rainbowPaper : ''
       } ${isMobile ? 'h-full border-r-0' : 'h-screen'} ${fullscreenExpanded ? 'tool-panel--fullscreen' : ''}`}
       style={{
@@ -141,7 +137,7 @@
               mode="filter"
             />
             {!isMobile && leftPanelView === 'toolPicker' && (
-              <Tooltip 
+              <Tooltip
                 content={toggleLabel}
                 position="bottom"
                 arrow={true}
