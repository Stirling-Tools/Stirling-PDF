--- conflicted
+++ resolved
@@ -9,13 +9,9 @@
 import FitText from "../../shared/FitText";
 import { useHotkeys } from "../../../contexts/HotkeyContext";
 import HotkeyDisplay from "../../hotkeys/HotkeyDisplay";
-<<<<<<< HEAD
 import FavoriteStar from "./FavoriteStar";
 import { useToolWorkflow } from "../../../contexts/ToolWorkflowContext";
 import { ToolId } from "../../../types/toolId";
-=======
-import { ToolId } from "src/types/toolId";
->>>>>>> 3090a857
 
 interface ToolButtonProps {
   id: ToolId;
@@ -116,17 +112,12 @@
       fullWidth
       justify="flex-start"
       className="tool-button"
-<<<<<<< HEAD
       styles={{ 
         root: { 
           borderRadius: 0, 
           color: "var(--tools-text-and-icon-color)", 
           overflow: 'visible'
         },
-=======
-      styles={{
-        root: { borderRadius: 0, color: "var(--tools-text-and-icon-color)", overflow: 'visible' },
->>>>>>> 3090a857
         label: { overflow: 'visible' }
       }}
     >
@@ -146,17 +137,12 @@
       fullWidth
       justify="flex-start"
       className="tool-button"
-<<<<<<< HEAD
       styles={{ 
         root: { 
           borderRadius: 0, 
           color: "var(--tools-text-and-icon-color)", 
           overflow: 'visible'
         },
-=======
-      styles={{
-        root: { borderRadius: 0, color: "var(--tools-text-and-icon-color)", overflow: 'visible' },
->>>>>>> 3090a857
         label: { overflow: 'visible' }
       }}
     >
