import { useState, useRef, useEffect, useMemo } from "react";
import { Stack, Button, Text } from "@mantine/core";
import { useTranslation } from "react-i18next";
import LocalIcon from '../../shared/LocalIcon';
import { ToolRegistryEntry } from "../../../data/toolsTaxonomy";
import { TextInput } from "../../shared/TextInput";
import "./ToolPicker.css";
import { rankByFuzzy, idToWords } from "../../../utils/fuzzySearch";
import { ToolId } from "src/types/toolId";

interface ToolSearchProps {
  value: string;
  onChange: (value: string) => void;
  toolRegistry: Partial<Record<ToolId, ToolRegistryEntry>>;
  onToolSelect?: (toolId: ToolId) => void;
  mode: "filter" | "dropdown" | "unstyled";
  selectedToolKey?: string | null;
  placeholder?: string;
  hideIcon?: boolean;
  onFocus?: () => void;
  autoFocus?: boolean;
}

const ToolSearch = ({
  value,
  onChange,
  toolRegistry,
  onToolSelect,
  mode = "filter",
  selectedToolKey,
  placeholder,
  hideIcon = false,
  onFocus,
  autoFocus = false,
}: ToolSearchProps) => {
  const { t } = useTranslation();
  const [dropdownOpen, setDropdownOpen] = useState(false);
  const searchRef = useRef<HTMLInputElement>(null);
  const dropdownRef = useRef<HTMLDivElement>(null);

  const filteredTools = useMemo(() => {
    if (!value.trim()) return [];
    const entries = Object.entries(toolRegistry).filter(([id]) => !(mode === "dropdown" && id === selectedToolKey));
    const ranked = rankByFuzzy(entries, value, [
      ([key]) => idToWords(key),
      ([, v]) => v.name,
      ([, v]) => v.description,
      ([, v]) => v.synonyms?.join(' ') || '',
    ]).slice(0, 6);
    return ranked.map(({ item: [id, tool] }) => ({ id, tool }));
  }, [value, toolRegistry, mode, selectedToolKey]);

  const handleSearchChange = (searchValue: string) => {
    onChange(searchValue);
    if (mode === "dropdown") {
      setDropdownOpen(searchValue.trim().length > 0 && filteredTools.length > 0);
    }
  };

  useEffect(() => {
    const handleClickOutside = (event: MouseEvent) => {
      if (
        searchRef.current &&
        dropdownRef.current &&
        !searchRef.current.contains(event.target as Node) &&
        !dropdownRef.current.contains(event.target as Node)
      ) {
        setDropdownOpen(false);
      }
    };
    document.addEventListener("mousedown", handleClickOutside);
    return () => document.removeEventListener("mousedown", handleClickOutside);
  }, []);

  // Auto-focus the input when requested
  useEffect(() => {
    if (autoFocus && searchRef.current) {
      setTimeout(() => {
        searchRef.current?.focus();
      }, 10);
    }
  }, [autoFocus]);

  const searchInput = (
<<<<<<< HEAD
      <TextInput
        id="tool-search-input"
        name="tool-search-input"
        ref={searchRef}
        value={value}
        onChange={handleSearchChange}
        placeholder={placeholder || t("toolPicker.searchPlaceholder", "Search tools...")}
        icon={hideIcon ? undefined : <LocalIcon icon="search-rounded" width="1.5rem" height="1.5rem" />}
        autoComplete="off"
        onFocus={onFocus}
      />
=======
        <TextInput
          ref={searchRef}
          value={value}
          onChange={handleSearchChange}
          placeholder={placeholder || t("toolPicker.searchPlaceholder", "Search tools...")}
          icon={hideIcon ? undefined : <LocalIcon icon="search-rounded" width="1.5rem" height="1.5rem" />}
          autoComplete="off"
          onFocus={onFocus}
        />
>>>>>>> b54beaa6
  );

  if (mode === "filter") {
    return <div className="search-input-container">{searchInput}</div>;
  }

  if (mode === "unstyled") {
    return searchInput;
  }

  return (
    <div ref={searchRef} style={{ position: "relative" }}>
      {searchInput}
      {dropdownOpen && filteredTools.length > 0 && (
        <div
          ref={dropdownRef}
          style={{
            position: "absolute",
            top: "100%",
            left: 0,
            right: 0,
            zIndex: 1000,
            backgroundColor: "var(--mantine-color-body)",
            border: "1px solid var(--mantine-color-gray-3)",
            borderRadius: "6px",
            boxShadow: "0 4px 6px rgba(0, 0, 0, 0.1)",
            maxHeight: "300px",
            overflowY: "auto",
          }}
        >
          <Stack gap="xs" style={{ padding: "8px" }}>
            {filteredTools.map(({ id, tool }) => (
              <Button
                key={id}
                variant="subtle"
                onClick={() => {
                  onToolSelect?.(id as ToolId);
                  setDropdownOpen(false);
                }}
                leftSection={<div style={{ color: "var(--tools-text-and-icon-color)" }}>{tool.icon}</div>}
                fullWidth
                justify="flex-start"
                style={{
                  borderRadius: "6px",
                  color: "var(--tools-text-and-icon-color)",
                  padding: "8px 12px",
                }}
              >
                <div style={{ textAlign: "left" }}>
                  <div style={{ fontWeight: 500 }}>{tool.name}</div>
                  <Text size="xs" c="dimmed" style={{ marginTop: "2px" }}>
                    {tool.description}
                  </Text>
                </div>
              </Button>
            ))}
          </Stack>
        </div>
      )}
    </div>
  );
};

export default ToolSearch;<|MERGE_RESOLUTION|>--- conflicted
+++ resolved
@@ -82,7 +82,6 @@
   }, [autoFocus]);
 
   const searchInput = (
-<<<<<<< HEAD
       <TextInput
         id="tool-search-input"
         name="tool-search-input"
@@ -94,17 +93,6 @@
         autoComplete="off"
         onFocus={onFocus}
       />
-=======
-        <TextInput
-          ref={searchRef}
-          value={value}
-          onChange={handleSearchChange}
-          placeholder={placeholder || t("toolPicker.searchPlaceholder", "Search tools...")}
-          icon={hideIcon ? undefined : <LocalIcon icon="search-rounded" width="1.5rem" height="1.5rem" />}
-          autoComplete="off"
-          onFocus={onFocus}
-        />
->>>>>>> b54beaa6
   );
 
   if (mode === "filter") {
