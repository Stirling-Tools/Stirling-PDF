/* =========================
   NEW styles for card UI
   ========================= */

   .card {
    background: var(--file-card-bg);
    border-radius: 0.0625rem;
    cursor: pointer;
    transition: box-shadow 0.18s ease, outline-color 0.18s ease, transform 0.18s ease;
    max-width: 100%;
    max-height: 100%;
    overflow: hidden;
    margin-left: 0.5rem;
    margin-right: 0.5rem;
  }
  .card:hover {
    box-shadow: var(--shadow-md);
  }
  .card[data-selected="true"] {
    box-shadow: var(--shadow-sm);
  }
  
  /* While dragging */
  .card.dragging,
  .card:global(.dragging) {
    outline: 1px solid var(--border-strong);
    box-shadow: var(--shadow-md);
    transform: none !important;
  }
  
  /* -------- Header -------- */
  .header {
    height: 2.25rem;
    border-radius: 0.0625rem 0.0625rem 0 0;
    display: grid;
    grid-template-columns: 44px 1fr 44px;
    align-items: center;
    padding: 0 6px;
    user-select: none;
    background: var(--bg-toolbar);
    color: var(--text-primary);
    border-bottom: 1px solid var(--border-default);
  }
  .headerResting {
    background: #3B4B6E; /* dark blue for unselected in light mode */
    color: #FFFFFF;
    border-bottom: 1px solid var(--border-default);
  }
  .headerSelected {
    background: var(--header-selected-bg);
    color: var(--header-selected-fg);
    border-bottom: 1px solid var(--header-selected-bg);
  }
  
  /* Selected border color in light mode */
  :global([data-mantine-color-scheme="light"]) .card[data-selected="true"] {
    outline-color: var(--card-selected-border);
  }
  
  /* Reserve space for checkbox instead of logo */
  .logoMark {
    margin-left: 8px;
    width: 36px;
    height: 36px;
    display: flex;
    align-items: center;
    justify-content: center;
  }
  
  .headerIndex {
    text-align: center;
    font-weight: 500;
    font-size: 18px;
    letter-spacing: 0.04em;
  }
  
  .kebab {
    justify-self: end;
    color: inherit;
  }
  
  /* Menu dropdown */
  .menuDropdown {
    min-width: 210px;
  }
  
  /* -------- Title / Meta -------- */
  .title {
    line-height: 1.2;
    color: var(--text-primary);
  }
  .meta {
    margin-top: 2px;
    color: var(--text-secondary);
  }
  
  /* -------- Preview area -------- */
  .previewBox {
    position: relative;
    width: 100%;
    height: 100%;
    overflow: hidden;
    background: var(--file-card-bg);
  }
  .previewPaper {
    width: 100%;
    height: calc(100% - 6px);
    min-height: 9rem;
    justify-content: center;
    display: grid;
    position: relative;
    overflow: hidden;
    background: var(--file-card-bg);
  }
  
  /* Thumbnail fallback */
  .previewPaper[data-thumb-missing="true"]::after {
    content: "No preview";
    position: absolute; inset: 0;
    display: grid; place-items: center;
    color: var(--text-secondary);
    font-weight: 600; font-size: 12px;
  }
  
  /* Drag handle grip */
  .dragHandle {
    position: absolute;
    bottom: 6px;
    right: 6px;
    color: var(--text-secondary);
    z-index: 1;
    cursor: grab;
    display: inline-flex;
  }
  
  /* Reduced motion */
  @media (prefers-reduced-motion: reduce) {
    .card,
    .menuDropdown {
      transition: none !important;
    }
  }

  /* =========================
     DARK MODE OVERRIDES
     ========================= */
  :global([data-mantine-color-scheme="dark"]) .card {
    outline-color: #3A4047; /* deselected stroke */
  }
  :global([data-mantine-color-scheme="dark"]) .card[data-selected="true"] {
    outline-color: #4B525A; /* selected stroke (subtle grey) */
  }
  :global([data-mantine-color-scheme="dark"]) .headerResting {
    background: #1F2329; /* requested default unselected color */
    color: var(--tool-header-text); /* #D0D6DC */
    border-bottom-color: var(--tool-header-border); /* #3A4047 */
  }
  :global([data-mantine-color-scheme="dark"]) .headerSelected {
    background: var(--tool-header-border); /* #3A4047 */
    color: var(--tool-header-text); /* #D0D6DC */
    border-bottom-color: var(--tool-header-border);
  }
  :global([data-mantine-color-scheme="dark"]) .title {
    color: #D0D6DC; /* title text */
  }
  :global([data-mantine-color-scheme="dark"]) .meta {
    color: #6B7280; /* subtitle text */
  }

<<<<<<< HEAD
.pageContainer:hover .pageHoverControls {
  opacity: 0.95 !important;
}
=======
  /* Light mode selected header stroke override */
  :global([data-mantine-color-scheme="light"]) .card[data-selected="true"] {
    outline-color: #3B4B6E;
  }
  
  /* =========================
     (Optional) legacy styles from your
     previous component kept here to
     avoid breaking other imports.
     They are not used by the new card.
     ========================= */
  
  .pageContainer {
    transition: transform 0.2s ease-in-out;
    will-change: transform;
    transform: translateZ(0);
    backface-visibility: hidden;
  }
  .pageContainer:hover { transform: scale(1.02) translateZ(0); }
  .pageContainer:hover .pageNumber { opacity: 1 !important; }
  .pageContainer:hover .pageHoverControls { opacity: 1 !important; }
  .checkboxContainer { transform: none !important; transition: none !important; }
  
  .pageMoveAnimation { transition: all 0.5s cubic-bezier(0.25, 0.46, 0.45, 0.94); }
  .pageMoving { z-index: 10; transform: scale(1.05); box-shadow: 0 10px 30px rgba(0,0,0,0.3); }
  
  .multiDragIndicator {
    position: fixed;
    background: rgba(59, 130, 246, 0.9);
    color: white;
    padding: 8px 12px;
    border-radius: 20px;
    font-size: 12px;
    font-weight: 600;
    pointer-events: none;
    z-index: 1000;
    box-shadow: 0 4px 12px rgba(0,0,0,0.3);
    transform: translate(-50%, -50%);
    backdrop-filter: blur(4px);
  }
  
  @keyframes pulse { 0%,100%{opacity:1} 50%{opacity:.5} }
  .pulse { animation: pulse 1s infinite; }
>>>>>>> 6d7f7635

  .actionsOverlay {
    position: absolute;
    left: 0;
    top: 44px; /* just below header */
    background: var(--bg-toolbar);
    border-bottom: 1px solid var(--border-default);
    z-index: 20;
    overflow: hidden;
    animation: slideDown 140ms ease-out;
    color: var(--text-primary);
  }
  @keyframes slideDown { from { transform: translateY(-8px); opacity: 0 } to { transform: translateY(0); opacity: 1 } }

  .actionRow {
    width: 100%;
    display: flex;
    align-items: center;
    gap: 10px;
    padding: 12px 16px;
    background: transparent;
    border: none;
    color: var(--text-primary);
    cursor: pointer;
    text-align: left;
  }
  .actionRow:hover { background: var(--hover-bg); }
  .actionDanger { color: var(--text-brand-accent); }
  .actionsDivider { height: 1px; background: var(--border-default); margin: 4px 0; }

.pinIndicator {
  position: absolute;
  bottom: 4px;
  left: 4px;
  z-index: 1;
  color: rgba(0, 0, 0, 0.35); /* match drag handle color */
}

.unsupportedPill {
  margin-left: 1.75rem;
  background: #6B7280;
  color: white;
  padding: 4px 8px;
  border-radius: 12px;
  font-size: 10px;
  font-weight: 500;
  display: flex;
  align-items: center;
  justify-content: center;
  min-width: 80px;
  height: 20px;
}
  <|MERGE_RESOLUTION|>--- conflicted
+++ resolved
@@ -1,246 +1,61 @@
-/* =========================
-   NEW styles for card UI
-   ========================= */
+/* Page container hover effects - optimized for smooth scrolling */
+.pageContainer {
+  transition: transform 0.2s ease-in-out;
+  /* Enable hardware acceleration for smoother scrolling */
+  will-change: transform;
+  transform: translateZ(0);
+  backface-visibility: hidden;
+}
 
-   .card {
-    background: var(--file-card-bg);
-    border-radius: 0.0625rem;
-    cursor: pointer;
-    transition: box-shadow 0.18s ease, outline-color 0.18s ease, transform 0.18s ease;
-    max-width: 100%;
-    max-height: 100%;
-    overflow: hidden;
-    margin-left: 0.5rem;
-    margin-right: 0.5rem;
-  }
-  .card:hover {
-    box-shadow: var(--shadow-md);
-  }
-  .card[data-selected="true"] {
-    box-shadow: var(--shadow-sm);
-  }
-  
-  /* While dragging */
-  .card.dragging,
-  .card:global(.dragging) {
-    outline: 1px solid var(--border-strong);
-    box-shadow: var(--shadow-md);
-    transform: none !important;
-  }
-  
-  /* -------- Header -------- */
-  .header {
-    height: 2.25rem;
-    border-radius: 0.0625rem 0.0625rem 0 0;
-    display: grid;
-    grid-template-columns: 44px 1fr 44px;
-    align-items: center;
-    padding: 0 6px;
-    user-select: none;
-    background: var(--bg-toolbar);
-    color: var(--text-primary);
-    border-bottom: 1px solid var(--border-default);
-  }
-  .headerResting {
-    background: #3B4B6E; /* dark blue for unselected in light mode */
-    color: #FFFFFF;
-    border-bottom: 1px solid var(--border-default);
-  }
-  .headerSelected {
-    background: var(--header-selected-bg);
-    color: var(--header-selected-fg);
-    border-bottom: 1px solid var(--header-selected-bg);
-  }
-  
-  /* Selected border color in light mode */
-  :global([data-mantine-color-scheme="light"]) .card[data-selected="true"] {
-    outline-color: var(--card-selected-border);
-  }
-  
-  /* Reserve space for checkbox instead of logo */
-  .logoMark {
-    margin-left: 8px;
-    width: 36px;
-    height: 36px;
-    display: flex;
-    align-items: center;
-    justify-content: center;
-  }
-  
-  .headerIndex {
-    text-align: center;
-    font-weight: 500;
-    font-size: 18px;
-    letter-spacing: 0.04em;
-  }
-  
-  .kebab {
-    justify-self: end;
-    color: inherit;
-  }
-  
-  /* Menu dropdown */
-  .menuDropdown {
-    min-width: 210px;
-  }
-  
-  /* -------- Title / Meta -------- */
-  .title {
-    line-height: 1.2;
-    color: var(--text-primary);
-  }
-  .meta {
-    margin-top: 2px;
-    color: var(--text-secondary);
-  }
-  
-  /* -------- Preview area -------- */
-  .previewBox {
-    position: relative;
-    width: 100%;
-    height: 100%;
-    overflow: hidden;
-    background: var(--file-card-bg);
-  }
-  .previewPaper {
-    width: 100%;
-    height: calc(100% - 6px);
-    min-height: 9rem;
-    justify-content: center;
-    display: grid;
-    position: relative;
-    overflow: hidden;
-    background: var(--file-card-bg);
-  }
-  
-  /* Thumbnail fallback */
-  .previewPaper[data-thumb-missing="true"]::after {
-    content: "No preview";
-    position: absolute; inset: 0;
-    display: grid; place-items: center;
-    color: var(--text-secondary);
-    font-weight: 600; font-size: 12px;
-  }
-  
-  /* Drag handle grip */
-  .dragHandle {
-    position: absolute;
-    bottom: 6px;
-    right: 6px;
-    color: var(--text-secondary);
-    z-index: 1;
-    cursor: grab;
-    display: inline-flex;
-  }
-  
-  /* Reduced motion */
-  @media (prefers-reduced-motion: reduce) {
-    .card,
-    .menuDropdown {
-      transition: none !important;
-    }
-  }
+.pageContainer:hover {
+  transform: scale(1.02) translateZ(0);
+}
 
-  /* =========================
-     DARK MODE OVERRIDES
-     ========================= */
-  :global([data-mantine-color-scheme="dark"]) .card {
-    outline-color: #3A4047; /* deselected stroke */
-  }
-  :global([data-mantine-color-scheme="dark"]) .card[data-selected="true"] {
-    outline-color: #4B525A; /* selected stroke (subtle grey) */
-  }
-  :global([data-mantine-color-scheme="dark"]) .headerResting {
-    background: #1F2329; /* requested default unselected color */
-    color: var(--tool-header-text); /* #D0D6DC */
-    border-bottom-color: var(--tool-header-border); /* #3A4047 */
-  }
-  :global([data-mantine-color-scheme="dark"]) .headerSelected {
-    background: var(--tool-header-border); /* #3A4047 */
-    color: var(--tool-header-text); /* #D0D6DC */
-    border-bottom-color: var(--tool-header-border);
-  }
-  :global([data-mantine-color-scheme="dark"]) .title {
-    color: #D0D6DC; /* title text */
-  }
-  :global([data-mantine-color-scheme="dark"]) .meta {
-    color: #6B7280; /* subtitle text */
-  }
+.pageContainer:hover .pageNumber {
+  opacity: 1 !important;
+}
 
-<<<<<<< HEAD
 .pageContainer:hover .pageHoverControls {
   opacity: 0.95 !important;
 }
-=======
-  /* Light mode selected header stroke override */
-  :global([data-mantine-color-scheme="light"]) .card[data-selected="true"] {
-    outline-color: #3B4B6E;
-  }
-  
-  /* =========================
-     (Optional) legacy styles from your
-     previous component kept here to
-     avoid breaking other imports.
-     They are not used by the new card.
-     ========================= */
-  
-  .pageContainer {
-    transition: transform 0.2s ease-in-out;
-    will-change: transform;
-    transform: translateZ(0);
-    backface-visibility: hidden;
-  }
-  .pageContainer:hover { transform: scale(1.02) translateZ(0); }
-  .pageContainer:hover .pageNumber { opacity: 1 !important; }
-  .pageContainer:hover .pageHoverControls { opacity: 1 !important; }
-  .checkboxContainer { transform: none !important; transition: none !important; }
-  
-  .pageMoveAnimation { transition: all 0.5s cubic-bezier(0.25, 0.46, 0.45, 0.94); }
-  .pageMoving { z-index: 10; transform: scale(1.05); box-shadow: 0 10px 30px rgba(0,0,0,0.3); }
-  
-  .multiDragIndicator {
-    position: fixed;
-    background: rgba(59, 130, 246, 0.9);
-    color: white;
-    padding: 8px 12px;
-    border-radius: 20px;
-    font-size: 12px;
-    font-weight: 600;
-    pointer-events: none;
-    z-index: 1000;
-    box-shadow: 0 4px 12px rgba(0,0,0,0.3);
-    transform: translate(-50%, -50%);
-    backdrop-filter: blur(4px);
-  }
-  
-  @keyframes pulse { 0%,100%{opacity:1} 50%{opacity:.5} }
-  .pulse { animation: pulse 1s infinite; }
->>>>>>> 6d7f7635
 
-  .actionsOverlay {
-    position: absolute;
-    left: 0;
-    top: 44px; /* just below header */
-    background: var(--bg-toolbar);
-    border-bottom: 1px solid var(--border-default);
-    z-index: 20;
-    overflow: hidden;
-    animation: slideDown 140ms ease-out;
-    color: var(--text-primary);
-  }
-  @keyframes slideDown { from { transform: translateY(-8px); opacity: 0 } to { transform: translateY(0); opacity: 1 } }
+/* Checkbox container - prevent transform inheritance */
+.checkboxContainer {
+  transform: none !important;
+  transition: none !important;
+}
 
-  .actionRow {
-    width: 100%;
-    display: flex;
-    align-items: center;
-    gap: 10px;
-    padding: 12px 16px;
-    background: transparent;
-    border: none;
-    color: var(--text-primary);
-    cursor: pointer;
-    text-align: left;
+/* Page movement animations */
+.pageMoveAnimation {
+  transition: all 0.5s cubic-bezier(0.25, 0.46, 0.45, 0.94);
+}
+
+.pageMoving {
+  z-index: 10;
+  transform: scale(1.05);
+  box-shadow: 0 10px 30px rgba(0,0,0,0.3);
+}
+
+/* Multi-page drag indicator */
+.multiDragIndicator {
+  position: fixed;
+  background: rgba(59, 130, 246, 0.9);
+  color: white;
+  padding: 8px 12px;
+  border-radius: 20px;
+  font-size: 12px;
+  font-weight: 600;
+  pointer-events: none;
+  z-index: 1000;
+  box-shadow: 0 4px 12px rgba(0,0,0,0.3);
+  transform: translate(-50%, -50%);
+  backdrop-filter: blur(4px);
+}
+
+/* Animations */
+@keyframes pulse {
+  0%, 100% {
+    opacity: 1;
   }
   .actionRow:hover { background: var(--hover-bg); }
   .actionDanger { color: var(--text-brand-accent); }
@@ -267,5 +82,4 @@
   justify-content: center;
   min-width: 80px;
   height: 20px;
-}
-  +}