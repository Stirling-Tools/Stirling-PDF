--- conflicted
+++ resolved
@@ -82,13 +82,9 @@
 }: PageThumbnailProps) => {
   const [isMouseDown, setIsMouseDown] = useState(false);
   const [mouseStartPos, setMouseStartPos] = useState<{x: number, y: number} | null>(null);
-<<<<<<< HEAD
-  const lastClickTimeRef = useRef<number>(0);
-=======
   const [isHovered, setIsHovered] = useState(false);
   const isMobile = useMediaQuery('(max-width: 1024px)');
-  const dragElementRef = useRef<HTMLDivElement>(null);
->>>>>>> 3e6236d9
+  const lastClickTimeRef = useRef<number>(0);
   const [thumbnailUrl, setThumbnailUrl] = useState<string | null>(page.thumbnail);
   const elementRef = useRef<HTMLDivElement | null>(null);
   const { getThumbnailFromCache, requestThumbnail} = useThumbnailGeneration();
@@ -273,12 +269,11 @@
     setIsHovered(false);
   }, []);
 
-<<<<<<< HEAD
   const fileColorBorder = page.isBlankPage ? 'transparent' : getFileColorWithOpacity(fileColorIndex, 0.3);
 
   // Spread dragHandleProps but use our merged ref
   const { ref: _, ...restDragProps } = dragHandleProps || {};
-=======
+
   // Build hover menu actions
   const hoverActions = useMemo<HoverAction[]>(() => [
     {
@@ -344,7 +339,6 @@
       onClick: handleInsertFileAfter,
     }
   ], [index, totalPages, movingPage, isAnimating, page.pageNumber, handleRotateLeft, handleRotateRight, handleDelete, handleSplit, handleInsertFileAfter, onReorderPages, onSetMovingPage, onSetStatus]);
->>>>>>> 3e6236d9
 
   return (
     <div
