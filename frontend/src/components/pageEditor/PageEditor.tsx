--- conflicted
+++ resolved
@@ -28,12 +28,9 @@
 import { GRID_CONSTANTS } from './constants';
 import { usePageDocument } from './hooks/usePageDocument';
 import { usePageEditorState } from './hooks/usePageEditorState';
-<<<<<<< HEAD
-import { PageBreakSettingsModal } from './PageBreakSettingsModal';
-=======
 import { parseSelection } from "../../utils/bulkselection/parseSelection";
 import { usePageEditorRightRailButtons } from "./pageEditorRightRailButtons";
->>>>>>> 3e6236d9
+import { PageBreakSettingsModal } from './PageBreakSettingsModal';
 
 export interface PageEditorProps {
   onFunctionsReady?: (functions: PageEditorFunctions) => void;
@@ -50,7 +47,6 @@
   // Navigation guard for unsaved changes
   const { setHasUnsavedChanges } = useNavigationGuard();
 
-<<<<<<< HEAD
   // Get PageEditor coordination functions
   const { updateCurrentPages, reorderedPages, clearReorderedPages, updateFileOrderFromPages, fileOrder } = usePageEditor();
 
@@ -119,11 +115,7 @@
   const selectedFileIds = useMemo(() => {
     return pageEditorFiles.filter(f => f.isSelected).map(f => f.fileId);
   }, [pageEditorFiles]);
-=======
-  // Prefer IDs + selectors to avoid array identity churn
-  const activeFileIds = state.files.ids;
   const activeFilesSignature = selectors.getFilesSignature();
->>>>>>> 3e6236d9
 
   // UI state
   const globalProcessing = state.ui.isProcessing;
@@ -208,113 +200,6 @@
 
   // Interface functions for parent component
   const displayDocument = editedDocument || mergedPdfDocument;
-  const totalPages = displayDocument?.pages.length ?? 0;
-  const selectedPageCount = selectedPageIds.length;
-
-  // Update current pages in context whenever displayDocument changes
-  useEffect(() => {
-    if (displayDocument?.pages) {
-      updateCurrentPages(displayDocument.pages);
-    }
-  }, [displayDocument?.pages, updateCurrentPages]);
-
-  // Apply reordered pages from file reordering
-  useEffect(() => {
-    if (reorderedPages && reorderedPages.length > 0 && displayDocument) {
-      // Create a new document with reordered pages
-      const reorderedDocument: PDFDocument = {
-        ...displayDocument,
-        pages: reorderedPages,
-        totalPages: reorderedPages.length,
-      };
-      setEditedDocument(reorderedDocument);
-      clearReorderedPages();
-    }
-  }, [reorderedPages, displayDocument, clearReorderedPages]);
-
-  // Function to reorder pages based on new file order
-  const reorderPagesByFileOrder = useCallback((newFileOrder: FileId[]) => {
-    const docToUpdate = editedDocument || mergedPdfDocument;
-    if (!docToUpdate) return;
-
-    // Group pages by originalFileId
-    const pagesByFileId = new Map<FileId, PDFPage[]>();
-    docToUpdate.pages.forEach(page => {
-      if (page.originalFileId) {
-        if (!pagesByFileId.has(page.originalFileId)) {
-          pagesByFileId.set(page.originalFileId, []);
-        }
-        pagesByFileId.get(page.originalFileId)!.push(page);
-      }
-    });
-
-    // Rebuild pages array in new file order
-    const reorderedPages: PDFPage[] = [];
-    newFileOrder.forEach(fileId => {
-      const filePages = pagesByFileId.get(fileId);
-      if (filePages) {
-        reorderedPages.push(...filePages);
-      }
-    });
-
-    // Renumber pages
-    const renumberedPages = reorderedPages.map((page, idx) => ({
-      ...page,
-      pageNumber: idx + 1
-    }));
-
-    setEditedDocument({
-      ...docToUpdate,
-      pages: renumberedPages,
-      totalPages: renumberedPages.length
-    });
-  }, [editedDocument, mergedPdfDocument]);
-
-  // When file selection changes, update placeholder flags in editedDocument
-  const prevSelectedFileIdsRef = useRef<FileId[]>([]);
-  useEffect(() => {
-    const prevIds = prevSelectedFileIdsRef.current;
-    const currentIds = selectedFileIds;
-
-    // Skip if no change or first render
-    if (prevIds.length === 0 && currentIds.length > 0) {
-      prevSelectedFileIdsRef.current = currentIds;
-      return;
-    }
-
-    if (prevIds.length === currentIds.length && prevIds.every((id, idx) => id === currentIds[idx])) {
-      return;
-    }
-
-    // Use editedDocument if available, otherwise use mergedPdfDocument
-    const docToUpdate = editedDocument || mergedPdfDocument;
-    if (!docToUpdate) {
-      prevSelectedFileIdsRef.current = currentIds;
-      return;
-    }
-
-    const currentSet = new Set(currentIds);
-
-    // Update placeholder flags on existing pages based on selection
-    const updatedPages = docToUpdate.pages.map(page => {
-      const isSelected = page.originalFileId ? currentSet.has(page.originalFileId) : true;
-
-      // If file is deselected, mark all its pages as placeholders
-      // If file is selected, remove placeholder flag
-      if (!isSelected) {
-        return { ...page, isPlaceholder: true };
-      } else {
-        return { ...page, isPlaceholder: false };
-      }
-    });
-
-    setEditedDocument({
-      ...docToUpdate,
-      pages: updatedPages
-    });
-
-    prevSelectedFileIdsRef.current = currentIds;
-  }, [selectedFileIds, editedDocument, mergedPdfDocument]);
 
   // Utility functions to convert between page IDs and page numbers
   const getPageNumbersFromIds = useCallback((pageIds: string[]): number[] => {
