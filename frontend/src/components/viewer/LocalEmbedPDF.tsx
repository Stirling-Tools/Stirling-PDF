import React, { useEffect, useMemo, useState } from 'react';
import { createPluginRegistration } from '@embedpdf/core';
import { EmbedPDF } from '@embedpdf/core/react';
import { usePdfiumEngine } from '@embedpdf/engines/react';

// Import the essential plugins
import { Viewport, ViewportPluginPackage } from '@embedpdf/plugin-viewport/react';
import { Scroller, ScrollPluginPackage, ScrollStrategy } from '@embedpdf/plugin-scroll/react';
import { LoaderPluginPackage } from '@embedpdf/plugin-loader/react';
import { RenderPluginPackage } from '@embedpdf/plugin-render/react';
import { ZoomPluginPackage } from '@embedpdf/plugin-zoom/react';
import { InteractionManagerPluginPackage, PagePointerProvider, GlobalPointerProvider } from '@embedpdf/plugin-interaction-manager/react';
import { SelectionLayer, SelectionPluginPackage } from '@embedpdf/plugin-selection/react';
import { TilingLayer, TilingPluginPackage } from '@embedpdf/plugin-tiling/react';
import { PanPluginPackage } from '@embedpdf/plugin-pan/react';
import { SpreadPluginPackage, SpreadMode } from '@embedpdf/plugin-spread/react';
import { SearchPluginPackage } from '@embedpdf/plugin-search/react';
import { ThumbnailPluginPackage } from '@embedpdf/plugin-thumbnail/react';
import { RotatePluginPackage, Rotate } from '@embedpdf/plugin-rotate/react';
import { ExportPluginPackage } from '@embedpdf/plugin-export/react';
import { Rotation } from '@embedpdf/models';

// Import annotation plugins
import { HistoryPluginPackage } from '@embedpdf/plugin-history/react';
import { AnnotationLayer, AnnotationPluginPackage } from '@embedpdf/plugin-annotation/react';
import { PdfAnnotationSubtype } from '@embedpdf/models';
import { CustomSearchLayer } from './CustomSearchLayer';
import { ZoomAPIBridge } from './ZoomAPIBridge';
import ToolLoadingFallback from '../tools/ToolLoadingFallback';
import { Center, Stack, Text } from '@mantine/core';
import { ScrollAPIBridge } from './ScrollAPIBridge';
import { SelectionAPIBridge } from './SelectionAPIBridge';
import { PanAPIBridge } from './PanAPIBridge';
import { SpreadAPIBridge } from './SpreadAPIBridge';
import { SearchAPIBridge } from './SearchAPIBridge';
import { ThumbnailAPIBridge } from './ThumbnailAPIBridge';
import { RotateAPIBridge } from './RotateAPIBridge';
import { SignatureAPIBridge, SignatureAPI } from './SignatureAPIBridge';
import { HistoryAPIBridge, HistoryAPI } from './HistoryAPIBridge';
import { ExportAPIBridge } from './ExportAPIBridge';

interface LocalEmbedPDFProps {
  file?: File | Blob;
  url?: string | null;
<<<<<<< HEAD
  enableSignature?: boolean;
=======
  enableAnnotations?: boolean;
>>>>>>> 2a29bda3
  onSignatureAdded?: (annotation: any) => void;
  signatureApiRef?: React.RefObject<SignatureAPI>;
  historyApiRef?: React.RefObject<HistoryAPI>;
}

<<<<<<< HEAD
export function LocalEmbedPDF({ file, url, enableSignature = false, onSignatureAdded, signatureApiRef, historyApiRef }: LocalEmbedPDFProps) {
=======
export function LocalEmbedPDF({ file, url, enableAnnotations = false, onSignatureAdded, signatureApiRef, historyApiRef }: LocalEmbedPDFProps) {
>>>>>>> 2a29bda3
  const [pdfUrl, setPdfUrl] = useState<string | null>(null);
  const [, setAnnotations] = useState<Array<{id: string, pageIndex: number, rect: any}>>([]);

  // Convert File to URL if needed
  useEffect(() => {
    if (file) {
      const objectUrl = URL.createObjectURL(file);
      setPdfUrl(objectUrl);
      return () => URL.revokeObjectURL(objectUrl);
    } else if (url) {
      setPdfUrl(url);
    }
  }, [file, url]);

  // Create plugins configuration
  const plugins = useMemo(() => {
    if (!pdfUrl) return [];

    return [
      createPluginRegistration(LoaderPluginPackage, {
        loadingOptions: {
          type: 'url',
          pdfFile: {
            id: 'stirling-pdf-viewer',
            url: pdfUrl,
          },
        },
      }),
      createPluginRegistration(ViewportPluginPackage, {
        viewportGap: 10,
      }),
      createPluginRegistration(ScrollPluginPackage, {
        strategy: ScrollStrategy.Vertical,
        initialPage: 0,
      }),
      createPluginRegistration(RenderPluginPackage),

      // Register interaction manager (required for zoom and selection features)
      createPluginRegistration(InteractionManagerPluginPackage),

      // Register selection plugin (depends on InteractionManager)
      createPluginRegistration(SelectionPluginPackage),

      // Register history plugin for undo/redo (recommended for annotations)
<<<<<<< HEAD
      ...(enableSignature ? [createPluginRegistration(HistoryPluginPackage)] : []),

      // Register annotation plugin (depends on InteractionManager, Selection, History)
      ...(enableSignature ? [createPluginRegistration(AnnotationPluginPackage, {
=======
      ...(enableAnnotations ? [createPluginRegistration(HistoryPluginPackage)] : []),

      // Register annotation plugin (depends on InteractionManager, Selection, History)
      ...(enableAnnotations ? [createPluginRegistration(AnnotationPluginPackage, {
>>>>>>> 2a29bda3
        annotationAuthor: 'Digital Signature',
        autoCommit: true,
        deactivateToolAfterCreate: false,
        selectAfterCreate: true,
      })] : []),

      // Register pan plugin (depends on Viewport, InteractionManager)
      createPluginRegistration(PanPluginPackage, {
        defaultMode: 'mobile', // Try mobile mode which might be more permissive
      }),

      // Register zoom plugin with configuration
      createPluginRegistration(ZoomPluginPackage, {
        defaultZoomLevel: 1.4, // Start at 140% zoom for better readability
        minZoom: 0.2,
        maxZoom: 3.0,
      }),

      // Register tiling plugin (depends on Render, Scroll, Viewport)
      createPluginRegistration(TilingPluginPackage, {
        tileSize: 768,
        overlapPx: 5,
        extraRings: 1,
      }),

      // Register spread plugin for dual page layout
      createPluginRegistration(SpreadPluginPackage, {
        defaultSpreadMode: SpreadMode.None, // Start with single page view
      }),

      // Register search plugin for text search
      createPluginRegistration(SearchPluginPackage),

      // Register thumbnail plugin for page thumbnails
      createPluginRegistration(ThumbnailPluginPackage),

      // Register rotate plugin
      createPluginRegistration(RotatePluginPackage, {
        defaultRotation: Rotation.Degree0, // Start with no rotation
      }),

      // Register export plugin for downloading PDFs
      createPluginRegistration(ExportPluginPackage, {
        defaultFileName: 'document.pdf',
      }),
    ];
  }, [pdfUrl]);

  // Initialize the engine with the React hook
  const { engine, isLoading, error } = usePdfiumEngine();


  // Early return if no file or URL provided
  if (!file && !url) {
    return (
      <Center h="100%" w="100%">
        <Stack align="center" gap="md">
          <div style={{ fontSize: '24px' }}>📄</div>
          <Text c="dimmed" size="sm">
            No PDF provided
          </Text>
        </Stack>
      </Center>
    );
  }

  if (isLoading || !engine || !pdfUrl) {
    return <ToolLoadingFallback toolName="PDF Engine" />;
  }

  if (error) {
    return (
      <Center h="100%" w="100%">
        <Stack align="center" gap="md">
          <div style={{ fontSize: '24px' }}>❌</div>
          <Text c="red" size="sm" style={{ textAlign: 'center' }}>
            Error loading PDF engine: {error.message}
          </Text>
        </Stack>
      </Center>
    );
  }

  // Wrap your UI with the <EmbedPDF> provider
  return (
    <div
      className='ph-no-capture'

      style={{
        height: '100%',
        width: '100%',
        position: 'relative',
        overflow: 'hidden',
        flex: 1,
        minHeight: 0,
        minWidth: 0,
    }}>
      <EmbedPDF
        engine={engine}
        plugins={plugins}
<<<<<<< HEAD
        onInitialized={enableSignature ? async (registry) => {
=======
        onInitialized={enableAnnotations ? async (registry) => {
>>>>>>> 2a29bda3
          const annotationPlugin = registry.getPlugin('annotation');
          if (!annotationPlugin || !annotationPlugin.provides) return;

          const annotationApi = annotationPlugin.provides();
          if (!annotationApi) return;

          // Add custom signature stamp tool for image signatures
          annotationApi.addTool({
            id: 'signatureStamp',
            name: 'Digital Signature',
            interaction: { exclusive: false, cursor: 'copy' },
            matchScore: () => 0,
            defaults: {
              type: PdfAnnotationSubtype.STAMP,
              // Image will be set dynamically when signature is created
            },
          });

          // Add custom ink signature tool for drawn signatures
          annotationApi.addTool({
            id: 'signatureInk',
            name: 'Signature Draw',
            interaction: { exclusive: true, cursor: 'crosshair' },
            matchScore: () => 0,
            defaults: {
              type: PdfAnnotationSubtype.INK,
              color: '#000000',
              opacity: 1.0,
              borderWidth: 2,
            },
          });

          // Listen for annotation events to track annotations and notify parent
          annotationApi.onAnnotationEvent((event: any) => {
            if (event.type === 'create' && event.committed) {
              // Add to annotations list
              setAnnotations(prev => [...prev, {
                id: event.annotation.id,
                pageIndex: event.pageIndex,
                rect: event.annotation.rect
              }]);


              // Notify parent if callback provided
              if (onSignatureAdded) {
                onSignatureAdded(event.annotation);
              }
            } else if (event.type === 'delete' && event.committed) {
              // Remove from annotations list
              setAnnotations(prev => prev.filter(ann => ann.id !== event.annotation.id));
            } else if (event.type === 'loaded') {
              // Handle initial load of annotations
              const loadedAnnotations = event.annotations || [];
              setAnnotations(loadedAnnotations.map((ann: any) => ({
                id: ann.id,
                pageIndex: ann.pageIndex || 0,
                rect: ann.rect
              })));
            }
          });
        } : undefined}
      >
        <ZoomAPIBridge />
        <ScrollAPIBridge />
        <SelectionAPIBridge />
        <PanAPIBridge />
        <SpreadAPIBridge />
        <SearchAPIBridge />
        <ThumbnailAPIBridge />
        <RotateAPIBridge />
<<<<<<< HEAD
        {enableSignature && <SignatureAPIBridge ref={signatureApiRef} />}
        {enableSignature && <HistoryAPIBridge ref={historyApiRef} />}
=======
        {enableAnnotations && <SignatureAPIBridge ref={signatureApiRef} />}
        {enableAnnotations && <HistoryAPIBridge ref={historyApiRef} />}
>>>>>>> 2a29bda3
        <ExportAPIBridge />
        <GlobalPointerProvider>
          <Viewport
            style={{
              backgroundColor: 'var(--bg-background)',
              height: '100%',
              width: '100%',
              maxHeight: '100%',
              maxWidth: '100%',
              overflow: 'auto',
              position: 'relative',
              flex: 1,
              minHeight: 0,
              minWidth: 0,
              contain: 'strict',
            }}
          >
          <Scroller
            renderPage={({ width, height, pageIndex, scale, rotation }: { width: number; height: number; pageIndex: number; scale: number; rotation?: number }) => (
              <Rotate pageSize={{ width, height }}>
                <PagePointerProvider {...{ pageWidth: width, pageHeight: height, pageIndex, scale, rotation: rotation || 0 }}>
                  <div
                    style={{
                      width,
                      height,
                      position: 'relative',
                      userSelect: 'none',
                      WebkitUserSelect: 'none',
                      MozUserSelect: 'none',
                      msUserSelect: 'none',
                      boxShadow: '0 2px 8px rgba(0, 0, 0, 0.15)'
                    }}
                    draggable={false}
                    onDragStart={(e) => e.preventDefault()}
                    onDrop={(e) => e.preventDefault()}
                    onDragOver={(e) => e.preventDefault()}
                  >
                    {/* High-resolution tile layer */}
                    <TilingLayer pageIndex={pageIndex} scale={scale} />

                    {/* Search highlight layer */}
                    <CustomSearchLayer pageIndex={pageIndex} scale={scale} />

                    {/* Selection layer for text interaction */}
<<<<<<< HEAD
                    <SelectionLayer pageIndex={pageIndex} scale={scale} />
                    {/* Annotation layer for signatures (only when enabled) */}
                    {enableSignature && (
=======
                    <SelectionLayer  pageIndex={pageIndex} scale={scale} />
                    {/* Annotation layer for signatures (only when enabled) */}
                    {enableAnnotations && (
>>>>>>> 2a29bda3
                      <AnnotationLayer
                        pageIndex={pageIndex}
                        scale={scale}
                        pageWidth={width}
                        pageHeight={height}
                        rotation={rotation || 0}
                        selectionOutlineColor="#007ACC"
                      />
                    )}
                  </div>
                </PagePointerProvider>
              </Rotate>
            )}
          />
          </Viewport>
        </GlobalPointerProvider>
      </EmbedPDF>
    </div>
  );
}<|MERGE_RESOLUTION|>--- conflicted
+++ resolved
@@ -19,6 +19,11 @@
 import { RotatePluginPackage, Rotate } from '@embedpdf/plugin-rotate/react';
 import { ExportPluginPackage } from '@embedpdf/plugin-export/react';
 import { Rotation } from '@embedpdf/models';
+
+// Import annotation plugins
+import { HistoryPluginPackage } from '@embedpdf/plugin-history/react';
+import { AnnotationLayer, AnnotationPluginPackage } from '@embedpdf/plugin-annotation/react';
+import { PdfAnnotationSubtype } from '@embedpdf/models';
 
 // Import annotation plugins
 import { HistoryPluginPackage } from '@embedpdf/plugin-history/react';
@@ -37,27 +42,22 @@
 import { RotateAPIBridge } from './RotateAPIBridge';
 import { SignatureAPIBridge, SignatureAPI } from './SignatureAPIBridge';
 import { HistoryAPIBridge, HistoryAPI } from './HistoryAPIBridge';
+import { SignatureAPIBridge, SignatureAPI } from './SignatureAPIBridge';
+import { HistoryAPIBridge, HistoryAPI } from './HistoryAPIBridge';
 import { ExportAPIBridge } from './ExportAPIBridge';
 
 interface LocalEmbedPDFProps {
   file?: File | Blob;
   url?: string | null;
-<<<<<<< HEAD
   enableSignature?: boolean;
-=======
-  enableAnnotations?: boolean;
->>>>>>> 2a29bda3
   onSignatureAdded?: (annotation: any) => void;
   signatureApiRef?: React.RefObject<SignatureAPI>;
   historyApiRef?: React.RefObject<HistoryAPI>;
 }
 
-<<<<<<< HEAD
 export function LocalEmbedPDF({ file, url, enableSignature = false, onSignatureAdded, signatureApiRef, historyApiRef }: LocalEmbedPDFProps) {
-=======
-export function LocalEmbedPDF({ file, url, enableAnnotations = false, onSignatureAdded, signatureApiRef, historyApiRef }: LocalEmbedPDFProps) {
->>>>>>> 2a29bda3
   const [pdfUrl, setPdfUrl] = useState<string | null>(null);
+  const [, setAnnotations] = useState<Array<{id: string, pageIndex: number, rect: any}>>([]);
   const [, setAnnotations] = useState<Array<{id: string, pageIndex: number, rect: any}>>([]);
 
   // Convert File to URL if needed
@@ -101,17 +101,10 @@
       createPluginRegistration(SelectionPluginPackage),
 
       // Register history plugin for undo/redo (recommended for annotations)
-<<<<<<< HEAD
       ...(enableSignature ? [createPluginRegistration(HistoryPluginPackage)] : []),
 
       // Register annotation plugin (depends on InteractionManager, Selection, History)
       ...(enableSignature ? [createPluginRegistration(AnnotationPluginPackage, {
-=======
-      ...(enableAnnotations ? [createPluginRegistration(HistoryPluginPackage)] : []),
-
-      // Register annotation plugin (depends on InteractionManager, Selection, History)
-      ...(enableAnnotations ? [createPluginRegistration(AnnotationPluginPackage, {
->>>>>>> 2a29bda3
         annotationAuthor: 'Digital Signature',
         autoCommit: true,
         deactivateToolAfterCreate: false,
@@ -212,11 +205,7 @@
       <EmbedPDF
         engine={engine}
         plugins={plugins}
-<<<<<<< HEAD
         onInitialized={enableSignature ? async (registry) => {
-=======
-        onInitialized={enableAnnotations ? async (registry) => {
->>>>>>> 2a29bda3
           const annotationPlugin = registry.getPlugin('annotation');
           if (!annotationPlugin || !annotationPlugin.provides) return;
 
@@ -287,13 +276,8 @@
         <SearchAPIBridge />
         <ThumbnailAPIBridge />
         <RotateAPIBridge />
-<<<<<<< HEAD
         {enableSignature && <SignatureAPIBridge ref={signatureApiRef} />}
         {enableSignature && <HistoryAPIBridge ref={historyApiRef} />}
-=======
-        {enableAnnotations && <SignatureAPIBridge ref={signatureApiRef} />}
-        {enableAnnotations && <HistoryAPIBridge ref={historyApiRef} />}
->>>>>>> 2a29bda3
         <ExportAPIBridge />
         <GlobalPointerProvider>
           <Viewport
@@ -338,15 +322,9 @@
                     <CustomSearchLayer pageIndex={pageIndex} scale={scale} />
 
                     {/* Selection layer for text interaction */}
-<<<<<<< HEAD
                     <SelectionLayer pageIndex={pageIndex} scale={scale} />
                     {/* Annotation layer for signatures (only when enabled) */}
                     {enableSignature && (
-=======
-                    <SelectionLayer  pageIndex={pageIndex} scale={scale} />
-                    {/* Annotation layer for signatures (only when enabled) */}
-                    {enableAnnotations && (
->>>>>>> 2a29bda3
                       <AnnotationLayer
                         pageIndex={pageIndex}
                         scale={scale}
