--- conflicted
+++ resolved
@@ -44,12 +44,8 @@
   index,
   selectedFiles,
   onToggleFile,
-<<<<<<< HEAD
-  onDeleteFile,
+  onCloseFile,
   onViewFile,
-=======
-  onCloseFile,
->>>>>>> b695e390
   _onSetStatus,
   onReorderFiles,
   onDownloadFile,
