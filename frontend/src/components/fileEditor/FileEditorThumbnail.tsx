import React, { useState, useCallback, useRef, useMemo } from 'react';
import { Text, ActionIcon, CheckboxIndicator, Tooltip, Modal, Button, Group, Stack } from '@mantine/core';
import { useMediaQuery } from '@mantine/hooks';
import { alert } from '../toast';
import { useTranslation } from 'react-i18next';
import DownloadOutlinedIcon from '@mui/icons-material/DownloadOutlined';
import CloseIcon from '@mui/icons-material/Close';
import VisibilityIcon from '@mui/icons-material/Visibility';
import UnarchiveIcon from '@mui/icons-material/Unarchive';
import PushPinIcon from '@mui/icons-material/PushPin';
import PushPinOutlinedIcon from '@mui/icons-material/PushPinOutlined';
import DragIndicatorIcon from '@mui/icons-material/DragIndicator';
import { draggable, dropTargetForElements } from '@atlaskit/pragmatic-drag-and-drop/element/adapter';
import { StirlingFileStub } from '../../types/fileContext';
import { zipFileService } from '../../services/zipFileService';

import styles from './FileEditor.module.css';
import { useFileContext } from '../../contexts/FileContext';
import { useFileState } from '../../contexts/file/fileHooks';
import { FileId } from '../../types/file';
import { formatFileSize } from '../../utils/fileUtils';
import ToolChain from '../shared/ToolChain';
import HoverActionMenu, { HoverAction } from '../shared/HoverActionMenu';



interface FileEditorThumbnailProps {
  file: StirlingFileStub;
  index: number;
  totalFiles: number;
  selectedFiles: FileId[];
  selectionMode: boolean;
  onToggleFile: (fileId: FileId) => void;
  onCloseFile: (fileId: FileId) => void;
  onViewFile: (fileId: FileId) => void;
  _onSetStatus: (status: string) => void;
  onReorderFiles?: (sourceFileId: FileId, targetFileId: FileId, selectedFileIds: FileId[]) => void;
  onDownloadFile: (fileId: FileId) => void;
  onUnzipFile?: (fileId: FileId) => void;
  toolMode?: boolean;
  isSupported?: boolean;
}

const FileEditorThumbnail = ({
  file,
  index,
  selectedFiles,
  onToggleFile,
  onCloseFile,
  onViewFile,
  _onSetStatus,
  onReorderFiles,
  onDownloadFile,
  onUnzipFile,
  isSupported = true,
}: FileEditorThumbnailProps) => {
  const { t } = useTranslation();
  const { pinFile, unpinFile, isFilePinned, activeFiles, actions: fileActions } = useFileContext();
  const { state } = useFileState();
  const hasError = state.ui.errorFileIds.includes(file.id);

  // ---- Drag state ----
  const [isDragging, setIsDragging] = useState(false);
  const dragElementRef = useRef<HTMLDivElement | null>(null);
  const [showHoverMenu, setShowHoverMenu] = useState(false);
  const isMobile = useMediaQuery('(max-width: 1024px)');
  const [showCloseModal, setShowCloseModal] = useState(false);

  // Resolve the actual File object for pin/unpin operations
  const actualFile = useMemo(() => {
    return activeFiles.find(f => f.fileId === file.id);
  }, [activeFiles, file.id]);
  const isPinned = actualFile ? isFilePinned(actualFile) : false;

  // Check if this is a ZIP file
  const isZipFile = zipFileService.isZipFileStub(file);

  const pageCount = file.processedFile?.totalPages || 0;

  const handleRef = useRef<HTMLSpanElement | null>(null);

  // ---- Selection ----
  const isSelected = selectedFiles.includes(file.id);

  // ---- Meta formatting ----
  const prettySize = useMemo(() => {
    return formatFileSize(file.size);
  }, [file.size]);

  const extUpper = useMemo(() => {
    const m = /\.([a-z0-9]+)$/i.exec(file.name ?? '');
    return (m?.[1] || '').toUpperCase();
  }, [file.name]);

  const pageLabel = useMemo(
    () =>
      pageCount > 0
        ? `${pageCount} ${pageCount === 1 ? 'Page' : 'Pages'}`
        : '',
    [pageCount]
  );

  const dateLabel = useMemo(() => {
    const d = new Date(file.lastModified);
    if (Number.isNaN(d.getTime())) return '';
    return new Intl.DateTimeFormat(undefined, {
      month: 'short',
      day: '2-digit',
      year: 'numeric',
    }).format(d);
  }, [file.lastModified]);

  // ---- Drag & drop wiring ----
  const fileElementRef = useCallback((element: HTMLDivElement | null) => {
    if (!element) return;

    dragElementRef.current = element;

    const dragCleanup = draggable({
      element,
      getInitialData: () => ({
        type: 'file',
        fileId: file.id,
        fileName: file.name,
        selectedFiles: [file.id]  // Always drag only this file, ignore selection state
      }),
      onDragStart: () => {
        setIsDragging(true);
      },
      onDrop: () => {
        setIsDragging(false);
      }
    });

    const dropCleanup = dropTargetForElements({
      element,
      getData: () => ({
        type: 'file',
        fileId: file.id
      }),
      canDrop: ({ source }) => {
        const sourceData = source.data;
        return sourceData.type === 'file' && sourceData.fileId !== file.id;
      },
      onDrop: ({ source }) => {
        const sourceData = source.data;
        if (sourceData.type === 'file' && onReorderFiles) {
          const sourceFileId = sourceData.fileId as FileId;
          const selectedFileIds = sourceData.selectedFiles as FileId[];
          onReorderFiles(sourceFileId, file.id, selectedFileIds);
        }
      }
    });

    return () => {
      dragCleanup();
      dropCleanup();
    };
  }, [file.id, file.name, selectedFiles, onReorderFiles]);

  // Handle close with confirmation
  const handleCloseWithConfirmation = useCallback(() => {
    setShowCloseModal(true);
  }, []);

  const handleConfirmClose = useCallback(() => {
    onCloseFile(file.id);
    alert({ alertType: 'neutral', title: `Closed ${file.name}`, expandable: false, durationMs: 3500 });
    setShowCloseModal(false);
  }, [file.id, file.name, onCloseFile]);

  const handleCancelClose = useCallback(() => {
    setShowCloseModal(false);
  }, []);

  // Build hover menu actions
  const hoverActions = useMemo<HoverAction[]>(() => [
    {
      id: 'view',
      icon: <VisibilityIcon style={{ fontSize: 20 }} />,
      label: t('openInViewer', 'Open in Viewer'),
      onClick: (e) => {
        e.stopPropagation();
        onViewFile(file.id);
      },
    },
    {
      id: 'download',
      icon: <DownloadOutlinedIcon style={{ fontSize: 20 }} />,
      label: t('download', 'Download'),
      onClick: (e) => {
        e.stopPropagation();
        onDownloadFile(file.id);
        alert({ alertType: 'success', title: `Downloading ${file.name}`, expandable: false, durationMs: 2500 });
      },
    },
    {
      id: 'unzip',
      icon: <UnarchiveIcon style={{ fontSize: 20 }} />,
      label: t('fileManager.unzip', 'Unzip'),
      onClick: (e) => {
        e.stopPropagation();
        if (onUnzipFile) {
          onUnzipFile(file.id);
          alert({ alertType: 'success', title: `Unzipping ${file.name}`, expandable: false, durationMs: 2500 });
        }
      },
      hidden: !isZipFile || !onUnzipFile,
    },
    {
      id: 'close',
      icon: <CloseIcon style={{ fontSize: 20 }} />,
      label: t('close', 'Close'),
      onClick: (e) => {
        e.stopPropagation();
        handleCloseWithConfirmation();
      },
      color: 'red',
    }
  ], [t, file.id, file.name, isZipFile, onViewFile, onDownloadFile, onUnzipFile, handleCloseWithConfirmation]);

  // ---- Card interactions ----
  const handleCardClick = () => {
    if (!isSupported) return;
    // Clear error state if file has an error (click to clear error)
    if (hasError) {
      try { fileActions.clearFileError(file.id); } catch (_e) { void _e; }
    }
    onToggleFile(file.id);
  };

  const handleCardDoubleClick = () => {
    if (!isSupported) return;
    onViewFile(file.id);
  };

  // ---- Style helpers ----
  const getHeaderClassName = () => {
    if (hasError) return styles.headerError;
    if (!isSupported) return styles.headerUnsupported;
    return isSelected ? styles.headerSelected : styles.headerResting;
  };


  return (
    <div
      ref={fileElementRef}
      data-file-id={file.id}
      data-testid="file-thumbnail"
      data-selected={isSelected}
      data-supported={isSupported}
      className={`${styles.card} w-[18rem] h-[22rem] select-none flex flex-col shadow-sm transition-all relative`}
      style={{opacity: isDragging ? 0.9 : 1}}
      tabIndex={0}
      role="listitem"
      aria-selected={isSelected}
      onClick={handleCardClick}
<<<<<<< HEAD
=======
      onMouseEnter={() => setShowHoverMenu(true)}
      onMouseLeave={() => setShowHoverMenu(false)}
>>>>>>> 3e6236d9
      onDoubleClick={handleCardDoubleClick}
    >
      {/* Header bar */}
      <div
        className={`${styles.header} ${getHeaderClassName()}`}
        data-has-error={hasError}
      >
        {/* Logo/checkbox area */}
        <div className={styles.logoMark}>
          {hasError ? (
            <div className={styles.errorPill}>
              <span>{t('error._value', 'Error')}</span>
            </div>
          ) : isSupported ? (
            <CheckboxIndicator
              checked={isSelected}
              onChange={() => onToggleFile(file.id)}
              color="var(--checkbox-checked-bg)"
            />
          ) : (
            <div className={styles.unsupportedPill}>
              <span>
                {t('unsupported', 'Unsupported')}
              </span>
            </div>
          )}
        </div>

        {/* Centered index */}
        <div className={styles.headerIndex} aria-label={`Position ${index + 1}`}>
          {index + 1}
        </div>

        {/* Action buttons group */}
        <div className={styles.headerActions}>
          {/* Pin/Unpin icon */}
          <Tooltip label={isPinned ? t('unpin', 'Unpin') : t('pin', 'Pin')}>
            <ActionIcon
              aria-label={isPinned ? t('unpin', 'Unpin') : t('pin', 'Pin')}
              variant="subtle"
              className={isPinned ? styles.pinned : styles.headerIconButton}
              onClick={(e) => {
                e.stopPropagation();
                if (actualFile) {
                  if (isPinned) {
                    unpinFile(actualFile);
                    alert({ alertType: 'neutral', title: `Unpinned ${file.name}`, expandable: false, durationMs: 3000 });
                  } else {
                    pinFile(actualFile);
                    alert({ alertType: 'success', title: `Pinned ${file.name}`, expandable: false, durationMs: 3000 });
                  }
                }
              }}
            >
              {isPinned ? <PushPinIcon fontSize="small" /> : <PushPinOutlinedIcon fontSize="small" />}
            </ActionIcon>
          </Tooltip>
        </div>
      </div>

      {/* Title + meta line */}
      <div
      style={{
        padding: '0.5rem',
        textAlign: 'center',
        background: 'var(--file-card-bg)',
        marginTop: '0.5rem',
        marginBottom: '0.5rem',
      }}>
        <Text  size="lg" fw={700} className={`${styles.title}  ph-no-capture `}  lineClamp={2}>
          {file.name}
        </Text>
        <Text
          size="sm"
          c="dimmed"
          className={styles.meta}
          lineClamp={3}
          title={`${extUpper || 'FILE'} • ${prettySize}`}
        >
          {/* e.g.,  v2 - Jan 29, 2025 - PDF file - 3 Pages */}
          {`v${file.versionNumber} - `}
          {dateLabel}
          {extUpper ? ` - ${extUpper} file` : ''}
          {pageLabel ? ` - ${pageLabel}` : ''}
        </Text>
      </div>

      {/* Preview area */}
      <div
        className={`${styles.previewBox} mx-6 mb-4 relative flex-1`}
        style={isSupported || hasError ? undefined : { filter: 'grayscale(80%)', opacity: 0.6 }}
      >
        <div className={styles.previewPaper}>
          {file.thumbnailUrl && (
            <img
              className="ph-no-capture"
              src={file.thumbnailUrl}
              alt={file.name}
              draggable={false}
              loading="lazy"
              decoding="async"
              onError={(e) => {
                const img = e.currentTarget;
                img.style.display = 'none';
                img.parentElement?.setAttribute('data-thumb-missing', 'true');
              }}
              style={{
                maxWidth: '80%',
                maxHeight: '80%',
                objectFit: 'contain',
                borderRadius: 0,
                background: '#ffffff',
                border: '1px solid var(--border-default)',
                display: 'block',
                marginLeft: 'auto',
                marginRight: 'auto',
                alignSelf: 'start'
              }}
            />
          )}
        </div>

        {/* Drag handle (span wrapper so we can attach a ref reliably) */}
        <span ref={handleRef} className={styles.dragHandle} aria-hidden>
          <DragIndicatorIcon fontSize="small" />
        </span>

        {/* Tool chain display at bottom */}
        {file.toolHistory && (
          <div style={{
            position: 'absolute',
            bottom: '4px',
            left: '4px',
            right: '4px',
            padding: '4px 6px',
            textAlign: 'center',
            fontWeight: 600,
            overflow: 'hidden',
            whiteSpace: 'nowrap'
          }}>
            <ToolChain
              toolChain={file.toolHistory}
              displayStyle="text"
              size="xs"
              maxWidth={'100%'}
              color='var(--mantine-color-gray-7)'
            />
          </div>
        )}
      </div>

      {/* Hover Menu */}
      <HoverActionMenu
        show={showHoverMenu || isMobile}
        actions={hoverActions}
        position="outside"
      />

      {/* Close Confirmation Modal */}
      <Modal
        opened={showCloseModal}
        onClose={handleCancelClose}
        title={t('confirmClose', 'Confirm Close')}
        centered
        size="auto"
      >
        <Stack gap="md">
          <Text size="md">{t('confirmCloseMessage', 'Are you sure you want to close this file?')}</Text>
          <Text size="sm" c="dimmed" fw={500}>
            {file.name}
          </Text>
          <Group justify="flex-end" gap="sm">
            <Button variant="light" onClick={handleCancelClose}>
              {t('confirmCloseCancel', 'Cancel')}
            </Button>
            <Button variant="filled" color="red" onClick={handleConfirmClose}>
              {t('confirmCloseConfirm', 'Close File')}
            </Button>
          </Group>
        </Stack>
      </Modal>
    </div>
  );
};

export default React.memo(FileEditorThumbnail);<|MERGE_RESOLUTION|>--- conflicted
+++ resolved
@@ -255,11 +255,8 @@
       role="listitem"
       aria-selected={isSelected}
       onClick={handleCardClick}
-<<<<<<< HEAD
-=======
       onMouseEnter={() => setShowHoverMenu(true)}
       onMouseLeave={() => setShowHoverMenu(false)}
->>>>>>> 3e6236d9
       onDoubleClick={handleCardDoubleClick}
     >
       {/* Header bar */}
