import React, { useState, useCallback, useEffect } from 'react';
import { Modal } from '@mantine/core';
import { Dropzone } from '@mantine/dropzone';
import { StirlingFileStub } from '../types/fileContext';
import { useFileManager } from '../hooks/useFileManager';
import { useFilesModalContext } from '../contexts/FilesModalContext';
import { Tool } from '../types/tool';
import MobileLayout from './fileManager/MobileLayout';
import DesktopLayout from './fileManager/DesktopLayout';
import DragOverlay from './fileManager/DragOverlay';
import { FileManagerProvider } from '../contexts/FileManagerContext';
import { Z_INDEX_FILE_MANAGER_MODAL } from '../styles/zIndex';
import { isGoogleDriveConfigured } from '../services/googleDrivePickerService';
import { loadScript } from '../utils/scriptLoader';

interface FileManagerProps {
  selectedTool?: Tool | null;
}

const FileManager: React.FC<FileManagerProps> = ({ selectedTool }) => {
  const { isFilesModalOpen, closeFilesModal, onFileUpload, onRecentFileSelect } = useFilesModalContext();
  const [recentFiles, setRecentFiles] = useState<StirlingFileStub[]>([]);
  const [isDragging, setIsDragging] = useState(false);
  const [isMobile, setIsMobile] = useState(false);

  const { loadRecentFiles, handleRemoveFile, loading } = useFileManager();

  // File management handlers
  const isFileSupported = useCallback((fileName: string) => {
    if (!selectedTool?.supportedFormats) return true;
    const extension = fileName.split('.').pop()?.toLowerCase();
    return selectedTool.supportedFormats.includes(extension || '');
  }, [selectedTool?.supportedFormats]);

  const refreshRecentFiles = useCallback(async () => {
    const files = await loadRecentFiles();
    setRecentFiles(files);
  }, [loadRecentFiles]);

  const handleRecentFilesSelected = useCallback(async (files: StirlingFileStub[]) => {
    try {
      // Use StirlingFileStubs directly - preserves all metadata!
      onRecentFileSelect(files);
    } catch (error) {
      console.error('Failed to process selected files:', error);
    }
  }, [onRecentFileSelect]);

  const handleNewFileUpload = useCallback(async (files: File[]) => {
    if (files.length > 0) {
      try {
        // Files will get IDs assigned through onFilesSelect -> FileContext addFiles
        onFileUpload(files);
        await refreshRecentFiles();
      } catch (error) {
        console.error('Failed to process dropped files:', error);
      }
    }
  }, [onFileUpload, refreshRecentFiles]);

  const handleRemoveFileByIndex = useCallback(async (index: number) => {
    await handleRemoveFile(index, recentFiles, setRecentFiles);
  }, [handleRemoveFile, recentFiles]);

  useEffect(() => {
    const checkMobile = () => setIsMobile(window.innerWidth < 1030);
    checkMobile();
    window.addEventListener('resize', checkMobile);
    return () => window.removeEventListener('resize', checkMobile);
  }, []);

  useEffect(() => {
    if (isFilesModalOpen) {
      refreshRecentFiles();
    } else {
      // Reset state when modal is closed
      setIsDragging(false);
    }
  }, [isFilesModalOpen, refreshRecentFiles]);

  // Cleanup any blob URLs when component unmounts
  useEffect(() => {
    return () => {
      // StoredFileMetadata doesn't have blob URLs, so no cleanup needed
      // Blob URLs are managed by FileContext and tool operations
      console.log('FileManager unmounting - FileContext handles blob URL cleanup');
    };
  }, []);

  // Preload Google Drive scripts if configured
  
  useEffect(() => {
    if (isGoogleDriveConfigured()) {
      // Load scripts in parallel without blocking
      Promise.all([
        loadScript({
          src: 'https://apis.google.com/js/api.js',
          id: 'gapi-script',
          async: true,
          defer: true,
        }),
        loadScript({
          src: 'https://accounts.google.com/gsi/client',
          id: 'gis-script',
          async: true,
          defer: true,
        }),
      ]).catch((error) => {
        console.warn('Failed to preload Google Drive scripts:', error);
      });
    }
  }, []);

  // Modal size constants for consistent scaling
  const modalHeight = '80vh';
  const modalWidth = isMobile ? '100%' : '80vw';
  const modalMaxWidth = isMobile ? '100%' : '1200px';
  const modalMaxHeight = '1200px';
  const modalMinWidth = isMobile ? '320px' : '800px';

  return (
    <Modal
      opened={isFilesModalOpen}
      onClose={closeFilesModal}
      size={isMobile ? "100%" : "auto"}
      centered
      radius="md"
      className="overflow-hidden p-0"
      withCloseButton={false}
<<<<<<< HEAD
      zIndex={Z_INDEX_FILE_MANAGER_MODAL}
=======
      zIndex={1100}
>>>>>>> a339f711
      styles={{
        content: {
          position: 'relative',
          margin: isMobile ? '1rem' : '2rem'
        },
        body: { padding: 0 },
        header: { display: 'none' }
      }}
    >
      <div style={{
        position: 'relative',
        height: modalHeight,
        width: modalWidth,
        maxWidth: modalMaxWidth,
        maxHeight: modalMaxHeight,
        minWidth: modalMinWidth,
        margin: '0 auto',
        overflow: 'hidden'
      }}>
        <Dropzone
          onDrop={handleNewFileUpload}
          onDragEnter={() => setIsDragging(true)}
          onDragLeave={() => setIsDragging(false)}
          multiple={true}
          activateOnClick={false}
          style={{
            height: '100%',
            width: '100%',
            border: 'none',
            borderRadius: 'var(--radius-md)',
            backgroundColor: 'var(--bg-file-manager)'
          }}
          styles={{
            inner: { pointerEvents: 'all' }
          }}
        >
          <FileManagerProvider
            recentFiles={recentFiles}
            onRecentFilesSelected={handleRecentFilesSelected}
            onNewFilesSelect={handleNewFileUpload}
            onClose={closeFilesModal}
            isFileSupported={isFileSupported}
            isOpen={isFilesModalOpen}
            onFileRemove={handleRemoveFileByIndex}
            modalHeight={modalHeight}
            refreshRecentFiles={refreshRecentFiles}
            isLoading={loading}
          >
            {isMobile ? <MobileLayout /> : <DesktopLayout />}
          </FileManagerProvider>
        </Dropzone>

        <DragOverlay isVisible={isDragging} />
      </div>
    </Modal>
  );
};

export default FileManager;<|MERGE_RESOLUTION|>--- conflicted
+++ resolved
@@ -88,7 +88,7 @@
   }, []);
 
   // Preload Google Drive scripts if configured
-  
+
   useEffect(() => {
     if (isGoogleDriveConfigured()) {
       // Load scripts in parallel without blocking
@@ -127,11 +127,7 @@
       radius="md"
       className="overflow-hidden p-0"
       withCloseButton={false}
-<<<<<<< HEAD
       zIndex={Z_INDEX_FILE_MANAGER_MODAL}
-=======
-      zIndex={1100}
->>>>>>> a339f711
       styles={{
         content: {
           position: 'relative',
