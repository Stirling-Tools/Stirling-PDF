--- conflicted
+++ resolved
@@ -61,11 +61,7 @@
           onClick={() => {
             viewerContext?.toggleAnnotationsVisibility();
           }}
-<<<<<<< HEAD
-          disabled={disabled || viewerContext?.isAnnotationMode}
-=======
-          disabled={currentView !== 'viewer' || viewerContext?.isAnnotationMode || isPlacementMode}
->>>>>>> b695e390
+          disabled={disabled || currentView !== 'viewer' || viewerContext?.isAnnotationMode || isPlacementMode}
         >
           <LocalIcon
             icon={viewerContext?.isAnnotationsVisible ? "visibility" : "visibility-off-rounded"}
