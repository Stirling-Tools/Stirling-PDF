--- conflicted
+++ resolved
@@ -52,37 +52,19 @@
         handleReaderToggle();
       }
     },
-<<<<<<< HEAD
-    {
-      id: 'sign',
-      name: t("quickAccess.sign", "Sign"),
-      icon: <LocalIcon icon="signature-rounded" width="1.25rem" height="1.25rem" />,
-      size: 'lg',
-      isRound: false,
-      type: 'navigation',
-      onClick: () => {
-        setActiveButton('sign');
-        handleToolSelect('sign');
-      }
-    },
-=======
-    // TODO: Add sign tool
-    // {
-    //   id: 'sign',
-    //   name: t("quickAccess.sign", "Sign"),
-    //   icon:
-    //     <span className="material-symbols-rounded font-size-20">
-    //       signature
-    //     </span>,
-    //   size: 'lg',
-    //   isRound: false,
-    //   type: 'navigation',
-    //   onClick: () => {
-    //     setActiveButton('sign');
-    //     handleToolSelect('sign');
-    //   }
-    // },
->>>>>>> 55ebf9eb
+    // TODO: Add sign
+    //{
+    //  id: 'sign',
+    //  name: t("quickAccess.sign", "Sign"),
+    //  icon: <LocalIcon icon="signature-rounded" width="1.25rem" height="1.25rem" />,
+    //  size: 'lg',
+    //  isRound: false,
+    //  type: 'navigation',
+    //  onClick: () => {
+    //    setActiveButton('sign');
+    //    handleToolSelect('sign');
+    //  }
+    //},
     {
       id: 'automate',
       name: t("quickAccess.automate", "Automate"),
@@ -104,15 +86,16 @@
       type: 'modal',
       onClick: handleFilesButtonClick
     },
-    {
-      id: 'activity',
-      name: t("quickAccess.activity", "Activity"),
-      icon: <LocalIcon icon="vital-signs-rounded" width="1.25rem" height="1.25rem" />,
-      isRound: true,
-      size: 'lg',
-      type: 'navigation',
-      onClick: () => setActiveButton('activity')
-    },
+    //TODO: Activity
+    //{
+    //  id: 'activity',
+    //  name: t("quickAccess.activity", "Activity"),
+    //  icon: <LocalIcon icon="vital-signs-rounded" width="1.25rem" height="1.25rem" />,
+    //  isRound: true,
+    //  size: 'lg',
+    //  type: 'navigation',
+    //  onClick: () => setActiveButton('activity')
+    //},
     {
       id: 'config',
       name: t("quickAccess.config", "Config"),
