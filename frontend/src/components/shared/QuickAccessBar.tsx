import React, { useState, useRef, forwardRef, useEffect } from "react";
import { ActionIcon, Stack, Divider } from "@mantine/core";
import { useTranslation } from 'react-i18next';
import MenuBookIcon from "@mui/icons-material/MenuBookRounded";
import SettingsIcon from "@mui/icons-material/SettingsRounded";
import FolderIcon from "@mui/icons-material/FolderRounded";
import { useRainbowThemeContext } from "./RainbowThemeProvider";
import AppConfigModal from './AppConfigModal';
import { useIsOverflowing } from '../../hooks/useIsOverflowing';
import { useFilesModalContext } from '../../contexts/FilesModalContext';
import { useToolWorkflow } from '../../contexts/ToolWorkflowContext';
import { ButtonConfig } from '../../types/sidebar';
import './quickAccessBar/QuickAccessBar.css';
import AllToolsNavButton from './AllToolsNavButton';
import ActiveToolButton from "./quickAccessBar/ActiveToolButton";
import { 
  isNavButtonActive, 
  getNavButtonStyle, 
  getActiveNavButton,
} from './quickAccessBar/QuickAccessBar';

const QuickAccessBar = forwardRef<HTMLDivElement>(({
}, ref) => {
  const { t } = useTranslation();
  const { isRainbowMode } = useRainbowThemeContext();
  const { openFilesModal, isFilesModalOpen } = useFilesModalContext();
<<<<<<< HEAD
  const { handleReaderToggle, handleToolSelect, selectedToolKey } = useToolWorkflow();
=======
  const { handleReaderToggle, handleBackToTools, handleToolSelect, selectedToolKey, leftPanelView, toolRegistry, readerMode } = useToolWorkflow();
>>>>>>> 8f320821
  const [configModalOpen, setConfigModalOpen] = useState(false);
  const [activeButton, setActiveButton] = useState<string>('tools');
  const scrollableRef = useRef<HTMLDivElement>(null);
  const isOverflow = useIsOverflowing(scrollableRef);

<<<<<<< HEAD
  // Sync activeButton with selectedToolKey
  React.useEffect(() => {
    if (selectedToolKey === 'automate') {
      setActiveButton('automate');
    } else if (selectedToolKey) {
      // If any other tool is selected, default to 'tools' view
      setActiveButton('tools');
    }
  }, [selectedToolKey]);
=======
  useEffect(() => {
    const next = getActiveNavButton(selectedToolKey, readerMode);
    setActiveButton(next);
  }, [leftPanelView, selectedToolKey, toolRegistry, readerMode]);
>>>>>>> 8f320821

  const handleFilesButtonClick = () => {
    openFilesModal();
  };

  
  const buttonConfigs: ButtonConfig[] = [
    {
      id: 'read',
      name: t("quickAccess.read", "Read"),
      icon: <MenuBookIcon sx={{ fontSize: "1.5rem" }} />,
      size: 'lg',
      isRound: false,
      type: 'navigation',
      onClick: () => {
        setActiveButton('read');
        handleBackToTools();
        handleReaderToggle();
      }
    },
    {
      id: 'sign',
      name: t("quickAccess.sign", "Sign"),
      icon:
        <span className="material-symbols-rounded font-size-20">
          signature
        </span>,
      size: 'lg',
      isRound: false,
      type: 'navigation',
      onClick: () => {
        setActiveButton('sign');
        handleToolSelect('sign');
      }
    },
    {
      id: 'automate',
      name: t("quickAccess.automate", "Automate"),
      icon:
        <span className="material-symbols-rounded font-size-20">
          automation
        </span>,
      size: 'lg',
      isRound: false,
      type: 'navigation',
      onClick: () => {
        setActiveButton('automate');
        handleToolSelect('automate');
      }
    },
    {
      id: 'files',
      name: t("quickAccess.files", "Files"),
      icon: <FolderIcon sx={{ fontSize: "1.25rem" }} />,
      isRound: true,
      size: 'lg',
      type: 'modal',
      onClick: handleFilesButtonClick
    },
    {
      id: 'activity',
      name: t("quickAccess.activity", "Activity"),
      icon:
        <span className="material-symbols-rounded font-size-20">
          vital_signs
        </span>,
      isRound: true,
      size: 'lg',
      type: 'navigation',
      onClick: () => setActiveButton('activity')
    },
    {
      id: 'config',
      name: t("quickAccess.config", "Config"),
      icon: <SettingsIcon sx={{ fontSize: "1rem" }} />,
      size: 'lg',
      type: 'modal',
      onClick: () => {
        setConfigModalOpen(true);
      }
    }
  ];



  return (
    <div
      ref={ref}
      data-sidebar="quick-access"
      className={`h-screen flex flex-col w-20 quick-access-bar-main ${isRainbowMode ? 'rainbow-mode' : ''}`}
      style={{
        borderRight: '1px solid var(--border-default)'
      }}
    >
      {/* Fixed header outside scrollable area */}
      <div className="quick-access-header">
        <ActiveToolButton activeButton={activeButton} setActiveButton={setActiveButton} />
        <AllToolsNavButton activeButton={activeButton} setActiveButton={setActiveButton} />

      </div>

      {/* Conditional divider when overflowing */}
      {isOverflow && (
        <Divider
          size="xs"
          className="overflow-divider"
        />
      )}

      {/* Scrollable content area */}
      <div
        ref={scrollableRef}
        className="quick-access-bar flex-1"
        onWheel={(e) => {
          // Prevent the wheel event from bubbling up to parent containers
          e.stopPropagation();
        }}
      >
        <div className="scrollable-content">
          {/* Top section with main buttons */}
          <Stack gap="lg" align="center">
            {buttonConfigs.slice(0, -1).map((config, index) => (
              <React.Fragment key={config.id}>

                  <div className="flex flex-col items-center gap-1" style={{ marginTop: index === 0 ? '0.5rem' : "0rem" }}>
                    <ActionIcon
                      size={isNavButtonActive(config, activeButton, isFilesModalOpen, configModalOpen, selectedToolKey, leftPanelView) ? (config.size || 'xl') : 'lg'}
                      variant="subtle"
                       onClick={() => {
                         config.onClick();
                       }}
                      style={getNavButtonStyle(config, activeButton, isFilesModalOpen, configModalOpen, selectedToolKey, leftPanelView)}
                      className={isNavButtonActive(config, activeButton, isFilesModalOpen, configModalOpen, selectedToolKey, leftPanelView) ? 'activeIconScale' : ''}
                      data-testid={`${config.id}-button`}
                    >
                      <span className="iconContainer">
                        {config.icon}
                      </span>
                    </ActionIcon>
                    <span className={`button-text ${isNavButtonActive(config, activeButton, isFilesModalOpen, configModalOpen, selectedToolKey, leftPanelView) ? 'active' : 'inactive'}`}>
                      {config.name}
                    </span>
                  </div>


                {/* Add divider after Automate button (index 2) */}
                {index === 2 && (
                  <Divider
                    size="xs"
                    className="content-divider"
                  />
                )}
              </React.Fragment>
            ))}
          </Stack>

          {/* Spacer to push Config button to bottom */}
          <div className="spacer" />

          {/* Config button at the bottom */}
          {buttonConfigs
            .filter(config => config.id === 'config')
            .map(config => (
                <div className="flex flex-col items-center gap-1">
                  <ActionIcon
                    size={config.size || 'lg'}
                    variant="subtle"
                    onClick={config.onClick}
                    style={getNavButtonStyle(config, activeButton, isFilesModalOpen, configModalOpen, selectedToolKey, leftPanelView)}
                    className={isNavButtonActive(config, activeButton, isFilesModalOpen, configModalOpen, selectedToolKey, leftPanelView) ? 'activeIconScale' : ''}
                    data-testid={`${config.id}-button`}
                  >
                    <span className="iconContainer">
                      {config.icon}
                    </span>
                  </ActionIcon>
                  <span className={`button-text ${isNavButtonActive(config, activeButton, isFilesModalOpen, configModalOpen, selectedToolKey, leftPanelView) ? 'active' : 'inactive'}`}>
                    {config.name}
                  </span>
                </div>
            ))}
        </div>
      </div>

      <AppConfigModal
        opened={configModalOpen}
        onClose={() => setConfigModalOpen(false)}
      />
    </div>
  );
});

export default QuickAccessBar;<|MERGE_RESOLUTION|>--- conflicted
+++ resolved
@@ -13,9 +13,9 @@
 import './quickAccessBar/QuickAccessBar.css';
 import AllToolsNavButton from './AllToolsNavButton';
 import ActiveToolButton from "./quickAccessBar/ActiveToolButton";
-import { 
-  isNavButtonActive, 
-  getNavButtonStyle, 
+import {
+  isNavButtonActive,
+  getNavButtonStyle,
   getActiveNavButton,
 } from './quickAccessBar/QuickAccessBar';
 
@@ -24,38 +24,22 @@
   const { t } = useTranslation();
   const { isRainbowMode } = useRainbowThemeContext();
   const { openFilesModal, isFilesModalOpen } = useFilesModalContext();
-<<<<<<< HEAD
-  const { handleReaderToggle, handleToolSelect, selectedToolKey } = useToolWorkflow();
-=======
   const { handleReaderToggle, handleBackToTools, handleToolSelect, selectedToolKey, leftPanelView, toolRegistry, readerMode } = useToolWorkflow();
->>>>>>> 8f320821
   const [configModalOpen, setConfigModalOpen] = useState(false);
   const [activeButton, setActiveButton] = useState<string>('tools');
   const scrollableRef = useRef<HTMLDivElement>(null);
   const isOverflow = useIsOverflowing(scrollableRef);
 
-<<<<<<< HEAD
-  // Sync activeButton with selectedToolKey
-  React.useEffect(() => {
-    if (selectedToolKey === 'automate') {
-      setActiveButton('automate');
-    } else if (selectedToolKey) {
-      // If any other tool is selected, default to 'tools' view
-      setActiveButton('tools');
-    }
-  }, [selectedToolKey]);
-=======
   useEffect(() => {
     const next = getActiveNavButton(selectedToolKey, readerMode);
     setActiveButton(next);
   }, [leftPanelView, selectedToolKey, toolRegistry, readerMode]);
->>>>>>> 8f320821
 
   const handleFilesButtonClick = () => {
     openFilesModal();
   };
 
-  
+
   const buttonConfigs: ButtonConfig[] = [
     {
       id: 'read',
