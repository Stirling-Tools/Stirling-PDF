import React, { useCallback, useState, useEffect, useMemo } from 'react';
import { ActionIcon, Divider, Popover } from '@mantine/core';
import LocalIcon from './LocalIcon';
import './rightRail/RightRail.css';
import { useToolWorkflow } from '../../contexts/ToolWorkflowContext';
import { useRightRail } from '../../contexts/RightRailContext';
import { useFileState, useFileSelection, useFileManagement, useFileContext } from '../../contexts/FileContext';
import { useNavigationState } from '../../contexts/NavigationContext';
import { useTranslation } from 'react-i18next';

import LanguageSelector from '../shared/LanguageSelector';
import { useRainbowThemeContext } from '../shared/RainbowThemeProvider';
import { Tooltip } from '../shared/Tooltip';
import BulkSelectionPanel from '../pageEditor/BulkSelectionPanel';
import { SearchInterface } from '../viewer/SearchInterface';
import { ViewerContext } from '../../contexts/ViewerContext';
import { useSignature } from '../../contexts/SignatureContext';
import ViewerAnnotationControls from './rightRail/ViewerAnnotationControls';

import { parseSelection } from '../../utils/bulkselection/parseSelection';


import { useSidebarContext } from '../../contexts/SidebarContext';

export default function RightRail() {
  const { sidebarRefs } = useSidebarContext();
  const { t } = useTranslation();
  const [isPanning, setIsPanning] = useState(false);

  // Viewer context for PDF controls - safely handle when not available
  const viewerContext = React.useContext(ViewerContext);
  const { toggleTheme } = useRainbowThemeContext();
  const { buttons, actions, allButtonsDisabled } = useRightRail();

  const topButtons = useMemo(() => buttons.filter(b => (b.section || 'top') === 'top' && (b.visible ?? true)), [buttons]);

  // Access PageEditor functions for page-editor-specific actions
  const { pageEditorFunctions, toolPanelMode, leftPanelView } = useToolWorkflow();
  const disableForFullscreen = toolPanelMode === 'fullscreen' && leftPanelView === 'toolPicker';

  // CSV input state for page selection
  const [csvInput, setCsvInput] = useState<string>("");

  // Navigation view
  const { workbench: currentView } = useNavigationState();

  // File state and selection
  const { state, selectors } = useFileState();
  const { actions: fileActions } = useFileContext();
  const { selectedFiles, selectedFileIds, setSelectedFiles } = useFileSelection();
  const { removeFiles } = useFileManagement();

  // Signature context for checking if signatures have been applied
  const { signaturesApplied } = useSignature();

  const activeFiles = selectors.getFiles();
  const filesSignature = selectors.getFilesSignature();

  // Compute selection state and total items
  const getSelectionState = useCallback(() => {
    if (currentView === 'fileEditor' || currentView === 'viewer') {
      const totalItems = activeFiles.length;
      const selectedCount = selectedFileIds.length;
      return { totalItems, selectedCount };
    }

    if (currentView === 'pageEditor') {
      // Use PageEditor's own state
      const totalItems = pageEditorFunctions?.totalPages || 0;
      const selectedCount = pageEditorFunctions?.selectedPageIds?.length || 0;
      return { totalItems, selectedCount };
    }

    return { totalItems: 0, selectedCount: 0 };
  }, [currentView, activeFiles, selectedFileIds, pageEditorFunctions]);

  const { totalItems, selectedCount } = getSelectionState();

  // Get export state for viewer mode
  const exportState = viewerContext?.getExportState?.();

  const handleSelectAll = useCallback(() => {
    if (currentView === 'fileEditor' || currentView === 'viewer') {
      // Select all file IDs
      const allIds = state.files.ids;
      setSelectedFiles(allIds);
      // Clear any previous error flags when selecting all
      try { fileActions.clearAllFileErrors(); } catch (_e) { void _e; }
      return;
    }

    if (currentView === 'pageEditor') {
      // Use PageEditor's select all function
      pageEditorFunctions?.handleSelectAll?.();
    }
  }, [currentView, state.files.ids, setSelectedFiles, pageEditorFunctions]);

  const handleDeselectAll = useCallback(() => {
    if (currentView === 'fileEditor' || currentView === 'viewer') {
      setSelectedFiles([]);
      // Clear any previous error flags when deselecting all
      try { fileActions.clearAllFileErrors(); } catch (_e) { void _e; }
      return;
    }
    if (currentView === 'pageEditor') {
      // Use PageEditor's deselect all function
      pageEditorFunctions?.handleDeselectAll?.();
    }
  }, [currentView, setSelectedFiles, pageEditorFunctions]);

  const handleExportAll = useCallback(async () => {
    if (currentView === 'viewer') {
      // Check if signatures have been applied
      if (!signaturesApplied) {
        alert('You have unapplied signatures. Please use "Apply Signatures" first before exporting.');
        return;
      }

      // Use EmbedPDF export functionality for viewer mode
      viewerContext?.exportActions?.download();
    } else if (currentView === 'fileEditor') {
      // Download selected files (or all if none selected)
      const filesToDownload = selectedFiles.length > 0 ? selectedFiles : activeFiles;

      filesToDownload.forEach(file => {
        const link = document.createElement('a');
        link.href = URL.createObjectURL(file);
        link.download = file.name;
        document.body.appendChild(link);
        link.click();
        document.body.removeChild(link);
        URL.revokeObjectURL(link.href);
      });
    } else if (currentView === 'pageEditor') {
      // Export all pages (not just selected)
      pageEditorFunctions?.onExportAll?.();
    }
  }, [currentView, activeFiles, selectedFiles, pageEditorFunctions, viewerContext, signaturesApplied, selectors, fileActions]);

  const handleCloseSelected = useCallback(() => {
    if (currentView !== 'fileEditor') return;
    if (selectedFileIds.length === 0) return;

    // Close only selected files (do not delete from storage)
    removeFiles(selectedFileIds, false);

    // Clear selection after closing
    setSelectedFiles([]);
  }, [currentView, selectedFileIds, removeFiles, setSelectedFiles]);

  const updatePagesFromCSV = useCallback((override?: string) => {
    const maxPages = pageEditorFunctions?.totalPages || 0;
    const normalized = parseSelection(override ?? csvInput, maxPages);
    pageEditorFunctions?.handleSetSelectedPages?.(normalized);
  }, [csvInput, pageEditorFunctions]);

  // Do not overwrite user's expression input when selection changes.

  // Clear CSV input when files change (use stable signature to avoid ref churn)
  useEffect(() => {
    setCsvInput("");
  }, [filesSignature]);

  // Mount/visibility for page-editor-only buttons to allow exit animation, then remove to avoid flex gap
  const [pageControlsMounted, setPageControlsMounted] = useState<boolean>(currentView === 'pageEditor');
  const [pageControlsVisible, setPageControlsVisible] = useState<boolean>(currentView === 'pageEditor');

  useEffect(() => {
    if (currentView === 'pageEditor') {
      // Mount and show
      setPageControlsMounted(true);
      // Next tick to ensure transition applies
      requestAnimationFrame(() => setPageControlsVisible(true));
    } else {
      // Start exit animation
      setPageControlsVisible(false);
      // After transition, unmount to remove flex gap
      const timer = setTimeout(() => setPageControlsMounted(false), 240);
      return () => clearTimeout(timer);
    }
  }, [currentView]);

  return (
<<<<<<< HEAD
    <div className="right-rail" data-tour="right-rail">
=======
    <div ref={sidebarRefs.rightRailRef} className={`right-rail`} data-sidebar="right-rail">
>>>>>>> b54beaa6
      <div className="right-rail-inner">
        {topButtons.length > 0 && (
          <>
            <div className="right-rail-section">
              {topButtons.map(btn => (
                <Tooltip key={btn.id} content={btn.tooltip} position="left" offset={12} arrow portalTarget={document.body}>
                  <ActionIcon
                    variant="subtle"
                    radius="md"
                    className="right-rail-icon"
                    onClick={() => actions[btn.id]?.()}
                    disabled={btn.disabled || allButtonsDisabled || disableForFullscreen}
                  >
                    {btn.icon}
                  </ActionIcon>
                </Tooltip>
              ))}
            </div>
            <Divider className="right-rail-divider" />
          </>
        )}

        {/* Group: PDF Viewer Controls - visible only in viewer mode */}
        <div
          className={`right-rail-slot ${currentView === 'viewer' ? 'visible right-rail-enter' : 'right-rail-exit'}`}
          aria-hidden={currentView !== 'viewer'}
        >
          <div style={{ display: 'flex', flexDirection: 'column', alignItems: 'center', gap: '1rem' }}>
            {/* Search */}
            <Tooltip content={t('rightRail.search', 'Search PDF')} position="left" offset={12} arrow portalTarget={document.body}>
              <Popover position="left" withArrow shadow="md" offset={8}>
                <Popover.Target>
                  <div style={{ display: 'inline-flex' }}>
                    <ActionIcon
                      variant="subtle"
                      radius="md"
                      className="right-rail-icon"
                      disabled={currentView !== 'viewer' || allButtonsDisabled || disableForFullscreen}
                      aria-label={typeof t === 'function' ? t('rightRail.search', 'Search PDF') : 'Search PDF'}
                    >
                      <LocalIcon icon="search" width="1.5rem" height="1.5rem" />
                    </ActionIcon>
                  </div>
                </Popover.Target>
                <Popover.Dropdown>
                  <div style={{ minWidth: '20rem' }}>
                    <SearchInterface
                      visible={true}
                      onClose={() => {}}
                    />
                  </div>
                </Popover.Dropdown>
              </Popover>
            </Tooltip>


            {/* Pan Mode */}
            <Tooltip content={t('rightRail.panMode', 'Pan Mode')} position="left" offset={12} arrow portalTarget={document.body}>
              <ActionIcon
                variant={isPanning ? "filled" : "subtle"}
                color={isPanning ? "blue" : undefined}
                radius="md"
                className="right-rail-icon"
                onClick={() => {
                  viewerContext?.panActions.togglePan();
                  setIsPanning(!isPanning);
                }}
                disabled={currentView !== 'viewer' || allButtonsDisabled || disableForFullscreen}
              >
                <LocalIcon icon="pan-tool-rounded" width="1.5rem" height="1.5rem" />
              </ActionIcon>
            </Tooltip>

            {/* Rotate Left */}
            <Tooltip content={t('rightRail.rotateLeft', 'Rotate Left')} position="left" offset={12} arrow portalTarget={document.body}>
              <ActionIcon
                variant="subtle"
                radius="md"
                className="right-rail-icon"
                onClick={() => {
                  viewerContext?.rotationActions.rotateBackward();
                }}
                disabled={currentView !== 'viewer' || allButtonsDisabled || disableForFullscreen}
              >
                <LocalIcon icon="rotate-left" width="1.5rem" height="1.5rem" />
              </ActionIcon>
            </Tooltip>

            {/* Rotate Right */}
            <Tooltip content={t('rightRail.rotateRight', 'Rotate Right')} position="left" offset={12} arrow portalTarget={document.body}>
              <ActionIcon
                variant="subtle"
                radius="md"
                className="right-rail-icon"
                onClick={() => {
                  viewerContext?.rotationActions.rotateForward();
                }}
                disabled={currentView !== 'viewer' || allButtonsDisabled || disableForFullscreen}
              >
                <LocalIcon icon="rotate-right" width="1.5rem" height="1.5rem" />
              </ActionIcon>
            </Tooltip>

            {/* Sidebar Toggle */}
            <Tooltip content={t('rightRail.toggleSidebar', 'Toggle Sidebar')} position="left" offset={12} arrow portalTarget={document.body}>
              <ActionIcon
                variant="subtle"
                radius="md"
                className="right-rail-icon"
                onClick={() => {
                  viewerContext?.toggleThumbnailSidebar();
                }}
                disabled={currentView !== 'viewer' || allButtonsDisabled || disableForFullscreen}
              >
                <LocalIcon icon="view-list" width="1.5rem" height="1.5rem" />
              </ActionIcon>
            </Tooltip>

            {/* Annotation Controls */}
            <ViewerAnnotationControls
              currentView={currentView}
              disabled={currentView !== 'viewer' || allButtonsDisabled || disableForFullscreen}
            />
          </div>
          <Divider className="right-rail-divider" />
        </div>

        {/* Group: Selection controls + Close, animate as one unit when entering/leaving viewer */}
        <div
          className={`right-rail-slot ${currentView !== 'viewer' ? 'visible right-rail-enter' : 'right-rail-exit'}`}
          aria-hidden={currentView === 'viewer'}
          data-tour="right-rail-controls"
        >
          <div style={{ display: 'flex', flexDirection: 'column', alignItems: 'center', gap: '1rem' }}>
            {/* Select All Button */}
            <Tooltip content={t('rightRail.selectAll', 'Select All')} position="left" offset={12} arrow portalTarget={document.body}>
              <div>
                <ActionIcon
                  variant="subtle"
                  radius="md"
                  className="right-rail-icon"
                  onClick={handleSelectAll}
<<<<<<< HEAD
                  disabled={currentView === 'viewer' || totalItems === 0 || selectedCount === totalItems}
                  data-tour="select-all-button"
=======
                  disabled={currentView === 'viewer' || totalItems === 0 || selectedCount === totalItems || allButtonsDisabled || disableForFullscreen}
>>>>>>> b54beaa6
                >
                  <LocalIcon icon="select-all" width="1.5rem" height="1.5rem" />
                </ActionIcon>
              </div>
            </Tooltip>

            {/* Deselect All Button */}
            <Tooltip content={t('rightRail.deselectAll', 'Deselect All')} position="left" offset={12} arrow portalTarget={document.body}>
              <div>
                <ActionIcon
                  variant="subtle"
                  radius="md"
                  className="right-rail-icon"
                  onClick={handleDeselectAll}
<<<<<<< HEAD
                  disabled={currentView === 'viewer' || selectedCount === 0}
                  data-tour="deselect-all-button"
=======
                  disabled={currentView === 'viewer' || selectedCount === 0 || allButtonsDisabled || disableForFullscreen}
>>>>>>> b54beaa6
                >
                  <LocalIcon icon="crop-square-outline" width="1.5rem" height="1.5rem" />
                </ActionIcon>
              </div>
            </Tooltip>

            {/* Select by Numbers - page editor only, with animated presence */}
            {pageControlsMounted && (
                                  <Tooltip content={t('rightRail.selectByNumber', 'Select by Page Numbers')} position="left" offset={12} arrow portalTarget={document.body}>

              <div className={`right-rail-fade ${pageControlsVisible ? 'enter' : 'exit'}`} aria-hidden={!pageControlsVisible}>
                <Popover position="left" withArrow shadow="md" offset={8}>
                  <Popover.Target>
                      <div style={{ display: 'inline-flex' }}>
                        <ActionIcon
                          variant="subtle"
                          radius="md"
                          className="right-rail-icon"
                          disabled={!pageControlsVisible || totalItems === 0 || allButtonsDisabled || disableForFullscreen}
                          aria-label={typeof t === 'function' ? t('rightRail.selectByNumber', 'Select by Page Numbers') : 'Select by Page Numbers'}
                        >
                          <LocalIcon icon="pin-end" width="1.5rem" height="1.5rem" />
                        </ActionIcon>
                      </div>
                  </Popover.Target>
                  <Popover.Dropdown>

                    <div style={{ minWidth: '24rem', maxWidth: '32rem' }}>
                      <BulkSelectionPanel
                        csvInput={csvInput}
                        setCsvInput={setCsvInput}
                        selectedPageIds={Array.isArray(pageEditorFunctions?.selectedPageIds) ? pageEditorFunctions.selectedPageIds : []}
                        displayDocument={pageEditorFunctions?.displayDocument}
                        onUpdatePagesFromCSV={updatePagesFromCSV}
                      />
                    </div>
                  </Popover.Dropdown>
                </Popover>
              </div>
              </Tooltip>

            )}

            {/* Delete Selected Pages - page editor only, with animated presence */}
            {pageControlsMounted && (
                              <Tooltip content={t('rightRail.deleteSelected', 'Delete Selected Pages')} position="left" offset={12} arrow portalTarget={document.body}>

              <div className={`right-rail-fade ${pageControlsVisible ? 'enter' : 'exit'}`} aria-hidden={!pageControlsVisible}>
                  <div style={{ display: 'inline-flex' }}>
                    <ActionIcon
                      variant="subtle"
                      radius="md"
                      className="right-rail-icon"
                      onClick={() => { pageEditorFunctions?.handleDelete?.(); }}
                      disabled={!pageControlsVisible || (pageEditorFunctions?.selectedPageIds?.length || 0) === 0 || allButtonsDisabled || disableForFullscreen}
                      aria-label={typeof t === 'function' ? t('rightRail.deleteSelected', 'Delete Selected Pages') : 'Delete Selected Pages'}
                    >
                      <LocalIcon icon="delete-outline-rounded" width="1.5rem" height="1.5rem" />
                    </ActionIcon>
                  </div>
              </div>
              </Tooltip>

            )}

            {/* Export Selected Pages - page editor only */}
            {pageControlsMounted && (
              <Tooltip content={t('rightRail.exportSelected', 'Export Selected Pages')} position="left" offset={12} arrow portalTarget={document.body}>
                <div className={`right-rail-fade ${pageControlsVisible ? 'enter' : 'exit'}`} aria-hidden={!pageControlsVisible}>
                  <div style={{ display: 'inline-flex' }}>
                    <ActionIcon
                      variant="subtle"
                      radius="md"
                      className="right-rail-icon"
                      onClick={() => { pageEditorFunctions?.onExportSelected?.(); }}
                      disabled={!pageControlsVisible || (pageEditorFunctions?.selectedPageIds?.length || 0) === 0 || pageEditorFunctions?.exportLoading || allButtonsDisabled || disableForFullscreen}
                      aria-label={typeof t === 'function' ? t('rightRail.exportSelected', 'Export Selected Pages') : 'Export Selected Pages'}
                    >
                      <LocalIcon icon="download" width="1.5rem" height="1.5rem" />
                    </ActionIcon>
                  </div>
                </div>
              </Tooltip>
            )}

            {/* Close (File Editor: Close Selected | Page Editor: Close PDF) */}
            <Tooltip content={currentView === 'pageEditor' ? t('rightRail.closePdf', 'Close PDF') : t('rightRail.closeSelected', 'Close Selected Files')} position="left" offset={12} arrow portalTarget={document.body}>
              <div>
                <ActionIcon
                  variant="subtle"
                  radius="md"
                  className="right-rail-icon"
                  onClick={currentView === 'pageEditor' ? () => pageEditorFunctions?.closePdf?.() : handleCloseSelected}
                  disabled={
                    currentView === 'viewer' ||
                    (currentView === 'fileEditor' && selectedCount === 0) ||
                    (currentView === 'pageEditor' && (activeFiles.length === 0 || !pageEditorFunctions?.closePdf)) ||
                    allButtonsDisabled || disableForFullscreen
                  }
                >
                  <LocalIcon icon="close-rounded" width="1.5rem" height="1.5rem" />
                </ActionIcon>
              </div>
            </Tooltip>
          </div>

          <Divider className="right-rail-divider" />
        </div>

        {/* Theme toggle and Language dropdown */}
<<<<<<< HEAD
        <div style={{ display: 'flex', flexDirection: 'column', alignItems: 'center', gap: '1rem' }} data-tour="right-rail-settings">
          <Tooltip content={t('rightRail.toggleTheme', 'Toggle Theme')} position="left" offset={12} arrow>
=======
        <div style={{ display: 'flex', flexDirection: 'column', alignItems: 'center', gap: '1rem' }}>
          <Tooltip content={t('rightRail.toggleTheme', 'Toggle Theme')} position="left" offset={12} arrow portalTarget={document.body}
          >
>>>>>>> b54beaa6
            <ActionIcon
              variant="subtle"
              radius="md"
              className="right-rail-icon"
              onClick={toggleTheme}
            >
              <LocalIcon icon="contrast" width="1.5rem" height="1.5rem" />
            </ActionIcon>
          </Tooltip>

          <Tooltip content={t('rightRail.language', 'Language')} position="left" offset={12} arrow portalTarget={document.body}>
            <div style={{ display: 'inline-flex' }}>
              <LanguageSelector position="left-start" offset={6} compact />
            </div>
          </Tooltip>

          <Tooltip content={
            currentView === 'pageEditor'
              ? t('rightRail.exportAll', 'Export PDF')
              : (selectedCount > 0 ? t('rightRail.downloadSelected', 'Download Selected Files') : t('rightRail.downloadAll', 'Download All'))
          } position="left" offset={12} arrow portalTarget={document.body}>
            <div>
              <ActionIcon
                variant="subtle"
                radius="md"
                className="right-rail-icon"
                onClick={handleExportAll}
                disabled={
                  disableForFullscreen || (currentView === 'viewer' ? !exportState?.canExport : totalItems === 0 || allButtonsDisabled)
                }
              >
                <LocalIcon icon="download" width="1.5rem" height="1.5rem" />
              </ActionIcon>
            </div>
          </Tooltip>
        </div>

        <div className="right-rail-spacer" />
      </div>
    </div>
  );
}
<|MERGE_RESOLUTION|>--- conflicted
+++ resolved
@@ -181,11 +181,7 @@
   }, [currentView]);
 
   return (
-<<<<<<< HEAD
-    <div className="right-rail" data-tour="right-rail">
-=======
-    <div ref={sidebarRefs.rightRailRef} className={`right-rail`} data-sidebar="right-rail">
->>>>>>> b54beaa6
+    <div ref={sidebarRefs.rightRailRef} className={`right-rail`} data-sidebar="right-rail" data-tour="right-rail">
       <div className="right-rail-inner">
         {topButtons.length > 0 && (
           <>
@@ -328,12 +324,8 @@
                   radius="md"
                   className="right-rail-icon"
                   onClick={handleSelectAll}
-<<<<<<< HEAD
-                  disabled={currentView === 'viewer' || totalItems === 0 || selectedCount === totalItems}
+                  disabled={currentView === 'viewer' || totalItems === 0 || selectedCount === totalItems || allButtonsDisabled || disableForFullscreen}
                   data-tour="select-all-button"
-=======
-                  disabled={currentView === 'viewer' || totalItems === 0 || selectedCount === totalItems || allButtonsDisabled || disableForFullscreen}
->>>>>>> b54beaa6
                 >
                   <LocalIcon icon="select-all" width="1.5rem" height="1.5rem" />
                 </ActionIcon>
@@ -348,12 +340,8 @@
                   radius="md"
                   className="right-rail-icon"
                   onClick={handleDeselectAll}
-<<<<<<< HEAD
-                  disabled={currentView === 'viewer' || selectedCount === 0}
+                  disabled={currentView === 'viewer' || selectedCount === 0 || allButtonsDisabled || disableForFullscreen}
                   data-tour="deselect-all-button"
-=======
-                  disabled={currentView === 'viewer' || selectedCount === 0 || allButtonsDisabled || disableForFullscreen}
->>>>>>> b54beaa6
                 >
                   <LocalIcon icon="crop-square-outline" width="1.5rem" height="1.5rem" />
                 </ActionIcon>
@@ -464,14 +452,9 @@
         </div>
 
         {/* Theme toggle and Language dropdown */}
-<<<<<<< HEAD
         <div style={{ display: 'flex', flexDirection: 'column', alignItems: 'center', gap: '1rem' }} data-tour="right-rail-settings">
-          <Tooltip content={t('rightRail.toggleTheme', 'Toggle Theme')} position="left" offset={12} arrow>
-=======
-        <div style={{ display: 'flex', flexDirection: 'column', alignItems: 'center', gap: '1rem' }}>
           <Tooltip content={t('rightRail.toggleTheme', 'Toggle Theme')} position="left" offset={12} arrow portalTarget={document.body}
           >
->>>>>>> b54beaa6
             <ActionIcon
               variant="subtle"
               radius="md"
