import React, { useState, useCallback } from "react";
import { SegmentedControl, Loader } from "@mantine/core";
import { useRainbowThemeContext } from "./RainbowThemeProvider";
import rainbowStyles from '../../styles/rainbow.module.css';
import VisibilityIcon from "@mui/icons-material/Visibility";
import EditNoteIcon from "@mui/icons-material/EditNote";
import FolderIcon from "@mui/icons-material/Folder";
import { ModeType, isValidMode } from '../../contexts/NavigationContext';
import { Tooltip } from "./Tooltip";

const viewOptionStyle = {
  display: 'inline-flex',
  flexDirection: 'row',
  alignItems: 'center',
  gap: 6,
  whiteSpace: 'nowrap',
  paddingTop: '0.3rem',
}


// Build view options showing text only for current view; others icon-only with tooltip
const createViewOptions = (currentView: ModeType, switchingTo: ModeType | null) => [
  {
    label: (
<<<<<<< HEAD
      <Tooltip content="Viewer" position="bottom" arrow={true}>
        <div style={viewOptionStyle as React.CSSProperties}>
          {currentView === "viewer" ? (
            <>
              {switchingTo === "viewer" ? <Loader size="xs" /> : <VisibilityIcon fontSize="small" />}
              <span>Viewer</span>
            </>
          ) : (
            switchingTo === "viewer" ? <Loader size="xs" /> : <VisibilityIcon fontSize="small" />
          )}
        </div>
      </Tooltip>
=======
      <div style={viewOptionStyle as React.CSSProperties}>
        {switchingTo === "viewer" ? (
          <Loader size="xs" />
        ) : (
          <VisibilityIcon fontSize="small" />
        )}
        <span>Viewer</span>
      </div>
>>>>>>> 9b8091a6
    ),
    value: "viewer",
  },
  {
    label: (
      <Tooltip content="Page Editor" position="bottom" arrow={true}>
        <div style={viewOptionStyle as React.CSSProperties}>
          {currentView === "pageEditor" ? (
            <>
              {switchingTo === "pageEditor" ? <Loader size="xs" /> : <EditNoteIcon fontSize="small" />}
              <span>Page Editor</span>
            </>
          ) : (
            switchingTo === "pageEditor" ? <Loader size="xs" /> : <EditNoteIcon fontSize="small" />
          )}
        </div>
      </Tooltip>
    ),
    value: "pageEditor",
  },
  {
    label: (
      <Tooltip content="Active Files" position="bottom" arrow={true}>
        <div style={viewOptionStyle as React.CSSProperties}>
          {currentView === "fileEditor" ? (
            <>
              {switchingTo === "fileEditor" ? <Loader size="xs" /> : <FolderIcon fontSize="small" />}
              <span>Active Files</span>
            </>
          ) : (
            switchingTo === "fileEditor" ? <Loader size="xs" /> : <FolderIcon fontSize="small" />
          )}
        </div>
      </Tooltip>
    ),
    value: "fileEditor",
  },
];

interface TopControlsProps {
  currentView: ModeType;
  setCurrentView: (view: ModeType) => void;
  selectedToolKey?: string | null;
}

const TopControls = ({
  currentView,
  setCurrentView,
  selectedToolKey,
}: TopControlsProps) => {
  const { isRainbowMode } = useRainbowThemeContext();
  const [switchingTo, setSwitchingTo] = useState<ModeType | null>(null);

  const isToolSelected = selectedToolKey !== null;

  const handleViewChange = useCallback((view: string) => {
    if (!isValidMode(view)) {
      // Ignore invalid values defensively
      return;
    }
    const mode = view as ModeType;

    // Show immediate feedback
    setSwitchingTo(mode as ModeType);

    // Defer the heavy view change to next frame so spinner can render
    requestAnimationFrame(() => {
      // Give the spinner one more frame to show
      requestAnimationFrame(() => {
        setCurrentView(mode as ModeType);

        // Clear the loading state after view change completes
        setTimeout(() => setSwitchingTo(null), 300);
      });
    });
  }, [setCurrentView]);

  return (
    <div className="absolute left-0 w-full top-0 z-[100] pointer-events-none">
      {!isToolSelected && (
        <div className="flex justify-center mt-[0.5rem]">
            <SegmentedControl
              data={createViewOptions(currentView, switchingTo)}
              value={currentView}
              onChange={handleViewChange}
              color="blue"
              fullWidth
              className={isRainbowMode ? rainbowStyles.rainbowSegmentedControl : ''}
              style={{
                transition: 'all 0.2s ease',
                opacity: switchingTo ? 0.8 : 1,
                pointerEvents: 'auto'
              }}
              styles={{
                root: {
                  borderRadius: 9999,
                  maxHeight: '2.6rem',
                },
                control: {
                  borderRadius: 9999,
                },
                indicator: {
                  borderRadius: 9999,
                  maxHeight: '2rem',
                },
                label: {
                  paddingTop: '0rem',
                }
              }}
            />
        </div>
      )}
    </div>
  );
};

export default TopControls;<|MERGE_RESOLUTION|>--- conflicted
+++ resolved
@@ -22,20 +22,6 @@
 const createViewOptions = (currentView: ModeType, switchingTo: ModeType | null) => [
   {
     label: (
-<<<<<<< HEAD
-      <Tooltip content="Viewer" position="bottom" arrow={true}>
-        <div style={viewOptionStyle as React.CSSProperties}>
-          {currentView === "viewer" ? (
-            <>
-              {switchingTo === "viewer" ? <Loader size="xs" /> : <VisibilityIcon fontSize="small" />}
-              <span>Viewer</span>
-            </>
-          ) : (
-            switchingTo === "viewer" ? <Loader size="xs" /> : <VisibilityIcon fontSize="small" />
-          )}
-        </div>
-      </Tooltip>
-=======
       <div style={viewOptionStyle as React.CSSProperties}>
         {switchingTo === "viewer" ? (
           <Loader size="xs" />
@@ -44,7 +30,6 @@
         )}
         <span>Viewer</span>
       </div>
->>>>>>> 9b8091a6
     ),
     value: "viewer",
   },
