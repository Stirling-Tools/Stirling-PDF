import React, { useState, useCallback } from "react";
import { SegmentedControl, Loader } from "@mantine/core";
import { useRainbowThemeContext } from "./RainbowThemeProvider";
import rainbowStyles from '../../styles/rainbow.module.css';
import VisibilityIcon from "@mui/icons-material/Visibility";
import EditNoteIcon from "@mui/icons-material/EditNote";
import FolderIcon from "@mui/icons-material/Folder";
import PictureAsPdfIcon from "@mui/icons-material/PictureAsPdf";
import { WorkbenchType, isValidWorkbench } from '../../types/workbench';
<<<<<<< HEAD
import type { CustomWorkbenchViewInstance } from '../../contexts/ToolWorkflowContext';
=======
import { FileDropdownMenu } from './FileDropdownMenu';
>>>>>>> af57ae02


const viewOptionStyle: React.CSSProperties = {
  display: 'inline-flex',
  flexDirection: 'row',
  alignItems: 'center',
  gap: 6,
  whiteSpace: 'nowrap',
  paddingTop: '0.3rem',
};


// Build view options showing text always
const createViewOptions = (
  currentView: WorkbenchType,
  switchingTo: WorkbenchType | null,
<<<<<<< HEAD
  customViews: CustomWorkbenchViewInstance[]
) => {
=======
  activeFiles: Array<{ fileId: string; name: string; versionNumber?: number }>,
  currentFileIndex: number,
  onFileSelect?: (index: number) => void
) => {
  const currentFile = activeFiles[currentFileIndex];
  const isInViewer = currentView === 'viewer';
  const fileName = currentFile?.name || '';
  const displayName = isInViewer && fileName ? fileName : 'Viewer';
  const hasMultipleFiles = activeFiles.length > 1;
  const showDropdown = isInViewer && hasMultipleFiles;

>>>>>>> af57ae02
  const viewerOption = {
    label: showDropdown ? (
      <FileDropdownMenu
        displayName={displayName}
        activeFiles={activeFiles}
        currentFileIndex={currentFileIndex}
        onFileSelect={onFileSelect}
        switchingTo={switchingTo}
        viewOptionStyle={viewOptionStyle}
      />
    ) : (
      <div style={viewOptionStyle}>
        {switchingTo === "viewer" ? (
          <Loader size="xs" />
        ) : (
          <VisibilityIcon fontSize="small" />
        )}
        <span className="ph-no-capture">{displayName}</span>
      </div>
    ),
    value: "viewer",
  };

  const pageEditorOption = {
    label: (
      <div style={viewOptionStyle}>
        {currentView === "pageEditor" ? (
          <>
            {switchingTo === "pageEditor" ? <Loader size="xs" /> : <EditNoteIcon fontSize="small" />}
            <span>Page Editor</span>
          </>
        ) : (
          <>
            {switchingTo === "pageEditor" ? <Loader size="xs" /> : <EditNoteIcon fontSize="small" />}
            <span>Page Editor</span>
          </>
        )}
      </div>
    ),
    value: "pageEditor",
  };

  const fileEditorOption = {
    label: (
      <div style={viewOptionStyle}>
        {currentView === "fileEditor" ? (
          <>
            {switchingTo === "fileEditor" ? <Loader size="xs" /> : <FolderIcon fontSize="small" />}
            <span>Active Files</span>
          </>
        ) : (
          <>
            {switchingTo === "fileEditor" ? <Loader size="xs" /> : <FolderIcon fontSize="small" />}
            <span>Active Files</span>
          </>
        )}
      </div>
    ),
    value: "fileEditor",
  };

  const baseOptions = [
    viewerOption,
    pageEditorOption,
    fileEditorOption,
  ];

  const customOptions = customViews
    .filter((view) => view.data != null)
    .map((view) => ({
      label: (
        <div style={viewOptionStyle as React.CSSProperties}>
          {switchingTo === view.workbenchId ? (
            <Loader size="xs" />
          ) : (
            view.icon || <PictureAsPdfIcon fontSize="small" />
          )}
          <span>{view.label}</span>
        </div>
      ),
      value: view.workbenchId,
    }));

  return [...baseOptions, ...customOptions];
};

interface TopControlsProps {
  currentView: WorkbenchType;
  setCurrentView: (view: WorkbenchType) => void;
<<<<<<< HEAD
  customViews?: CustomWorkbenchViewInstance[];
=======
  activeFiles?: Array<{ fileId: string; name: string; versionNumber?: number }>;
  currentFileIndex?: number;
  onFileSelect?: (index: number) => void;
>>>>>>> af57ae02
}

const TopControls = ({
  currentView,
  setCurrentView,
<<<<<<< HEAD
  customViews = [],
  }: TopControlsProps) => {
=======
  activeFiles = [],
  currentFileIndex = 0,
  onFileSelect,
}: TopControlsProps) => {
>>>>>>> af57ae02
  const { isRainbowMode } = useRainbowThemeContext();
  const [switchingTo, setSwitchingTo] = useState<WorkbenchType | null>(null);

  const handleViewChange = useCallback((view: string) => {
    if (!isValidWorkbench(view)) {
      return;
    }

    const workbench = view;

    // Show immediate feedback
    setSwitchingTo(workbench);

    // Defer the heavy view change to next frame so spinner can render
    requestAnimationFrame(() => {
      // Give the spinner one more frame to show
      requestAnimationFrame(() => {
        setCurrentView(workbench);

        // Clear the loading state after view change completes
        setTimeout(() => setSwitchingTo(null), 300);
      });
    });
  }, [setCurrentView]);

  return (
    <div className="absolute left-0 w-full top-0 z-[100] pointer-events-none">
      <div className="flex justify-center mt-[0.5rem]">
        <SegmentedControl
<<<<<<< HEAD
          data={createViewOptions(currentView, switchingTo, customViews)}
=======
          data={createViewOptions(currentView, switchingTo, activeFiles, currentFileIndex, onFileSelect)}
>>>>>>> af57ae02
          value={currentView}
          onChange={handleViewChange}
          color="blue"
          fullWidth
          className={isRainbowMode ? rainbowStyles.rainbowSegmentedControl : ''}
          style={{
            transition: 'all 0.2s ease',
            opacity: switchingTo ? 0.8 : 1,
            pointerEvents: 'auto'
          }}
          styles={{
            root: {
              borderRadius: 9999,
              maxHeight: '2.6rem',
            },
            control: {
              borderRadius: 9999,
            },
            indicator: {
              borderRadius: 9999,
              maxHeight: '2rem',
            },
            label: {
              paddingTop: '0rem',
            }
          }}
        />
      </div>
    </div>
  );
};

export default TopControls;<|MERGE_RESOLUTION|>--- conflicted
+++ resolved
@@ -7,11 +7,8 @@
 import FolderIcon from "@mui/icons-material/Folder";
 import PictureAsPdfIcon from "@mui/icons-material/PictureAsPdf";
 import { WorkbenchType, isValidWorkbench } from '../../types/workbench';
-<<<<<<< HEAD
 import type { CustomWorkbenchViewInstance } from '../../contexts/ToolWorkflowContext';
-=======
 import { FileDropdownMenu } from './FileDropdownMenu';
->>>>>>> af57ae02
 
 
 const viewOptionStyle: React.CSSProperties = {
@@ -28,13 +25,10 @@
 const createViewOptions = (
   currentView: WorkbenchType,
   switchingTo: WorkbenchType | null,
-<<<<<<< HEAD
-  customViews: CustomWorkbenchViewInstance[]
-) => {
-=======
   activeFiles: Array<{ fileId: string; name: string; versionNumber?: number }>,
   currentFileIndex: number,
-  onFileSelect?: (index: number) => void
+  onFileSelect?: (index: number) => void,
+  customViews?: CustomWorkbenchViewInstance[]
 ) => {
   const currentFile = activeFiles[currentFileIndex];
   const isInViewer = currentView === 'viewer';
@@ -43,7 +37,6 @@
   const hasMultipleFiles = activeFiles.length > 1;
   const showDropdown = isInViewer && hasMultipleFiles;
 
->>>>>>> af57ae02
   const viewerOption = {
     label: showDropdown ? (
       <FileDropdownMenu
@@ -111,7 +104,7 @@
     fileEditorOption,
   ];
 
-  const customOptions = customViews
+  const customOptions = (customViews ?? []) 
     .filter((view) => view.data != null)
     .map((view) => ({
       label: (
@@ -133,27 +126,20 @@
 interface TopControlsProps {
   currentView: WorkbenchType;
   setCurrentView: (view: WorkbenchType) => void;
-<<<<<<< HEAD
   customViews?: CustomWorkbenchViewInstance[];
-=======
   activeFiles?: Array<{ fileId: string; name: string; versionNumber?: number }>;
   currentFileIndex?: number;
   onFileSelect?: (index: number) => void;
->>>>>>> af57ae02
 }
 
 const TopControls = ({
   currentView,
   setCurrentView,
-<<<<<<< HEAD
   customViews = [],
-  }: TopControlsProps) => {
-=======
   activeFiles = [],
   currentFileIndex = 0,
   onFileSelect,
 }: TopControlsProps) => {
->>>>>>> af57ae02
   const { isRainbowMode } = useRainbowThemeContext();
   const [switchingTo, setSwitchingTo] = useState<WorkbenchType | null>(null);
 
@@ -183,11 +169,7 @@
     <div className="absolute left-0 w-full top-0 z-[100] pointer-events-none">
       <div className="flex justify-center mt-[0.5rem]">
         <SegmentedControl
-<<<<<<< HEAD
-          data={createViewOptions(currentView, switchingTo, customViews)}
-=======
           data={createViewOptions(currentView, switchingTo, activeFiles, currentFileIndex, onFileSelect)}
->>>>>>> af57ae02
           value={currentView}
           onChange={handleViewChange}
           color="blue"
