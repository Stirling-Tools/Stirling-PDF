--- conflicted
+++ resolved
@@ -7,17 +7,13 @@
 import FolderIcon from "@mui/icons-material/Folder";
 import PictureAsPdfIcon from "@mui/icons-material/PictureAsPdf";
 import { WorkbenchType, isValidWorkbench } from '../../types/workbench';
-<<<<<<< HEAD
-import { FileDropdownMenu } from './FileDropdownMenu';
 import { PageEditorFileDropdown } from './PageEditorFileDropdown';
 import { usePageEditor } from '../../contexts/PageEditorContext';
 import { useFileState } from '../../contexts/FileContext';
 import { useToolWorkflow } from '../../contexts/ToolWorkflowContext';
 import { FileId } from '../../types/file';
-=======
 import type { CustomWorkbenchViewInstance } from '../../contexts/ToolWorkflowContext';
 import { FileDropdownMenu } from './FileDropdownMenu';
->>>>>>> 3e6236d9
 
 // Local interface for PageEditor file display
 interface PageEditorFile {
@@ -36,75 +32,39 @@
   fileColorMap: Map<string, number>;
 }
 
-<<<<<<< HEAD
-// View option styling
-const viewOptionStyle: React.CSSProperties = {
-  display: 'flex',
-=======
 const viewOptionStyle: React.CSSProperties = {
   display: 'inline-flex',
   flexDirection: 'row',
->>>>>>> 3e6236d9
   alignItems: 'center',
   gap: '0.5rem',
   justifyContent: 'center',
 };
 
 // Helper function to create view options for SegmentedControl
-const createViewOptions = (
-  currentView: WorkbenchType,
-  switchingTo: WorkbenchType | null,
-  activeFiles?: Array<{ fileId: string; name: string; versionNumber?: number }>,
-  currentFileIndex?: number,
-  onFileSelect?: (index: number) => void,
-  pageEditorState?: PageEditorState
-) => {
-  // Viewer dropdown logic
-  const isInViewer = currentView === 'viewer';
-  const hasActiveFiles = activeFiles && activeFiles.length > 0;
-  const showViewerDropdown = isInViewer && hasActiveFiles;
-
-  let viewerDisplayName = 'Viewer';
-  if (isInViewer && hasActiveFiles && currentFileIndex !== undefined) {
-    const currentFile = activeFiles[currentFileIndex];
-    if (currentFile) {
-      viewerDisplayName = currentFile.name;
-    }
-  }
-
-<<<<<<< HEAD
-  const viewerOption = {
-    label: showViewerDropdown ? (
-      <FileDropdownMenu
-        displayName={viewerDisplayName}
-        activeFiles={activeFiles!}
-        currentFileIndex={currentFileIndex!}
-        onFileSelect={onFileSelect!}
-=======
-// Build view options showing text always
 const createViewOptions = (
   currentView: WorkbenchType,
   switchingTo: WorkbenchType | null,
   activeFiles: Array<{ fileId: string; name: string; versionNumber?: number }>,
   currentFileIndex: number,
   onFileSelect?: (index: number) => void,
+  pageEditorState?: PageEditorState,
   customViews?: CustomWorkbenchViewInstance[]
 ) => {
+  // Viewer dropdown logic
   const currentFile = activeFiles[currentFileIndex];
   const isInViewer = currentView === 'viewer';
   const fileName = currentFile?.name || '';
-  const displayName = isInViewer && fileName ? fileName : 'Viewer';
+  const viewerDisplayName = isInViewer && fileName ? fileName : 'Viewer';
   const hasMultipleFiles = activeFiles.length > 1;
-  const showDropdown = isInViewer && hasMultipleFiles;
+  const showViewerDropdown = isInViewer && hasMultipleFiles;
 
   const viewerOption = {
-    label: showDropdown ? (
+    label: showViewerDropdown ? (
       <FileDropdownMenu
-        displayName={displayName}
+        displayName={viewerDisplayName}
         activeFiles={activeFiles}
         currentFileIndex={currentFileIndex}
         onFileSelect={onFileSelect}
->>>>>>> 3e6236d9
         switchingTo={switchingTo}
         viewOptionStyle={viewOptionStyle}
       />
@@ -115,11 +75,7 @@
         ) : (
           <VisibilityIcon fontSize="small" />
         )}
-<<<<<<< HEAD
-        <span>{viewerDisplayName}</span>
-=======
-        <span className="ph-no-capture">{displayName}</span>
->>>>>>> 3e6236d9
+        <span className="ph-no-capture">{viewerDisplayName}</span>
       </div>
     ),
     value: "viewer",
@@ -136,7 +92,6 @@
   }
 
   const pageEditorOption = {
-<<<<<<< HEAD
     label: showPageEditorDropdown ? (
       <PageEditorFileDropdown
         displayName={pageEditorDisplayName}
@@ -151,15 +106,6 @@
       <div style={viewOptionStyle}>
         {switchingTo === "pageEditor" ? (
           <Loader size="xs" />
-=======
-    label: (
-      <div style={viewOptionStyle}>
-        {currentView === "pageEditor" ? (
-          <>
-            {switchingTo === "pageEditor" ? <Loader size="xs" /> : <EditNoteIcon fontSize="small" />}
-            <span>Page Editor</span>
-          </>
->>>>>>> 3e6236d9
         ) : (
           <EditNoteIcon fontSize="small" />
         )}
@@ -194,7 +140,7 @@
     fileEditorOption,
   ];
 
-  const customOptions = (customViews ?? []) 
+  const customOptions = (customViews ?? [])
     .filter((view) => view.data != null)
     .map((view) => ({
       label: (
@@ -216,10 +162,7 @@
 interface TopControlsProps {
   currentView: WorkbenchType;
   setCurrentView: (view: WorkbenchType) => void;
-<<<<<<< HEAD
-=======
   customViews?: CustomWorkbenchViewInstance[];
->>>>>>> 3e6236d9
   activeFiles?: Array<{ fileId: string; name: string; versionNumber?: number }>;
   currentFileIndex?: number;
   onFileSelect?: (index: number) => void;
@@ -228,10 +171,7 @@
 const TopControls = ({
   currentView,
   setCurrentView,
-<<<<<<< HEAD
-=======
   customViews = [],
->>>>>>> 3e6236d9
   activeFiles = [],
   currentFileIndex = 0,
   onFileSelect,
@@ -398,18 +338,15 @@
     activeFiles,
     currentFileIndex,
     onFileSelect,
-    pageEditorState
-  ), [currentView, switchingTo, activeFiles, currentFileIndex, onFileSelect, pageEditorState]);
+    pageEditorState,
+    customViews
+  ), [currentView, switchingTo, activeFiles, currentFileIndex, onFileSelect, pageEditorState, customViews]);
 
   return (
     <div className="absolute left-0 w-full top-0 z-[100] pointer-events-none">
       <div className="flex justify-center mt-[0.5rem]">
         <SegmentedControl
-<<<<<<< HEAD
           data={viewOptions}
-=======
-          data={createViewOptions(currentView, switchingTo, activeFiles, currentFileIndex, onFileSelect, customViews)}
->>>>>>> 3e6236d9
           value={currentView}
           onChange={handleViewChange}
           color="blue"
