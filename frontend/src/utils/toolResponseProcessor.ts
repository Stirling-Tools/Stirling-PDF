--- conflicted
+++ resolved
@@ -13,14 +13,9 @@
 export async function processResponse(
   blob: Blob,
   originalFiles: File[],
-<<<<<<< HEAD
   filePrefix?: string,
-  responseHandler?: ResponseHandler
-=======
-  filePrefix: string,
   responseHandler?: ResponseHandler,
   responseHeaders?: Record<string, any>
->>>>>>> 8a367aab
 ): Promise<File[]> {
   if (responseHandler) {
     const out = await responseHandler(blob, originalFiles);
@@ -45,9 +40,9 @@
   // Only add prefix if it's not empty - this preserves original filenames for file history
   const name = filePrefix ? `${filePrefix}${original}` : original;
   const type = blob.type || 'application/octet-stream';
-  
+
   // File was modified by tool processing - set lastModified to current time
-  return [new File([blob], name, { 
+  return [new File([blob], name, {
     type,
     lastModified: Date.now()
   })];
