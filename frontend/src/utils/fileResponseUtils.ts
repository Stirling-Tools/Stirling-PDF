--- conflicted
+++ resolved
@@ -11,12 +11,8 @@
   const match = contentDisposition.match(/filename[^;=\n]*=((['"]).*?\2|[^;\n]*)/);
   if (match && match[1]) {
     const filename = match[1].replace(/['"]/g, '');
-<<<<<<< HEAD
-    // Decode URL-encoded characters (e.g., %20 for spaces)
-=======
 
     // Decode URL-encoded characters (e.g., %20 -> space)
->>>>>>> 1898df0d
     try {
       return decodeURIComponent(filename);
     } catch {
