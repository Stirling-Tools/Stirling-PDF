--- conflicted
+++ resolved
@@ -4,13 +4,9 @@
 import { Group, useMantineColorScheme } from "@mantine/core";
 import { useSidebarContext } from "../contexts/SidebarContext";
 import { useDocumentMeta } from "../hooks/useDocumentMeta";
-<<<<<<< HEAD
 import { useAppConfig } from "../hooks/useAppConfig";
-import { BASE_PATH, getBaseUrl } from "../constants/app";
-=======
 import { BASE_PATH } from "../constants/app";
 import { useBaseUrl } from "../hooks/useBaseUrl";
->>>>>>> 848ff968
 import { useMediaQuery } from "@mantine/hooks";
 import AppsIcon from '@mui/icons-material/AppsRounded';
 
