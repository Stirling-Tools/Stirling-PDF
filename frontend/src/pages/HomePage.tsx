import React, { useState, useCallback} from "react";
import { useTranslation } from 'react-i18next';
import { useFileContext } from "../contexts/FileContext";
import { useToolManagement } from "../hooks/useToolManagement";
import { Group, Box, Button, Container } from "@mantine/core";
import { useRainbowThemeContext } from "../components/shared/RainbowThemeProvider";
import rainbowStyles from '../styles/rainbow.module.css';

import ToolPicker from "../components/tools/ToolPicker";
import TopControls from "../components/shared/TopControls";
import FileEditor from "../components/fileEditor/FileEditor";
import PageEditor from "../components/pageEditor/PageEditor";
import PageEditorControls from "../components/pageEditor/PageEditorControls";
import Viewer from "../components/viewer/Viewer";
import FileUploadSelector from "../components/shared/FileUploadSelector";
import ToolRenderer from "../components/tools/ToolRenderer";
import QuickAccessBar from "../components/shared/QuickAccessBar";
import { useMultipleEndpointsEnabled } from "../hooks/useEndpointConfig";

<<<<<<< HEAD
=======
type ToolRegistryEntry = {
  icon: React.ReactNode;
  name: string;
  component: React.ComponentType<any>;
  view: string;
};

type ToolRegistry = {
  [key: string]: ToolRegistryEntry;
};

// Base tool registry without translations
const baseToolRegistry = {
  split: { icon: <ContentCutIcon />, component: SplitPdfPanel, view: "split" },
  compress: { icon: <ZoomInMapIcon />, component: CompressPdfPanel, view: "viewer" },
  merge: { icon: <AddToPhotosIcon />, component: MergePdfPanel, view: "pageEditor" },
};

// Tool endpoint mappings
const toolEndpoints: Record<string, string[]> = {
  split: ["split-pages", "split-pdf-by-sections", "split-by-size-or-count", "split-pdf-by-chapters"],
  compress: ["compress-pdf"],
  merge: ["merge-pdfs"],
};

>>>>>>> a1553b2a
export default function HomePage() {
  const { t } = useTranslation();
  const { isRainbowMode } = useRainbowThemeContext();

  // Get file context
  const fileContext = useFileContext();
  const { activeFiles, currentView, currentMode, setCurrentView, addFiles } = fileContext;

  const {
    selectedToolKey,
    selectedTool,
    toolParams,
    toolRegistry,
    selectTool,
    clearToolSelection,
    updateToolParams,
  } = useToolManagement();

  const [toolSelectedFiles, setToolSelectedFiles] = useState<File[]>([]);
  const [sidebarsVisible, setSidebarsVisible] = useState(true);
  const [leftPanelView, setLeftPanelView] = useState<'toolPicker' | 'toolContent'>('toolPicker');
  const [readerMode, setReaderMode] = useState(false);
  const [pageEditorFunctions, setPageEditorFunctions] = useState<any>(null);
  const [previewFile, setPreviewFile] = useState<File | null>(null);

<<<<<<< HEAD
=======
  // Tool registry
  const toolRegistry: ToolRegistry = {
    split: { ...baseToolRegistry.split, name: t("home.split.title", "Split PDF") },
    compress: { ...baseToolRegistry.compress, name: t("home.compressPdfs.title", "Compress PDF") },
    merge: { ...baseToolRegistry.merge, name: t("home.merge.title", "Merge PDFs") },
  };

  // Tool parameters with state management
  const getToolParams = (toolKey: string | null) => {
    if (!toolKey) return {};
    
    // Get stored params for this tool, or use defaults
    const storedParams = toolParams[toolKey] || {};
    
    const defaultParams = (() => {
      switch (toolKey) {
        case 'split':
          return {
            mode: '',
            pages: '',
            hDiv: '2',
            vDiv: '2',
            merge: false,
            splitType: 'size',
            splitValue: '',
            bookmarkLevel: '1',
            includeMetadata: false,
            allowDuplicates: false,
          };
        case 'compress':
          return {
            quality: 80,
            imageCompression: true,
            removeMetadata: false
          };
        case 'merge':
          return {
            sortOrder: 'name',
            includeMetadata: true
          };
        default:
          return {};
      }
    })();
    
    return { ...defaultParams, ...storedParams };
  };

  const updateToolParams = useCallback((toolKey: string, newParams: any) => {
    setToolParams(prev => ({
      ...prev,
      [toolKey]: {
        ...prev[toolKey],
        ...newParams
      }
    }));
  }, []);

  useEffect(() => {
    const activeFileData = activeFiles.map(file => ({
      name: file.name,
      size: file.size,
      type: file.type,
      lastModified: file.lastModified
    }));
    localStorage.setItem('activeFiles', JSON.stringify(activeFileData));
  }, [activeFiles]);

  useEffect(() => {
    const loadStoredFiles = async () => {
      try {
        const files = await fileStorage.getAllFiles();
        setStoredFiles(files);
      } catch (error) {
        console.warn('Failed to load stored files:', error);
      }
    };
    loadStoredFiles();
  }, []);

  useEffect(() => {
    const restoreActiveFiles = async () => {
      try {
        const savedFileData = JSON.parse(localStorage.getItem('activeFiles') || '[]');
        if (savedFileData.length > 0) {
          // File restoration handled by FileContext
        }
      } catch (error) {
        console.warn('Failed to restore active files:', error);
      }
    };
    restoreActiveFiles();
  }, []);
>>>>>>> a1553b2a

  const handleToolSelect = useCallback(
    (id: string) => {
      selectTool(id);
      if (toolRegistry[id]?.view) setCurrentView(toolRegistry[id].view);
      setLeftPanelView('toolContent');
      setReaderMode(false);
    },
    [selectTool, toolRegistry, setCurrentView]
  );

  const handleQuickAccessTools = useCallback(() => {
    setLeftPanelView('toolPicker');
    setReaderMode(false);
    clearToolSelection();
  }, [clearToolSelection]);

  const handleReaderToggle = useCallback(() => {
    setReaderMode(!readerMode);
  }, [readerMode]);

  const handleViewChange = useCallback((view: string) => {
    setCurrentView(view as any);
  }, [setCurrentView]);

  const addToActiveFiles = useCallback(async (file: File) => {
    const exists = activeFiles.some(f => f.name === file.name && f.size === file.size);
    if (!exists) {
      await addFiles([file]);
    }
  }, [activeFiles, addFiles]);



  return (
    <Group
      align="flex-start"
      gap={0}
      className="min-h-screen w-screen overflow-hidden flex-nowrap flex"
    >
      {/* Quick Access Bar */}
      <QuickAccessBar
        onToolsClick={handleQuickAccessTools}
        onReaderToggle={handleReaderToggle}
        selectedToolKey={selectedToolKey}
        toolRegistry={toolRegistry}
        leftPanelView={leftPanelView}
        readerMode={readerMode}
      />

      {/* Left: Tool Picker or Selected Tool Panel */}
      <div
        className={`h-screen flex flex-col overflow-hidden bg-[var(--bg-surface)] border-r border-[var(--border-subtle)] transition-all duration-300 ease-out ${isRainbowMode ? rainbowStyles.rainbowPaper : ''}`}
        style={{
          width: sidebarsVisible && !readerMode ? '14vw' : '0',
          padding: sidebarsVisible && !readerMode ? '1rem' : '0'
        }}
      >
          <div
            style={{
              opacity: sidebarsVisible && !readerMode ? 1 : 0,
              transition: 'opacity 0.3s cubic-bezier(0.25, 0.46, 0.45, 0.94)',
              height: '100%',
              display: 'flex',
              flexDirection: 'column'
            }}
          >
            {leftPanelView === 'toolPicker' ? (
              // Tool Picker View
              <div className="flex-1 flex flex-col">
                <ToolPicker
                  selectedToolKey={selectedToolKey}
                  onSelect={handleToolSelect}
                  toolRegistry={toolRegistry}
                />
              </div>
            ) : (
              // Selected Tool Content View
              <div className="flex-1 flex flex-col">
                {/* Back button */}
                <div className="mb-4">
                  <Button
                    variant="subtle"
                    size="sm"
                    onClick={handleQuickAccessTools}
                    className="text-sm"
                  >
                    ← {t("fileUpload.backToTools", "Back to Tools")}
                  </Button>
                </div>

                {/* Tool title */}
                <div className="mb-4">
                  <h2 className="text-lg font-semibold">{selectedTool?.name}</h2>
                </div>

                {/* Tool content */}
                <div className="flex-1 min-h-0">
                  <ToolRenderer
                    selectedToolKey={selectedToolKey}
                    toolSelectedFiles={toolSelectedFiles}
                    onPreviewFile={setPreviewFile}
                  />
                </div>
              </div>
            )}
          </div>
      </div>

      {/* Main View */}
      <Box
        className="flex-1 h-screen min-w-80 relative flex flex-col"
        style={{
          backgroundColor: 'var(--bg-background)'
        }}
      >
        {/* Top Controls */}
        <TopControls
          currentView={currentView}
          setCurrentView={handleViewChange}
          selectedToolKey={selectedToolKey}
        />
        {/* Main content area */}
          <Box
            className="flex-1 min-h-0 margin-top-200 relative z-10"
            style={{
              transition: 'opacity 0.15s ease-in-out',
            }}
          >
            {!activeFiles[0] ? (
              <Container size="lg" p="xl" h="100%" style={{ display: 'flex', alignItems: 'center', justifyContent: 'center' }}>
                <FileUploadSelector
                  title={currentView === "viewer"
                    ? t("fileUpload.selectPdfToView", "Select a PDF to view")
                    : t("fileUpload.selectPdfToEdit", "Select a PDF to edit")
                  }
                  subtitle={t("fileUpload.chooseFromStorage", "Choose a file from storage or upload a new PDF")}
                  onFileSelect={(file) => {
                    addToActiveFiles(file);
                  }}
                  onFilesSelect={(files) => {
                    files.forEach(addToActiveFiles);
                  }}
                  accept={["application/pdf"]}
                  loading={false}
                  showRecentFiles={true}
                  maxRecentFiles={8}
                />
              </Container>
            ) : currentView === "fileEditor" ? (
              <FileEditor
                onOpenPageEditor={(file) => {
                  handleViewChange("pageEditor");
                }}
                onMergeFiles={(filesToMerge) => {
                  // Add merged files to active set
                  filesToMerge.forEach(addToActiveFiles);
                  handleViewChange("viewer");
                }}
              />
            ) :  currentView === "viewer" ? (
              <Viewer
                sidebarsVisible={sidebarsVisible}
                setSidebarsVisible={setSidebarsVisible}
                previewFile={previewFile}
                {...(previewFile && {
                  onClose: () => {
                    setPreviewFile(null); // Clear preview file
                    const previousMode = sessionStorage.getItem('previousMode');
                    if (previousMode === 'split') {
                      selectTool('split');
                      setCurrentView('split');
                      setLeftPanelView('toolContent');
                      sessionStorage.removeItem('previousMode');
                    } else {
                      setCurrentView('fileEditor');
                    }
                  }
                })}
              />
            ) : currentView === "pageEditor" ? (
              <>
                <PageEditor
                  onFunctionsReady={setPageEditorFunctions}
                />
                {pageEditorFunctions && (
                  <PageEditorControls
                    onClosePdf={pageEditorFunctions.closePdf}
                    onUndo={pageEditorFunctions.handleUndo}
                    onRedo={pageEditorFunctions.handleRedo}
                    canUndo={pageEditorFunctions.canUndo}
                    canRedo={pageEditorFunctions.canRedo}
                    onRotate={pageEditorFunctions.handleRotate}
                    onDelete={pageEditorFunctions.handleDelete}
                    onSplit={pageEditorFunctions.handleSplit}
                    onExportSelected={pageEditorFunctions.onExportSelected}
                    onExportAll={pageEditorFunctions.onExportAll}
                    exportLoading={pageEditorFunctions.exportLoading}
                    selectionMode={pageEditorFunctions.selectionMode}
                    selectedPages={pageEditorFunctions.selectedPages}
                  />
                )}
              </>
            ) : currentView === "split" ? (
              <FileEditor
                toolMode={true}
                multiSelect={false}
                showUpload={true}
                showBulkActions={true}
                onFileSelect={(files) => {
                  setToolSelectedFiles(files);
                }}
              />
            ) : selectedToolKey && selectedTool ? (
              <ToolRenderer
                selectedToolKey={selectedToolKey}
              />
            ) : (
              <Container size="lg" p="xl" h="100%" style={{ display: 'flex', alignItems: 'center', justifyContent: 'center' }}>
                <FileUploadSelector
                  title="File Management"
                  subtitle="Choose files from storage or upload new PDFs"
                  onFileSelect={(file) => {
                    addToActiveFiles(file);
                  }}
                  onFilesSelect={(files) => {
                    files.forEach(addToActiveFiles);
                  }}
                  accept={["application/pdf"]}
                  loading={false}
                  showRecentFiles={true}
                  maxRecentFiles={8}
                />
              </Container>
            )}
          </Box>
      </Box>
    </Group>
  );
}<|MERGE_RESOLUTION|>--- conflicted
+++ resolved
@@ -17,34 +17,6 @@
 import QuickAccessBar from "../components/shared/QuickAccessBar";
 import { useMultipleEndpointsEnabled } from "../hooks/useEndpointConfig";
 
-<<<<<<< HEAD
-=======
-type ToolRegistryEntry = {
-  icon: React.ReactNode;
-  name: string;
-  component: React.ComponentType<any>;
-  view: string;
-};
-
-type ToolRegistry = {
-  [key: string]: ToolRegistryEntry;
-};
-
-// Base tool registry without translations
-const baseToolRegistry = {
-  split: { icon: <ContentCutIcon />, component: SplitPdfPanel, view: "split" },
-  compress: { icon: <ZoomInMapIcon />, component: CompressPdfPanel, view: "viewer" },
-  merge: { icon: <AddToPhotosIcon />, component: MergePdfPanel, view: "pageEditor" },
-};
-
-// Tool endpoint mappings
-const toolEndpoints: Record<string, string[]> = {
-  split: ["split-pages", "split-pdf-by-sections", "split-by-size-or-count", "split-pdf-by-chapters"],
-  compress: ["compress-pdf"],
-  merge: ["merge-pdfs"],
-};
-
->>>>>>> a1553b2a
 export default function HomePage() {
   const { t } = useTranslation();
   const { isRainbowMode } = useRainbowThemeContext();
@@ -70,8 +42,6 @@
   const [pageEditorFunctions, setPageEditorFunctions] = useState<any>(null);
   const [previewFile, setPreviewFile] = useState<File | null>(null);
 
-<<<<<<< HEAD
-=======
   // Tool registry
   const toolRegistry: ToolRegistry = {
     split: { ...baseToolRegistry.split, name: t("home.split.title", "Split PDF") },
@@ -82,10 +52,10 @@
   // Tool parameters with state management
   const getToolParams = (toolKey: string | null) => {
     if (!toolKey) return {};
-    
+
     // Get stored params for this tool, or use defaults
     const storedParams = toolParams[toolKey] || {};
-    
+
     const defaultParams = (() => {
       switch (toolKey) {
         case 'split':
@@ -116,7 +86,7 @@
           return {};
       }
     })();
-    
+
     return { ...defaultParams, ...storedParams };
   };
 
@@ -129,6 +99,7 @@
       }
     }));
   }, []);
+
 
   useEffect(() => {
     const activeFileData = activeFiles.map(file => ({
@@ -165,7 +136,6 @@
     };
     restoreActiveFiles();
   }, []);
->>>>>>> a1553b2a
 
   const handleToolSelect = useCallback(
     (id: string) => {
