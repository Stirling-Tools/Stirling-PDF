import React, { useState, useCallback, useEffect, useRef } from "react";
import { useTranslation } from 'react-i18next';
import { useFileContext } from "../contexts/FileContext";
import { FileSelectionProvider, useFileSelection } from "../contexts/FileSelectionContext";
import { useToolManagement } from "../hooks/useToolManagement";
import { useFileHandler } from "../hooks/useFileHandler";
import { Group, Box, Button } from "@mantine/core";
import { useRainbowThemeContext } from "../components/shared/RainbowThemeProvider";
import { PageEditorFunctions } from "../types/pageEditor";
import rainbowStyles from '../styles/rainbow.module.css';

import ToolPicker from "../components/tools/ToolPicker";
import TopControls from "../components/shared/TopControls";
import FileEditor from "../components/fileEditor/FileEditor";
import PageEditor from "../components/pageEditor/PageEditor";
import PageEditorControls from "../components/pageEditor/PageEditorControls";
import Viewer from "../components/viewer/Viewer";
import ToolRenderer from "../components/tools/ToolRenderer";
import QuickAccessBar from "../components/shared/QuickAccessBar";
import LandingPage from "../components/shared/LandingPage";

function HomePageContent() {
  const { t } = useTranslation();
  const { isRainbowMode } = useRainbowThemeContext();

  const fileContext = useFileContext();
  const { activeFiles, currentView, setCurrentView } = fileContext;
  const { setMaxFiles, setIsToolMode, setSelectedFiles } = useFileSelection();
  const { addToActiveFiles } = useFileHandler();

  const {
    selectedToolKey,
    selectedTool,
    toolRegistry,
    selectTool,
    clearToolSelection,
  } = useToolManagement();
  const [sidebarsVisible, setSidebarsVisible] = useState(true);
  const [leftPanelView, setLeftPanelView] = useState<'toolPicker' | 'toolContent'>('toolPicker');
  const [readerMode, setReaderMode] = useState(false);
  const [pageEditorFunctions, setPageEditorFunctions] = useState<PageEditorFunctions | null>(null);
  const [previewFile, setPreviewFile] = useState<File | null>(null);

  // Update file selection context when tool changes
  useEffect(() => {
    if (selectedTool) {
      setMaxFiles(selectedTool.maxFiles);
      setIsToolMode(true);
    } else {
      setMaxFiles(-1);
      setIsToolMode(false);
      setSelectedFiles([]);
    }
  }, [selectedTool, setMaxFiles, setIsToolMode, setSelectedFiles]);



  const handleToolSelect = useCallback(
    (id: string) => {
      selectTool(id);
      setCurrentView('fileEditor'); // Tools use fileEditor view for file selection
      setLeftPanelView('toolContent');
      setReaderMode(false);
    },
    [selectTool, setCurrentView]
  );

  const handleQuickAccessTools = useCallback(() => {
    setLeftPanelView('toolPicker');
    setReaderMode(false);
    clearToolSelection();
  }, [clearToolSelection]);

  const handleReaderToggle = useCallback(() => {
    setReaderMode(true);
  }, [readerMode]);

  const handleViewChange = useCallback((view: string) => {
    setCurrentView(view as any);
  }, [setCurrentView]);




  return (
    <Group
      align="flex-start"
      gap={0}
      className="min-h-screen w-screen overflow-hidden flex-nowrap flex"
    >
      {/* Quick Access Bar */}
      <QuickAccessBar
        onToolsClick={handleQuickAccessTools}
        onReaderToggle={handleReaderToggle}
        selectedToolKey={selectedToolKey}
        toolRegistry={toolRegistry}
        leftPanelView={leftPanelView}
        readerMode={readerMode}
      />

      {/* Left: Tool Picker or Selected Tool Panel */}
      <div
        className={`h-screen flex flex-col overflow-hidden bg-[var(--bg-toolbar)] border-r border-[var(--border-subtle)] transition-all duration-300 ease-out ${isRainbowMode ? rainbowStyles.rainbowPaper : ''}`}
        style={{
          width: sidebarsVisible && !readerMode ? '14vw' : '0',
          padding: sidebarsVisible && !readerMode ? '0.5rem' : '0'
        }}
      >
          <div
            style={{
              opacity: sidebarsVisible && !readerMode ? 1 : 0,
              transition: 'opacity 0.3s cubic-bezier(0.25, 0.46, 0.45, 0.94)',
              height: '100%',
              display: 'flex',
              flexDirection: 'column'
            }}
          >
            {leftPanelView === 'toolPicker' ? (
              // Tool Picker View
              <div className="flex-1 flex flex-col">
                <ToolPicker
                  selectedToolKey={selectedToolKey}
                  onSelect={handleToolSelect}
                  toolRegistry={toolRegistry}
                />
              </div>
            ) : (
              // Selected Tool Content View
              <div className="flex-1 flex flex-col">
                {/* Back button */}
                <div className="mb-4">
                  <Button
                    variant="subtle"
                    size="sm"
                    onClick={handleQuickAccessTools}
                    className="text-sm"
                  >
                    ← {t("fileUpload.backToTools", "Back to Tools")}
                  </Button>
                </div>

                {/* Tool title */}
                <div className="mb-4" style={{ marginLeft: '0.5rem' }}>
                  <h2 className="text-lg font-semibold">{selectedTool?.name}</h2>
                </div>

                {/* Tool content */}
                <div className="flex-1 min-h-0">
                  <ToolRenderer
                    selectedToolKey={selectedToolKey}
                    onPreviewFile={setPreviewFile}
                  />
                </div>
              </div>
            )}
          </div>
      </div>

      {/* Main View */}
      <Box
        className="flex-1 h-screen min-w-80 relative flex flex-col"
        style={
          isRainbowMode
            ? {} // No background color in rainbow mode
            : { backgroundColor: 'var(--bg-background)' }
        }
      >
        {/* Top Controls */}
        <TopControls
          currentView={currentView}
          setCurrentView={handleViewChange}
          selectedToolKey={selectedToolKey}
        />
        {/* Main content area */}
          <Box
            className="flex-1 min-h-0 relative z-10"
            style={{
              transition: 'opacity 0.15s ease-in-out',
            }}
          >
            {!activeFiles[0] ? (
<<<<<<< HEAD
              <LandingPage
                title={currentView === "viewer"
                  ? t("fileUpload.selectPdfToView", "Select a PDF to view")
                  : t("fileUpload.selectPdfToEdit", "Select a PDF to edit")
                }
              />
=======
              <Container size="lg" p="xl" h="100%" style={{ display: 'flex', alignItems: 'center', justifyContent: 'center' }}>
                <FileUploadSelector
                  title={currentView === "viewer"
                    ? t("fileUpload.selectPdfToView", "Select a PDF to view")
                    : t("fileUpload.selectPdfToEdit", "Select a PDF to edit")
                  }
                  subtitle={t("fileUpload.chooseFromStorage", "Choose a file from storage or upload a new PDF")}
                  onFileSelect={(file) => {
                    addToActiveFiles(file);
                  }}
                  onFilesSelect={(files) => {
                    files.forEach(addToActiveFiles);
                  }}
                  accept={["*/*"]}
                  supportedExtensions={selectedTool?.supportedFormats || ["pdf"]}
                  loading={false}
                  showRecentFiles={true}
                  maxRecentFiles={8}
                />
              </Container>
>>>>>>> 9c9acbfb
            ) : currentView === "fileEditor" ? (
              <FileEditor
                toolMode={!!selectedToolKey}
                showUpload={true}
                showBulkActions={!selectedToolKey}
                supportedExtensions={selectedTool?.supportedFormats || ["pdf"]}
                {...(!selectedToolKey && {
                  onOpenPageEditor: (file) => {
                    handleViewChange("pageEditor");
                  },
                  onMergeFiles: (filesToMerge) => {
                    filesToMerge.forEach(addToActiveFiles);
                    handleViewChange("viewer");
                  }
                })}
              />
            ) :  currentView === "viewer" ? (
              <Viewer
                sidebarsVisible={sidebarsVisible}
                setSidebarsVisible={setSidebarsVisible}
                previewFile={previewFile}
                {...(previewFile && {
                  onClose: () => {
                    setPreviewFile(null); // Clear preview file
                    const previousMode = sessionStorage.getItem('previousMode');
                    if (previousMode === 'split') {
                      selectTool('split');
                      setCurrentView('split');
                      setLeftPanelView('toolContent');
                      sessionStorage.removeItem('previousMode');
                    } else if (previousMode === 'compress') {
                      selectTool('compress');
                      setCurrentView('compress');
                      setLeftPanelView('toolContent');
                      sessionStorage.removeItem('previousMode');
                    } else if (previousMode === 'convert') {
                      selectTool('convert');
                      setCurrentView('convert');
                      setLeftPanelView('toolContent');
                      sessionStorage.removeItem('previousMode');
                    } else {
                      setCurrentView('fileEditor');
                    }
                  }
                })}
              />
            ) : currentView === "pageEditor" ? (
              <>
                <PageEditor
                  onFunctionsReady={setPageEditorFunctions}
                />
                {pageEditorFunctions && (
                  <PageEditorControls
                    onClosePdf={pageEditorFunctions.closePdf}
                    onUndo={pageEditorFunctions.handleUndo}
                    onRedo={pageEditorFunctions.handleRedo}
                    canUndo={pageEditorFunctions.canUndo}
                    canRedo={pageEditorFunctions.canRedo}
                    onRotate={pageEditorFunctions.handleRotate}
                    onDelete={pageEditorFunctions.handleDelete}
                    onSplit={pageEditorFunctions.handleSplit}
                    onExportSelected={pageEditorFunctions.onExportSelected}
                    onExportAll={pageEditorFunctions.onExportAll}
                    exportLoading={pageEditorFunctions.exportLoading}
                    selectionMode={pageEditorFunctions.selectionMode}
                    selectedPages={pageEditorFunctions.selectedPages}
                  />
                )}
              </>
            ) : selectedToolKey && selectedTool ? (
              // Fallback: if tool is selected but not in fileEditor view, show tool in main area
              <ToolRenderer
                selectedToolKey={selectedToolKey}
              />
            ) : (
<<<<<<< HEAD
              <LandingPage 
                title="File Management" 
              />
=======
              <Container size="lg" p="xl" h="100%" style={{ display: 'flex', alignItems: 'center', justifyContent: 'center' }}>
                <FileUploadSelector
                  title="File Management"
                  subtitle="Choose files from storage or upload new PDFs"
                  onFileSelect={(file) => {
                    addToActiveFiles(file);
                  }}
                  onFilesSelect={(files) => {
                    files.forEach(addToActiveFiles);
                  }}
                  accept={["*/*"]}
                  supportedExtensions={selectedTool?.supportedFormats || ["pdf"]}
                  loading={false}
                  showRecentFiles={true}
                  maxRecentFiles={8}
                />
              </Container>
>>>>>>> 9c9acbfb
            )}
          </Box>
      </Box>
    </Group>
  );
}

// Main HomePage component wrapped with FileSelectionProvider
export default function HomePage() {
  return (
    <FileSelectionProvider>
      <HomePageContent />
    </FileSelectionProvider>
  );
}<|MERGE_RESOLUTION|>--- conflicted
+++ resolved
@@ -179,35 +179,12 @@
             }}
           >
             {!activeFiles[0] ? (
-<<<<<<< HEAD
               <LandingPage
                 title={currentView === "viewer"
                   ? t("fileUpload.selectPdfToView", "Select a PDF to view")
                   : t("fileUpload.selectPdfToEdit", "Select a PDF to edit")
                 }
               />
-=======
-              <Container size="lg" p="xl" h="100%" style={{ display: 'flex', alignItems: 'center', justifyContent: 'center' }}>
-                <FileUploadSelector
-                  title={currentView === "viewer"
-                    ? t("fileUpload.selectPdfToView", "Select a PDF to view")
-                    : t("fileUpload.selectPdfToEdit", "Select a PDF to edit")
-                  }
-                  subtitle={t("fileUpload.chooseFromStorage", "Choose a file from storage or upload a new PDF")}
-                  onFileSelect={(file) => {
-                    addToActiveFiles(file);
-                  }}
-                  onFilesSelect={(files) => {
-                    files.forEach(addToActiveFiles);
-                  }}
-                  accept={["*/*"]}
-                  supportedExtensions={selectedTool?.supportedFormats || ["pdf"]}
-                  loading={false}
-                  showRecentFiles={true}
-                  maxRecentFiles={8}
-                />
-              </Container>
->>>>>>> 9c9acbfb
             ) : currentView === "fileEditor" ? (
               <FileEditor
                 toolMode={!!selectedToolKey}
@@ -283,29 +260,9 @@
                 selectedToolKey={selectedToolKey}
               />
             ) : (
-<<<<<<< HEAD
               <LandingPage 
                 title="File Management" 
               />
-=======
-              <Container size="lg" p="xl" h="100%" style={{ display: 'flex', alignItems: 'center', justifyContent: 'center' }}>
-                <FileUploadSelector
-                  title="File Management"
-                  subtitle="Choose files from storage or upload new PDFs"
-                  onFileSelect={(file) => {
-                    addToActiveFiles(file);
-                  }}
-                  onFilesSelect={(files) => {
-                    files.forEach(addToActiveFiles);
-                  }}
-                  accept={["*/*"]}
-                  supportedExtensions={selectedTool?.supportedFormats || ["pdf"]}
-                  loading={false}
-                  showRecentFiles={true}
-                  maxRecentFiles={8}
-                />
-              </Container>
->>>>>>> 9c9acbfb
             )}
           </Box>
       </Box>
