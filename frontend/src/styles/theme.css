--- conflicted
+++ resolved
@@ -179,16 +179,13 @@
   --checkbox-checked-bg: #3FAFFF;
   --checkbox-tick: #FFFFFF;
 
-<<<<<<< HEAD
   --information-text-bg: #eaeaea;
   --information-text-color: #5e5e5e;
-=======
   /* Bulk selection panel specific colors (light mode) */
   --bulk-panel-bg: #ffffff; /* white background for parent container */
   --bulk-card-bg: #ffffff; /* white background for cards */
   --bulk-card-border: #e5e7eb; /* light gray border for cards and buttons */
   --bulk-card-hover-border: #d1d5db; /* slightly darker on hover */
->>>>>>> ae7be50e
 }
 
 [data-mantine-color-scheme="dark"] {
@@ -332,11 +329,9 @@
   /* Tool panel search bar background colors (dark mode) */
   --tool-panel-search-bg: #1F2329;
   --tool-panel-search-border-bottom: #4B525A;
-<<<<<<< HEAD
   
   --information-text-bg: #292e34;
   --information-text-color: #ececec;
-=======
 
   /* Bulk selection panel specific colors (dark mode) */
   --bulk-panel-bg: var(--bg-raised); /* dark background for parent container */
@@ -344,7 +339,6 @@
   --bulk-card-border: var(--border-default); /* default border for cards and buttons */
   --bulk-card-hover-border: var(--border-strong); /* stronger border on hover */
 
->>>>>>> ae7be50e
 }
 
 /* Dropzone drop state styling */
