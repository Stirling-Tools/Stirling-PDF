/* CSS variables for Tailwind + Mantine integration */

:root {
  /* Standard gray scale */
  --gray-50: 249 250 251;
  --gray-100: 243 244 246;
  --gray-200: 229 231 235;
  --gray-300: 209 213 219;
  --gray-400: 156 163 175;
  --gray-500: 107 114 128;
  --gray-600: 75 85 99;
  --gray-700: 55 65 81;
  --gray-800: 31 41 55;
  --gray-900: 17 24 39;

  /* Semantic colors for Tailwind */
  --surface: 255 255 255;
  --background: 249 250 251;
  --border: 229 231 235;

  /* Colors for Mantine integration */
  --color-primary-50: #eff6ff;
  --color-primary-100: #dbeafe;
  --color-primary-200: #bfdbfe;
  --color-primary-300: #93c5fd;
  --color-primary-400: #60a5fa;
  --color-primary-500: #3b82f6;
  --color-primary-600: #2563eb;
  --color-primary-700: #1d4ed8;
  --color-primary-800: #1e40af;
  --color-primary-900: #1e3a8a;

  --color-gray-50: #f9fafb;
  --color-gray-100: #f3f4f6;
  --color-gray-200: #e5e7eb;
  --color-gray-300: #d1d5db;
  --color-gray-400: #9ca3af;
  --color-gray-500: #6b7280;
  --color-gray-600: #4b5563;
  --color-gray-700: #374151;
  --color-gray-800: #1f2937;
  --color-gray-900: #111827;

  /* Spacing system */
  --space-xs: 4px;
  --space-sm: 8px;
  --space-md: 16px;
  --space-lg: 24px;
  --space-xl: 32px;

  /* Radius system */
  --radius-xs: 2px;
  --radius-sm: 4px;
  --radius-md: 8px;
  --radius-lg: 12px;
  --radius-xl: 16px;

  /* Shadow system */
  --shadow-xs: 0 1px 2px rgba(0, 0, 0, 0.05);
  --shadow-sm: 0 1px 3px rgba(0, 0, 0, 0.1);
  --shadow-md: 0 4px 6px rgba(0, 0, 0, 0.1);
  --shadow-lg: 0 10px 15px rgba(0, 0, 0, 0.1);
  --shadow-xl: 0 20px 25px rgba(0, 0, 0, 0.1);

  /* Font weights */
  --font-weight-normal: 400;
  --font-weight-medium: 500;
  --font-weight-semibold: 600;
  --font-weight-bold: 700;

  /* Light theme semantic colors */
  --bg-surface: #ffffff;
  --bg-raised: #f9fafb;
  --bg-muted: #f3f4f6;
  --bg-background: #f9fafb;
<<<<<<< HEAD
  --bg-toolbar: #FFFFFF;
=======
  --bg-toolbar: #ffffff;
  --bg-file-manager: #F5F6F8;
  --bg-file-list: #ffffff;
  --btn-open-file: #0A8BFF;
>>>>>>> 507ad1dc
  --text-primary: #111827;
  --text-secondary: #4b5563;
  --text-muted: #6b7280;
  --border-subtle: #e5e7eb;
  --border-default: #E2E8F0;
  --border-strong: #9ca3af;
  --hover-bg: #f9fafb;
  --active-bg: #f3f4f6;

  /* Icon colors for light mode */
  --icon-user-bg: #9CA3AF;
  --icon-user-color: #FFFFFF;
  --icon-notifications-bg: #9CA3AF;
  --icon-notifications-color: #FFFFFF;
  --icon-tools-bg: #1E88E5;
  --icon-tools-color: #FFFFFF;
  --icon-read-bg: #4CAF50;
  --icon-read-color: #FFFFFF;
  --icon-sign-bg: #3BA99C;
  --icon-sign-color: #FFFFFF;
  --icon-automate-bg: #A576E3;
  --icon-automate-color: #FFFFFF;
  --icon-files-bg: #D3E7F7;
  --icon-files-color: #0A8BFF;
  --icon-activity-bg: #D3E7F7;
  --icon-activity-color: #0A8BFF;
  --icon-config-bg: #9CA3AF;
  --icon-config-color: #FFFFFF;

  /* Colors for tooltips */
  --tooltip-title-bg: #DBEFFF;
  --tooltip-title-color: #31528E;
  --tooltip-header-bg: #31528E;
  --tooltip-header-color: white;
  --tooltip-border: var(--border-default);

  /* Inactive icon colors for light mode */
  --icon-inactive-bg: #9CA3AF;
  --icon-inactive-color: #FFFFFF;

  /* New theme colors for text and icons */
  --tools-text-and-icon-color: #374151;

  /* Tool picker sticky header variables (light mode) */
  --tool-header-bg: #DBEFFF;
  --tool-header-border: #BEE2FF;
  --tool-header-text: #1E88E5;
  --tool-header-badge-bg: #C0DDFF;
  --tool-header-badge-text: #004E99;

  /* Subcategory title styling (light mode) */
  --tool-subcategory-text-color: #6B7280;
  --accent-interactive: #4A90E2;
  --text-instruction: #4A90E2;
  --text-brand: var(--color-gray-700);
  --text-brand-accent: #DC2626;

  /* container */
  --landing-paper-bg: var(--bg-surface);
  --landing-inner-paper-bg: #EEF8FF;
  --landing-inner-paper-border: #CDEAFF;
  --landing-button-bg: var(--bg-surface);
  --landing-button-color: var(--icon-tools-bg);
  --landing-button-border: #E0F2F7;
  --landing-button-hover-bg: rgb(251, 251, 251);

  /* drop state */
  --landing-drop-paper-bg: #E3F2FD;
  --landing-drop-inner-paper-bg: #BBDEFB;
  --landing-drop-inner-paper-border: #90CAF9;

  /* shadows */
  --drop-shadow-color: rgba(0, 0, 0, 0.08);
  --drop-shadow-color-strong: rgba(0, 0, 0, 0.04);
  --drop-shadow-filter: drop-shadow(0 0.2rem 0.4rem rgba(0, 0, 0, 0.08)) drop-shadow(0 0.6rem 0.6rem rgba(0, 0, 0, 0.06)) drop-shadow(0 1.2rem 1rem rgba(0, 0, 0, 0.04));
}

[data-mantine-color-scheme="dark"] {
  /* Dark theme gray scale (inverted) */
  --gray-50: 17 24 39;
  --gray-100: 31 35 41;
  --gray-200: 42 47 54;
  --gray-300: 55 65 81;
  --gray-400: 75 85 99;
  --gray-500: 107 114 128;
  --gray-600: 156 163 175;
  --gray-700: 209 213 219;
  --gray-800: 229 231 235;
  --gray-900: 243 244 246;

  /* Dark semantic colors for Tailwind */
  --surface: 31 35 41;
  --background: 42 47 54;
  --border: 55 65 81;

  /* Dark theme Mantine colors */
  --color-gray-50: #111827;
  --color-gray-100: #1F2329;
  --color-gray-200: #2A2F36;
  --color-gray-300: #374151;
  --color-gray-400: #4b5563;
  --color-gray-500: #6b7280;
  --color-gray-600: #9ca3af;
  --color-gray-700: #d1d5db;
  --color-gray-800: #e5e7eb;
  --color-gray-900: #f3f4f6;

  /* Dark theme semantic colors */
  --bg-surface: #2A2F36;
  --bg-raised: #1F2329;
  --bg-muted: #1F2329;
  --bg-background: #2A2F36;
<<<<<<< HEAD
  --bg-toolbar: #1F2329;
=======
  --bg-toolbar: #272A2E;
  --bg-file-manager: #1F2329;
  --bg-file-list: #2A2F36;
  --btn-open-file: #0A8BFF;
>>>>>>> 507ad1dc
  --text-primary: #f9fafb;
  --text-secondary: #d1d5db;
  --text-muted: #9ca3af;
  --border-subtle: #2A2F36;
  --border-default: #3A4047;
  --border-strong: #4b5563;
  --hover-bg: #374151;
  --active-bg: #4b5563;

  /* Icon colors for dark mode */
  --icon-user-bg: #2A2F36;
  --icon-user-color: #6E7581;
  --icon-notifications-bg: #2A2F36;
  --icon-notifications-color: #6E7581;
  --icon-tools-bg: #4B525A;
  --icon-tools-color: #EAEAEA;
  --icon-read-bg: #4B525A;
  --icon-read-color: #EAEAEA;
  --icon-sign-bg: #4B525A;
  --icon-sign-color: #EAEAEA;
  --icon-automate-bg: #4B525A;
  --icon-automate-color: #EAEAEA;
  --icon-files-bg: #4B525A;
  --icon-files-color: #EAEAEA;
  --icon-activity-bg: #4B525A;
  --icon-activity-color: #EAEAEA;
  --icon-config-bg: #4B525A;
  --icon-config-color: #EAEAEA;

  /* Inactive icon colors for dark mode */
  --icon-inactive-bg: #2A2F36;
  --icon-inactive-color: #6E7581;

  /* Dark mode tooltip colors */
  --tooltip-title-bg: #4B525A;
  --tooltip-title-color: #fff;
  --tooltip-header-bg: var(--bg-raised);
  --tooltip-header-color: var(--text-primary);
  --tooltip-border: var(--border-default);

  --accent-interactive: #ffffff;
  --text-instruction: #ffffff;
  --text-brand: var(--color-gray-800);
  --text-brand-accent: #EF4444;

  /* container */
  --landing-paper-bg: #171A1F;
  --landing-inner-paper-bg: var(--bg-raised);
  --landing-inner-paper-border: #2D3237;
  --landing-button-bg: #2B3037;
  --landing-button-color: #ffffff;
  --landing-button-border: #2D3237;
  --landing-button-hover-bg: #4c525b;

  /* drop state */
  --landing-drop-paper-bg: #1A2332;
  --landing-drop-inner-paper-bg: #2A3441;
  --landing-drop-inner-paper-border: #3A4451;

  /* shadows */
  --drop-shadow-color: rgba(255, 255, 255, 0.08);
  --drop-shadow-color-strong: rgba(255, 255, 255, 0.04);
  --drop-shadow-filter: drop-shadow(0 0.2rem 0.4rem rgba(200, 200, 200, 0.08)) drop-shadow(0 0.6rem 0.6rem rgba(200, 200, 200, 0.06)) drop-shadow(0 1.2rem 1rem rgba(200, 200, 200, 0.04));

  /* Adjust shadows for dark mode */
  --shadow-xs: 0 1px 2px rgba(0, 0, 0, 0.3);
  --shadow-sm: 0 1px 3px rgba(0, 0, 0, 0.4);
  --shadow-md: 0 4px 6px rgba(0, 0, 0, 0.4);
  --shadow-lg: 0 10px 15px rgba(0, 0, 0, 0.4);
  --shadow-xl: 0 20px 25px rgba(0, 0, 0, 0.4);

  --tools-text-and-icon-color: #D0D6DC;

  /* Tool picker sticky header variables (dark mode) */
  --tool-header-bg: #2A2F36;
  --tool-header-border: #3A4047;
  --tool-header-text: #D0D6DC;
  --tool-header-badge-bg: #4B525A;
  --tool-header-badge-text: #FFFFFF;

  /* Subcategory title styling (dark mode) */
  --tool-subcategory-text-color: #6B7280;
}

/* Dropzone drop state styling */
[data-accept] .dropzone-inner {
  background-color: var(--landing-drop-inner-paper-bg) !important;
  border-color: var(--landing-drop-inner-paper-border) !important;
}

/* Smooth transitions for theme switching */
* {
  transition: background-color 0.2s ease, border-color 0.2s ease, color 0.2s ease;
}<|MERGE_RESOLUTION|>--- conflicted
+++ resolved
@@ -73,14 +73,10 @@
   --bg-raised: #f9fafb;
   --bg-muted: #f3f4f6;
   --bg-background: #f9fafb;
-<<<<<<< HEAD
-  --bg-toolbar: #FFFFFF;
-=======
   --bg-toolbar: #ffffff;
   --bg-file-manager: #F5F6F8;
   --bg-file-list: #ffffff;
   --btn-open-file: #0A8BFF;
->>>>>>> 507ad1dc
   --text-primary: #111827;
   --text-secondary: #4b5563;
   --text-muted: #6b7280;
@@ -193,14 +189,10 @@
   --bg-raised: #1F2329;
   --bg-muted: #1F2329;
   --bg-background: #2A2F36;
-<<<<<<< HEAD
   --bg-toolbar: #1F2329;
-=======
-  --bg-toolbar: #272A2E;
   --bg-file-manager: #1F2329;
   --bg-file-list: #2A2F36;
   --btn-open-file: #0A8BFF;
->>>>>>> 507ad1dc
   --text-primary: #f9fafb;
   --text-secondary: #d1d5db;
   --text-muted: #9ca3af;
