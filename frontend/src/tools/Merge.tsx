import { useCallback } from "react";
import { useTranslation } from "react-i18next";
<<<<<<< HEAD
import { FileWithUrl } from "../types/file";
import { fileStorage } from "../services/fileStorage";
import { makeApiUrl } from "../utils/api";
import { useEndpointEnabledWithHealthCheck } from "../hooks/useEndpointConfig";

export interface MergePdfPanelProps {
  files: FileWithUrl[];
  setDownloadUrl: (url: string) => void;
  params: {
    order: string;
    removeDuplicates: boolean;
  };
  updateParams: (newParams: Partial<MergePdfPanelProps["params"]>) => void;
}

const MergePdfPanel: React.FC<MergePdfPanelProps> = ({
  files,
  setDownloadUrl,
  params,
  updateParams,
}) => {
  const { t } = useTranslation();
  const [selectedFiles, setSelectedFiles] = useState<boolean[]>([]);
  const [downloadUrl, setLocalDownloadUrl] = useState<string | null>(null);
  const [isLoading, setIsLoading] = useState(false);
  const [errorMessage, setErrorMessage] = useState<string | null>(null);
  const { enabled: endpointEnabled, loading: endpointLoading, backendHealthy } = useEndpointEnabledWithHealthCheck("merge-pdfs");

  useEffect(() => {
    setSelectedFiles(files.map(() => true));
  }, [files]);

  const handleMerge = async () => {
    const filesToMerge = files.filter((_, index) => selectedFiles[index]);
    if (filesToMerge.length < 2) {
      setErrorMessage(t("multiPdfPrompt")); // "Select PDFs (2+)"
      return;
    }

    const formData = new FormData();

    // Handle IndexedDB files
    for (const file of filesToMerge) {
      if (!file.id) {
        continue; // Skip files without an id
      }
      const storedFile = await fileStorage.getFile(file?.id);
      if (storedFile) {
        const blob = new Blob([storedFile.data], { type: storedFile.type });
        const actualFile = new File([blob], storedFile.name, {
          type: storedFile.type,
          lastModified: storedFile.lastModified
        });
        formData.append("fileInput", actualFile);
      }
    }

    setIsLoading(true);
    setErrorMessage(null);

    try {
      const response = await fetch(makeApiUrl("/api/v1/general/merge-pdfs"), {
        method: "POST",
        body: formData,
      });
=======
import { createToolFlow } from "../components/tools/shared/createToolFlow";
import MergeSettings from "../components/tools/merge/MergeSettings";
import MergeFileSorter from "../components/tools/merge/MergeFileSorter";
import { useMergeParameters } from "../hooks/tools/merge/useMergeParameters";
import { useMergeOperation } from "../hooks/tools/merge/useMergeOperation";
import { useBaseTool } from "../hooks/tools/shared/useBaseTool";
import { BaseToolProps, ToolComponent } from "../types/tool";
import { useMergeTips } from "../components/tooltips/useMergeTips";
import { useFileManagement, useSelectedFiles, useAllFiles } from "../contexts/FileContext";

const Merge = (props: BaseToolProps) => {
  const { t } = useTranslation();
  const mergeTips = useMergeTips();

  // File selection hooks for custom sorting
  const { fileIds } = useAllFiles();
  const { selectedFileStubs } = useSelectedFiles();
  const { reorderFiles } = useFileManagement();

  const base = useBaseTool(
    'merge',
    useMergeParameters,
    useMergeOperation,
    props,
    { minFiles: 2 }
  );
>>>>>>> 848ff968

  // Custom file sorting logic for merge tool
  const sortFiles = useCallback((sortType: 'filename' | 'dateModified', ascending: boolean = true) => {
    const sortedStubs = [...selectedFileStubs].sort((stubA, stubB) => {
      let comparison = 0;
      switch (sortType) {
        case 'filename':
          comparison = stubA.name.localeCompare(stubB.name);
          break;
        case 'dateModified':
          comparison = stubA.lastModified - stubB.lastModified;
          break;
      }
      return ascending ? comparison : -comparison;
    });

    const selectedIds = sortedStubs.map(record => record.id);
    const deselectedIds = fileIds.filter(id => !selectedIds.includes(id));
    reorderFiles([...selectedIds, ...deselectedIds]);
  }, [selectedFileStubs, fileIds, reorderFiles]);

  return createToolFlow({
    files: {
      selectedFiles: base.selectedFiles,
      isCollapsed: base.hasResults,
      minFiles: 2,
    },
    steps: [
      {
        title: "Sort Files",
        isCollapsed: base.settingsCollapsed,
        content: (
          <MergeFileSorter
            onSortFiles={sortFiles}
            disabled={!base.hasFiles || base.endpointLoading}
          />
        ),
      },
      {
        title: "Settings",
        isCollapsed: base.settingsCollapsed,
        onCollapsedClick: base.settingsCollapsed ? base.handleSettingsReset : undefined,
        tooltip: mergeTips,
        content: (
          <MergeSettings
            parameters={base.params.parameters}
            onParameterChange={base.params.updateParameter}
            disabled={base.endpointLoading}
          />
        ),
      },
    ],
    executeButton: {
      text: t("merge.submit", "Merge PDFs"),
      isVisible: !base.hasResults,
      loadingText: t("loading"),
      onClick: base.handleExecute,
      disabled: !base.params.validateParameters() || !base.hasFiles || !base.endpointEnabled,
    },
    review: {
      isVisible: base.hasResults,
      operation: base.operation,
      title: t("merge.title", "Merge Results"),
      onFileClick: base.handleThumbnailClick,
      onUndo: base.handleUndo,
    },
  });
};

export default Merge as ToolComponent;<|MERGE_RESOLUTION|>--- conflicted
+++ resolved
@@ -1,72 +1,5 @@
 import { useCallback } from "react";
 import { useTranslation } from "react-i18next";
-<<<<<<< HEAD
-import { FileWithUrl } from "../types/file";
-import { fileStorage } from "../services/fileStorage";
-import { makeApiUrl } from "../utils/api";
-import { useEndpointEnabledWithHealthCheck } from "../hooks/useEndpointConfig";
-
-export interface MergePdfPanelProps {
-  files: FileWithUrl[];
-  setDownloadUrl: (url: string) => void;
-  params: {
-    order: string;
-    removeDuplicates: boolean;
-  };
-  updateParams: (newParams: Partial<MergePdfPanelProps["params"]>) => void;
-}
-
-const MergePdfPanel: React.FC<MergePdfPanelProps> = ({
-  files,
-  setDownloadUrl,
-  params,
-  updateParams,
-}) => {
-  const { t } = useTranslation();
-  const [selectedFiles, setSelectedFiles] = useState<boolean[]>([]);
-  const [downloadUrl, setLocalDownloadUrl] = useState<string | null>(null);
-  const [isLoading, setIsLoading] = useState(false);
-  const [errorMessage, setErrorMessage] = useState<string | null>(null);
-  const { enabled: endpointEnabled, loading: endpointLoading, backendHealthy } = useEndpointEnabledWithHealthCheck("merge-pdfs");
-
-  useEffect(() => {
-    setSelectedFiles(files.map(() => true));
-  }, [files]);
-
-  const handleMerge = async () => {
-    const filesToMerge = files.filter((_, index) => selectedFiles[index]);
-    if (filesToMerge.length < 2) {
-      setErrorMessage(t("multiPdfPrompt")); // "Select PDFs (2+)"
-      return;
-    }
-
-    const formData = new FormData();
-
-    // Handle IndexedDB files
-    for (const file of filesToMerge) {
-      if (!file.id) {
-        continue; // Skip files without an id
-      }
-      const storedFile = await fileStorage.getFile(file?.id);
-      if (storedFile) {
-        const blob = new Blob([storedFile.data], { type: storedFile.type });
-        const actualFile = new File([blob], storedFile.name, {
-          type: storedFile.type,
-          lastModified: storedFile.lastModified
-        });
-        formData.append("fileInput", actualFile);
-      }
-    }
-
-    setIsLoading(true);
-    setErrorMessage(null);
-
-    try {
-      const response = await fetch(makeApiUrl("/api/v1/general/merge-pdfs"), {
-        method: "POST",
-        body: formData,
-      });
-=======
 import { createToolFlow } from "../components/tools/shared/createToolFlow";
 import MergeSettings from "../components/tools/merge/MergeSettings";
 import MergeFileSorter from "../components/tools/merge/MergeFileSorter";
@@ -93,7 +26,6 @@
     props,
     { minFiles: 2 }
   );
->>>>>>> 848ff968
 
   // Custom file sorting logic for merge tool
   const sortFiles = useCallback((sortType: 'filename' | 'dateModified', ascending: boolean = true) => {
