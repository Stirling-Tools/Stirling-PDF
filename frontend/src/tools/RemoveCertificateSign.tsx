--- conflicted
+++ resolved
@@ -7,46 +7,6 @@
 
 const RemoveCertificateSign = (props: BaseToolProps) => {
   const { t } = useTranslation();
-<<<<<<< HEAD
-  const { actions } = useNavigationActions();
-  const { selectedFiles } = useFileSelection();
-
-  const removeCertificateSignParams = useRemoveCertificateSignParameters();
-  const removeCertificateSignOperation = useRemoveCertificateSignOperation();
-
-  // Endpoint validation
-  const { enabled: endpointEnabled, loading: endpointLoading } = useEndpointEnabled(removeCertificateSignParams.getEndpointName());
-
-  useEffect(() => {
-    removeCertificateSignOperation.resetResults();
-    onPreviewFile?.(null);
-  }, [removeCertificateSignParams.parameters]);
-
-  const handleRemoveSignature = async () => {
-    try {
-      await removeCertificateSignOperation.executeOperation(removeCertificateSignParams.parameters, selectedFiles);
-      if (removeCertificateSignOperation.files && onComplete) {
-        onComplete(removeCertificateSignOperation.files);
-      }
-    } catch (error) {
-      if (onError) {
-        onError(error instanceof Error ? error.message : t("removeCertSign.error.failed", "Remove certificate signature operation failed"));
-      }
-    }
-  };
-
-  const handleThumbnailClick = (file: File) => {
-    onPreviewFile?.(file);
-    sessionStorage.setItem("previousMode", "removeCertificateSign");
-    actions.setWorkbench("viewer");
-  };
-
-  const handleSettingsReset = () => {
-    removeCertificateSignOperation.resetResults();
-    onPreviewFile?.(null);
-  };
-=======
->>>>>>> 5b20f11e
 
   const base = useBaseTool(
     'removeCertificateSign',
