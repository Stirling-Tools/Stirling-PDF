import { useEffect } from "react";
import { useTranslation } from "react-i18next";
import { useEndpointEnabled } from "../hooks/useEndpointConfig";
import { useFileSelection } from "../contexts/FileContext";
import { useNavigationActions } from "../contexts/NavigationContext";

import { createToolFlow } from "../components/tools/shared/createToolFlow";
import SanitizeSettings from "../components/tools/sanitize/SanitizeSettings";

import { useSanitizeParameters } from "../hooks/tools/sanitize/useSanitizeParameters";
import { useSanitizeOperation } from "../hooks/tools/sanitize/useSanitizeOperation";
<<<<<<< HEAD
import { BaseToolProps, ToolComponent } from "../types/tool";
import { useFileContext } from "../contexts/FileContext";
=======
import { BaseToolProps } from "../types/tool";
>>>>>>> 949ffa01

const Sanitize = ({ onPreviewFile, onComplete, onError }: BaseToolProps) => {
  const { t } = useTranslation();

  const { selectedFiles } = useFileSelection();
  const { actions } = useNavigationActions();

  const sanitizeParams = useSanitizeParameters();
  const sanitizeOperation = useSanitizeOperation();

  // Endpoint validation
  const { enabled: endpointEnabled, loading: endpointLoading } = useEndpointEnabled(sanitizeParams.getEndpointName());

  useEffect(() => {
    sanitizeOperation.resetResults();
    onPreviewFile?.(null);
  }, [sanitizeParams.parameters]);

  const handleSanitize = async () => {
    try {
      await sanitizeOperation.executeOperation(sanitizeParams.parameters, selectedFiles);
      if (sanitizeOperation.files && onComplete) {
        onComplete(sanitizeOperation.files);
      }
    } catch (error) {
      if (onError) {
        onError(error instanceof Error ? error.message : t("sanitize.error.generic", "Sanitization failed"));
      }
    }
  };

  const handleSettingsReset = () => {
    sanitizeOperation.resetResults();
    onPreviewFile?.(null);
  };

  const handleThumbnailClick = (file: File) => {
    onPreviewFile?.(file);
    sessionStorage.setItem("previousMode", "sanitize");
  };

  const hasFiles = selectedFiles.length > 0;
  const hasResults = sanitizeOperation.files.length > 0;
  const settingsCollapsed = !hasFiles || hasResults;

  return createToolFlow({
    files: {
      selectedFiles,
      isCollapsed: hasResults,
      placeholder: t("sanitize.files.placeholder", "Select a PDF file in the main view to get started"),
    },
    steps: [
      {
        title: t("sanitize.steps.settings", "Settings"),
        isCollapsed: settingsCollapsed,
        onCollapsedClick: settingsCollapsed ? handleSettingsReset : undefined,
        content: (
          <SanitizeSettings
            parameters={sanitizeParams.parameters}
            onParameterChange={sanitizeParams.updateParameter}
            disabled={endpointLoading}
          />
        ),
      },
    ],
    executeButton: {
      text: t("sanitize.submit", "Sanitize PDF"),
      isVisible: !hasResults,
      loadingText: t("loading"),
      onClick: handleSanitize,
      disabled: !sanitizeParams.validateParameters() || !hasFiles || !endpointEnabled,
    },
    review: {
      isVisible: hasResults,
      operation: sanitizeOperation,
      title: t("sanitize.sanitizationResults", "Sanitization Results"),
      onFileClick: handleThumbnailClick,
    },
  });
};

// Static method to get the operation hook for automation
Sanitize.tool = () => useSanitizeOperation;

export default Sanitize as ToolComponent;<|MERGE_RESOLUTION|>--- conflicted
+++ resolved
@@ -2,25 +2,18 @@
 import { useTranslation } from "react-i18next";
 import { useEndpointEnabled } from "../hooks/useEndpointConfig";
 import { useFileSelection } from "../contexts/FileContext";
-import { useNavigationActions } from "../contexts/NavigationContext";
 
 import { createToolFlow } from "../components/tools/shared/createToolFlow";
 import SanitizeSettings from "../components/tools/sanitize/SanitizeSettings";
 
 import { useSanitizeParameters } from "../hooks/tools/sanitize/useSanitizeParameters";
 import { useSanitizeOperation } from "../hooks/tools/sanitize/useSanitizeOperation";
-<<<<<<< HEAD
 import { BaseToolProps, ToolComponent } from "../types/tool";
-import { useFileContext } from "../contexts/FileContext";
-=======
-import { BaseToolProps } from "../types/tool";
->>>>>>> 949ffa01
 
 const Sanitize = ({ onPreviewFile, onComplete, onError }: BaseToolProps) => {
   const { t } = useTranslation();
 
   const { selectedFiles } = useFileSelection();
-  const { actions } = useNavigationActions();
 
   const sanitizeParams = useSanitizeParameters();
   const sanitizeOperation = useSanitizeOperation();
