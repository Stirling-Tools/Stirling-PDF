--- conflicted
+++ resolved
@@ -68,7 +68,6 @@
   const passwordsCollapsed = !hasFiles || hasResults;
   const permissionsCollapsed = collapsedPermissions || hasResults;
 
-<<<<<<< HEAD
   return createToolFlow({
     files: {
       selectedFiles,
@@ -81,73 +80,18 @@
         onCollapsedClick: hasResults ? handleSettingsReset : undefined,
         tooltip: addPasswordTips,
         content: (
-=======
-  const previewResults = useMemo(() =>
-    addPasswordOperation.files?.map((file, index) => ({
-      file,
-      thumbnail: addPasswordOperation.thumbnails[index]
-    })) || [],
-    [addPasswordOperation.files, addPasswordOperation.thumbnails]
-  );
-
-  return (
-    <ToolStepContainer>
-      <Stack gap="sm" h="94vh" p="sm" style={{ overflow: 'auto' }}>
-        {/* Files Step */}
-        <ToolStep
-          title={t('files.title', 'Files')}
-          isVisible={true}
-          isCollapsed={filesCollapsed}
-          isCompleted={filesCollapsed}
-          completedMessage={hasFiles ?
-            selectedFiles.length === 1
-              ? t('files.selected.single', 'Selected: {{filename}}', { filename: selectedFiles[0].name })
-              : t('files.selected.multiple', 'Selected: {{count}} files', { count: selectedFiles.length })
-            : undefined}
-        >
-          <FileStatusIndicator
-            selectedFiles={selectedFiles}
-            placeholder={t('files.placeholder', 'Select a PDF file in the main view to get started')}
-          />
-        </ToolStep>
-
-        {/* Passwords & Encryption Step */}
-        <ToolStep
-          title={t('addPassword.title', 'Passwords & Encryption')}
-          isVisible={hasFiles}
-          isCollapsed={passwordsCollapsed}
-          isCompleted={passwordsCollapsed}
-          onCollapsedClick={hasResults ? handleSettingsReset : undefined}
-          completedMessage={passwordsCollapsed ? t('addPassword.passwords.completed', 'Passwords configured') : undefined}
-          tooltip={addPasswordTips}
-        >
->>>>>>> 129e4d00
           <AddPasswordSettings
             parameters={addPasswordParams.parameters}
             onParameterChange={addPasswordParams.updateParameter}
             disabled={endpointLoading}
           />
-<<<<<<< HEAD
         )
       },
       {
-        title: t('addPassword.permissions.stepTitle', 'Document Permissions'),
+        title: t('changePermissions.title', 'Document Permissions'),
         isCollapsed: permissionsCollapsed,
         onCollapsedClick: hasResults ? handleSettingsReset : () => setCollapsedPermissions(!collapsedPermissions),
         content: (
-=======
-        </ToolStep>
-
-        {/* Permissions Step */}
-        <ToolStep
-          title={t('changePermissions.title', 'Document Permissions')}
-          isVisible={hasFiles}
-          isCollapsed={permissionsCollapsed}
-          isCompleted={permissionsCollapsed}
-          onCollapsedClick={hasResults ? handleSettingsReset : () => setCollapsedPermissions(!collapsedPermissions)}
-          tooltip={addPasswordPermissionsTips}
-        >
->>>>>>> 129e4d00
           <ChangePermissionsSettings
             parameters={addPasswordParams.permissions.parameters}
             onParameterChange={addPasswordParams.permissions.updateParameter}
