import React, { useState } from "react";
import { useTranslation } from "react-i18next";
import { useFileContext } from "../contexts/FileContext";
import { useFileSelection } from "../contexts/FileContext";
import { useNavigation } from "../contexts/NavigationContext";

import { createToolFlow } from "../components/tools/shared/createToolFlow";
import { createFilesToolStep } from "../components/tools/shared/FilesToolStep";
import AutomationSelection from "../components/tools/automate/AutomationSelection";
import AutomationCreation from "../components/tools/automate/AutomationCreation";
import AutomationRun from "../components/tools/automate/AutomationRun";

import { useAutomateOperation } from "../hooks/tools/automate/useAutomateOperation";
import { BaseToolProps } from "../types/tool";
import { useFlatToolRegistry } from "../data/useTranslatedToolRegistry";
import { useSavedAutomations } from "../hooks/tools/automate/useSavedAutomations";
import { AutomationConfig, AutomationStepData, AutomationMode } from "../types/automation";
import { AUTOMATION_STEPS } from "../constants/automation";

const Automate = ({ onPreviewFile, onComplete, onError }: BaseToolProps) => {
  const { t } = useTranslation();
  const { selectedFiles } = useFileSelection();
  const { setMode } = useNavigation();

  const [currentStep, setCurrentStep] = useState<'selection' | 'creation' | 'run'>(AUTOMATION_STEPS.SELECTION);
  const [stepData, setStepData] = useState<AutomationStepData>({ step: AUTOMATION_STEPS.SELECTION });

  const automateOperation = useAutomateOperation();
  const toolRegistry = useFlatToolRegistry();
  const hasResults = automateOperation.files.length > 0 || automateOperation.downloadUrl !== null;
  const { savedAutomations, deleteAutomation, refreshAutomations } = useSavedAutomations();

  const handleStepChange = (data: AutomationStepData) => {
    // If navigating away from run step, reset automation results
    if (currentStep === AUTOMATION_STEPS.RUN && data.step !== AUTOMATION_STEPS.RUN) {
      automateOperation.resetResults();
    }

<<<<<<< HEAD
=======
    // If navigating to selection step, always clear results
    if (data.step === AUTOMATION_STEPS.SELECTION) {
      automateOperation.resetResults();
      automateOperation.clearError();
    }

>>>>>>> e6f4cfb3
    // If navigating to run step with a different automation, reset results
    if (data.step === AUTOMATION_STEPS.RUN && data.automation &&
        stepData.automation && data.automation.id !== stepData.automation.id) {
      automateOperation.resetResults();
    }

    setStepData(data);
    setCurrentStep(data.step);
  };

  const handleComplete = () => {
    // Reset automation results when completing
    automateOperation.resetResults();

    // Reset to selection step
    setCurrentStep(AUTOMATION_STEPS.SELECTION);
    setStepData({ step: AUTOMATION_STEPS.SELECTION });
    onComplete?.([]); // Pass empty array since automation creation doesn't produce files
  };

  const renderCurrentStep = () => {
    switch (currentStep) {
      case 'selection':
        return (
          <AutomationSelection
            savedAutomations={savedAutomations}
            onCreateNew={() => handleStepChange({ step: AUTOMATION_STEPS.CREATION, mode: AutomationMode.CREATE })}
            onRun={(automation: AutomationConfig) => handleStepChange({ step: AUTOMATION_STEPS.RUN, automation })}
            onEdit={(automation: AutomationConfig) => handleStepChange({ step: AUTOMATION_STEPS.CREATION, mode: AutomationMode.EDIT, automation })}
            onDelete={async (automation: AutomationConfig) => {
              try {
                await deleteAutomation(automation.id);
              } catch (error) {
                console.error('Failed to delete automation:', error);
                onError?.(`Failed to delete automation: ${automation.name}`);
              }
            }}
          />
        );

      case 'creation':
        if (!stepData.mode) {
          console.error('Creation mode is undefined');
          return null;
        }
        return (
          <AutomationCreation
            mode={stepData.mode}
            existingAutomation={stepData.automation}
            onBack={() => handleStepChange({ step: AUTOMATION_STEPS.SELECTION })}
            onComplete={() => {
              refreshAutomations();
              handleStepChange({ step: AUTOMATION_STEPS.SELECTION });
            }}
            toolRegistry={toolRegistry}
          />
        );

      case 'run':
        if (!stepData.automation) {
          console.error('Automation config is undefined');
          return null;
        }
        return (
          <AutomationRun
            automation={stepData.automation}
            onComplete={handleComplete}
            automateOperation={automateOperation}
          />
        );

      default:
        return <div>{t('automate.invalidStep', 'Invalid step')}</div>;
    }
  };

  const createStep = (title: string, props: any, content?: React.ReactNode) => ({
    title,
    ...props,
    content
  });

  // Always create files step to avoid conditional hook calls
  const filesStep = createFilesToolStep(createStep, {
    selectedFiles,
    isCollapsed: hasResults,
    placeholder: t('automate.files.placeholder', 'Select files to process with this automation')
  });

  const automationSteps = [
    createStep(t('automate.selection.title', 'Automation Selection'), {
      isVisible: true,
      isCollapsed: currentStep !== AUTOMATION_STEPS.SELECTION,
      onCollapsedClick: () => {
        // Clear results when clicking back to selection
        automateOperation.resetResults();
        setCurrentStep(AUTOMATION_STEPS.SELECTION);
        setStepData({ step: AUTOMATION_STEPS.SELECTION });
      }
    }, currentStep === AUTOMATION_STEPS.SELECTION ? renderCurrentStep() : null),

    createStep(stepData.mode === AutomationMode.EDIT
      ? t('automate.creation.editTitle', 'Edit Automation')
      : t('automate.creation.createTitle', 'Create Automation'), {
      isVisible: currentStep === AUTOMATION_STEPS.CREATION,
      isCollapsed: false
    }, currentStep === AUTOMATION_STEPS.CREATION ? renderCurrentStep() : null),

    // Files step - only visible during run mode
    {
      ...filesStep,
      isVisible: currentStep === AUTOMATION_STEPS.RUN
    },

    // Run step
    createStep(t('automate.run.title', 'Run Automation'), {
      isVisible: currentStep === AUTOMATION_STEPS.RUN,
      isCollapsed: hasResults,
    }, currentStep === AUTOMATION_STEPS.RUN ? renderCurrentStep() : null)
  ];

  return createToolFlow({
    files: {
      selectedFiles: currentStep === AUTOMATION_STEPS.RUN ? selectedFiles : [],
      isCollapsed: currentStep !== AUTOMATION_STEPS.RUN || hasResults,
      isVisible: false, // Hide the default files step since we add our own
    },
    steps: automationSteps,
    review: {
      isVisible: hasResults && currentStep === AUTOMATION_STEPS.RUN,
      operation: automateOperation,
      title: t('automate.reviewTitle', 'Automation Results'),
      onFileClick: (file: File) => {
        onPreviewFile?.(file);
        setMode('viewer');
      }
    }
  });
};

export default Automate;<|MERGE_RESOLUTION|>--- conflicted
+++ resolved
@@ -36,15 +36,12 @@
       automateOperation.resetResults();
     }
 
-<<<<<<< HEAD
-=======
     // If navigating to selection step, always clear results
     if (data.step === AUTOMATION_STEPS.SELECTION) {
       automateOperation.resetResults();
       automateOperation.clearError();
     }
 
->>>>>>> e6f4cfb3
     // If navigating to run step with a different automation, reset results
     if (data.step === AUTOMATION_STEPS.RUN && data.automation &&
         stepData.automation && data.automation.id !== stepData.automation.id) {
