import React, { useEffect } from "react";
import { useTranslation } from "react-i18next";
import { useEndpointEnabled } from "../hooks/useEndpointConfig";
import { useFileSelection } from "../contexts/FileContext";
import { useNavigationActions } from "../contexts/NavigationContext";

import { createToolFlow } from "../components/tools/shared/createToolFlow";
import SplitSettings from "../components/tools/split/SplitSettings";

import { useSplitParameters } from "../hooks/tools/split/useSplitParameters";
import { useSplitOperation } from "../hooks/tools/split/useSplitOperation";
import { BaseToolProps, ToolComponent } from "../types/tool";

const Split = ({ onPreviewFile, onComplete, onError }: BaseToolProps) => {
  const { t } = useTranslation();
  const { actions } = useNavigationActions();
  const { selectedFiles } = useFileSelection();

  const splitParams = useSplitParameters();
  const splitOperation = useSplitOperation();

  // Endpoint validation
  const { enabled: endpointEnabled, loading: endpointLoading } = useEndpointEnabled(splitParams.getEndpointName());

  useEffect(() => {
    // Only reset results when parameters change, not when files change
    splitOperation.resetResults();
    onPreviewFile?.(null);
<<<<<<< HEAD
  }, [splitParams.parameters, selectedFiles]);
=======
  }, [splitParams.parameters]);

  useEffect(() => {
    // Reset results when selected files change (user selected different files)
    if (selectedFiles.length > 0) {
      splitOperation.resetResults();
      onPreviewFile?.(null);
    }
  }, [selectedFiles]);
>>>>>>> 47ccb6a6
  const handleSplit = async () => {
    try {
      await splitOperation.executeOperation(splitParams.parameters, selectedFiles);
      if (splitOperation.files && onComplete) {
        onComplete(splitOperation.files);
      }
    } catch (error) {
      if (onError) {
        onError(error instanceof Error ? error.message : "Split operation failed");
      }
    }
  };

  const handleThumbnailClick = (file: File) => {
    onPreviewFile?.(file);
    sessionStorage.setItem("previousMode", "split");
  };

  const handleSettingsReset = () => {
    splitOperation.resetResults();
    splitParams.resetParameters();
  };

  const hasFiles = selectedFiles.length > 0;
  const hasResults = splitOperation.files.length > 0 || splitOperation.downloadUrl !== null;
  const settingsCollapsed = !hasFiles || hasResults;

  return createToolFlow({
    files: {
      selectedFiles,
      isCollapsed: hasResults,
      placeholder: "Select a PDF file in the main view to get started",
    },
    steps: [
      {
        title: "Settings",
        isCollapsed: settingsCollapsed,
        onCollapsedClick: hasResults ? handleSettingsReset : undefined,
        content: (
          <SplitSettings
            parameters={splitParams.parameters}
            onParameterChange={splitParams.updateParameter}
            disabled={endpointLoading}
          />
        ),
      },
    ],
    executeButton: {
      text: t("split.submit", "Split PDF"),
      loadingText: t("loading"),
      onClick: handleSplit,
      isVisible: !hasResults,
      disabled: !splitParams.validateParameters() || !hasFiles || !endpointEnabled,
    },
    review: {
      isVisible: hasResults,
      operation: splitOperation,
      title: "Split Results",
      onFileClick: handleThumbnailClick,
    },
  });
};

export default Split as ToolComponent;<|MERGE_RESOLUTION|>--- conflicted
+++ resolved
@@ -26,19 +26,7 @@
     // Only reset results when parameters change, not when files change
     splitOperation.resetResults();
     onPreviewFile?.(null);
-<<<<<<< HEAD
   }, [splitParams.parameters, selectedFiles]);
-=======
-  }, [splitParams.parameters]);
-
-  useEffect(() => {
-    // Reset results when selected files change (user selected different files)
-    if (selectedFiles.length > 0) {
-      splitOperation.resetResults();
-      onPreviewFile?.(null);
-    }
-  }, [selectedFiles]);
->>>>>>> 47ccb6a6
   const handleSplit = async () => {
     try {
       await splitOperation.executeOperation(splitParams.parameters, selectedFiles);
