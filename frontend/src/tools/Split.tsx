import React, { useEffect } from "react";
import { useTranslation } from "react-i18next";
import { useEndpointEnabled } from "../hooks/useEndpointConfig";
import { useToolFileSelection } from "../contexts/FileContext";
import { useNavigationActions } from "../contexts/NavigationContext";

import { createToolFlow } from "../components/tools/shared/createToolFlow";
import SplitSettings from "../components/tools/split/SplitSettings";

import { useSplitParameters } from "../hooks/tools/split/useSplitParameters";
import { useSplitOperation } from "../hooks/tools/split/useSplitOperation";
import { BaseToolProps } from "../types/tool";

const Split = ({ onPreviewFile, onComplete, onError }: BaseToolProps) => {
  const { t } = useTranslation();
  const { actions } = useNavigationActions();
  const setCurrentMode = actions.setMode;
  const { selectedFiles } = useToolFileSelection();

  const splitParams = useSplitParameters();
  const splitOperation = useSplitOperation();

  // Endpoint validation
  const { enabled: endpointEnabled, loading: endpointLoading } = useEndpointEnabled(splitParams.getEndpointName());

  useEffect(() => {
    splitOperation.resetResults();
    onPreviewFile?.(null);
<<<<<<< HEAD
  }, [splitParams.parameters, selectedFiles]); // Keep dependencies minimal - functions should be stable
=======
  }, [splitParams.parameters]);
>>>>>>> c1b79115

  const handleSplit = async () => {
    try {
      await splitOperation.executeOperation(splitParams.parameters, selectedFiles);
      if (splitOperation.files && onComplete) {
        onComplete(splitOperation.files);
      }
    } catch (error) {
      if (onError) {
        onError(error instanceof Error ? error.message : "Split operation failed");
      }
    }
  };

  const handleThumbnailClick = (file: File) => {
    onPreviewFile?.(file);
    sessionStorage.setItem("previousMode", "split");
    setCurrentMode("viewer");
  };

  const handleSettingsReset = () => {
    splitOperation.resetResults();
    onPreviewFile?.(null);
    setCurrentMode("split");
  };

  const hasFiles = selectedFiles.length > 0;
  const hasResults = splitOperation.downloadUrl !== null;
<<<<<<< HEAD
  const filesCollapsed = hasFiles;
  const settingsCollapsed = hasResults;

  const previewResults = useMemo(() => {
    const results = splitOperation.files?.map((file, index) => ({
      file,
      thumbnail: splitOperation.thumbnails[index]
    })) || [];
    
    console.log(`🔧 Split tool preview: ${results.length} files, thumbnails:`, 
      splitOperation.thumbnails.map((t, i) => `[${i}]: ${t ? 'PRESENT' : 'MISSING'}`));
    
    return results;
  }, [splitOperation.files, splitOperation.thumbnails]);

  return (
    <ToolStepContainer>
      <Stack gap="sm" h="100%" p="sm" style={{ overflow: 'auto' }}>
        {/* Files Step */}
        <ToolStep
          title="Files"
          isVisible={true}
          isCollapsed={filesCollapsed}
          isCompleted={filesCollapsed}
          completedMessage={hasFiles ? `Selected: ${selectedFiles[0]?.name}` : undefined}
        >
          <FileStatusIndicator
            selectedFiles={selectedFiles}
            placeholder="Select a PDF file in the main view to get started"
=======
  const filesCollapsed = hasFiles || hasResults;
  const settingsCollapsed = !hasFiles || hasResults;

  return createToolFlow({
    files: {
      selectedFiles,
      isCollapsed: filesCollapsed,
      placeholder: "Select a PDF file in the main view to get started",
    },
    steps: [
      {
        title: "Settings",
        isCollapsed: settingsCollapsed,
        onCollapsedClick: hasResults ? handleSettingsReset : undefined,
        content: (
          <SplitSettings
            parameters={splitParams.parameters}
            onParameterChange={splitParams.updateParameter}
            disabled={endpointLoading}
>>>>>>> c1b79115
          />
        ),
      },
    ],
    executeButton: {
      text: t("split.submit", "Split PDF"),
      loadingText: t("loading"),
      onClick: handleSplit,
      isVisible: !hasResults,
      disabled: !splitParams.validateParameters() || !hasFiles || !endpointEnabled,
    },
    review: {
      isVisible: hasResults,
      operation: splitOperation,
      title: "Split Results",
      onFileClick: handleThumbnailClick,
    },
  });
};

export default Split;<|MERGE_RESOLUTION|>--- conflicted
+++ resolved
@@ -26,12 +26,7 @@
   useEffect(() => {
     splitOperation.resetResults();
     onPreviewFile?.(null);
-<<<<<<< HEAD
-  }, [splitParams.parameters, selectedFiles]); // Keep dependencies minimal - functions should be stable
-=======
-  }, [splitParams.parameters]);
->>>>>>> c1b79115
-
+  }, [splitParams.parameters, selectedFiles]); 
   const handleSplit = async () => {
     try {
       await splitOperation.executeOperation(splitParams.parameters, selectedFiles);
@@ -59,37 +54,6 @@
 
   const hasFiles = selectedFiles.length > 0;
   const hasResults = splitOperation.downloadUrl !== null;
-<<<<<<< HEAD
-  const filesCollapsed = hasFiles;
-  const settingsCollapsed = hasResults;
-
-  const previewResults = useMemo(() => {
-    const results = splitOperation.files?.map((file, index) => ({
-      file,
-      thumbnail: splitOperation.thumbnails[index]
-    })) || [];
-    
-    console.log(`🔧 Split tool preview: ${results.length} files, thumbnails:`, 
-      splitOperation.thumbnails.map((t, i) => `[${i}]: ${t ? 'PRESENT' : 'MISSING'}`));
-    
-    return results;
-  }, [splitOperation.files, splitOperation.thumbnails]);
-
-  return (
-    <ToolStepContainer>
-      <Stack gap="sm" h="100%" p="sm" style={{ overflow: 'auto' }}>
-        {/* Files Step */}
-        <ToolStep
-          title="Files"
-          isVisible={true}
-          isCollapsed={filesCollapsed}
-          isCompleted={filesCollapsed}
-          completedMessage={hasFiles ? `Selected: ${selectedFiles[0]?.name}` : undefined}
-        >
-          <FileStatusIndicator
-            selectedFiles={selectedFiles}
-            placeholder="Select a PDF file in the main view to get started"
-=======
   const filesCollapsed = hasFiles || hasResults;
   const settingsCollapsed = !hasFiles || hasResults;
 
@@ -109,7 +73,6 @@
             parameters={splitParams.parameters}
             onParameterChange={splitParams.updateParameter}
             disabled={endpointLoading}
->>>>>>> c1b79115
           />
         ),
       },
