--- conflicted
+++ resolved
@@ -6,11 +6,8 @@
 import ApiIcon from "@mui/icons-material/Api";
 import CleaningServicesIcon from "@mui/icons-material/CleaningServices";
 import LockIcon from "@mui/icons-material/Lock";
-<<<<<<< HEAD
 import BrandingWatermarkIcon from "@mui/icons-material/BrandingWatermark";
-=======
 import LockOpenIcon from "@mui/icons-material/LockOpen";
->>>>>>> acbebd67
 import { useMultipleEndpointsEnabled } from "./useEndpointConfig";
 import { Tool, ToolDefinition, ToolRegistry } from "../types/tool";
 
@@ -109,7 +106,6 @@
     description: "Change document restrictions and permissions",
     endpoints: ["add-password"]
   },
-<<<<<<< HEAD
   watermark: {
     id: "watermark",
     icon: <BrandingWatermarkIcon />,
@@ -118,7 +114,7 @@
     category: "security",
     description: "Add text or image watermarks to PDF files",
     endpoints: ["add-watermark"]
-=======
+  },
   removePassword: {
     id: "removePassword",
     icon: <LockOpenIcon />,
@@ -127,7 +123,6 @@
     category: "security",
     description: "Remove password protection from PDF files",
     endpoints: ["remove-password"]
->>>>>>> acbebd67
   },
 
 };
