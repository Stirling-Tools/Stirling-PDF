--- conflicted
+++ resolved
@@ -1,21 +1,9 @@
-<<<<<<< HEAD
-import React, { useState, useCallback, useMemo, useEffect } from 'react';
-import { useTranslation } from 'react-i18next';
-import AddToPhotosIcon from "@mui/icons-material/AddToPhotos";
-import ContentCutIcon from "@mui/icons-material/ContentCut";
-import ZoomInMapIcon from "@mui/icons-material/ZoomInMap";
-import SplitPdfPanel from "../tools/Split";
-import CompressPdfPanel from "../tools/Compress";
-import MergePdfPanel from "../tools/Merge";
-import { useMultipleEndpointsEnabledWithHealthCheck } from './useEndpointConfig';
-=======
 import { useState, useCallback, useMemo } from 'react';
 import { useToolRegistry } from "../contexts/ToolRegistryContext";
 import { getAllEndpoints, type ToolRegistryEntry, type ToolRegistry } from "../data/toolsTaxonomy";
 import { useMultipleEndpointsEnabled } from "./useEndpointConfig";
 import { FileId } from '../types/file';
 import { ToolId } from 'src/types/toolId';
->>>>>>> 848ff968
 
 interface ToolManagementResult {
   selectedTool: ToolRegistryEntry | null;
@@ -32,28 +20,8 @@
   const { allTools } = useToolRegistry();
   const baseRegistry = allTools;
 
-<<<<<<< HEAD
-// Tool endpoint mappings
-const toolEndpoints: Record<string, string[]> = {
-  split: ["split-pages", "split-pdf-by-sections", "split-by-size-or-count", "split-pdf-by-chapters"],
-  compress: ["compress-pdf"],
-  merge: ["merge-pdfs"],
-};
-
-
-export const useToolManagement = () => {
-  const { t } = useTranslation();
-
-  const [selectedToolKey, setSelectedToolKey] = useState<string | null>(null);
-  const [toolSelectedFileIds, setToolSelectedFileIds] = useState<string[]>([]);
-
-  const allEndpoints = Array.from(new Set(Object.values(toolEndpoints).flat()));
-  const { endpointStatus, loading: endpointsLoading } = useMultipleEndpointsEnabledWithHealthCheck(allEndpoints);
-
-=======
   const allEndpoints = useMemo(() => getAllEndpoints(baseRegistry), [baseRegistry]);
   const { endpointStatus, loading: endpointsLoading } = useMultipleEndpointsEnabled(allEndpoints);
->>>>>>> 848ff968
 
   const isToolAvailable = useCallback((toolKey: string): boolean => {
     if (endpointsLoading) return true;
@@ -88,9 +56,6 @@
     toolSelectedFileIds,
     toolRegistry,
     setToolSelectedFileIds,
-<<<<<<< HEAD
-=======
     getSelectedTool,
->>>>>>> 848ff968
   };
 };