import React, { useState, useCallback, useMemo, useEffect } from 'react';
import { useTranslation } from 'react-i18next';
import ContentCutIcon from "@mui/icons-material/ContentCut";
import ZoomInMapIcon from "@mui/icons-material/ZoomInMap";
import SwapHorizIcon from "@mui/icons-material/SwapHoriz";
import ApiIcon from "@mui/icons-material/Api";
import CleaningServicesIcon from "@mui/icons-material/CleaningServices";
import LockIcon from "@mui/icons-material/Lock";
import { useMultipleEndpointsEnabled } from "./useEndpointConfig";
import { Tool, ToolDefinition, BaseToolProps, ToolRegistry } from "../types/tool";


// Add entry here with maxFiles, endpoints, and lazy component
const toolDefinitions: Record<string, ToolDefinition> = {
  split: {
    id: "split",
    icon: <ContentCutIcon />,
    component: React.lazy(() => import("../tools/Split")),
    maxFiles: 1,
    category: "manipulation",
    description: "Split PDF files into smaller parts",
    endpoints: ["split-pages", "split-pdf-by-sections", "split-by-size-or-count", "split-pdf-by-chapters"]
  },
  compress: {
    id: "compress",
    icon: <ZoomInMapIcon />,
    component: React.lazy(() => import("../tools/Compress")),
    maxFiles: -1,
    category: "optimization",
    description: "Reduce PDF file size",
    endpoints: ["compress-pdf"]
  },
  convert: {
  id: "convert",
  icon: <SwapHorizIcon />,
  component: React.lazy(() => import("../tools/Convert")),
  maxFiles: -1,
  category: "manipulation",
  description: "Change to and from PDF and other formats",
  endpoints: ["pdf-to-img", "img-to-pdf", "pdf-to-word", "pdf-to-presentation", "pdf-to-text", "pdf-to-html", "pdf-to-xml", "html-to-pdf", "markdown-to-pdf", "file-to-pdf"],
  supportedFormats: [
    // Microsoft Office
    "doc", "docx", "dot", "dotx", "csv", "xls", "xlsx", "xlt", "xltx", "slk", "dif", "ppt", "pptx",
    // OpenDocument
    "odt", "ott", "ods", "ots", "odp", "otp", "odg", "otg",
    // Text formats
    "txt", "text", "xml", "rtf", "html", "lwp", "md",
    // Images
    "bmp", "gif", "jpeg", "jpg", "png", "tif", "tiff", "pbm", "pgm", "ppm", "ras", "xbm", "xpm", "svg", "svm", "wmf", "webp",
    // StarOffice
    "sda", "sdc", "sdd", "sdw", "stc", "std", "sti", "stw", "sxd", "sxg", "sxi", "sxw",
    // Email formats
    "eml",
    // Archive formats
    "zip",
    // Other
    "dbf", "fods", "vsd", "vor", "vor3", "vor4", "uop", "pct", "ps", "pdf"
  ]
  },
  swagger: {
    id: "swagger",
    icon: <ApiIcon />,
    component: React.lazy(() => import("../tools/SwaggerUI")),
    maxFiles: 0,
    category: "utility",
    description: "Open API documentation",
    endpoints: ["swagger-ui"]
  },
  ocr: {
    id: "ocr",
    icon: <span className="material-symbols-rounded font-size-20">
      quick_reference_all
    </span>,
    component: React.lazy(() => import("../tools/OCR")),
    maxFiles: -1,
    category: "utility",
    description: "Extract text from images using OCR",
    endpoints: ["ocr-pdf"]
  },
  sanitize: {
    id: "sanitize",
    icon: <CleaningServicesIcon />,
    component: React.lazy(() => import("../tools/Sanitize")),
    maxFiles: -1,
    category: "security",
    description: "Remove potentially harmful elements from PDF files",
    endpoints: ["sanitize-pdf"]
  },
  addPassword: {
    id: "addPassword",
    icon: <LockIcon />,
    component: React.lazy(() => import("../tools/AddPassword")),
    maxFiles: -1,
    category: "security",
    description: "Add password protection and restrictions to PDF files",
    endpoints: ["add-password"]
  },
  changePermissions: {
    id: "changePermissions",
    icon: <LockIcon />,
    component: React.lazy(() => import("../tools/ChangePermissions")),
    maxFiles: -1,
    category: "security",
    description: "Change document restrictions and permissions",
    endpoints: ["add-password"]
  },

};

interface ToolManagementResult {
  selectedToolKey: string | null;
  selectedTool: Tool | null;
  toolSelectedFileIds: string[];
  toolRegistry: ToolRegistry;
  selectTool: (toolKey: string) => void;
  clearToolSelection: () => void;
  setToolSelectedFileIds: (fileIds: string[]) => void;
}

export const useToolManagement = (): ToolManagementResult => {
  const { t } = useTranslation();

  const [selectedToolKey, setSelectedToolKey] = useState<string | null>(null);
  const [toolSelectedFileIds, setToolSelectedFileIds] = useState<string[]>([]);

  const allEndpoints = Array.from(new Set(
    Object.values(toolDefinitions).flatMap(tool => tool.endpoints || [])
  ));
  const { endpointStatus, loading: endpointsLoading } = useMultipleEndpointsEnabled(allEndpoints);

  const isToolAvailable = useCallback((toolKey: string): boolean => {
    if (endpointsLoading) return true;
    const tool = toolDefinitions[toolKey];
    if (!tool?.endpoints) return true;
    return tool.endpoints.some(endpoint => endpointStatus[endpoint] === true);
  }, [endpointsLoading, endpointStatus]);

  const toolRegistry: ToolRegistry = useMemo(() => {
    const availableTools: ToolRegistry = {};
    Object.keys(toolDefinitions).forEach(toolKey => {
      if (isToolAvailable(toolKey)) {
        const toolDef = toolDefinitions[toolKey];
        availableTools[toolKey] = {
          ...toolDef,
<<<<<<< HEAD
          name: t(`${toolKey}.title`, toolKey.charAt(0).toUpperCase() + toolKey.slice(1))
=======
          name: t(`home.${toolKey}.title`, toolKey.charAt(0).toUpperCase() + toolKey.slice(1)),
          title: t(`home.${toolKey}.title`, toolDef.description || toolKey),
          description: t(`home.${toolKey}.desc`, toolDef.description || `${toolKey} tool`)
>>>>>>> 129e4d00
        };
      }
    });
    return availableTools;
  }, [t, isToolAvailable]);

  useEffect(() => {
    if (!endpointsLoading && selectedToolKey && !toolRegistry[selectedToolKey]) {
      const firstAvailableTool = Object.keys(toolRegistry)[0];
      if (firstAvailableTool) {
        setSelectedToolKey(firstAvailableTool);
      } else {
        setSelectedToolKey(null);
      }
    }
  }, [endpointsLoading, selectedToolKey, toolRegistry]);

  const selectTool = useCallback((toolKey: string) => {
    setSelectedToolKey(toolKey);
  }, []);

  const clearToolSelection = useCallback(() => {
    setSelectedToolKey(null);
  }, []);

  const selectedTool = selectedToolKey ? toolRegistry[selectedToolKey] : null;

  return {
    selectedToolKey,
    selectedTool,
    toolSelectedFileIds,
    toolRegistry,

    selectTool,
    clearToolSelection,
    setToolSelectedFileIds,

  };
};<|MERGE_RESOLUTION|>--- conflicted
+++ resolved
@@ -142,13 +142,9 @@
         const toolDef = toolDefinitions[toolKey];
         availableTools[toolKey] = {
           ...toolDef,
-<<<<<<< HEAD
-          name: t(`${toolKey}.title`, toolKey.charAt(0).toUpperCase() + toolKey.slice(1))
-=======
-          name: t(`home.${toolKey}.title`, toolKey.charAt(0).toUpperCase() + toolKey.slice(1)),
-          title: t(`home.${toolKey}.title`, toolDef.description || toolKey),
-          description: t(`home.${toolKey}.desc`, toolDef.description || `${toolKey} tool`)
->>>>>>> 129e4d00
+          name: t(`${toolKey}.title`, toolKey.charAt(0).toUpperCase() + toolKey.slice(1)),
+          title: t(`${toolKey}.title`, toolDef.description || toolKey),
+          description: t(`${toolKey}.desc`, toolDef.description || `${toolKey} tool`)
         };
       }
     });
