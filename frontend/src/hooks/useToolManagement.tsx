import React, { useState, useCallback, useMemo, useEffect } from 'react';
import { useTranslation } from 'react-i18next';
import AddToPhotosIcon from "@mui/icons-material/AddToPhotos";
import ContentCutIcon from "@mui/icons-material/ContentCut";
import ZoomInMapIcon from "@mui/icons-material/ZoomInMap";
import { useMultipleEndpointsEnabled } from "./useEndpointConfig";
import { Tool, ToolDefinition, BaseToolProps, ToolRegistry } from "../types/tool";

// Import types from central location - no need to redefine

// Tool definitions using simplified interface
// IMPORTANT: Adding a new tool is just 2 steps:
// 1. Add entry here with maxFiles, endpoints, and lazy component
// 2. Create the tool component - NO HomePage changes needed!
// The system automatically handles FileEditor, file selection, and rendering
const toolDefinitions: Record<string, ToolDefinition> = {
  split: { 
    id: "split",
    icon: <ContentCutIcon />, 
    component: React.lazy(() => import("../tools/Split")), 
    maxFiles: 1,
    category: "manipulation",
    description: "Split PDF files into smaller parts",
    endpoints: ["split-pages", "split-pdf-by-sections", "split-by-size-or-count", "split-pdf-by-chapters"]
  },
  // compress and merge are disabled for now - legacy tools to be overhauled
  // compress: { 
  //   id: "compress",
  //   icon: <ZoomInMapIcon />, 
  //   component: React.lazy(() => import("../tools/Compress")), 
  //   maxFiles: 1,
  //   category: "optimization",
  //   description: "Reduce PDF file size",
  //   endpoints: ["compress-pdf"]
  // },
  // merge: { 
  //   id: "merge",
  //   icon: <AddToPhotosIcon />, 
  //   component: React.lazy(() => import("../tools/Merge")), 
  //   maxFiles: -1,
  //   category: "manipulation", 
  //   description: "Combine multiple PDF files",
  //   endpoints: ["merge-pdfs"]
  // },
};

<<<<<<< HEAD
=======
const baseToolRegistry = {
  split: { icon: <ContentCutIcon />, component: SplitPdfPanel, view: "split" },
  compress: { icon: <ZoomInMapIcon />, component: CompressPdfPanel, view: "compress" },
  merge: { icon: <AddToPhotosIcon />, component: MergePdfPanel, view: "pageEditor" },
};

// Tool endpoint mappings
const toolEndpoints: Record<string, string[]> = {
  split: ["split-pages", "split-pdf-by-sections", "split-by-size-or-count", "split-pdf-by-chapters"],
  compress: ["compress-pdf"],
  merge: ["merge-pdfs"],
};
>>>>>>> 4e5f5959

interface ToolManagementResult {
  selectedToolKey: string | null;
  selectedTool: Tool | null;
  toolSelectedFileIds: string[];
  toolRegistry: ToolRegistry;
  selectTool: (toolKey: string) => void;
  clearToolSelection: () => void;
  setToolSelectedFileIds: (fileIds: string[]) => void;
}

export const useToolManagement = (): ToolManagementResult => {
  const { t } = useTranslation();

  const [selectedToolKey, setSelectedToolKey] = useState<string | null>(null);
  const [toolSelectedFileIds, setToolSelectedFileIds] = useState<string[]>([]);

  const allEndpoints = Array.from(new Set(
    Object.values(toolDefinitions).flatMap(tool => tool.endpoints || [])
  ));
  const { endpointStatus, loading: endpointsLoading } = useMultipleEndpointsEnabled(allEndpoints);

  const isToolAvailable = useCallback((toolKey: string): boolean => {
    if (endpointsLoading) return true;
    const tool = toolDefinitions[toolKey];
    if (!tool?.endpoints) return true;
    return tool.endpoints.some(endpoint => endpointStatus[endpoint] === true);
  }, [endpointsLoading, endpointStatus]);

  const toolRegistry: ToolRegistry = useMemo(() => {
    const availableTools: ToolRegistry = {};
    Object.keys(toolDefinitions).forEach(toolKey => {
      if (isToolAvailable(toolKey)) {
        const toolDef = toolDefinitions[toolKey];
        availableTools[toolKey] = {
          ...toolDef,
          name: t(`home.${toolKey}.title`, toolKey.charAt(0).toUpperCase() + toolKey.slice(1))
        };
      }
    });
    return availableTools;
  }, [t, isToolAvailable]);

  useEffect(() => {
    if (!endpointsLoading && selectedToolKey && !toolRegistry[selectedToolKey]) {
      const firstAvailableTool = Object.keys(toolRegistry)[0];
      if (firstAvailableTool) {
        setSelectedToolKey(firstAvailableTool);
      } else {
        setSelectedToolKey(null);
      }
    }
  }, [endpointsLoading, selectedToolKey, toolRegistry]);

  const selectTool = useCallback((toolKey: string) => {
    setSelectedToolKey(toolKey);
  }, []);

  const clearToolSelection = useCallback(() => {
    setSelectedToolKey(null);
  }, []);

  const selectedTool = selectedToolKey ? toolRegistry[selectedToolKey] : null;

  return {
    selectedToolKey,
    selectedTool,
    toolSelectedFileIds,
    toolRegistry,

    selectTool,
    clearToolSelection,
    setToolSelectedFileIds,

  };
};<|MERGE_RESOLUTION|>--- conflicted
+++ resolved
@@ -14,51 +14,36 @@
 // 2. Create the tool component - NO HomePage changes needed!
 // The system automatically handles FileEditor, file selection, and rendering
 const toolDefinitions: Record<string, ToolDefinition> = {
-  split: { 
+  split: {
     id: "split",
-    icon: <ContentCutIcon />, 
-    component: React.lazy(() => import("../tools/Split")), 
+    icon: <ContentCutIcon />,
+    component: React.lazy(() => import("../tools/Split")),
     maxFiles: 1,
     category: "manipulation",
     description: "Split PDF files into smaller parts",
     endpoints: ["split-pages", "split-pdf-by-sections", "split-by-size-or-count", "split-pdf-by-chapters"]
   },
   // compress and merge are disabled for now - legacy tools to be overhauled
-  // compress: { 
+  // compress: {
   //   id: "compress",
-  //   icon: <ZoomInMapIcon />, 
-  //   component: React.lazy(() => import("../tools/Compress")), 
+  //   icon: <ZoomInMapIcon />,
+  //   component: React.lazy(() => import("../tools/Compress")),
   //   maxFiles: 1,
   //   category: "optimization",
   //   description: "Reduce PDF file size",
   //   endpoints: ["compress-pdf"]
   // },
-  // merge: { 
+  // merge: {
   //   id: "merge",
-  //   icon: <AddToPhotosIcon />, 
-  //   component: React.lazy(() => import("../tools/Merge")), 
+  //   icon: <AddToPhotosIcon />,
+  //   component: React.lazy(() => import("../tools/Merge")),
   //   maxFiles: -1,
-  //   category: "manipulation", 
+  //   category: "manipulation",
   //   description: "Combine multiple PDF files",
   //   endpoints: ["merge-pdfs"]
   // },
 };
 
-<<<<<<< HEAD
-=======
-const baseToolRegistry = {
-  split: { icon: <ContentCutIcon />, component: SplitPdfPanel, view: "split" },
-  compress: { icon: <ZoomInMapIcon />, component: CompressPdfPanel, view: "compress" },
-  merge: { icon: <AddToPhotosIcon />, component: MergePdfPanel, view: "pageEditor" },
-};
-
-// Tool endpoint mappings
-const toolEndpoints: Record<string, string[]> = {
-  split: ["split-pages", "split-pdf-by-sections", "split-by-size-or-count", "split-pdf-by-chapters"],
-  compress: ["compress-pdf"],
-  merge: ["merge-pdfs"],
-};
->>>>>>> 4e5f5959
 
 interface ToolManagementResult {
   selectedToolKey: string | null;
