--- conflicted
+++ resolved
@@ -6,19 +6,11 @@
 import { useToolApiCalls, type ApiCallsConfig } from './useToolApiCalls';
 import { useToolResources } from './useToolResources';
 import { extractErrorMessage } from '../../../utils/toolErrorHandler';
-import { createOperation } from '../../../utils/toolOperationTracker';
 import { FileWithId, extractFiles } from '../../../types/fileContext';
 import { ResponseHandler } from '../../../utils/toolResponseProcessor';
-import { FileId } from '../../../types/file';
 
 // Re-export for backwards compatibility
 export type { ProcessingProgress, ResponseHandler };
-
-export enum ToolType {
-  singleFile,
-  multiFile,
-  custom,
-}
 
 /**
  * Configuration for tool operations defining processing behavior and API integration.
@@ -28,15 +20,44 @@
  * 2. Multi-file tools: multiFileEndpoint: true, single API call with all files
  * 3. Complex tools: customProcessor handles all processing logic
  */
-interface BaseToolOperationConfig<TParams> {
+export interface ToolOperationConfig<TParams = void> {
   /** Operation identifier for tracking and logging */
   operationType: string;
 
+  /**
+   * API endpoint for the operation. Can be static string or function for dynamic routing.
+   * Not used when customProcessor is provided.
+   */
+  endpoint: string | ((params: TParams) => string);
+
+  /**
+   * Builds FormData for API request. Signature determines processing approach:
+   * - (params, file: File) => FormData: Single-file processing
+   * - (params, files: File[]) => FormData: Multi-file processing
+   * Not used when customProcessor is provided.
+   */
+  buildFormData: ((params: TParams, file: File) => FormData) | ((params: TParams, files: File[]) => FormData); /* FIX ME */
+
   /** Prefix added to processed filenames (e.g., 'compressed_', 'split_') */
   filePrefix: string;
 
+  /**
+   * Whether this tool uses backends that accept MultipartFile[] arrays.
+   * - true: Single API call with all files (backend uses MultipartFile[])
+   * - false/undefined: Individual API calls per file (backend uses single MultipartFile)
+   * Ignored when customProcessor is provided.
+   */
+  multiFileEndpoint?: boolean;
+
   /** How to handle API responses (e.g., ZIP extraction, single file response) */
   responseHandler?: ResponseHandler;
+
+  /**
+   * Custom processing logic that completely bypasses standard file processing.
+   * When provided, tool handles all API calls, response processing, and file creation.
+   * Use for tools with complex routing logic or non-standard processing requirements.
+   */
+  customProcessor?: (params: TParams, files: File[]) => Promise<File[]>;
 
   /** Extract user-friendly error messages from API errors */
   getErrorMessage?: (error: any) => string;
@@ -44,49 +65,6 @@
   /** Default parameter values for automation */
   defaultParameters?: TParams;
 }
-
-export interface SingleFileToolOperationConfig<TParams> extends BaseToolOperationConfig<TParams> {
-  /** This tool processes one file at a time. */
-  toolType: ToolType.singleFile;
-
-  /** Builds FormData for API request. */
-  buildFormData: ((params: TParams, file: File) => FormData);
-
-  /** API endpoint for the operation. Can be static string or function for dynamic routing. */
-  endpoint: string | ((params: TParams) => string);
-
-  customProcessor?: undefined;
-}
-
-export interface MultiFileToolOperationConfig<TParams> extends BaseToolOperationConfig<TParams> {
-  /** This tool processes multiple files at once. */
-  toolType: ToolType.multiFile;
-
-  /** Builds FormData for API request. */
-  buildFormData: ((params: TParams, files: File[]) => FormData);
-
-  /** API endpoint for the operation. Can be static string or function for dynamic routing. */
-  endpoint: string | ((params: TParams) => string);
-
-  customProcessor?: undefined;
-}
-
-export interface CustomToolOperationConfig<TParams> extends BaseToolOperationConfig<TParams> {
-  /** This tool has custom behaviour. */
-  toolType: ToolType.custom;
-
-  buildFormData?: undefined;
-  endpoint?: undefined;
-
-  /**
-   * Custom processing logic that completely bypasses standard file processing.
-   * This tool handles all API calls, response processing, and file creation.
-   * Use for tools with complex routing logic or non-standard processing requirements.
-   */
-  customProcessor: (params: TParams, files: File[]) => Promise<File[]>;
-}
-
-export type ToolOperationConfig<TParams = void> = SingleFileToolOperationConfig<TParams> | MultiFileToolOperationConfig<TParams> | CustomToolOperationConfig<TParams>;
 
 /**
  * Complete tool operation interface with execution capability
@@ -125,11 +103,11 @@
  * @param config - Tool operation configuration
  * @returns Hook interface with state and execution methods
  */
-export const useToolOperation = <TParams>(
+export const useToolOperation = <TParams = void>(
   config: ToolOperationConfig<TParams>
 ): ToolOperationHook<TParams> => {
   const { t } = useTranslation();
-  const { recordOperation, markOperationApplied, markOperationFailed, addFiles, consumeFiles } = useFileContext();
+  const { addFiles, consumeFiles } = useFileContext();
 
   // Composed hooks
   const { state, actions } = useToolState();
@@ -152,9 +130,6 @@
       return;
     }
 
-    // Setup operation tracking with proper FileWithId
-    const { operation, operationId, fileId } = createOperation(config.operationType, params, selectedFiles);
-    recordOperation(fileId, operation);
 
     // Reset state
     actions.setLoading(true);
@@ -165,8 +140,6 @@
     try {
       let processedFiles: File[];
 
-<<<<<<< HEAD
-      // Convert FileWithId to regular File objects for API processing
       const validRegularFiles = extractFiles(validFiles);
 
       if (config.customProcessor) {
@@ -178,30 +151,6 @@
           // Multi-file processing - single API call with all files
           actions.setStatus('Processing files...');
           const formData = (config.buildFormData as (params: TParams, files: File[]) => FormData)(params, validRegularFiles);
-=======
-      switch (config.toolType) {
-        case ToolType.singleFile:
-          // Individual file processing - separate API call per file
-          const apiCallsConfig: ApiCallsConfig<TParams> = {
-            endpoint: config.endpoint,
-            buildFormData: config.buildFormData,
-            filePrefix: config.filePrefix,
-            responseHandler: config.responseHandler
-          };
-          processedFiles = await processFiles(
-            params,
-            validFiles,
-            apiCallsConfig,
-            actions.setProgress,
-            actions.setStatus
-          );
-          break;
-
-        case ToolType.multiFile:
-          // Multi-file processing - single API call with all files
-          actions.setStatus('Processing files...');
-          const formData = config.buildFormData(params, validFiles);
->>>>>>> 96aa4386
           const endpoint = typeof config.endpoint === 'function' ? config.endpoint(params) : config.endpoint;
 
           const response = await axios.post(endpoint, formData, { responseType: 'blob' });
@@ -209,13 +158,8 @@
           // Multi-file responses are typically ZIP files that need extraction, but some may return single PDFs
           if (config.responseHandler) {
             // Use custom responseHandler for multi-file (handles ZIP extraction)
-<<<<<<< HEAD
             processedFiles = await config.responseHandler(response.data, validRegularFiles);
           } else if (response.data.type === 'application/pdf' || 
-=======
-            processedFiles = await config.responseHandler(response.data, validFiles);
-          } else if (response.data.type === 'application/pdf' ||
->>>>>>> 96aa4386
                      (response.headers && response.headers['content-type'] === 'application/pdf')) {
             // Single PDF response (e.g. split with merge option) - use original filename
             const originalFileName = validRegularFiles[0]?.name || 'document.pdf';
@@ -230,7 +174,6 @@
               processedFiles = await extractAllZipFiles(response.data);
             }
           }
-<<<<<<< HEAD
         } else {
           // Individual file processing - separate API call per file
           const apiCallsConfig: ApiCallsConfig<TParams> = {
@@ -247,14 +190,6 @@
             actions.setStatus
           );
         }
-=======
-          break;
-
-        case ToolType.custom:
-          actions.setStatus('Processing files...');
-          processedFiles = await config.customProcessor(params, validFiles);
-          break;
->>>>>>> 96aa4386
       }
 
       if (processedFiles.length > 0) {
@@ -272,26 +207,19 @@
         actions.setDownloadInfo(downloadInfo.url, downloadInfo.filename);
 
         // Replace input files with processed files (consumeFiles handles pinning)
-<<<<<<< HEAD
         const inputFileIds = validFiles.map(file => file.fileId);
-=======
-        const inputFileIds = validFiles.map(file => findFileId(file)).filter(Boolean) as FileId[];
->>>>>>> 96aa4386
         await consumeFiles(inputFileIds, processedFiles);
-
-        markOperationApplied(fileId, operationId);
       }
 
     } catch (error: any) {
       const errorMessage = config.getErrorMessage?.(error) || extractErrorMessage(error);
       actions.setError(errorMessage);
       actions.setStatus('');
-      markOperationFailed(fileId, operationId, errorMessage);
     } finally {
       actions.setLoading(false);
       actions.setProgress(null);
     }
-  }, [t, config, actions, recordOperation, markOperationApplied, markOperationFailed, addFiles, consumeFiles, processFiles, generateThumbnails, createDownloadInfo, cleanupBlobUrls, extractZipFiles, extractAllZipFiles]);
+  }, [t, config, actions, addFiles, consumeFiles, processFiles, generateThumbnails, createDownloadInfo, cleanupBlobUrls, extractZipFiles, extractAllZipFiles]);
 
   const cancelOperation = useCallback(() => {
     cancelApiCalls();
