import { useCallback, useRef, useEffect } from 'react';
import axios from 'axios';
import { useTranslation } from 'react-i18next';
import { useFileContext } from '../../../contexts/FileContext';
import { useToolState, type ProcessingProgress } from './useToolState';
import { useToolApiCalls, type ApiCallsConfig } from './useToolApiCalls';
import { useToolResources } from './useToolResources';
import { extractErrorMessage } from '../../../utils/toolErrorHandler';
import { StirlingFile, extractFiles, FileId, StirlingFileStub } from '../../../types/fileContext';
import { ResponseHandler } from '../../../utils/toolResponseProcessor';

// Re-export for backwards compatibility
export type { ProcessingProgress, ResponseHandler };

export enum ToolType {
  singleFile,
  multiFile,
  custom,
}

/**
 * Configuration for tool operations defining processing behavior and API integration.
 *
 * Supports three patterns:
 * 1. Single-file tools: multiFileEndpoint: false, processes files individually
 * 2. Multi-file tools: multiFileEndpoint: true, single API call with all files
 * 3. Complex tools: customProcessor handles all processing logic
 */
interface BaseToolOperationConfig<TParams> {
  /** Operation identifier for tracking and logging */
  operationType: string;

  /** Prefix added to processed filenames (e.g., 'compressed_', 'split_') */
  filePrefix: string;

  /** How to handle API responses (e.g., ZIP extraction, single file response) */
  responseHandler?: ResponseHandler;

  /** Extract user-friendly error messages from API errors */
  getErrorMessage?: (error: any) => string;

  /** Default parameter values for automation */
  defaultParameters?: TParams;
}

export interface SingleFileToolOperationConfig<TParams> extends BaseToolOperationConfig<TParams> {
  /** This tool processes one file at a time. */
  toolType: ToolType.singleFile;

  /** Builds FormData for API request. */
  buildFormData: ((params: TParams, file: File) => FormData);

  /** API endpoint for the operation. Can be static string or function for dynamic routing. */
  endpoint: string | ((params: TParams) => string);

  customProcessor?: undefined;
}

export interface MultiFileToolOperationConfig<TParams> extends BaseToolOperationConfig<TParams> {
  /** This tool processes multiple files at once. */
  toolType: ToolType.multiFile;

  /** Builds FormData for API request. */
  buildFormData: ((params: TParams, files: File[]) => FormData);

  /** API endpoint for the operation. Can be static string or function for dynamic routing. */
  endpoint: string | ((params: TParams) => string);

  customProcessor?: undefined;
}

export interface CustomToolOperationConfig<TParams> extends BaseToolOperationConfig<TParams> {
  /** This tool has custom behaviour. */
  toolType: ToolType.custom;

  buildFormData?: undefined;
  endpoint?: undefined;

  /**
   * Custom processing logic that completely bypasses standard file processing.
   * This tool handles all API calls, response processing, and file creation.
   * Use for tools with complex routing logic or non-standard processing requirements.
   */
  customProcessor: (params: TParams, files: File[]) => Promise<File[]>;
}

export type ToolOperationConfig<TParams = void> = SingleFileToolOperationConfig<TParams> | MultiFileToolOperationConfig<TParams> | CustomToolOperationConfig<TParams>;

/**
 * Complete tool operation interface with execution capability
 */
export interface ToolOperationHook<TParams = void> {
  // State
  files: File[];
  thumbnails: string[];
  isGeneratingThumbnails: boolean;
  downloadUrl: string | null;
  downloadFilename: string;
  isLoading: boolean;
  status: string;
  errorMessage: string | null;
  progress: ProcessingProgress | null;

  // Actions
  executeOperation: (params: TParams, selectedFiles: StirlingFile[]) => Promise<void>;
  resetResults: () => void;
  clearError: () => void;
  cancelOperation: () => void;
  undoOperation: () => Promise<void>;
}

// Re-export for backwards compatibility
export { createStandardErrorHandler } from '../../../utils/toolErrorHandler';

/**
 * Shared hook for tool operations providing consistent error handling, progress tracking,
 * and FileContext integration. Eliminates boilerplate while maintaining flexibility.
 *
 * Supports three tool patterns:
 * 1. Single-file tools: Set multiFileEndpoint: false, processes files individually
 * 2. Multi-file tools: Set multiFileEndpoint: true, single API call with all files
 * 3. Complex tools: Provide customProcessor for full control over processing logic
 *
 * @param config - Tool operation configuration
 * @returns Hook interface with state and execution methods
 */
export const useToolOperation = <TParams>(
  config: ToolOperationConfig<TParams>
): ToolOperationHook<TParams> => {
  const { t } = useTranslation();
  const { addFiles, consumeFiles, undoConsumeFiles, actions: fileActions, selectors } = useFileContext();

  // Composed hooks
  const { state, actions } = useToolState();
  const { processFiles, cancelOperation: cancelApiCalls } = useToolApiCalls<TParams>();
  const { generateThumbnails, createDownloadInfo, cleanupBlobUrls, extractZipFiles, extractAllZipFiles } = useToolResources();

  // Track last operation for undo functionality
  const lastOperationRef = useRef<{
    inputFiles: File[];
    inputStirlingFileStubs: StirlingFileStub[];
    outputFileIds: FileId[];
  } | null>(null);

  const executeOperation = useCallback(async (
    params: TParams,
    selectedFiles: StirlingFile[]
  ): Promise<void> => {
    // Validation
    if (selectedFiles.length === 0) {
      actions.setError(t('noFileSelected', 'No files selected'));
      return;
    }

    const validFiles = selectedFiles.filter(file => file.size > 0);
    if (validFiles.length === 0) {
      actions.setError(t('noValidFiles', 'No valid files to process'));
      return;
    }


    // Reset state
    actions.setLoading(true);
    actions.setError(null);
    actions.resetResults();
    cleanupBlobUrls();

    try {
      let processedFiles: File[];

      // Convert StirlingFile to regular File objects for API processing
      const validRegularFiles = extractFiles(validFiles);

      switch (config.toolType) {
        case ToolType.singleFile: {
          // Individual file processing - separate API call per file
          const apiCallsConfig: ApiCallsConfig<TParams> = {
            endpoint: config.endpoint,
            buildFormData: config.buildFormData,
            filePrefix: config.filePrefix,
            responseHandler: config.responseHandler
          };
          processedFiles = await processFiles(
            params,
            validRegularFiles,
            apiCallsConfig,
            actions.setProgress,
            actions.setStatus
          );
          break;
        }

        case ToolType.multiFile: {
          // Multi-file processing - single API call with all files
          actions.setStatus('Processing files...');
          const formData = config.buildFormData(params, validRegularFiles);
          const endpoint = typeof config.endpoint === 'function' ? config.endpoint(params) : config.endpoint;

          const response = await axios.post(endpoint, formData, { responseType: 'blob' });

          // Multi-file responses are typically ZIP files that need extraction, but some may return single PDFs
          if (config.responseHandler) {
            // Use custom responseHandler for multi-file (handles ZIP extraction)
            processedFiles = await config.responseHandler(response.data, validRegularFiles);
          } else if (response.data.type === 'application/pdf' ||
                    (response.headers && response.headers['content-type'] === 'application/pdf')) {
            // Single PDF response (e.g. split with merge option) - use original filename
            const originalFileName = validRegularFiles[0]?.name || 'document.pdf';
            const singleFile = new File([response.data], originalFileName, { type: 'application/pdf' });
            processedFiles = [singleFile];
          } else {
            // Default: assume ZIP response for multi-file endpoints
            processedFiles = await extractZipFiles(response.data);

            if (processedFiles.length === 0) {
              // Try the generic extraction as fallback
              processedFiles = await extractAllZipFiles(response.data);
            }
          }
          break;
        }

        case ToolType.custom:
          actions.setStatus('Processing files...');
          processedFiles = await config.customProcessor(params, validRegularFiles);
          break;
      }

      if (processedFiles.length > 0) {
        actions.setFiles(processedFiles);

        // Generate thumbnails and download URL concurrently
        actions.setGeneratingThumbnails(true);
        const [thumbnails, downloadInfo] = await Promise.all([
          generateThumbnails(processedFiles),
          createDownloadInfo(processedFiles, config.operationType)
        ]);
        actions.setGeneratingThumbnails(false);

        actions.setThumbnails(thumbnails);
        actions.setDownloadInfo(downloadInfo.url, downloadInfo.filename);

        // Replace input files with processed files (consumeFiles handles pinning)
        const inputFileIds: FileId[] = [];
<<<<<<< HEAD
        const inputStirlingFileStubs: StirlingFileStub[] = [];
        
=======
        const inputFileRecords: FileRecord[] = [];

>>>>>>> 5caec41d
        // Build parallel arrays of IDs and records for undo tracking
        for (const file of validFiles) {
          const fileId = file.fileId;
          const record = selectors.getStirlingFileStub(fileId);
          if (record) {
            inputFileIds.push(fileId);
            inputStirlingFileStubs.push(record);
          } else {
            console.warn(`No file stub found for file: ${file.name}`);
          }
        }

        const outputFileIds = await consumeFiles(inputFileIds, processedFiles);

        // Store operation data for undo (only store what we need to avoid memory bloat)
        lastOperationRef.current = {
          inputFiles: extractFiles(validFiles), // Convert to File objects for undo
          inputStirlingFileStubs: inputStirlingFileStubs.map(record => ({ ...record })), // Deep copy to avoid reference issues
          outputFileIds
        };

      }

    } catch (error: any) {
      const errorMessage = config.getErrorMessage?.(error) || extractErrorMessage(error);
      actions.setError(errorMessage);
      actions.setStatus('');
    } finally {
      actions.setLoading(false);
      actions.setProgress(null);
    }
  }, [t, config, actions, addFiles, consumeFiles, processFiles, generateThumbnails, createDownloadInfo, cleanupBlobUrls, extractZipFiles, extractAllZipFiles]);

  const cancelOperation = useCallback(() => {
    cancelApiCalls();
    actions.setLoading(false);
    actions.setProgress(null);
    actions.setStatus('Operation cancelled');
  }, [cancelApiCalls, actions]);

  const resetResults = useCallback(() => {
    cleanupBlobUrls();
    actions.resetResults();
    // Clear undo data when results are reset to prevent memory leaks
    lastOperationRef.current = null;
  }, [cleanupBlobUrls, actions]);

  // Cleanup on unmount to prevent memory leaks
  useEffect(() => {
    return () => {
      lastOperationRef.current = null;
    };
  }, []);

  const undoOperation = useCallback(async () => {
    if (!lastOperationRef.current) {
      actions.setError(t('noOperationToUndo', 'No operation to undo'));
      return;
    }

    const { inputFiles, inputStirlingFileStubs, outputFileIds } = lastOperationRef.current;

    // Validate that we have data to undo
    if (inputFiles.length === 0 || inputStirlingFileStubs.length === 0) {
      actions.setError(t('invalidUndoData', 'Cannot undo: invalid operation data'));
      return;
    }

    if (outputFileIds.length === 0) {
      actions.setError(t('noFilesToUndo', 'Cannot undo: no files were processed in the last operation'));
      return;
    }

    try {
      // Undo the consume operation
<<<<<<< HEAD
      await undoConsumeFiles(inputFiles, inputStirlingFileStubs, outputFileIds);
      
=======
      await undoConsumeFiles(inputFiles, inputFileRecords, outputFileIds);

>>>>>>> 5caec41d
      // Clear results and operation tracking
      resetResults();
      lastOperationRef.current = null;

      // Show success message
      actions.setStatus(t('undoSuccess', 'Operation undone successfully'));

    } catch (error: any) {
      let errorMessage = extractErrorMessage(error);

      // Provide more specific error messages based on error type
      if (error.message?.includes('Mismatch between input files')) {
        errorMessage = t('undoDataMismatch', 'Cannot undo: operation data is corrupted');
      } else if (error.message?.includes('IndexedDB')) {
        errorMessage = t('undoStorageError', 'Undo completed but some files could not be saved to storage');
      } else if (error.name === 'QuotaExceededError') {
        errorMessage = t('undoQuotaError', 'Cannot undo: insufficient storage space');
      }

      actions.setError(`${t('undoFailed', 'Failed to undo operation')}: ${errorMessage}`);

      // Don't clear the operation data if undo failed - user might want to try again
    }
  }, [undoConsumeFiles, resetResults, actions, t]);

  return {
    // State
    files: state.files,
    thumbnails: state.thumbnails,
    isGeneratingThumbnails: state.isGeneratingThumbnails,
    downloadUrl: state.downloadUrl,
    downloadFilename: state.downloadFilename,
    isLoading: state.isLoading,
    status: state.status,
    errorMessage: state.errorMessage,
    progress: state.progress,

    // Actions
    executeOperation,
    resetResults,
    clearError: actions.clearError,
    cancelOperation,
    undoOperation
  };
};<|MERGE_RESOLUTION|>--- conflicted
+++ resolved
@@ -242,13 +242,8 @@
 
         // Replace input files with processed files (consumeFiles handles pinning)
         const inputFileIds: FileId[] = [];
-<<<<<<< HEAD
         const inputStirlingFileStubs: StirlingFileStub[] = [];
         
-=======
-        const inputFileRecords: FileRecord[] = [];
-
->>>>>>> 5caec41d
         // Build parallel arrays of IDs and records for undo tracking
         for (const file of validFiles) {
           const fileId = file.fileId;
@@ -324,13 +319,9 @@
 
     try {
       // Undo the consume operation
-<<<<<<< HEAD
       await undoConsumeFiles(inputFiles, inputStirlingFileStubs, outputFileIds);
       
-=======
-      await undoConsumeFiles(inputFiles, inputFileRecords, outputFileIds);
-
->>>>>>> 5caec41d
+
       // Clear results and operation tracking
       resetResults();
       lastOperationRef.current = null;
