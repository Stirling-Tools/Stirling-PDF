import { useCallback } from 'react';
import axios from 'axios';
import { useTranslation } from 'react-i18next';
import { useFileContext } from '../../../contexts/FileContext';
import { useToolState, type ProcessingProgress } from './useToolState';
import { useToolApiCalls, type ApiCallsConfig } from './useToolApiCalls';
import { useToolResources } from './useToolResources';
import { extractErrorMessage } from '../../../utils/toolErrorHandler';
import { createOperation } from '../../../utils/toolOperationTracker';
import { ResponseHandler } from '../../../utils/toolResponseProcessor';
import { FileId } from '../../../types/file';

// Re-export for backwards compatibility
export type { ProcessingProgress, ResponseHandler };

export enum ToolType {
  singleFile,
  multiFile,
  custom,
}

/**
 * Configuration for tool operations defining processing behavior and API integration.
 *
 * Supports three patterns:
 * 1. Single-file tools: multiFileEndpoint: false, processes files individually
 * 2. Multi-file tools: multiFileEndpoint: true, single API call with all files
 * 3. Complex tools: customProcessor handles all processing logic
 */
interface BaseToolOperationConfig<TParams> {
  /** Operation identifier for tracking and logging */
  operationType: string;

  /** Prefix added to processed filenames (e.g., 'compressed_', 'split_') */
  filePrefix: string;

<<<<<<< HEAD
  /**
   * Whether this tool uses backends that accept MultipartFile[] arrays.
   * - true: Single API call with all files (backend uses MultipartFile[])
   * - false/undefined: Individual API calls per file (backend uses single MultipartFile)
   * Ignored when customProcessor is provided.
   */
  multiFileEndpoint?: boolean;

  /**
   * Whether to preserve the filename provided by the backend in response headers.
   * When true, ignores filePrefix and uses the filename from Content-Disposition header.
   * Useful for tools like auto-rename where the backend determines the final filename.
   */
  preserveBackendFilename?: boolean;

=======
>>>>>>> 3b28b398
  /** How to handle API responses (e.g., ZIP extraction, single file response) */
  responseHandler?: ResponseHandler;

  /** Extract user-friendly error messages from API errors */
  getErrorMessage?: (error: any) => string;

  /** Default parameter values for automation */
  defaultParameters?: TParams;
}

export interface SingleFileToolOperationConfig<TParams> extends BaseToolOperationConfig<TParams> {
  /** This tool processes one file at a time. */
  toolType: ToolType.singleFile;

  /** Builds FormData for API request. */
  buildFormData: ((params: TParams, file: File) => FormData);

  /** API endpoint for the operation. Can be static string or function for dynamic routing. */
  endpoint: string | ((params: TParams) => string);

  customProcessor?: undefined;
}

export interface MultiFileToolOperationConfig<TParams> extends BaseToolOperationConfig<TParams> {
  /** This tool processes multiple files at once. */
  toolType: ToolType.multiFile;

  /** Builds FormData for API request. */
  buildFormData: ((params: TParams, files: File[]) => FormData);

  /** API endpoint for the operation. Can be static string or function for dynamic routing. */
  endpoint: string | ((params: TParams) => string);

  customProcessor?: undefined;
}

export interface CustomToolOperationConfig<TParams> extends BaseToolOperationConfig<TParams> {
  /** This tool has custom behaviour. */
  toolType: ToolType.custom;

  buildFormData?: undefined;
  endpoint?: undefined;

  /**
   * Custom processing logic that completely bypasses standard file processing.
   * This tool handles all API calls, response processing, and file creation.
   * Use for tools with complex routing logic or non-standard processing requirements.
   */
  customProcessor: (params: TParams, files: File[]) => Promise<File[]>;
}

export type ToolOperationConfig<TParams = void> = SingleFileToolOperationConfig<TParams> | MultiFileToolOperationConfig<TParams> | CustomToolOperationConfig<TParams>;

/**
 * Complete tool operation interface with execution capability
 */
export interface ToolOperationHook<TParams = void> {
  // State
  files: File[];
  thumbnails: string[];
  isGeneratingThumbnails: boolean;
  downloadUrl: string | null;
  downloadFilename: string;
  isLoading: boolean;
  status: string;
  errorMessage: string | null;
  progress: ProcessingProgress | null;

  // Actions
  executeOperation: (params: TParams, selectedFiles: File[]) => Promise<void>;
  resetResults: () => void;
  clearError: () => void;
  cancelOperation: () => void;
}

// Re-export for backwards compatibility
export { createStandardErrorHandler } from '../../../utils/toolErrorHandler';

/**
 * Shared hook for tool operations providing consistent error handling, progress tracking,
 * and FileContext integration. Eliminates boilerplate while maintaining flexibility.
 *
 * Supports three tool patterns:
 * 1. Single-file tools: Set multiFileEndpoint: false, processes files individually
 * 2. Multi-file tools: Set multiFileEndpoint: true, single API call with all files
 * 3. Complex tools: Provide customProcessor for full control over processing logic
 *
 * @param config - Tool operation configuration
 * @returns Hook interface with state and execution methods
 */
export const useToolOperation = <TParams>(
  config: ToolOperationConfig<TParams>
): ToolOperationHook<TParams> => {
  const { t } = useTranslation();
  const { recordOperation, markOperationApplied, markOperationFailed, addFiles, consumeFiles, findFileId } = useFileContext();

  // Composed hooks
  const { state, actions } = useToolState();
  const { processFiles, cancelOperation: cancelApiCalls } = useToolApiCalls<TParams>();
  const { generateThumbnails, createDownloadInfo, cleanupBlobUrls, extractZipFiles, extractAllZipFiles } = useToolResources();

  const executeOperation = useCallback(async (
    params: TParams,
    selectedFiles: File[]
  ): Promise<void> => {
    // Validation
    if (selectedFiles.length === 0) {
      actions.setError(t('noFileSelected', 'No files selected'));
      return;
    }

    const validFiles = selectedFiles.filter(file => file.size > 0);
    if (validFiles.length === 0) {
      actions.setError(t('noValidFiles', 'No valid files to process'));
      return;
    }

    // Setup operation tracking
    const { operation, operationId, fileId } = createOperation(config.operationType, params, selectedFiles);
    recordOperation(fileId, operation);

    // Reset state
    actions.setLoading(true);
    actions.setError(null);
    actions.resetResults();
    cleanupBlobUrls();

    try {
      let processedFiles: File[];

      switch (config.toolType) {
        case ToolType.singleFile:
          // Individual file processing - separate API call per file
          const apiCallsConfig: ApiCallsConfig<TParams> = {
            endpoint: config.endpoint,
            buildFormData: config.buildFormData,
            filePrefix: config.filePrefix,
            responseHandler: config.responseHandler
          };
          processedFiles = await processFiles(
            params,
            validFiles,
            apiCallsConfig,
            actions.setProgress,
            actions.setStatus
          );
          break;

        case ToolType.multiFile:
          // Multi-file processing - single API call with all files
          actions.setStatus('Processing files...');
          const formData = config.buildFormData(params, validFiles);
          const endpoint = typeof config.endpoint === 'function' ? config.endpoint(params) : config.endpoint;

          const response = await axios.post(endpoint, formData, { responseType: 'blob' });

          // Multi-file responses are typically ZIP files that need extraction, but some may return single PDFs
          if (config.responseHandler) {
            // Use custom responseHandler for multi-file (handles ZIP extraction)
            processedFiles = await config.responseHandler(response.data, validFiles);
          } else if (response.data.type === 'application/pdf' ||
                     (response.headers && response.headers['content-type'] === 'application/pdf')) {
            // Single PDF response (e.g. split with merge option) - use original filename
            const originalFileName = validFiles[0]?.name || 'document.pdf';
            const singleFile = new File([response.data], originalFileName, { type: 'application/pdf' });
            processedFiles = [singleFile];
          } else {
            // Default: assume ZIP response for multi-file endpoints
            processedFiles = await extractZipFiles(response.data);

            if (processedFiles.length === 0) {
              // Try the generic extraction as fallback
              processedFiles = await extractAllZipFiles(response.data);
            }
          }
<<<<<<< HEAD
        } else {
          // Individual file processing - separate API call per file
          const apiCallsConfig: ApiCallsConfig<TParams> = {
            endpoint: config.endpoint,
            buildFormData: config.buildFormData as (params: TParams, file: File) => FormData,
            filePrefix: config.filePrefix,
            responseHandler: config.responseHandler,
            preserveBackendFilename: config.preserveBackendFilename
          };
          processedFiles = await processFiles(
            params,
            validFiles,
            apiCallsConfig,
            actions.setProgress,
            actions.setStatus
          );
        }
=======
          break;

        case ToolType.custom:
          actions.setStatus('Processing files...');
          processedFiles = await config.customProcessor(params, validFiles);
          break;
>>>>>>> 3b28b398
      }

      if (processedFiles.length > 0) {
        actions.setFiles(processedFiles);

        // Generate thumbnails and download URL concurrently
        actions.setGeneratingThumbnails(true);
        const [thumbnails, downloadInfo] = await Promise.all([
          generateThumbnails(processedFiles),
          createDownloadInfo(processedFiles, config.operationType)
        ]);
        actions.setGeneratingThumbnails(false);

        actions.setThumbnails(thumbnails);
        actions.setDownloadInfo(downloadInfo.url, downloadInfo.filename);

        // Replace input files with processed files (consumeFiles handles pinning)
        const inputFileIds = validFiles.map(file => findFileId(file)).filter(Boolean) as FileId[];
        await consumeFiles(inputFileIds, processedFiles);

        markOperationApplied(fileId, operationId);
      }

    } catch (error: any) {
      const errorMessage = config.getErrorMessage?.(error) || extractErrorMessage(error);
      actions.setError(errorMessage);
      actions.setStatus('');
      markOperationFailed(fileId, operationId, errorMessage);
    } finally {
      actions.setLoading(false);
      actions.setProgress(null);
    }
  }, [t, config, actions, recordOperation, markOperationApplied, markOperationFailed, addFiles, consumeFiles, findFileId, processFiles, generateThumbnails, createDownloadInfo, cleanupBlobUrls, extractZipFiles, extractAllZipFiles]);

  const cancelOperation = useCallback(() => {
    cancelApiCalls();
    actions.setLoading(false);
    actions.setProgress(null);
    actions.setStatus('Operation cancelled');
  }, [cancelApiCalls, actions]);

  const resetResults = useCallback(() => {
    cleanupBlobUrls();
    actions.resetResults();
  }, [cleanupBlobUrls, actions]);

  return {
    // State
    files: state.files,
    thumbnails: state.thumbnails,
    isGeneratingThumbnails: state.isGeneratingThumbnails,
    downloadUrl: state.downloadUrl,
    downloadFilename: state.downloadFilename,
    isLoading: state.isLoading,
    status: state.status,
    errorMessage: state.errorMessage,
    progress: state.progress,

    // Actions
    executeOperation,
    resetResults,
    clearError: actions.clearError,
    cancelOperation
  };
};<|MERGE_RESOLUTION|>--- conflicted
+++ resolved
@@ -34,15 +34,6 @@
   /** Prefix added to processed filenames (e.g., 'compressed_', 'split_') */
   filePrefix: string;
 
-<<<<<<< HEAD
-  /**
-   * Whether this tool uses backends that accept MultipartFile[] arrays.
-   * - true: Single API call with all files (backend uses MultipartFile[])
-   * - false/undefined: Individual API calls per file (backend uses single MultipartFile)
-   * Ignored when customProcessor is provided.
-   */
-  multiFileEndpoint?: boolean;
-
   /**
    * Whether to preserve the filename provided by the backend in response headers.
    * When true, ignores filePrefix and uses the filename from Content-Disposition header.
@@ -50,8 +41,6 @@
    */
   preserveBackendFilename?: boolean;
 
-=======
->>>>>>> 3b28b398
   /** How to handle API responses (e.g., ZIP extraction, single file response) */
   responseHandler?: ResponseHandler;
 
@@ -227,32 +216,12 @@
               processedFiles = await extractAllZipFiles(response.data);
             }
           }
-<<<<<<< HEAD
-        } else {
-          // Individual file processing - separate API call per file
-          const apiCallsConfig: ApiCallsConfig<TParams> = {
-            endpoint: config.endpoint,
-            buildFormData: config.buildFormData as (params: TParams, file: File) => FormData,
-            filePrefix: config.filePrefix,
-            responseHandler: config.responseHandler,
-            preserveBackendFilename: config.preserveBackendFilename
-          };
-          processedFiles = await processFiles(
-            params,
-            validFiles,
-            apiCallsConfig,
-            actions.setProgress,
-            actions.setStatus
-          );
-        }
-=======
           break;
 
         case ToolType.custom:
           actions.setStatus('Processing files...');
           processedFiles = await config.customProcessor(params, validFiles);
           break;
->>>>>>> 3b28b398
       }
 
       if (processedFiles.length > 0) {
