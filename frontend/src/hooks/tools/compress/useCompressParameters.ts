--- conflicted
+++ resolved
@@ -10,11 +10,7 @@
   fileSizeUnit: 'KB' | 'MB';
 }
 
-<<<<<<< HEAD
-export const initialParameters: CompressParameters = {
-=======
 const defaultParameters: CompressParameters = {
->>>>>>> a33e5135
   compressionLevel: 5,
   grayscale: false,
   expectedSize: '',
