--- conflicted
+++ resolved
@@ -1,10 +1,6 @@
 import { useCallback, useRef } from 'react';
 import { thumbnailGenerationService } from '../services/thumbnailGenerationService';
-<<<<<<< HEAD
 import { createQuickKey } from '../types/fileContext';
-=======
-import { FileId } from '../types/file';
->>>>>>> 96aa4386
 
 // Request queue to handle concurrent thumbnail requests
 interface ThumbnailRequest {
@@ -40,51 +36,43 @@
     while (requestQueue.length > 0) {
       // Sort queue by page number to prioritize visible pages first
       requestQueue.sort((a, b) => a.pageNumber - b.pageNumber);
-
+      
       // Take a batch of requests (same file only for efficiency)
       const batchSize = Math.min(BATCH_SIZE, requestQueue.length);
       const batch = requestQueue.splice(0, batchSize);
-
+      
       // Group by file to process efficiently
       const fileGroups = new Map<File, ThumbnailRequest[]>();
-
+      
       // First, resolve any cached thumbnails immediately
       const uncachedRequests: ThumbnailRequest[] = [];
-
+      
       for (const request of batch) {
         const cached = thumbnailGenerationService.getThumbnailFromCache(request.pageId);
         if (cached) {
           request.resolve(cached);
         } else {
           uncachedRequests.push(request);
-
+          
           if (!fileGroups.has(request.file)) {
             fileGroups.set(request.file, []);
           }
           fileGroups.get(request.file)!.push(request);
         }
       }
-
+      
       // Process each file group with batch thumbnail generation
       for (const [file, requests] of fileGroups) {
         if (requests.length === 0) continue;
-
+        
         try {
           const pageNumbers = requests.map(req => req.pageNumber);
           const arrayBuffer = await file.arrayBuffer();
-
+          
           console.log(`📸 Batch generating ${requests.length} thumbnails for pages: ${pageNumbers.slice(0, 5).join(', ')}${pageNumbers.length > 5 ? '...' : ''}`);
-<<<<<<< HEAD
-          
-          // Use quickKey for PDF document caching (same metadata, consistent format)
+          
           const fileId = createQuickKey(file);
           
-=======
-
-          // Use file name as fileId for PDF document caching
-          const fileId = file.name + '_' + file.size + '_' + file.lastModified as FileId;
-
->>>>>>> 96aa4386
           const results = await thumbnailGenerationService.generateThumbnails(
             fileId,
             arrayBuffer,
@@ -95,11 +83,11 @@
               console.log(`📸 Batch progress: ${progress.completed}/${progress.total} thumbnails generated`);
             }
           );
-
+          
           // Match results back to requests and resolve
           for (const request of requests) {
             const result = results.find(r => r.pageNumber === request.pageNumber);
-
+            
             if (result && result.success && result.thumbnail) {
               thumbnailGenerationService.addThumbnailToCache(request.pageId, result.thumbnail);
               request.resolve(result.thumbnail);
@@ -108,7 +96,7 @@
               request.resolve(null);
             }
           }
-
+          
         } catch (error) {
           console.warn(`Batch thumbnail generation failed for ${requests.length} pages:`, error);
           // Reject all requests in this batch
@@ -127,7 +115,7 @@
  */
 export function useThumbnailGeneration() {
   const generateThumbnails = useCallback(async (
-    fileId: FileId,
+    fileId: string,
     pdfArrayBuffer: ArrayBuffer,
     pageNumbers: number[],
     options: {
@@ -169,22 +157,22 @@
       clearTimeout(batchTimer);
       batchTimer = null;
     }
-
+    
     // Clear the queue and active requests
     requestQueue.length = 0;
     activeRequests.clear();
     isProcessingQueue = false;
-
+    
     thumbnailGenerationService.destroy();
   }, []);
 
-  const clearPDFCacheForFile = useCallback((fileId: FileId) => {
+  const clearPDFCacheForFile = useCallback((fileId: string) => {
     thumbnailGenerationService.clearPDFCacheForFile(fileId);
   }, []);
 
   const requestThumbnail = useCallback(async (
-    pageId: string,
-    file: File,
+    pageId: string, 
+    file: File, 
     pageNumber: number
   ): Promise<string | null> => {
     // Check cache first for immediate return
@@ -214,16 +202,16 @@
           reject(error);
         }
       });
-
+      
       // Schedule batch processing with a small delay to collect more requests
       if (batchTimer) {
         clearTimeout(batchTimer);
       }
-
+      
       // Use shorter delay for the first batch (pages 1-50) to show visible content faster
       const isFirstBatch = requestQueue.length <= BATCH_SIZE && requestQueue.every(req => req.pageNumber <= BATCH_SIZE);
       const delay = isFirstBatch ? PRIORITY_BATCH_DELAY : BATCH_DELAY;
-
+      
       batchTimer = window.setTimeout(() => {
         processRequestQueue().catch(error => {
           console.error('Error processing thumbnail request queue:', error);
@@ -234,7 +222,7 @@
 
     // Track this request to prevent duplicates
     activeRequests.set(pageId, requestPromise);
-
+    
     return requestPromise;
   }, []);
 
