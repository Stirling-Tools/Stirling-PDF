--- conflicted
+++ resolved
@@ -101,13 +101,8 @@
     
     const subMap = {} as SubcategoryIdMap;
     const seen = new Set<string /* FIX ME: Should be ToolId */>();
-<<<<<<< HEAD
-    filteredTools.forEach(([id, tool]) => {
-      const toolId = id /* FIX ME: Should be ToolId */;
-=======
     filteredTools.forEach(({ item: [id, tool] }) => {
       const toolId = id as string /* FIX ME: Should be ToolId */;
->>>>>>> fd52dc02
       if (seen.has(toolId)) return;
       seen.add(toolId);
       const sub = tool.subcategoryId;
