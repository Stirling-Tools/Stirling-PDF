--- conflicted
+++ resolved
@@ -5,27 +5,20 @@
   autoUnzip: boolean;
   autoUnzipFileLimit: number;
   defaultToolPanelMode: ToolPanelMode;
-<<<<<<< HEAD
-  hasCompletedOnboarding: boolean;
-=======
   theme: ThemeMode;
   toolPanelModePromptSeen: boolean;
   showLegacyToolDescriptions: boolean;
->>>>>>> 28e45917
+  hasCompletedOnboarding: boolean;
 }
 
 export const DEFAULT_PREFERENCES: UserPreferences = {
   autoUnzip: true,
   autoUnzipFileLimit: 4,
-<<<<<<< HEAD
-  defaultToolPanelMode: 'sidebar',
-  hasCompletedOnboarding: false,
-=======
   defaultToolPanelMode: DEFAULT_TOOL_PANEL_MODE,
   theme: getSystemTheme(),
   toolPanelModePromptSeen: false,
   showLegacyToolDescriptions: false,
->>>>>>> 28e45917
+  hasCompletedOnboarding: false,
 };
 
 const STORAGE_KEY = 'stirlingpdf_preferences';
