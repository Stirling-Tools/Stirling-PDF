import React, {
  createContext,
  useContext,
  useState,
  ReactNode,
  useRef,
  useCallback,
} from 'react';
import { useNavigation } from '@app/contexts/NavigationContext';
<<<<<<< HEAD
import { createViewerActions } from '@core/contexts/viewer/viewerActions';
=======
import {
  createViewerActions,
  ScrollActions,
  ZoomActions,
  PanActions,
  SelectionActions,
  SpreadActions,
  RotationActions,
  SearchActions,
  ExportActions,
} from '@app/contexts/viewer/viewerActions';
>>>>>>> aa20dbb7
import {
  BridgeRef,
  BridgeApiMap,
  BridgeStateMap,
  BridgeKey,
  ViewerBridgeRegistry,
  createBridgeRegistry,
  registerBridge as setBridgeRef,
<<<<<<< HEAD
  ScrollAPIWrapper,
  ScrollState,
  ZoomAPIWrapper,
  ZoomState,
  PanAPIWrapper,
  PanState,
  SelectionAPIWrapper,
  SelectionState,
  SpreadAPIWrapper,
  SpreadState,
  RotationAPIWrapper,
  RotationState,
  SearchAPIWrapper,
  SearchState,
  SearchResult,
  ThumbnailAPIWrapper,
  ExportAPIWrapper,
  ExportState,
} from '@core/contexts/viewer/viewerBridges';
=======
  ScrollState,
  ZoomState,
  PanState,
  SelectionState,
  SpreadState,
  RotationState,
  SearchState,
  ExportState,
  ThumbnailAPIWrapper,
} from '@app/contexts/viewer/viewerBridges';
>>>>>>> aa20dbb7
import { SpreadMode } from '@embedpdf/plugin-spread/react';

function useImmediateNotifier<Args extends unknown[]>() {
  const callbackRef = useRef<((...args: Args) => void) | null>(null);

  const register = useCallback((callback: (...args: Args) => void) => {
    callbackRef.current = callback;
  }, []);

  const trigger = useCallback((...args: Args) => {
    callbackRef.current?.(...args);
  }, []);

  return { register, trigger };
}

/**
 * ViewerContext provides a unified interface to EmbedPDF functionality.
 *
 * Architecture:
 * - Bridges store their own state locally and register with this context
 * - Context provides read-only access to bridge state via getter functions
 * - Actions call EmbedPDF APIs directly through bridge references
 * - No circular dependencies - bridges don't call back into this context
 */
interface ViewerContextType {
  // UI state managed by this context
  isThumbnailSidebarVisible: boolean;
  toggleThumbnailSidebar: () => void;

  // Annotation visibility toggle
  isAnnotationsVisible: boolean;
  toggleAnnotationsVisibility: () => void;

  // Annotation/drawing mode for viewer
  isAnnotationMode: boolean;
  setAnnotationMode: (enabled: boolean) => void;
  toggleAnnotationMode: () => void;

  // Active file index for multi-file viewing
  activeFileIndex: number;
  setActiveFileIndex: (index: number) => void;

  // State getters - read current state from bridges
  getScrollState: () => ScrollState;
  getZoomState: () => ZoomState;
  getPanState: () => PanState;
  getSelectionState: () => SelectionState;
  getSpreadState: () => SpreadState;
  getRotationState: () => RotationState;
  getSearchState: () => SearchState;
  getThumbnailAPI: () => ThumbnailAPIWrapper | null;
  getExportState: () => ExportState;

  // Immediate update callbacks
  registerImmediateZoomUpdate: (callback: (percent: number) => void) => void;
  registerImmediateScrollUpdate: (callback: (currentPage: number, totalPages: number) => void) => void;
  registerImmediateSpreadUpdate: (callback: (mode: SpreadMode, isDualPage: boolean) => void) => void;

  // Internal - for bridges to trigger immediate updates
  triggerImmediateScrollUpdate: (currentPage: number, totalPages: number) => void;
  triggerImmediateZoomUpdate: (zoomPercent: number) => void;
  triggerImmediateSpreadUpdate: (mode: SpreadMode, isDualPage?: boolean) => void;

  // Action handlers - call EmbedPDF APIs directly
  scrollActions: ScrollActions;
  zoomActions: ZoomActions;
  panActions: PanActions;
  selectionActions: SelectionActions;
  spreadActions: SpreadActions;
  rotationActions: RotationActions;
  searchActions: SearchActions;
  exportActions: ExportActions;

  // Bridge registration - internal use by bridges  
<<<<<<< HEAD
  registerBridge: (type: BridgeKey, ref: BridgeRef) => void;
=======
  registerBridge: <K extends BridgeKey>(
    type: K,
    ref: BridgeRef<BridgeStateMap[K], BridgeApiMap[K]>
  ) => void;
>>>>>>> aa20dbb7
}

export const ViewerContext = createContext<ViewerContextType | null>(null);

interface ViewerProviderProps {
  children: ReactNode;
}

export const ViewerProvider: React.FC<ViewerProviderProps> = ({ children }) => {
  // UI state - only state directly managed by this context
  const [isThumbnailSidebarVisible, setIsThumbnailSidebarVisible] = useState(false);
  const [isAnnotationsVisible, setIsAnnotationsVisible] = useState(true);
  const [isAnnotationMode, setIsAnnotationModeState] = useState(false);
  const [activeFileIndex, setActiveFileIndex] = useState(0);

  // Get current navigation state to check if we're in sign mode
  useNavigation();

  // Bridge registry - bridges register their state and APIs here
  const bridgeRefs = useRef<ViewerBridgeRegistry>(createBridgeRegistry());

  const {
    register: registerImmediateZoomUpdate,
    trigger: triggerImmediateZoomInternal,
  } = useImmediateNotifier<[number]>();
  const {
    register: registerImmediateScrollUpdate,
    trigger: triggerImmediateScrollInternal,
  } = useImmediateNotifier<[number, number]>();
  const {
    register: registerImmediateSpreadUpdate,
    trigger: triggerImmediateSpreadInternal,
  } = useImmediateNotifier<[SpreadMode, boolean]>();

  const triggerImmediateZoomUpdate = useCallback(
    (percent: number) => {
      triggerImmediateZoomInternal(percent);
    },
    [triggerImmediateZoomInternal]
  );

  const triggerImmediateScrollUpdate = useCallback(
    (currentPage: number, totalPages: number) => {
      triggerImmediateScrollInternal(currentPage, totalPages);
    },
    [triggerImmediateScrollInternal]
  );

  const triggerImmediateSpreadUpdate = useCallback(
    (mode: SpreadMode, isDualPage: boolean = mode !== SpreadMode.None) => {
      triggerImmediateSpreadInternal(mode, isDualPage);
    },
    [triggerImmediateSpreadInternal]
  );

  const registerBridge = useCallback(
    <K extends BridgeKey>(
      type: K,
      ref: BridgeRef<BridgeStateMap[K], BridgeApiMap[K]>
    ) => {
      setBridgeRef(bridgeRefs.current, type, ref);
    },
    []
  );

  const toggleThumbnailSidebar = () => {
    setIsThumbnailSidebarVisible(prev => !prev);
  };

  const toggleAnnotationsVisibility = () => {
    setIsAnnotationsVisible(prev => !prev);
  };

  const setAnnotationMode = (enabled: boolean) => {
    setIsAnnotationModeState(enabled);
  };

  const toggleAnnotationMode = () => {
    setIsAnnotationModeState(prev => !prev);
  };

  // State getters - read from bridge refs
  const getScrollState = (): ScrollState => {
    return bridgeRefs.current.scroll?.state || { currentPage: 1, totalPages: 0 };
  };

  const getZoomState = (): ZoomState => {
    return bridgeRefs.current.zoom?.state || { currentZoom: 1.4, zoomPercent: 140 };
  };

  const getPanState = (): PanState => {
    return bridgeRefs.current.pan?.state || { isPanning: false };
  };

  const getSelectionState = (): SelectionState => {
    return bridgeRefs.current.selection?.state || { hasSelection: false };
  };

  const getSpreadState = (): SpreadState => {
    return bridgeRefs.current.spread?.state || { spreadMode: SpreadMode.None, isDualPage: false };
  };

  const getRotationState = (): RotationState => {
    return bridgeRefs.current.rotation?.state || { rotation: 0 };
  };

  const getSearchState = (): SearchState => {
    return bridgeRefs.current.search?.state || { results: null, activeIndex: 0 };
  };

  const getThumbnailAPI = () => {
    return bridgeRefs.current.thumbnail?.api || null;
  };

  const getExportState = (): ExportState => {
    return bridgeRefs.current.export?.state || { canExport: false };
  };

  // Action handlers - call APIs directly
  const {
    scrollActions,
    zoomActions,
    panActions,
    selectionActions,
    spreadActions,
    rotationActions,
    searchActions,
    exportActions,
  } = createViewerActions({
    registry: bridgeRefs,
    getScrollState,
    getZoomState,
    triggerImmediateZoomUpdate,
  });

  const value: ViewerContextType = {
    // UI state
    isThumbnailSidebarVisible,
    toggleThumbnailSidebar,

    // Annotation controls
    isAnnotationsVisible,
    toggleAnnotationsVisibility,
    isAnnotationMode,
    setAnnotationMode,
    toggleAnnotationMode,

    // Active file index
    activeFileIndex,
    setActiveFileIndex,

    // State getters
    getScrollState,
    getZoomState,
    getPanState,
    getSelectionState,
    getSpreadState,
    getRotationState,
    getSearchState,
    getThumbnailAPI,
    getExportState,

    // Immediate updates
    registerImmediateZoomUpdate,
    registerImmediateScrollUpdate,
    registerImmediateSpreadUpdate,
    triggerImmediateScrollUpdate,
    triggerImmediateZoomUpdate,
    triggerImmediateSpreadUpdate,

    // Actions
    scrollActions,
    zoomActions,
    panActions,
    selectionActions,
    spreadActions,
    rotationActions,
    searchActions,
    exportActions,

    // Bridge registration
    registerBridge,
  };

  return (
    <ViewerContext.Provider value={value}>
      {children}
    </ViewerContext.Provider>
  );
};

export const useViewer = (): ViewerContextType => {
  const context = useContext(ViewerContext);
  if (!context) {
    throw new Error('useViewer must be used within a ViewerProvider');
  }
  return context;
};<|MERGE_RESOLUTION|>--- conflicted
+++ resolved
@@ -7,9 +7,6 @@
   useCallback,
 } from 'react';
 import { useNavigation } from '@app/contexts/NavigationContext';
-<<<<<<< HEAD
-import { createViewerActions } from '@core/contexts/viewer/viewerActions';
-=======
 import {
   createViewerActions,
   ScrollActions,
@@ -21,7 +18,6 @@
   SearchActions,
   ExportActions,
 } from '@app/contexts/viewer/viewerActions';
->>>>>>> aa20dbb7
 import {
   BridgeRef,
   BridgeApiMap,
@@ -30,27 +26,6 @@
   ViewerBridgeRegistry,
   createBridgeRegistry,
   registerBridge as setBridgeRef,
-<<<<<<< HEAD
-  ScrollAPIWrapper,
-  ScrollState,
-  ZoomAPIWrapper,
-  ZoomState,
-  PanAPIWrapper,
-  PanState,
-  SelectionAPIWrapper,
-  SelectionState,
-  SpreadAPIWrapper,
-  SpreadState,
-  RotationAPIWrapper,
-  RotationState,
-  SearchAPIWrapper,
-  SearchState,
-  SearchResult,
-  ThumbnailAPIWrapper,
-  ExportAPIWrapper,
-  ExportState,
-} from '@core/contexts/viewer/viewerBridges';
-=======
   ScrollState,
   ZoomState,
   PanState,
@@ -61,7 +36,6 @@
   ExportState,
   ThumbnailAPIWrapper,
 } from '@app/contexts/viewer/viewerBridges';
->>>>>>> aa20dbb7
 import { SpreadMode } from '@embedpdf/plugin-spread/react';
 
 function useImmediateNotifier<Args extends unknown[]>() {
@@ -137,14 +111,10 @@
   exportActions: ExportActions;
 
   // Bridge registration - internal use by bridges  
-<<<<<<< HEAD
-  registerBridge: (type: BridgeKey, ref: BridgeRef) => void;
-=======
   registerBridge: <K extends BridgeKey>(
     type: K,
     ref: BridgeRef<BridgeStateMap[K], BridgeApiMap[K]>
   ) => void;
->>>>>>> aa20dbb7
 }
 
 export const ViewerContext = createContext<ViewerContextType | null>(null);
