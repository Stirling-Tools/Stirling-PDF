/**
 * ToolWorkflowContext - Manages tool selection, UI state, and workflow coordination
 * Eliminates prop drilling with a single, simple context
 */

import React, { createContext, useContext, useReducer, useCallback, useMemo, useEffect } from 'react';
import { useToolManagement, type ToolAvailabilityMap } from '@app/hooks/useToolManagement';
import { PageEditorFunctions } from '@app/types/pageEditor';
import { ToolRegistryEntry, ToolRegistry } from '@app/data/toolsTaxonomy';
import { useNavigationActions, useNavigationState } from '@app/contexts/NavigationContext';
import { ToolId, isValidToolId } from '@app/types/toolId';
import { WorkbenchType, getDefaultWorkbench, isBaseWorkbench } from '@app/types/workbench';
import { useNavigationUrlSync } from '@app/hooks/useUrlSync';
import { filterToolRegistryByQuery } from '@app/utils/toolSearch';
import { useToolHistory } from '@app/hooks/tools/useUserToolActivity';
import {
  ToolWorkflowState,
  createInitialState,
  toolWorkflowReducer,
} from '@app/contexts/toolWorkflow/toolWorkflowState';
import type { ToolPanelMode } from '@app/constants/toolPanel';
import { usePreferences } from '@app/contexts/PreferencesContext';
import { useToolRegistry } from '@app/contexts/ToolRegistryContext';
import { useAppConfig } from '@app/contexts/AppConfigContext';

// State interface
// Types and reducer/state moved to './toolWorkflow/state'

// Context value interface
export interface CustomWorkbenchViewRegistration {
  id: string;
  workbenchId: WorkbenchType;
  label: string;
  icon?: React.ReactNode;
  component: React.ComponentType<{ data: any }>;
}

export interface CustomWorkbenchViewInstance extends CustomWorkbenchViewRegistration {
  data: any;
}

interface ToolWorkflowContextValue extends ToolWorkflowState {
  // Tool management (from hook)
  selectedToolKey: ToolId | null;
  selectedTool: ToolRegistryEntry | null;
  toolRegistry: Partial<ToolRegistry>;
  getSelectedTool: (toolId: ToolId | null) => ToolRegistryEntry | null;
  toolAvailability: ToolAvailabilityMap;

  // UI Actions
  setSidebarsVisible: (visible: boolean) => void;
  setLeftPanelView: (view: 'toolPicker' | 'toolContent' | 'hidden') => void;
  setReaderMode: (mode: boolean) => void;
  setToolPanelMode: (mode: ToolPanelMode) => void;
  setPreviewFile: (file: File | null) => void;
  setPageEditorFunctions: (functions: PageEditorFunctions | null) => void;
  setSearchQuery: (query: string) => void;


  selectTool: (toolId: ToolId | null) => void;
  clearToolSelection: () => void;

  // Tool Reset Actions
  toolResetFunctions: Record<string, () => void>;
  registerToolReset: (toolId: string, resetFunction: () => void) => void;
  resetTool: (toolId: string) => void;

  // Workflow Actions (compound actions)
  handleToolSelect: (toolId: ToolId) => void;
  handleBackToTools: () => void;
  handleReaderToggle: () => void;

  // Computed values
  filteredTools: Array<{ item: [ToolId, ToolRegistryEntry]; matchedText?: string }>; // Filtered by search
  isPanelVisible: boolean;

  // Tool History
  favoriteTools: ToolId[];
  toggleFavorite: (toolId: ToolId) => void;
  isFavorite: (toolId: ToolId) => boolean;

  customWorkbenchViews: CustomWorkbenchViewInstance[];
  registerCustomWorkbenchView: (view: CustomWorkbenchViewRegistration) => void;
  unregisterCustomWorkbenchView: (id: string) => void;
  setCustomWorkbenchViewData: (id: string, data: any) => void;
  clearCustomWorkbenchViewData: (id: string) => void;
}

// Ensure a single context instance across HMR to avoid provider/consumer mismatches
const __GLOBAL_CONTEXT_KEY__ = '__ToolWorkflowContext__';
const existingContext = (globalThis as any)[__GLOBAL_CONTEXT_KEY__] as React.Context<ToolWorkflowContextValue | undefined> | undefined;
const ToolWorkflowContext = existingContext ?? createContext<ToolWorkflowContextValue | undefined>(undefined);
if (!existingContext) {
  (globalThis as any)[__GLOBAL_CONTEXT_KEY__] = ToolWorkflowContext;
}

// Provider component
interface ToolWorkflowProviderProps {
  children: React.ReactNode;
}

export function ToolWorkflowProvider({ children }: ToolWorkflowProviderProps) {
  const [state, dispatch] = useReducer(toolWorkflowReducer, undefined, createInitialState);
  const { preferences, updatePreference } = usePreferences();

  // Store reset functions for tools
  const [toolResetFunctions, setToolResetFunctions] = React.useState<Record<string, () => void>>({});

  const [customViewRegistry, setCustomViewRegistry] = React.useState<Record<string, CustomWorkbenchViewRegistration>>({});
  const [customViewData, setCustomViewData] = React.useState<Record<string, any>>({});

  // Navigation actions and state are available since we're inside NavigationProvider
  const { actions } = useNavigationActions();
  const navigationState = useNavigationState();

  // Tool management hook
  const { toolRegistry, getSelectedTool, toolAvailability } = useToolManagement();
  const { allTools } = useToolRegistry();
  const { config } = useAppConfig();
  const premiumEnabled = config?.premiumEnabled;

  // Tool history hook
  const {
    favoriteTools,
    toggleFavorite,
    isFavorite,
  } = useToolHistory();

  // Get selected tool from navigation context
  const selectedTool = getSelectedTool(navigationState.selectedTool);

  // UI Action creators
  const setSidebarsVisible = useCallback((visible: boolean) => {
    dispatch({ type: 'SET_SIDEBARS_VISIBLE', payload: visible });
  }, []);

  const setLeftPanelView = useCallback((view: 'toolPicker' | 'toolContent' | 'hidden') => {
    dispatch({ type: 'SET_LEFT_PANEL_VIEW', payload: view });
  }, []);

  const setReaderMode = useCallback((mode: boolean) => {
    if (mode) {
      actions.setWorkbench('viewer');
      actions.setSelectedTool('read');
    }
    dispatch({ type: 'SET_READER_MODE', payload: mode });
  }, [actions]);

  const setToolPanelMode = useCallback((mode: ToolPanelMode) => {
    dispatch({ type: 'SET_TOOL_PANEL_MODE', payload: mode });
    updatePreference('defaultToolPanelMode', mode);
  }, [updatePreference]);


  const setPreviewFile = useCallback((file: File | null) => {
    dispatch({ type: 'SET_PREVIEW_FILE', payload: file });
    if (file) {
      actions.setWorkbench('viewer');
    }
  }, [actions]);

  const setPageEditorFunctions = useCallback((functions: PageEditorFunctions | null) => {
    dispatch({ type: 'SET_PAGE_EDITOR_FUNCTIONS', payload: functions });
  }, []);

  const setSearchQuery = useCallback((query: string) => {
    dispatch({ type: 'SET_SEARCH_QUERY', payload: query });
  }, []);

  const registerCustomWorkbenchView = useCallback((view: CustomWorkbenchViewRegistration) => {
    setCustomViewRegistry(prev => ({ ...prev, [view.id]: view }));
  }, []);

  const unregisterCustomWorkbenchView = useCallback((id: string) => {
    let removedView: CustomWorkbenchViewRegistration | undefined;

    setCustomViewRegistry(prev => {
      const existing = prev[id];
      if (!existing) {
        return prev;
      }
      removedView = existing;
      const updated = { ...prev };
      delete updated[id];
      return updated;
    });

    setCustomViewData(prev => {
      if (!(id in prev)) {
        return prev;
      }
      const updated = { ...prev };
      delete updated[id];
      return updated;
    });

    if (removedView && navigationState.workbench === removedView.workbenchId) {
      actions.setWorkbench(getDefaultWorkbench());
    }
  }, [actions, navigationState.workbench]);

  const setCustomWorkbenchViewData = useCallback((id: string, data: any) => {
    setCustomViewData(prev => ({ ...prev, [id]: data }));
  }, []);

  const clearCustomWorkbenchViewData = useCallback((id: string) => {
    setCustomViewData(prev => {
      if (!(id in prev)) {
        return prev;
      }
      const updated = { ...prev };
      delete updated[id];
      return updated;
    });
  }, []);

  const customWorkbenchViews = useMemo<CustomWorkbenchViewInstance[]>(() => {
    return Object.values(customViewRegistry).map(view => ({
      ...view,
      data: Object.prototype.hasOwnProperty.call(customViewData, view.id) ? customViewData[view.id] : null,
    }));
  }, [customViewRegistry, customViewData]);

  useEffect(() => {
    const { workbench } = navigationState;
    if (isBaseWorkbench(workbench)) {
      return;
    }

    const currentCustomView = customWorkbenchViews.find(view => view.workbenchId === workbench);
    const expectedWorkbench = selectedTool?.workbench;
    const workbenchOwnedBySelectedTool = expectedWorkbench === workbench;

    if (!currentCustomView || currentCustomView.data == null) {
      // If the currently selected tool expects this custom workbench, allow it
      // some time to register/populate the view instead of immediately bouncing
      // the user back to Active Files.
      if (workbenchOwnedBySelectedTool) {
        return;
      }
      actions.setWorkbench(getDefaultWorkbench());
    }
  }, [actions, customWorkbenchViews, navigationState.workbench, selectedTool]);

  // Persisted via PreferencesContext; no direct localStorage writes needed here

  // Keep tool panel mode in sync with user preference. This ensures the
  // Config setting (Default tool picker mode) immediately affects the app
  // and persists across reloads.
  useEffect(() => {
    const preferredMode = preferences.defaultToolPanelMode;
    if (preferredMode !== state.toolPanelMode) {
      dispatch({ type: 'SET_TOOL_PANEL_MODE', payload: preferredMode });
    }
  }, [preferences.defaultToolPanelMode, state.toolPanelMode]);

  // Tool reset methods
  const registerToolReset = useCallback((toolId: string, resetFunction: () => void) => {
    setToolResetFunctions(prev => ({ ...prev, [toolId]: resetFunction }));
  }, []);

  const resetTool = useCallback((toolId: string) => {
    // Use the current state directly instead of depending on the state in the closure
    setToolResetFunctions(current => {
      const resetFunction = current[toolId];
      if (resetFunction) {
        resetFunction();
      }
      return current; // Return the same state to avoid unnecessary updates
    });
  }, []); // Empty dependency array makes this stable

  // Workflow actions (compound actions that coordinate multiple state changes)
  const handleToolSelect = useCallback((toolId: ToolId) => {
<<<<<<< HEAD
    // Check if tool requires premium and premium is not enabled
    const selectedTool = allTools[toolId];
    if (selectedTool?.requiresPremium === true && premiumEnabled !== true) {
      // Premium tool selected without premium - do nothing (should be disabled in UI)
      return;
    }

=======
    const availabilityInfo = toolAvailability[toolId];
    const isExplicitlyDisabled = availabilityInfo ? availabilityInfo.available === false : false;
    if (toolId !== 'read' && toolId !== 'multiTool' && isExplicitlyDisabled) {
      return;
    }
>>>>>>> e8e98128
    // If we're currently on a custom workbench (e.g., Validate Signature report),
    // selecting any tool should take the user back to the default file manager view.
    const wasInCustomWorkbench = !isBaseWorkbench(navigationState.workbench);

    // Handle read tool selection - should behave exactly like QuickAccessBar read button
    if (toolId === 'read') {
      setReaderMode(true);
      actions.setSelectedTool('read');
      actions.setWorkbench(wasInCustomWorkbench ? getDefaultWorkbench() : 'viewer');
      setSearchQuery('');
      return;
    }

    // Handle multiTool selection - enable page editor workbench
    if (toolId === 'multiTool') {
      setReaderMode(false);
      setLeftPanelView('hidden');
      actions.setSelectedTool('multiTool');
      actions.setWorkbench(wasInCustomWorkbench ? getDefaultWorkbench() : 'pageEditor');
      setSearchQuery('');
      return;
    }

    // Set the selected tool and determine the appropriate workbench
    const validToolId = isValidToolId(toolId) ? toolId : null;
    actions.setSelectedTool(validToolId);

    // Get the tool from registry to determine workbench
    const tool = getSelectedTool(toolId);
    if (wasInCustomWorkbench) {
      actions.setWorkbench(getDefaultWorkbench());
    } else if (tool && tool.workbench) {
      actions.setWorkbench(tool.workbench);
    } else {
      actions.setWorkbench(getDefaultWorkbench());
    }

    // Clear search query when selecting a tool
    setSearchQuery('');
    setLeftPanelView('toolContent');
    setReaderMode(false); // Disable read mode when selecting tools
<<<<<<< HEAD
  }, [actions, getSelectedTool, navigationState.workbench, setLeftPanelView, setReaderMode, setSearchQuery, allTools, premiumEnabled]);
=======
  }, [actions, getSelectedTool, navigationState.workbench, setLeftPanelView, setReaderMode, setSearchQuery, toolAvailability]);
>>>>>>> e8e98128

  const handleBackToTools = useCallback(() => {
    setLeftPanelView('toolPicker');
    setReaderMode(false);
    actions.setSelectedTool(null);
  }, [setLeftPanelView, setReaderMode, actions.setSelectedTool]);

  const handleReaderToggle = useCallback(() => {
    setReaderMode(true);
  }, [setReaderMode]);

  // Filter tools based on search query with fuzzy matching (name, description, id, synonyms)
  const filteredTools = useMemo(() => {
    if (!toolRegistry) return [];
    return filterToolRegistryByQuery(toolRegistry, state.searchQuery);
  }, [toolRegistry, state.searchQuery]);

  const isPanelVisible = useMemo(() =>
    state.sidebarsVisible && !state.readerMode && state.leftPanelView !== 'hidden',
    [state.sidebarsVisible, state.readerMode, state.leftPanelView]
  );

  useNavigationUrlSync(
    navigationState.selectedTool,
    handleToolSelect,
    handleBackToTools,
    allTools,
    true
  );

  // Properly memoized context value
  const contextValue = useMemo((): ToolWorkflowContextValue => ({
    // State
    ...state,
    selectedToolKey: navigationState.selectedTool,
    selectedTool,
    toolRegistry,
    getSelectedTool,

    // Actions
    setSidebarsVisible,
    setLeftPanelView,
    setReaderMode,
    setToolPanelMode,
    setPreviewFile,
    setPageEditorFunctions,
    setSearchQuery,
    selectTool: actions.setSelectedTool,
    clearToolSelection: () => actions.setSelectedTool(null),

    // Tool Reset Actions
    toolResetFunctions,
    registerToolReset,
    resetTool,
    toolAvailability,

    // Workflow Actions
    handleToolSelect,
    handleBackToTools,
    handleReaderToggle,

    // Computed
    filteredTools,
    isPanelVisible,

    // Tool History
    favoriteTools,
    toggleFavorite,
    isFavorite,

    // Custom workbench views
    customWorkbenchViews,
    registerCustomWorkbenchView,
    unregisterCustomWorkbenchView,
    setCustomWorkbenchViewData,
    clearCustomWorkbenchViewData,
  }), [
    state,
    navigationState.selectedTool,
    selectedTool,
    toolRegistry,
    getSelectedTool,
    toolAvailability,
    setSidebarsVisible,
    setLeftPanelView,
    setReaderMode,
    setToolPanelMode,
    setPreviewFile,
    setPageEditorFunctions,
    setSearchQuery,
    actions.setSelectedTool,
    registerToolReset,
    resetTool,
    handleToolSelect,
    handleBackToTools,
    handleReaderToggle,
    filteredTools,
    isPanelVisible,
    favoriteTools,
    toggleFavorite,
    isFavorite,
    customWorkbenchViews,
    registerCustomWorkbenchView,
    unregisterCustomWorkbenchView,
    setCustomWorkbenchViewData,
    clearCustomWorkbenchViewData,
  ]);

  return (
    <ToolWorkflowContext.Provider value={contextValue}>
      {children}
    </ToolWorkflowContext.Provider>
  );
}

// Custom hook to use the context
export function useToolWorkflow(): ToolWorkflowContextValue {
  const context = useContext(ToolWorkflowContext);
  if (!context) {
    console.error('ToolWorkflowContext not found. Current stack:', new Error().stack);
    throw new Error('useToolWorkflow must be used within a ToolWorkflowProvider');
  }
  return context;
}<|MERGE_RESOLUTION|>--- conflicted
+++ resolved
@@ -21,7 +21,6 @@
 import type { ToolPanelMode } from '@app/constants/toolPanel';
 import { usePreferences } from '@app/contexts/PreferencesContext';
 import { useToolRegistry } from '@app/contexts/ToolRegistryContext';
-import { useAppConfig } from '@app/contexts/AppConfigContext';
 
 // State interface
 // Types and reducer/state moved to './toolWorkflow/state'
@@ -116,8 +115,6 @@
   // Tool management hook
   const { toolRegistry, getSelectedTool, toolAvailability } = useToolManagement();
   const { allTools } = useToolRegistry();
-  const { config } = useAppConfig();
-  const premiumEnabled = config?.premiumEnabled;
 
   // Tool history hook
   const {
@@ -222,25 +219,15 @@
   }, [customViewRegistry, customViewData]);
 
   useEffect(() => {
-    const { workbench } = navigationState;
-    if (isBaseWorkbench(workbench)) {
+    if (isBaseWorkbench(navigationState.workbench)) {
       return;
     }
 
-    const currentCustomView = customWorkbenchViews.find(view => view.workbenchId === workbench);
-    const expectedWorkbench = selectedTool?.workbench;
-    const workbenchOwnedBySelectedTool = expectedWorkbench === workbench;
-
+    const currentCustomView = customWorkbenchViews.find(view => view.workbenchId === navigationState.workbench);
     if (!currentCustomView || currentCustomView.data == null) {
-      // If the currently selected tool expects this custom workbench, allow it
-      // some time to register/populate the view instead of immediately bouncing
-      // the user back to Active Files.
-      if (workbenchOwnedBySelectedTool) {
-        return;
-      }
       actions.setWorkbench(getDefaultWorkbench());
     }
-  }, [actions, customWorkbenchViews, navigationState.workbench, selectedTool]);
+  }, [actions, customWorkbenchViews, navigationState.workbench]);
 
   // Persisted via PreferencesContext; no direct localStorage writes needed here
 
@@ -272,21 +259,11 @@
 
   // Workflow actions (compound actions that coordinate multiple state changes)
   const handleToolSelect = useCallback((toolId: ToolId) => {
-<<<<<<< HEAD
-    // Check if tool requires premium and premium is not enabled
-    const selectedTool = allTools[toolId];
-    if (selectedTool?.requiresPremium === true && premiumEnabled !== true) {
-      // Premium tool selected without premium - do nothing (should be disabled in UI)
-      return;
-    }
-
-=======
     const availabilityInfo = toolAvailability[toolId];
     const isExplicitlyDisabled = availabilityInfo ? availabilityInfo.available === false : false;
     if (toolId !== 'read' && toolId !== 'multiTool' && isExplicitlyDisabled) {
       return;
     }
->>>>>>> e8e98128
     // If we're currently on a custom workbench (e.g., Validate Signature report),
     // selecting any tool should take the user back to the default file manager view.
     const wasInCustomWorkbench = !isBaseWorkbench(navigationState.workbench);
@@ -328,11 +305,7 @@
     setSearchQuery('');
     setLeftPanelView('toolContent');
     setReaderMode(false); // Disable read mode when selecting tools
-<<<<<<< HEAD
-  }, [actions, getSelectedTool, navigationState.workbench, setLeftPanelView, setReaderMode, setSearchQuery, allTools, premiumEnabled]);
-=======
   }, [actions, getSelectedTool, navigationState.workbench, setLeftPanelView, setReaderMode, setSearchQuery, toolAvailability]);
->>>>>>> e8e98128
 
   const handleBackToTools = useCallback(() => {
     setLeftPanelView('toolPicker');
