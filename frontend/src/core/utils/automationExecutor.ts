--- conflicted
+++ resolved
@@ -161,13 +161,8 @@
   try {
     // Check if tool uses custom processor (like Convert tool)
     if (config.customProcessor) {
-<<<<<<< HEAD
-      const resultFiles = await config.customProcessor(mergedParameters, files);
-      return resultFiles;
-=======
-      const result = await config.customProcessor(parameters, files);
+      const result = await config.customProcessor(mergedParameters, files);
       return result.files;
->>>>>>> 787d0d21
     }
 
     // Execute based on tool type
