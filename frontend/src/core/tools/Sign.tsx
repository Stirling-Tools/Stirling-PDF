import { useEffect, useCallback, useRef } from "react";
import { useTranslation } from "react-i18next";
import { createToolFlow } from "@app/components/tools/shared/createToolFlow";
import { useSignParameters } from "@app/hooks/tools/sign/useSignParameters";
import { useSignOperation } from "@app/hooks/tools/sign/useSignOperation";
import { useBaseTool } from "@app/hooks/tools/shared/useBaseTool";
import { BaseToolProps, ToolComponent } from "@app/types/tool";
import SignSettings from "@app/components/tools/sign/SignSettings";
import { useNavigation } from "@app/contexts/NavigationContext";
import { useSignature } from "@app/contexts/SignatureContext";
import { useFileContext } from "@app/contexts/FileContext";
import { useViewer } from "@app/contexts/ViewerContext";
import { flattenSignatures } from "@app/utils/signatureFlattening";

const Sign = (props: BaseToolProps) => {
  const { t } = useTranslation();
  const { setWorkbench } = useNavigation();
  const { setSignatureConfig, activateDrawMode, activateSignaturePlacementMode, deactivateDrawMode, updateDrawSettings, undo, redo, signatureApiRef, getImageData, setSignaturesApplied } = useSignature();
  const { consumeFiles, selectors } = useFileContext();
  const { exportActions, getScrollState, activeFileIndex, setActiveFileIndex } = useViewer();
  const { setHasUnsavedChanges, unregisterUnsavedChangesChecker } = useNavigation();

  // Track which signature mode was active for reactivation after save
  const activeModeRef = useRef<'draw' | 'placement' | null>(null);

  // Single handler that activates placement mode
  const handleSignaturePlacement = useCallback(() => {
    activateSignaturePlacementMode();
  }, [activateSignaturePlacementMode]);

  // Memoized callbacks for SignSettings to prevent infinite loops
  const handleActivateDrawMode = useCallback(() => {
    activeModeRef.current = 'draw';
    activateDrawMode();
  }, [activateDrawMode]);

  const handleActivateSignaturePlacement = useCallback(() => {
    activeModeRef.current = 'placement';
    handleSignaturePlacement();
  }, [handleSignaturePlacement]);

  const handleDeactivateSignature = useCallback(() => {
    activeModeRef.current = null;
    deactivateDrawMode();
  }, [deactivateDrawMode]);

  const base = useBaseTool(
    'sign',
    useSignParameters,
    useSignOperation,
    props
  );

  const hasOpenedViewer = useRef(false);

  // Open viewer when files are selected (only once)
  useEffect(() => {
    if (base.selectedFiles.length > 0 && !hasOpenedViewer.current) {
      setWorkbench('viewer');
      hasOpenedViewer.current = true;
    }
  }, [base.selectedFiles.length, setWorkbench]);



  // Sync signature configuration with context
  useEffect(() => {
    setSignatureConfig(base.params.parameters);
  }, [base.params.parameters, setSignatureConfig]);

  // Save signed files to the system - apply signatures using EmbedPDF and replace original
  const handleSaveToSystem = useCallback(async () => {
    try {
      // Unregister unsaved changes checker to prevent warning during apply
      unregisterUnsavedChangesChecker();
      setHasUnsavedChanges(false);

      // Get the original file from FileContext using activeFileIndex
      // The viewer displays files from FileContext, not from base.selectedFiles
      const allFiles = selectors.getFiles();
      const fileIndex = activeFileIndex < allFiles.length ? activeFileIndex : 0;
      const originalFile = allFiles[fileIndex];

      if (!originalFile) {
        console.error('No file available to replace');
        return;
      }

      // Use the signature flattening utility
      const flattenResult = await flattenSignatures({
        signatureApiRef,
        getImageData,
        exportActions,
        selectors,
        originalFile,
        getScrollState,
        activeFileIndex
      });

      if (flattenResult) {
        // Now consume the files - this triggers the viewer reload
        await consumeFiles(
          flattenResult.inputFileIds,
          [flattenResult.outputStirlingFile],
          [flattenResult.outputStub]
        );

        // According to FileReducer.processFileSwap, new files are inserted at the beginning
        // So the new file will be at index 0
        setActiveFileIndex(0);

        // Mark signatures as applied
        setSignaturesApplied(true);

        // Deactivate signature placement mode after everything completes
        handleDeactivateSignature();

        const hasSignatureReady = (() => {
          const params = base.params.parameters;
          switch (params.signatureType) {
            case 'canvas':
            case 'image':
              return Boolean(params.signatureData);
            case 'text':
              return Boolean(params.signerName && params.signerName.trim() !== '');
            default:
              return false;
          }
        })();

        if (hasSignatureReady) {
          if (typeof window !== 'undefined') {
<<<<<<< HEAD
=======
            // TODO: Ideally, we should trigger handleActivateSignaturePlacement when the viewer is ready.
            // However, due to current architectural constraints, we use a 150ms delay to allow the viewer to reload.
            // This value was empirically determined to be sufficient for most environments, but should be revisited.
>>>>>>> 0f73a1cf
            window.setTimeout(() => {
              handleActivateSignaturePlacement();
            }, 150);
          } else {
            handleActivateSignaturePlacement();
          }
        }

        // File has been consumed - viewer should reload automatically via key prop
      } else {
        console.error('Signature flattening failed');
      }
    } catch (error) {
      console.error('Error saving signed document:', error);
    }
  }, [exportActions, base.selectedFiles, base.params.parameters, selectors, consumeFiles, signatureApiRef, getImageData, setWorkbench, activateDrawMode, setSignaturesApplied, getScrollState, handleDeactivateSignature, handleActivateSignaturePlacement, setHasUnsavedChanges, unregisterUnsavedChangesChecker, activeFileIndex, setActiveFileIndex]);

  const getSteps = () => {
    const steps = [];

    // Step 1: Signature Configuration - Only visible when file is loaded
    if (base.selectedFiles.length > 0) {
      steps.push({
        title: t('sign.steps.configure', 'Configure Signature'),
        isCollapsed: false,
        onCollapsedClick: undefined,
        content: (
          <SignSettings
            parameters={base.params.parameters}
            onParameterChange={base.params.updateParameter}
            disabled={base.endpointLoading}
            onActivateDrawMode={handleActivateDrawMode}
            onActivateSignaturePlacement={handleActivateSignaturePlacement}
            onDeactivateSignature={handleDeactivateSignature}
            onUpdateDrawSettings={updateDrawSettings}
            onUndo={undo}
            onRedo={redo}
            onSave={handleSaveToSystem}
          />
        ),
      });
    }

    return steps;
  };

  return createToolFlow({
    files: {
      selectedFiles: base.selectedFiles,
      isCollapsed: base.operation.files.length > 0,
    },
    steps: getSteps(),
    review: {
      isVisible: false, // Hide review section - save moved to configure section
      operation: base.operation,
      title: t('sign.results.title', 'Signature Results'),
      onFileClick: base.handleThumbnailClick,
      onUndo: () => {},
    },
    forceStepNumbers: true,
  });
};

// Add the required static methods for automation
Sign.tool = () => useSignOperation;
Sign.getDefaultParameters = () => ({
  signatureType: 'canvas',
  reason: 'Document signing',
  location: 'Digital',
  signerName: '',
});

export default Sign as ToolComponent;<|MERGE_RESOLUTION|>--- conflicted
+++ resolved
@@ -130,12 +130,9 @@
 
         if (hasSignatureReady) {
           if (typeof window !== 'undefined') {
-<<<<<<< HEAD
-=======
             // TODO: Ideally, we should trigger handleActivateSignaturePlacement when the viewer is ready.
             // However, due to current architectural constraints, we use a 150ms delay to allow the viewer to reload.
             // This value was empirically determined to be sufficient for most environments, but should be revisited.
->>>>>>> 0f73a1cf
             window.setTimeout(() => {
               handleActivateSignaturePlacement();
             }, 150);
