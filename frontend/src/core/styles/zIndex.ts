--- conflicted
+++ resolved
@@ -10,18 +10,14 @@
 
 export const Z_INDEX_AUTOMATE_MODAL = 1100;
 
-<<<<<<< HEAD
 // page editor Zindexes
 export const Z_INDEX_HOVER_ACTION_MENU = 100;
 export const Z_INDEX_SELECTION_BOX = 1000;
 export const Z_INDEX_DROP_INDICATOR = 1001;
 export const Z_INDEX_DRAG_BADGE = 1001;
-=======
 // Modal that appears on top of config modal (e.g., restart confirmation)
 export const Z_INDEX_OVER_CONFIG_MODAL = 2000;
 
 // Toast notifications and error displays - Always on top (higher than rainbow theme at 10000)
 export const Z_INDEX_TOAST = 10001;
 
->>>>>>> d0c5d744
-
