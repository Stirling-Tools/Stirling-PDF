--- conflicted
+++ resolved
@@ -113,19 +113,11 @@
         // Use custom save logic for complex sections
         const { sectionData, deltaSettings } = saveTransformer(settings);
 
-<<<<<<< HEAD
-        // Save section data (with delta applied)
-        const sectionDelta = computeDelta(
-          originalSettings as SettingsRecord,
-          sectionData as unknown as SettingsRecord
-        );
-=======
         // Get original sectionData using same transformer for fair comparison
         const { sectionData: originalSectionData } = saveTransformer(originalSettings);
 
         // Save section data (with delta applied) - compare transformed vs transformed
         const sectionDelta = computeDelta(originalSectionData, sectionData);
->>>>>>> 9671f683
         if (Object.keys(sectionDelta).length > 0) {
           await apiClient.put(`/api/v1/admin/settings/section/${sectionName}`, sectionDelta);
         }
