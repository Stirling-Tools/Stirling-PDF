--- conflicted
+++ resolved
@@ -45,11 +45,7 @@
     formData.append("fileInput", file);
   });
 
-<<<<<<< HEAD
-  const { fromExtension, toExtension, imageOptions, htmlOptions, emailOptions, pdfaOptions, pdfxOptions, cbzOptions, cbzOutputOptions } = parameters;
-=======
-  const { fromExtension, toExtension, imageOptions, htmlOptions, emailOptions, pdfaOptions, cbzOptions, cbzOutputOptions, ebookOptions } = parameters;
->>>>>>> 1318604f
+  const { fromExtension, toExtension, imageOptions, htmlOptions, emailOptions, pdfaOptions, pdfxOptions, cbzOptions, cbzOutputOptions, ebookOptions } = parameters;
 
   if (isImageFormat(toExtension)) {
     formData.append("imageFormat", toExtension);
