--- conflicted
+++ resolved
@@ -36,17 +36,16 @@
   pdfaOptions: {
     outputFormat: string;
   };
-<<<<<<< HEAD
   cbrOptions: {
     optimizeForEbook: boolean;
   };
   pdfToCbrOptions: {
-=======
+    dpi: number;
+  };
   cbzOptions: {
     optimizeForEbook: boolean;
   };
   cbzOutputOptions: {
->>>>>>> a05c5a53
     dpi: number;
   };
   isSmartDetection: boolean;
@@ -82,17 +81,16 @@
   pdfaOptions: {
     outputFormat: 'pdfa-1',
   },
-<<<<<<< HEAD
   cbrOptions: {
     optimizeForEbook: false,
   },
   pdfToCbrOptions: {
-=======
+    dpi: 150,
+  },
   cbzOptions: {
     optimizeForEbook: false,
   },
   cbzOutputOptions: {
->>>>>>> a05c5a53
     dpi: 150,
   },
   isSmartDetection: false,
