import { ReactNode, useEffect } from "react";
import { RainbowThemeProvider } from "@app/components/shared/RainbowThemeProvider";
import { FileContextProvider } from "@app/contexts/FileContext";
import { NavigationProvider } from "@app/contexts/NavigationContext";
import { ToolRegistryProvider } from "@app/contexts/ToolRegistryProvider";
import { FilesModalProvider } from "@app/contexts/FilesModalContext";
import { ToolWorkflowProvider } from "@app/contexts/ToolWorkflowContext";
import { HotkeyProvider } from "@app/contexts/HotkeyContext";
import { SidebarProvider } from "@app/contexts/SidebarContext";
import { PreferencesProvider } from "@app/contexts/PreferencesContext";
import { AppConfigProvider, AppConfigProviderProps, AppConfigRetryOptions } from "@app/contexts/AppConfigContext";
import { RightRailProvider } from "@app/contexts/RightRailContext";
import { ViewerProvider } from "@app/contexts/ViewerContext";
import { SignatureProvider } from "@app/contexts/SignatureContext";
import { OnboardingProvider } from "@app/contexts/OnboardingContext";
import { TourOrchestrationProvider } from "@app/contexts/TourOrchestrationContext";
import { AdminTourOrchestrationProvider } from "@app/contexts/AdminTourOrchestrationContext";
import { PageEditorProvider } from "@app/contexts/PageEditorContext";
import { BannerProvider } from "@app/contexts/BannerContext";
import { CookieConsentProvider } from "@app/contexts/CookieConsentContext";
import ErrorBoundary from "@app/components/shared/ErrorBoundary";
import { useScarfTracking } from "@app/hooks/useScarfTracking";
import { useAppInitialization } from "@app/hooks/useAppInitialization";
import { useLogoAssets } from '@app/hooks/useLogoAssets';

// Component to initialize scarf tracking (must be inside AppConfigProvider)
function ScarfTrackingInitializer() {
  useScarfTracking();
  return null;
}

// Component to run app-level initialization (must be inside AppProviders for context access)
function AppInitializer() {
  useAppInitialization();
  return null;
}

function BrandingAssetManager() {
  const { favicon, logo192, manifestHref } = useLogoAssets();

  useEffect(() => {
    if (typeof document === 'undefined') {
      return;
    }

    const setLinkHref = (selector: string, href: string) => {
      const link = document.querySelector<HTMLLinkElement>(selector);
      if (link && link.getAttribute('href') !== href) {
        link.setAttribute('href', href);
      }
    };

    setLinkHref('link[rel="icon"]', favicon);
    setLinkHref('link[rel="shortcut icon"]', favicon);
    setLinkHref('link[rel="apple-touch-icon"]', logo192);
    setLinkHref('link[rel="manifest"]', manifestHref);
  }, [favicon, logo192, manifestHref]);

  return null;
}

// Avoid requirement to have props which are required in app providers anyway
type AppConfigProviderOverrides = Omit<AppConfigProviderProps, 'children' | 'retryOptions'>;

export interface AppProvidersProps {
  children: ReactNode;
  appConfigRetryOptions?: AppConfigRetryOptions;
  appConfigProviderProps?: Partial<AppConfigProviderOverrides>;
}

/**
 * Core application providers
 * Contains all providers needed for the core
 */
export function AppProviders({ children, appConfigRetryOptions, appConfigProviderProps }: AppProvidersProps) {
  return (
    <PreferencesProvider>
      <RainbowThemeProvider>
        <ErrorBoundary>
          <BannerProvider>
            <OnboardingProvider>
              <AppConfigProvider
                retryOptions={appConfigRetryOptions}
                {...appConfigProviderProps}
              >
                <CookieConsentProvider>
                  <ScarfTrackingInitializer />
                  <FileContextProvider enableUrlSync={true} enablePersistence={true}>
                    <AppInitializer />
<<<<<<< HEAD
=======
                    <BrandingAssetManager />
>>>>>>> a6614e1b
                    <ToolRegistryProvider>
                      <NavigationProvider>
                        <FilesModalProvider>
                          <ToolWorkflowProvider>
                            <HotkeyProvider>
                              <SidebarProvider>
                                <ViewerProvider>
                                  <PageEditorProvider>
                                    <SignatureProvider>
                                      <RightRailProvider>
                                        <TourOrchestrationProvider>
                                          <AdminTourOrchestrationProvider>
                                            {children}
                                          </AdminTourOrchestrationProvider>
                                        </TourOrchestrationProvider>
                                      </RightRailProvider>
                                    </SignatureProvider>
                                  </PageEditorProvider>
                                </ViewerProvider>
                              </SidebarProvider>
                            </HotkeyProvider>
                          </ToolWorkflowProvider>
                        </FilesModalProvider>
                      </NavigationProvider>
                    </ToolRegistryProvider>
                  </FileContextProvider>
                </CookieConsentProvider>
              </AppConfigProvider>
            </OnboardingProvider>
          </BannerProvider>
        </ErrorBoundary>
      </RainbowThemeProvider>
    </PreferencesProvider>
  );
}<|MERGE_RESOLUTION|>--- conflicted
+++ resolved
@@ -87,10 +87,7 @@
                   <ScarfTrackingInitializer />
                   <FileContextProvider enableUrlSync={true} enablePersistence={true}>
                     <AppInitializer />
-<<<<<<< HEAD
-=======
                     <BrandingAssetManager />
->>>>>>> a6614e1b
                     <ToolRegistryProvider>
                       <NavigationProvider>
                         <FilesModalProvider>
