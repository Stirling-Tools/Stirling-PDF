--- conflicted
+++ resolved
@@ -14,11 +14,7 @@
 import NavigationWarningModal from '@app/components/shared/NavigationWarningModal';
 import { isStirlingFile } from '@app/types/fileContext';
 import { useViewerRightRailButtons } from '@app/components/viewer/useViewerRightRailButtons';
-<<<<<<< HEAD
 import { StampPlacementOverlay } from '@app/components/viewer/StampPlacementOverlay';
-=======
-import { SignaturePlacementOverlay } from '@app/components/viewer/SignaturePlacementOverlay';
->>>>>>> fca84706
 import { useWheelZoom } from '@app/hooks/useWheelZoom';
 
 export interface EmbedPdfViewerProps {
@@ -40,6 +36,7 @@
 }: EmbedPdfViewerProps) => {
   const viewerRef = React.useRef<HTMLDivElement>(null);
   const pdfContainerRef = useRef<HTMLDivElement>(null);
+  const pdfContainerRef = useRef<HTMLDivElement>(null);
   const [isViewerHovered, setIsViewerHovered] = React.useState(false);
 
   const { isThumbnailSidebarVisible, toggleThumbnailSidebar, zoomActions, panActions: _panActions, rotationActions: _rotationActions, getScrollState, getRotationState, isAnnotationMode, isAnnotationsVisible, exportActions } = useViewer();
@@ -59,6 +56,7 @@
   }, [rotationState.rotation]);
 
   // Get signature context
+  const { signatureApiRef, historyApiRef, signatureConfig, isPlacementMode } = useSignature();
   const { signatureApiRef, historyApiRef, signatureConfig, isPlacementMode } = useSignature();
 
   // Get current file from FileContext
@@ -78,6 +76,9 @@
 
   // Enable annotations when: in sign mode, OR annotation mode is active, OR we want to show existing annotations
   const shouldEnableAnnotations = isSignatureMode || isAnnotationMode || isAnnotationsVisible;
+  const isPlacementOverlayActive = Boolean(
+    isSignatureMode && shouldEnableAnnotations && isPlacementMode && signatureConfig
+  );
   const isPlacementOverlayActive = Boolean(
     isSignatureMode && shouldEnableAnnotations && isPlacementMode && signatureConfig
   );
@@ -268,6 +269,17 @@
               marginRight: isThumbnailSidebarVisible ? '15rem' : '0',
               transition: 'margin-right 0.3s ease'
             }}>
+          <Box
+            ref={pdfContainerRef}
+            style={{
+              position: 'relative',
+              flex: 1,
+              overflow: 'hidden',
+              minHeight: 0,
+              minWidth: 0,
+              marginRight: isThumbnailSidebarVisible ? '15rem' : '0',
+              transition: 'margin-right 0.3s ease'
+            }}>
             <LocalEmbedPDF
               key={currentFile && isStirlingFile(currentFile) ? currentFile.fileId : (effectiveFile.file instanceof File ? effectiveFile.file.name : effectiveFile.url)}
               file={effectiveFile.file}
@@ -280,11 +292,7 @@
                 // Future: Handle signature completion
               }}
             />
-<<<<<<< HEAD
             <StampPlacementOverlay
-=======
-            <SignaturePlacementOverlay
->>>>>>> fca84706
               containerRef={pdfContainerRef}
               isActive={isPlacementOverlayActive}
               signatureConfig={signatureConfig}
