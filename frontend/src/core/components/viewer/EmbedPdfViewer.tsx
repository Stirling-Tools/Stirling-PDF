import React, { useCallback, useEffect, useRef, useState } from 'react';
import { Box, Center, Text, ActionIcon } from '@mantine/core';
import CloseIcon from '@mui/icons-material/Close';

import { useFileState, useFileActions } from "@app/contexts/FileContext";
import { useFileWithUrl } from "@app/hooks/useFileWithUrl";
import { useViewer } from "@app/contexts/ViewerContext";
import { LocalEmbedPDF } from '@app/components/viewer/LocalEmbedPDF';
import { PdfViewerToolbar } from '@app/components/viewer/PdfViewerToolbar';
import { ThumbnailSidebar } from '@app/components/viewer/ThumbnailSidebar';
import { BookmarkSidebar } from '@app/components/viewer/BookmarkSidebar';
import { useNavigationGuard, useNavigationState } from '@app/contexts/NavigationContext';
import { useSignature } from '@app/contexts/SignatureContext';
import { useRedaction } from '@app/contexts/RedactionContext';
import type { RedactionPendingTrackerAPI } from '@app/components/viewer/RedactionPendingTracker';
import { createStirlingFilesAndStubs } from '@app/services/fileStubHelpers';
import NavigationWarningModal from '@app/components/shared/NavigationWarningModal';
import { isStirlingFile } from '@app/types/fileContext';
import { useViewerRightRailButtons } from '@app/components/viewer/useViewerRightRailButtons';
import { StampPlacementOverlay } from '@app/components/viewer/StampPlacementOverlay';
import { useWheelZoom } from '@app/hooks/useWheelZoom';

export interface EmbedPdfViewerProps {
  sidebarsVisible: boolean;
  setSidebarsVisible: (v: boolean) => void;
  onClose?: () => void;
  previewFile?: File | null;
  activeFileIndex?: number;
  setActiveFileIndex?: (index: number) => void;
}

const EmbedPdfViewerContent = ({
  sidebarsVisible: _sidebarsVisible,
  setSidebarsVisible: _setSidebarsVisible,
  onClose,
  previewFile,
  activeFileIndex: externalActiveFileIndex,
  setActiveFileIndex: externalSetActiveFileIndex,
}: EmbedPdfViewerProps) => {
  const viewerRef = React.useRef<HTMLDivElement>(null);
  const pdfContainerRef = useRef<HTMLDivElement>(null);
  const [isViewerHovered, setIsViewerHovered] = React.useState(false);

  const {
    isThumbnailSidebarVisible,
    toggleThumbnailSidebar,
    isBookmarkSidebarVisible,
    isSearchInterfaceVisible,
    searchInterfaceActions,
    zoomActions,
    panActions: _panActions,
    rotationActions: _rotationActions,
    getScrollState,
    getRotationState,
    isAnnotationMode,
    setAnnotationMode,
    isAnnotationsVisible,
    exportActions,
  } = useViewer();

  const scrollState = getScrollState();
  const rotationState = getRotationState();

  // Track initial rotation to detect changes
  const initialRotationRef = useRef<number | null>(null);
  useEffect(() => {
    if (initialRotationRef.current === null && rotationState.rotation !== undefined) {
      initialRotationRef.current = rotationState.rotation;
    }
  }, [rotationState.rotation]);

  // Get signature and annotation contexts
  const { signatureApiRef, annotationApiRef, historyApiRef, signatureConfig, isPlacementMode } = useSignature();

  // Track whether there are unsaved annotation changes in this viewer session.
  // This is our source of truth for navigation guards; it is set when the
  // annotation history changes, and cleared after we successfully apply changes.
  const hasAnnotationChangesRef = useRef(false);

  // Get redaction context
  const { isRedactionMode, redactionsApplied, setRedactionsApplied } = useRedaction();
  
  // Ref for redaction pending tracker API
  const redactionTrackerRef = useRef<RedactionPendingTrackerAPI>(null);

  // Get current file from FileContext
  const { selectors, state } = useFileState();
  const { actions } = useFileActions();
  const activeFiles = selectors.getFiles();
  const activeFileIds = activeFiles.map(f => f.fileId);
  const selectedFileIds = state.ui.selectedFileIds;

  // Navigation guard for unsaved changes
  const { setHasUnsavedChanges, registerUnsavedChangesChecker, unregisterUnsavedChangesChecker } = useNavigationGuard();

  const { selectedTool } = useNavigationState();
<<<<<<< HEAD
  const isInAnnotationTool = selectedTool === 'sign' || selectedTool === 'addText' || selectedTool === 'addImage';
  const isSignatureMode = isInAnnotationTool;
  const isManualRedactMode = selectedTool === 'redact';

  // Enable annotations when: in sign mode, OR annotation mode is active, OR we want to show existing annotations
  // When in manual redaction mode, annotation mode takes priority if active (user clicked draw tool)
  const shouldEnableAnnotations = isSignatureMode || isAnnotationMode || (isAnnotationsVisible && !isManualRedactMode);
  
  // Enable redaction when the redact tool is selected and annotation mode is NOT active
  // This allows switching between redaction and annotation tools while redact is the selected tool
  const shouldEnableRedaction = (isManualRedactMode || isRedactionMode) && !isAnnotationMode;

  // Keep annotation mode enabled when entering placement tools without overriding manual toggles
=======
  // Tools that require the annotation layer (Sign, Add Text, Add Image, Annotate)
  const isInAnnotationTool = selectedTool === 'sign' || selectedTool === 'addText' || selectedTool === 'addImage' || selectedTool === 'annotate';

  // Sync isAnnotationMode in ViewerContext with current tool
>>>>>>> 3529849b
  useEffect(() => {
    if (isInAnnotationTool) {
      setAnnotationMode(true);
    }
  }, [isInAnnotationTool, setAnnotationMode]);
  const isPlacementOverlayActive = Boolean(
    isInAnnotationTool && isPlacementMode && signatureConfig
  );

  // Track which file tab is active
  const [internalActiveFileIndex, setInternalActiveFileIndex] = useState(0);
  const activeFileIndex = externalActiveFileIndex ?? internalActiveFileIndex;
  const setActiveFileIndex = externalSetActiveFileIndex ?? setInternalActiveFileIndex;
  const hasInitializedFromSelection = useRef(false);

  // When viewer opens with a selected file, switch to that file
  useEffect(() => {
    if (!hasInitializedFromSelection.current && selectedFileIds.length > 0 && activeFiles.length > 0) {
      const selectedFileId = selectedFileIds[0];
      const index = activeFiles.findIndex(f => f.fileId === selectedFileId);
      if (index !== -1 && index !== activeFileIndex) {
        setActiveFileIndex(index);
      }
      hasInitializedFromSelection.current = true;
    }
  }, [selectedFileIds, activeFiles, activeFileIndex]);

  // Reset active tab if it's out of bounds
  useEffect(() => {
    if (activeFileIndex >= activeFiles.length && activeFiles.length > 0) {
      setActiveFileIndex(0);
    }
  }, [activeFiles.length, activeFileIndex]);

  // Determine which file to display
  const currentFile = React.useMemo(() => {
    if (previewFile) {
      return previewFile;
    } else if (activeFiles.length > 0) {
      return activeFiles[activeFileIndex] || activeFiles[0];
    }
    return null;
  }, [previewFile, activeFiles, activeFileIndex]);

  // Get file with URL for rendering
  const fileWithUrl = useFileWithUrl(currentFile);

  // Determine the effective file to display
  const effectiveFile = React.useMemo(() => {
    if (previewFile) {
      // In preview mode, show the preview file
      if (previewFile.size === 0) {
        return null;
      }
      return { file: previewFile, url: null };
    } else {
      return fileWithUrl;
    }
  }, [previewFile, fileWithUrl]);

  const bookmarkCacheKey = React.useMemo(() => {
    if (currentFile && isStirlingFile(currentFile)) {
      return currentFile.fileId;
    }

    if (previewFile) {
      const uniquePreviewId = `${previewFile.name}-${previewFile.size}-${previewFile.lastModified ?? 'na'}`;
      return `preview-${uniquePreviewId}`;
    }

    if (effectiveFile?.url) {
      return effectiveFile.url;
    }

    if (effectiveFile?.file instanceof File) {
      const fileObj = effectiveFile.file;
      return `file-${fileObj.name}-${fileObj.size}-${fileObj.lastModified ?? 'na'}`;
    }

    return undefined;
  }, [currentFile, effectiveFile, previewFile]);

  // Generate cache keys for all active files to enable preloading
  const allBookmarkCacheKeys = React.useMemo(() => {
    if (previewFile) {
      return [bookmarkCacheKey].filter(Boolean) as string[];
    }

    return activeFiles.map(file => {
      if (isStirlingFile(file)) {
        return file.fileId;
      }
      return undefined;
    }).filter(Boolean) as string[];
  }, [activeFiles, previewFile, bookmarkCacheKey]);

  useWheelZoom({
    ref: viewerRef,
    onZoomIn: zoomActions.zoomIn,
    onZoomOut: zoomActions.zoomOut,
  });

  // Handle keyboard shortcuts (zoom and search)
  useEffect(() => {
    const handleKeyDown = (event: KeyboardEvent) => {
      if (!isViewerHovered) return;

      // Check if Ctrl (Windows/Linux) or Cmd (Mac) is pressed
      if (event.ctrlKey || event.metaKey) {
        if (event.key === '=' || event.key === '+') {
          // Ctrl+= or Ctrl++ for zoom in
          event.preventDefault();
          zoomActions.zoomIn();
        } else if (event.key === '-' || event.key === '_') {
          // Ctrl+- for zoom out
          event.preventDefault();
          zoomActions.zoomOut();
        } else if (event.key === 'f' || event.key === 'F') {
          // Ctrl+F for search
          event.preventDefault();
          if (isSearchInterfaceVisible) {
            // If already open, trigger refocus event
            window.dispatchEvent(new CustomEvent('refocus-search-input'));
          } else {
            // Open search interface
            searchInterfaceActions.open();
          }
        }
      }
    };

    document.addEventListener('keydown', handleKeyDown);
    return () => {
      document.removeEventListener('keydown', handleKeyDown);
    };
  }, [isViewerHovered, isSearchInterfaceVisible, zoomActions, searchInterfaceActions]);

<<<<<<< HEAD
  // Register checker for unsaved changes
  // In redact mode: check for pending (unapplied) OR applied but not saved redactions
  // In other modes: check annotation history
=======
  // Watch the annotation history API to detect when the document becomes "dirty".
  // We treat any change that makes the history undoable as unsaved changes until
  // the user explicitly applies them via applyChanges.
  useEffect(() => {
    const historyApi = historyApiRef.current;
    if (!historyApi || !historyApi.subscribe) {
      return;
    }

    const updateHasChanges = () => {
      const canUndo = historyApi.canUndo?.() ?? false;
      if (!hasAnnotationChangesRef.current && canUndo) {
        hasAnnotationChangesRef.current = true;
        setHasUnsavedChanges(true);
      }
    };

    const unsubscribe = historyApi.subscribe(updateHasChanges);
    return () => {
      if (typeof unsubscribe === 'function') {
        unsubscribe();
      }
    };
  }, [historyApiRef.current, setHasUnsavedChanges]);

  // Register checker for unsaved changes (annotations only for now)
>>>>>>> 3529849b
  useEffect(() => {
    if (previewFile) {
      return;
    }

    const checkForChanges = () => {
<<<<<<< HEAD
      // Check for pending redactions
      const hasPendingRedactions = (redactionTrackerRef.current?.getPendingCount() ?? 0) > 0;
      // Check for annotation history changes
      const hasAnnotationChanges = historyApiRef.current?.canUndo() || false;

      // Always consider applied redactions as unsaved until export
      const hasAppliedRedactions = redactionsApplied;

      // When in redact mode, still include annotation changes (users may draw)
      if (isManualRedactMode) {
        console.log('[Viewer] Checking for unsaved changes (redact mode):', {
          hasPendingRedactions,
          hasAppliedRedactions,
          hasAnnotationChanges,
        });
      } else {
        console.log('[Viewer] Checking for unsaved changes:', {
          hasAnnotationChanges,
          hasPendingRedactions,
          hasAppliedRedactions,
        });
      }

      return hasAnnotationChanges || hasPendingRedactions || hasAppliedRedactions;
=======
      const hasAnnotationChanges = hasAnnotationChangesRef.current;
      return hasAnnotationChanges;
>>>>>>> 3529849b
    };

    registerUnsavedChangesChecker(checkForChanges);

    return () => {
      unregisterUnsavedChangesChecker();
    };
<<<<<<< HEAD
  }, [historyApiRef, previewFile, registerUnsavedChangesChecker, unregisterUnsavedChangesChecker, isManualRedactMode, redactionsApplied]);
=======
  }, [previewFile, registerUnsavedChangesChecker, unregisterUnsavedChangesChecker]);
>>>>>>> 3529849b

  // Apply changes - save annotations and redactions to new file version
  const applyChanges = useCallback(async () => {
    if (!currentFile || activeFileIds.length === 0) return;

    try {
<<<<<<< HEAD
      console.log('[Viewer] Applying changes - exporting PDF with annotations/redactions');

      // Step 0: Commit any pending redactions before export
      if (redactionTrackerRef.current?.getPendingCount() ?? 0 > 0) {
        console.log('[Viewer] Committing pending redactions before export');
        redactionTrackerRef.current?.commitAllPending();
        // Give a small delay for the commit to process
        await new Promise(resolve => setTimeout(resolve, 100));
      }

=======
>>>>>>> 3529849b
      // Step 1: Export PDF with annotations using EmbedPDF
      const arrayBuffer = await exportActions.saveAsCopy();
      if (!arrayBuffer) {
        throw new Error('Failed to export PDF');
      }

      // Step 2: Convert ArrayBuffer to File
      const blob = new Blob([arrayBuffer], { type: 'application/pdf' });
      const filename = currentFile.name || 'document.pdf';
      const file = new File([blob], filename, { type: 'application/pdf' });

      // Step 3: Create StirlingFiles and stubs for version history
      const parentStub = selectors.getStirlingFileStub(activeFileIds[0]);
      if (!parentStub) throw new Error('Parent stub not found');

      const { stirlingFiles, stubs } = await createStirlingFilesAndStubs([file], parentStub, 'multiTool');

      // Step 4: Consume files (replace in context)
      await actions.consumeFiles(activeFileIds, stirlingFiles, stubs);

<<<<<<< HEAD
      // Clear unsaved changes flags
=======
      // Mark annotations as saved so navigation away from the viewer is allowed.
      hasAnnotationChangesRef.current = false;
>>>>>>> 3529849b
      setHasUnsavedChanges(false);
      setRedactionsApplied(false);
    } catch (error) {
      console.error('Apply changes failed:', error);
    }
  }, [currentFile, activeFileIds, exportActions, actions, selectors, setHasUnsavedChanges, setRedactionsApplied]);

  // Expose annotation apply via a global event so tools (like Annotate) can
  // trigger saves from the left sidebar without tight coupling.
  useEffect(() => {
    const handler = () => {
      void applyChanges();
    };
    window.addEventListener('stirling-annotations-apply', handler);
    return () => {
      window.removeEventListener('stirling-annotations-apply', handler);
    };
  }, [applyChanges]);

  // Register viewer right-rail buttons
  useViewerRightRailButtons();

  const sidebarWidthRem = 15;
  const totalRightMargin =
    (isThumbnailSidebarVisible ? sidebarWidthRem : 0) + (isBookmarkSidebarVisible ? sidebarWidthRem : 0);

  return (
    <Box
      ref={viewerRef}
      onMouseEnter={() => setIsViewerHovered(true)}
      onMouseLeave={() => setIsViewerHovered(false)}
      style={{
        position: 'relative',
        height: '100%',
        display: 'flex',
        flexDirection: 'column',
        overflow: 'hidden',
        contain: 'layout style paint'
      }}>
      {/* Close Button - Only show in preview mode */}
      {onClose && previewFile && (
        <ActionIcon
          variant="filled"
          color="gray"
          size="lg"
          style={{ position: 'absolute', top: '1rem', right: '1rem', zIndex: 1000, borderRadius: '50%' }}
          onClick={onClose}
        >
          <CloseIcon />
        </ActionIcon>
      )}

      {!effectiveFile ? (
        <Center style={{ flex: 1 }}>
          <Text c="red">Error: No file provided to viewer</Text>
        </Center>
      ) : (
        <>
          {/* EmbedPDF Viewer */}
          <Box
            ref={pdfContainerRef}
            style={{
              position: 'relative',
              flex: 1,
              overflow: 'hidden',
              minHeight: 0,
              minWidth: 0,
              marginRight: `${totalRightMargin}rem`,
              transition: 'margin-right 0.3s ease'
            }}>
            <LocalEmbedPDF
              key={currentFile && isStirlingFile(currentFile) ? currentFile.fileId : (effectiveFile.file instanceof File ? effectiveFile.file.name : effectiveFile.url)}
              file={effectiveFile.file}
              url={effectiveFile.url}
              enableAnnotations={shouldEnableAnnotations}
              showBakedAnnotations={isAnnotationsVisible}
              enableRedaction={shouldEnableRedaction}
              isManualRedactionMode={isManualRedactMode}
              signatureApiRef={signatureApiRef as React.RefObject<any>}
              annotationApiRef={annotationApiRef as React.RefObject<any>}
              historyApiRef={historyApiRef as React.RefObject<any>}
              redactionTrackerRef={redactionTrackerRef as React.RefObject<RedactionPendingTrackerAPI>}
              onSignatureAdded={() => {
                // Handle signature added - for debugging, enable console logs as needed
                // Future: Handle signature completion
              }}
            />
            <StampPlacementOverlay
              containerRef={pdfContainerRef}
              isActive={isPlacementOverlayActive}
              signatureConfig={signatureConfig}
            />
          </Box>
        </>
      )}

      {/* Bottom Toolbar Overlay */}
      {effectiveFile && (
        <div
          style={{
            position: "fixed",
            bottom: 0,
            left: 0,
            right: 0,
            zIndex: 50,
            display: "flex",
            justifyContent: "center",
            pointerEvents: "none",
            background: "transparent",
          }}
        >
          <div style={{ pointerEvents: "auto" }}>
            <PdfViewerToolbar
              currentPage={scrollState.currentPage}
              totalPages={scrollState.totalPages}
            />
          </div>
        </div>
      )}


      {/* Thumbnail Sidebar */}
      <ThumbnailSidebar
        visible={isThumbnailSidebarVisible}
        onToggle={toggleThumbnailSidebar}
        activeFileIndex={activeFileIndex}
      />
      <BookmarkSidebar
        visible={isBookmarkSidebarVisible}
        thumbnailVisible={isThumbnailSidebarVisible}
        documentCacheKey={bookmarkCacheKey}
        preloadCacheKeys={allBookmarkCacheKeys}
      />

      {/* Navigation Warning Modal */}
      {!previewFile && (
        <NavigationWarningModal
          onApplyAndContinue={async () => {
            await applyChanges();
          }}
        />
      )}
    </Box>
  );
};

const EmbedPdfViewer = (props: EmbedPdfViewerProps) => {
  return <EmbedPdfViewerContent {...props} />;
};

export default EmbedPdfViewer;<|MERGE_RESOLUTION|>--- conflicted
+++ resolved
@@ -94,8 +94,8 @@
   const { setHasUnsavedChanges, registerUnsavedChangesChecker, unregisterUnsavedChangesChecker } = useNavigationGuard();
 
   const { selectedTool } = useNavigationState();
-<<<<<<< HEAD
-  const isInAnnotationTool = selectedTool === 'sign' || selectedTool === 'addText' || selectedTool === 'addImage';
+
+  const isInAnnotationTool = selectedTool === 'sign' || selectedTool === 'addText' || selectedTool === 'addImage' || selectedTool === 'annotate';
   const isSignatureMode = isInAnnotationTool;
   const isManualRedactMode = selectedTool === 'redact';
 
@@ -108,12 +108,6 @@
   const shouldEnableRedaction = (isManualRedactMode || isRedactionMode) && !isAnnotationMode;
 
   // Keep annotation mode enabled when entering placement tools without overriding manual toggles
-=======
-  // Tools that require the annotation layer (Sign, Add Text, Add Image, Annotate)
-  const isInAnnotationTool = selectedTool === 'sign' || selectedTool === 'addText' || selectedTool === 'addImage' || selectedTool === 'annotate';
-
-  // Sync isAnnotationMode in ViewerContext with current tool
->>>>>>> 3529849b
   useEffect(() => {
     if (isInAnnotationTool) {
       setAnnotationMode(true);
@@ -251,11 +245,6 @@
     };
   }, [isViewerHovered, isSearchInterfaceVisible, zoomActions, searchInterfaceActions]);
 
-<<<<<<< HEAD
-  // Register checker for unsaved changes
-  // In redact mode: check for pending (unapplied) OR applied but not saved redactions
-  // In other modes: check annotation history
-=======
   // Watch the annotation history API to detect when the document becomes "dirty".
   // We treat any change that makes the history undoable as unsaved changes until
   // the user explicitly applies them via applyChanges.
@@ -282,19 +271,18 @@
   }, [historyApiRef.current, setHasUnsavedChanges]);
 
   // Register checker for unsaved changes (annotations only for now)
->>>>>>> 3529849b
   useEffect(() => {
     if (previewFile) {
       return;
     }
 
     const checkForChanges = () => {
-<<<<<<< HEAD
+      // Check for annotation history changes (using ref that's updated by useEffect)
+      const hasAnnotationChanges = hasAnnotationChangesRef.current;
+      
       // Check for pending redactions
       const hasPendingRedactions = (redactionTrackerRef.current?.getPendingCount() ?? 0) > 0;
-      // Check for annotation history changes
-      const hasAnnotationChanges = historyApiRef.current?.canUndo() || false;
-
+      
       // Always consider applied redactions as unsaved until export
       const hasAppliedRedactions = redactionsApplied;
 
@@ -314,10 +302,6 @@
       }
 
       return hasAnnotationChanges || hasPendingRedactions || hasAppliedRedactions;
-=======
-      const hasAnnotationChanges = hasAnnotationChangesRef.current;
-      return hasAnnotationChanges;
->>>>>>> 3529849b
     };
 
     registerUnsavedChangesChecker(checkForChanges);
@@ -325,18 +309,13 @@
     return () => {
       unregisterUnsavedChangesChecker();
     };
-<<<<<<< HEAD
   }, [historyApiRef, previewFile, registerUnsavedChangesChecker, unregisterUnsavedChangesChecker, isManualRedactMode, redactionsApplied]);
-=======
-  }, [previewFile, registerUnsavedChangesChecker, unregisterUnsavedChangesChecker]);
->>>>>>> 3529849b
 
   // Apply changes - save annotations and redactions to new file version
   const applyChanges = useCallback(async () => {
     if (!currentFile || activeFileIds.length === 0) return;
 
     try {
-<<<<<<< HEAD
       console.log('[Viewer] Applying changes - exporting PDF with annotations/redactions');
 
       // Step 0: Commit any pending redactions before export
@@ -347,8 +326,6 @@
         await new Promise(resolve => setTimeout(resolve, 100));
       }
 
-=======
->>>>>>> 3529849b
       // Step 1: Export PDF with annotations using EmbedPDF
       const arrayBuffer = await exportActions.saveAsCopy();
       if (!arrayBuffer) {
@@ -369,12 +346,8 @@
       // Step 4: Consume files (replace in context)
       await actions.consumeFiles(activeFileIds, stirlingFiles, stubs);
 
-<<<<<<< HEAD
-      // Clear unsaved changes flags
-=======
       // Mark annotations as saved so navigation away from the viewer is allowed.
       hasAnnotationChangesRef.current = false;
->>>>>>> 3529849b
       setHasUnsavedChanges(false);
       setRedactionsApplied(false);
     } catch (error) {
