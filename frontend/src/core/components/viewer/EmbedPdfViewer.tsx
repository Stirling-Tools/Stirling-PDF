--- conflicted
+++ resolved
@@ -313,13 +313,8 @@
               overflow: 'hidden',
               minHeight: 0,
               minWidth: 0,
-<<<<<<< HEAD
               marginRight: `${totalRightMargin}rem`,
               transition: 'margin 0.3s ease'
-=======
-              marginRight: isThumbnailSidebarVisible ? '15rem' : '0',
-              transition: 'margin-right 0.3s ease'
->>>>>>> 6c8d2c89
             }}>
             <LocalEmbedPDF
               key={currentFile && isStirlingFile(currentFile) ? currentFile.fileId : (effectiveFile.file instanceof File ? effectiveFile.file.name : effectiveFile.url)}
