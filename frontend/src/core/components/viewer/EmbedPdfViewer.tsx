import React, { useCallback, useEffect, useRef, useState } from 'react';
import { Box, Center, Text, ActionIcon } from '@mantine/core';
import CloseIcon from '@mui/icons-material/Close';

import { useFileState, useFileActions } from "@app/contexts/FileContext";
import { useFileWithUrl } from "@app/hooks/useFileWithUrl";
import { useViewer } from "@app/contexts/ViewerContext";
import { LocalEmbedPDF } from '@app/components/viewer/LocalEmbedPDF';
import { PdfViewerToolbar } from '@app/components/viewer/PdfViewerToolbar';
import { ThumbnailSidebar } from '@app/components/viewer/ThumbnailSidebar';
import { BookmarkSidebar } from '@app/components/viewer/BookmarkSidebar';
import { useNavigationGuard, useNavigationState } from '@app/contexts/NavigationContext';
import { useSignature } from '@app/contexts/SignatureContext';
import { createStirlingFilesAndStubs } from '@app/services/fileStubHelpers';
import NavigationWarningModal from '@app/components/shared/NavigationWarningModal';
import { isStirlingFile } from '@app/types/fileContext';
import { useViewerRightRailButtons } from '@app/components/viewer/useViewerRightRailButtons';
import { StampPlacementOverlay } from '@app/components/viewer/StampPlacementOverlay';
import { useWheelZoom } from '@app/hooks/useWheelZoom';

export interface EmbedPdfViewerProps {
  sidebarsVisible: boolean;
  setSidebarsVisible: (v: boolean) => void;
  onClose?: () => void;
  previewFile?: File | null;
  activeFileIndex?: number;
  setActiveFileIndex?: (index: number) => void;
}

const EmbedPdfViewerContent = ({
  sidebarsVisible: _sidebarsVisible,
  setSidebarsVisible: _setSidebarsVisible,
  onClose,
  previewFile,
  activeFileIndex: externalActiveFileIndex,
  setActiveFileIndex: externalSetActiveFileIndex,
}: EmbedPdfViewerProps) => {
  const viewerRef = React.useRef<HTMLDivElement>(null);
  const pdfContainerRef = useRef<HTMLDivElement>(null);
  const [isViewerHovered, setIsViewerHovered] = React.useState(false);

  const {
    isThumbnailSidebarVisible,
    toggleThumbnailSidebar,
    isBookmarkSidebarVisible,
    isSearchInterfaceVisible,
    searchInterfaceActions,
    zoomActions,
    panActions: _panActions,
    rotationActions: _rotationActions,
    getScrollState,
    getRotationState,
    isAnnotationMode,
    setAnnotationMode,
    isAnnotationsVisible,
    exportActions,
  } = useViewer();

  // Register viewer right-rail buttons
  useViewerRightRailButtons();

  const scrollState = getScrollState();
  const rotationState = getRotationState();

  // Track initial rotation to detect changes
  const initialRotationRef = useRef<number | null>(null);
  useEffect(() => {
    if (initialRotationRef.current === null && rotationState.rotation !== undefined) {
      initialRotationRef.current = rotationState.rotation;
    }
  }, [rotationState.rotation]);

  // Get signature and annotation contexts
  const { signatureApiRef, annotationApiRef, historyApiRef, signatureConfig, isPlacementMode } = useSignature();

  // Get current file from FileContext
  const { selectors, state } = useFileState();
  const { actions } = useFileActions();
  const activeFiles = selectors.getFiles();
  const activeFileIds = activeFiles.map(f => f.fileId);
  const selectedFileIds = state.ui.selectedFileIds;

  // Navigation guard for unsaved changes
  const { setHasUnsavedChanges, registerUnsavedChangesChecker, unregisterUnsavedChangesChecker } = useNavigationGuard();

  // Check if we're in an annotation tool
  const { selectedTool } = useNavigationState();
<<<<<<< HEAD
  // Tools that use the stamp/signature placement system with hover preview
  const isSignatureMode = selectedTool === 'sign' || selectedTool === 'addText' || selectedTool === 'addImage';
  const isAnnotateTool = selectedTool === 'annotate';

  // Enable annotations when: in sign mode, OR annotation mode is active, OR we want to show existing annotations
  const shouldEnableAnnotations = isSignatureMode || isAnnotateTool || isAnnotationMode || isAnnotationsVisible;
  const isPlacementOverlayActive = Boolean(
    (isSignatureMode || (isAnnotateTool && signatureConfig?.signatureType === 'image')) &&
    shouldEnableAnnotations &&
    isPlacementMode &&
    signatureConfig
=======
  // Tools that require the annotation layer (Sign, Add Text, Add Image)
  const isInAnnotationTool = selectedTool === 'sign' || selectedTool === 'addText' || selectedTool === 'addImage';

  // Sync isAnnotationMode in ViewerContext with current tool
  useEffect(() => {
    setAnnotationMode(isInAnnotationTool);
  }, [isInAnnotationTool, setAnnotationMode]);

  const isPlacementOverlayActive = Boolean(
    isInAnnotationTool && isPlacementMode && signatureConfig
>>>>>>> 93ed05b0
  );

  // Track which file tab is active
  const [internalActiveFileIndex, setInternalActiveFileIndex] = useState(0);
  const activeFileIndex = externalActiveFileIndex ?? internalActiveFileIndex;
  const setActiveFileIndex = externalSetActiveFileIndex ?? setInternalActiveFileIndex;
  const hasInitializedFromSelection = useRef(false);

  // When viewer opens with a selected file, switch to that file
  useEffect(() => {
    if (!hasInitializedFromSelection.current && selectedFileIds.length > 0 && activeFiles.length > 0) {
      const selectedFileId = selectedFileIds[0];
      const index = activeFiles.findIndex(f => f.fileId === selectedFileId);
      if (index !== -1 && index !== activeFileIndex) {
        setActiveFileIndex(index);
      }
      hasInitializedFromSelection.current = true;
    }
  }, [selectedFileIds, activeFiles, activeFileIndex]);

  // Reset active tab if it's out of bounds
  useEffect(() => {
    if (activeFileIndex >= activeFiles.length && activeFiles.length > 0) {
      setActiveFileIndex(0);
    }
  }, [activeFiles.length, activeFileIndex]);

  // Determine which file to display
  const currentFile = React.useMemo(() => {
    if (previewFile) {
      return previewFile;
    } else if (activeFiles.length > 0) {
      return activeFiles[activeFileIndex] || activeFiles[0];
    }
    return null;
  }, [previewFile, activeFiles, activeFileIndex]);

  // Get file with URL for rendering
  const fileWithUrl = useFileWithUrl(currentFile);

  // Determine the effective file to display
  const effectiveFile = React.useMemo(() => {
    if (previewFile) {
      // In preview mode, show the preview file
      if (previewFile.size === 0) {
        return null;
      }
      return { file: previewFile, url: null };
    } else {
      return fileWithUrl;
    }
  }, [previewFile, fileWithUrl]);

  const bookmarkCacheKey = React.useMemo(() => {
    if (currentFile && isStirlingFile(currentFile)) {
      return currentFile.fileId;
    }

    if (previewFile) {
      const uniquePreviewId = `${previewFile.name}-${previewFile.size}-${previewFile.lastModified ?? 'na'}`;
      return `preview-${uniquePreviewId}`;
    }

    if (effectiveFile?.url) {
      return effectiveFile.url;
    }

    if (effectiveFile?.file instanceof File) {
      const fileObj = effectiveFile.file;
      return `file-${fileObj.name}-${fileObj.size}-${fileObj.lastModified ?? 'na'}`;
    }

    return undefined;
  }, [currentFile, effectiveFile, previewFile]);

  // Generate cache keys for all active files to enable preloading
  const allBookmarkCacheKeys = React.useMemo(() => {
    if (previewFile) {
      return [bookmarkCacheKey].filter(Boolean) as string[];
    }

    return activeFiles.map(file => {
      if (isStirlingFile(file)) {
        return file.fileId;
      }
      return undefined;
    }).filter(Boolean) as string[];
  }, [activeFiles, previewFile, bookmarkCacheKey]);

  useWheelZoom({
    ref: viewerRef,
    onZoomIn: zoomActions.zoomIn,
    onZoomOut: zoomActions.zoomOut,
  });

  // Handle keyboard shortcuts (zoom and search)
  useEffect(() => {
    const handleKeyDown = (event: KeyboardEvent) => {
      if (!isViewerHovered) return;

      // Check if Ctrl (Windows/Linux) or Cmd (Mac) is pressed
      if (event.ctrlKey || event.metaKey) {
        if (event.key === '=' || event.key === '+') {
          // Ctrl+= or Ctrl++ for zoom in
          event.preventDefault();
          zoomActions.zoomIn();
        } else if (event.key === '-' || event.key === '_') {
          // Ctrl+- for zoom out
          event.preventDefault();
          zoomActions.zoomOut();
        } else if (event.key === 'f' || event.key === 'F') {
          // Ctrl+F for search
          event.preventDefault();
          if (isSearchInterfaceVisible) {
            // If already open, trigger refocus event
            window.dispatchEvent(new CustomEvent('refocus-search-input'));
          } else {
            // Open search interface
            searchInterfaceActions.open();
          }
        }
      }
    };

    document.addEventListener('keydown', handleKeyDown);
    return () => {
      document.removeEventListener('keydown', handleKeyDown);
    };
  }, [isViewerHovered, isSearchInterfaceVisible, zoomActions, searchInterfaceActions]);

  // Register checker for unsaved changes (annotations only for now)
  useEffect(() => {
    if (previewFile) {
      return;
    }

    const checkForChanges = () => {
      // Check for annotation changes via history
      const hasAnnotationChanges = historyApiRef.current?.canUndo() || false;

      console.log('[Viewer] Checking for unsaved changes:', {
        hasAnnotationChanges
      });
      return hasAnnotationChanges;
    };

    console.log('[Viewer] Registering unsaved changes checker');
    registerUnsavedChangesChecker(checkForChanges);

    return () => {
      console.log('[Viewer] Unregistering unsaved changes checker');
      unregisterUnsavedChangesChecker();
    };
  }, [historyApiRef, previewFile, registerUnsavedChangesChecker, unregisterUnsavedChangesChecker]);

  // Apply changes - save annotations to new file version
  const applyChanges = useCallback(async () => {
    if (!currentFile || activeFileIds.length === 0) return;

    try {
      console.log('[Viewer] Applying changes - exporting PDF with annotations');

      // Step 1: Export PDF with annotations using EmbedPDF
      const arrayBuffer = await exportActions.saveAsCopy();
      if (!arrayBuffer) {
        throw new Error('Failed to export PDF');
      }

      console.log('[Viewer] Exported PDF size:', arrayBuffer.byteLength);

      // Step 2: Convert ArrayBuffer to File
      const blob = new Blob([arrayBuffer], { type: 'application/pdf' });
      const filename = currentFile.name || 'document.pdf';
      const file = new File([blob], filename, { type: 'application/pdf' });

      // Step 3: Create StirlingFiles and stubs for version history
      const parentStub = selectors.getStirlingFileStub(activeFileIds[0]);
      if (!parentStub) throw new Error('Parent stub not found');

      const { stirlingFiles, stubs } = await createStirlingFilesAndStubs([file], parentStub, 'multiTool');

      // Step 4: Consume files (replace in context)
      await actions.consumeFiles(activeFileIds, stirlingFiles, stubs);

      setHasUnsavedChanges(false);
    } catch (error) {
      console.error('Apply changes failed:', error);
    }
  }, [currentFile, activeFileIds, exportActions, actions, selectors, setHasUnsavedChanges]);

  const sidebarWidthRem = 15;
  const totalRightMargin =
    (isThumbnailSidebarVisible ? sidebarWidthRem : 0) + (isBookmarkSidebarVisible ? sidebarWidthRem : 0);

  return (
    <Box
      ref={viewerRef}
      onMouseEnter={() => setIsViewerHovered(true)}
      onMouseLeave={() => setIsViewerHovered(false)}
      style={{
        position: 'relative',
        height: '100%',
        display: 'flex',
        flexDirection: 'column',
        overflow: 'hidden',
        contain: 'layout style paint'
      }}>
      {/* Close Button - Only show in preview mode */}
      {onClose && previewFile && (
        <ActionIcon
          variant="filled"
          color="gray"
          size="lg"
          style={{ position: 'absolute', top: '1rem', right: '1rem', zIndex: 1000, borderRadius: '50%' }}
          onClick={onClose}
        >
          <CloseIcon />
        </ActionIcon>
      )}

      {!effectiveFile ? (
        <Center style={{ flex: 1 }}>
          <Text c="red">Error: No file provided to viewer</Text>
        </Center>
      ) : (
        <>
          {/* EmbedPDF Viewer */}
          <Box
            ref={pdfContainerRef}
            style={{
              position: 'relative',
              flex: 1,
              overflow: 'hidden',
              minHeight: 0,
              minWidth: 0,
              marginRight: `${totalRightMargin}rem`,
              transition: 'margin-right 0.3s ease'
            }}>
            <LocalEmbedPDF
              key={currentFile && isStirlingFile(currentFile) ? currentFile.fileId : (effectiveFile.file instanceof File ? effectiveFile.file.name : effectiveFile.url)}
              file={effectiveFile.file}
              url={effectiveFile.url}
              enableAnnotations={isAnnotationMode}
              showBakedAnnotations={isAnnotationsVisible}
              signatureApiRef={signatureApiRef as React.RefObject<any>}
              annotationApiRef={annotationApiRef as React.RefObject<any>}
              historyApiRef={historyApiRef as React.RefObject<any>}
              onSignatureAdded={() => {
                // Handle signature added - for debugging, enable console logs as needed
                // Future: Handle signature completion
              }}
            />
            <StampPlacementOverlay
              containerRef={pdfContainerRef}
              isActive={isPlacementOverlayActive}
              signatureConfig={signatureConfig}
            />
          </Box>
        </>
      )}

      {/* Bottom Toolbar Overlay */}
      {effectiveFile && (
        <div
          style={{
            position: "fixed",
            bottom: 0,
            left: 0,
            right: 0,
            zIndex: 50,
            display: "flex",
            justifyContent: "center",
            pointerEvents: "none",
            background: "transparent",
          }}
        >
          <div style={{ pointerEvents: "auto" }}>
            <PdfViewerToolbar
              currentPage={scrollState.currentPage}
              totalPages={scrollState.totalPages}
            />
          </div>
        </div>
      )}


      {/* Thumbnail Sidebar */}
      <ThumbnailSidebar
        visible={isThumbnailSidebarVisible}
        onToggle={toggleThumbnailSidebar}
        activeFileIndex={activeFileIndex}
      />
      <BookmarkSidebar
        visible={isBookmarkSidebarVisible}
        thumbnailVisible={isThumbnailSidebarVisible}
        documentCacheKey={bookmarkCacheKey}
        preloadCacheKeys={allBookmarkCacheKeys}
      />

      {/* Navigation Warning Modal */}
      {!previewFile && (
        <NavigationWarningModal
          onApplyAndContinue={async () => {
            await applyChanges();
          }}
        />
      )}
    </Box>
  );
};

const EmbedPdfViewer = (props: EmbedPdfViewerProps) => {
  return <EmbedPdfViewerContent {...props} />;
};

export default EmbedPdfViewer;<|MERGE_RESOLUTION|>--- conflicted
+++ resolved
@@ -85,19 +85,6 @@
 
   // Check if we're in an annotation tool
   const { selectedTool } = useNavigationState();
-<<<<<<< HEAD
-  // Tools that use the stamp/signature placement system with hover preview
-  const isSignatureMode = selectedTool === 'sign' || selectedTool === 'addText' || selectedTool === 'addImage';
-  const isAnnotateTool = selectedTool === 'annotate';
-
-  // Enable annotations when: in sign mode, OR annotation mode is active, OR we want to show existing annotations
-  const shouldEnableAnnotations = isSignatureMode || isAnnotateTool || isAnnotationMode || isAnnotationsVisible;
-  const isPlacementOverlayActive = Boolean(
-    (isSignatureMode || (isAnnotateTool && signatureConfig?.signatureType === 'image')) &&
-    shouldEnableAnnotations &&
-    isPlacementMode &&
-    signatureConfig
-=======
   // Tools that require the annotation layer (Sign, Add Text, Add Image)
   const isInAnnotationTool = selectedTool === 'sign' || selectedTool === 'addText' || selectedTool === 'addImage';
 
@@ -108,7 +95,6 @@
 
   const isPlacementOverlayActive = Boolean(
     isInAnnotationTool && isPlacementMode && signatureConfig
->>>>>>> 93ed05b0
   );
 
   // Track which file tab is active
