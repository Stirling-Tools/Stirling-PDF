--- conflicted
+++ resolved
@@ -91,12 +91,9 @@
   // Navigation guard for unsaved changes
   const { setHasUnsavedChanges, registerUnsavedChangesChecker, unregisterUnsavedChangesChecker } = useNavigationGuard();
 
-<<<<<<< HEAD
-  // Check if we're in signature mode OR viewer annotation mode OR redaction mode
   const { selectedTool } = useNavigationState();
-  // Tools that use the stamp/signature placement system with hover preview
-  const isSignatureMode = selectedTool === 'sign' || selectedTool === 'addText' || selectedTool === 'addImage';
-  // Check if we're in manual redaction mode
+  const isInAnnotationTool = selectedTool === 'sign' || selectedTool === 'addText' || selectedTool === 'addImage';
+  const isSignatureMode = isInAnnotationTool;
   const isManualRedactMode = selectedTool === 'redact';
 
   // Enable annotations when: in sign mode, OR annotation mode is active, OR we want to show existing annotations
@@ -106,18 +103,13 @@
   // Enable redaction when the redact tool is selected and annotation mode is NOT active
   // This allows switching between redaction and annotation tools while redact is the selected tool
   const shouldEnableRedaction = (isManualRedactMode || isRedactionMode) && !isAnnotationMode;
-=======
-  // Check if we're in an annotation tool
-  const { selectedTool } = useNavigationState();
-  // Tools that require the annotation layer (Sign, Add Text, Add Image)
-  const isInAnnotationTool = selectedTool === 'sign' || selectedTool === 'addText' || selectedTool === 'addImage';
-
-  // Sync isAnnotationMode in ViewerContext with current tool
-  useEffect(() => {
-    setAnnotationMode(isInAnnotationTool);
+
+  // Keep annotation mode enabled when entering placement tools without overriding manual toggles
+  useEffect(() => {
+    if (isInAnnotationTool) {
+      setAnnotationMode(true);
+    }
   }, [isInAnnotationTool, setAnnotationMode]);
-
->>>>>>> 93ed05b0
   const isPlacementOverlayActive = Boolean(
     isInAnnotationTool && isPlacementMode && signatureConfig
   );
@@ -391,14 +383,10 @@
               key={currentFile && isStirlingFile(currentFile) ? currentFile.fileId : (effectiveFile.file instanceof File ? effectiveFile.file.name : effectiveFile.url)}
               file={effectiveFile.file}
               url={effectiveFile.url}
-<<<<<<< HEAD
               enableAnnotations={shouldEnableAnnotations}
+              showBakedAnnotations={isAnnotationsVisible}
               enableRedaction={shouldEnableRedaction}
               isManualRedactionMode={isManualRedactMode}
-=======
-              enableAnnotations={isAnnotationMode}
-              showBakedAnnotations={isAnnotationsVisible}
->>>>>>> 93ed05b0
               signatureApiRef={signatureApiRef as React.RefObject<any>}
               historyApiRef={historyApiRef as React.RefObject<any>}
               redactionTrackerRef={redactionTrackerRef as React.RefObject<RedactionPendingTrackerAPI>}
