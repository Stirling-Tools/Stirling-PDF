--- conflicted
+++ resolved
@@ -54,23 +54,27 @@
   file?: File | Blob;
   url?: string | null;
   enableAnnotations?: boolean;
-<<<<<<< HEAD
   enableRedaction?: boolean;
   isManualRedactionMode?: boolean;
-=======
   showBakedAnnotations?: boolean;
->>>>>>> 93ed05b0
   onSignatureAdded?: (annotation: any) => void;
   signatureApiRef?: React.RefObject<SignatureAPI>;
   historyApiRef?: React.RefObject<HistoryAPI>;
   redactionTrackerRef?: React.RefObject<RedactionPendingTrackerAPI>;
 }
 
-<<<<<<< HEAD
-export function LocalEmbedPDF({ file, url, enableAnnotations = false, enableRedaction = false, isManualRedactionMode = false, onSignatureAdded, signatureApiRef, historyApiRef, redactionTrackerRef }: LocalEmbedPDFProps) {
-=======
-export function LocalEmbedPDF({ file, url, enableAnnotations = false, showBakedAnnotations = true, onSignatureAdded, signatureApiRef, historyApiRef }: LocalEmbedPDFProps) {
->>>>>>> 93ed05b0
+export function LocalEmbedPDF({
+  file,
+  url,
+  enableAnnotations = false,
+  enableRedaction = false,
+  isManualRedactionMode = false,
+  showBakedAnnotations = true,
+  onSignatureAdded,
+  signatureApiRef,
+  historyApiRef,
+  redactionTrackerRef,
+}: LocalEmbedPDFProps) {
   const { t } = useTranslation();
   const [pdfUrl, setPdfUrl] = useState<string | null>(null);
   const [, setAnnotations] = useState<Array<{id: string, pageIndex: number, rect: any}>>([]);
