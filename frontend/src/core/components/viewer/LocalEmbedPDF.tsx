--- conflicted
+++ resolved
@@ -65,22 +65,7 @@
   redactionTrackerRef?: React.RefObject<RedactionPendingTrackerAPI>;
 }
 
-<<<<<<< HEAD
-export function LocalEmbedPDF({
-  file,
-  url,
-  enableAnnotations = false,
-  enableRedaction = false,
-  isManualRedactionMode = false,
-  showBakedAnnotations = true,
-  onSignatureAdded,
-  signatureApiRef,
-  historyApiRef,
-  redactionTrackerRef,
-}: LocalEmbedPDFProps) {
-=======
-export function LocalEmbedPDF({ file, url, enableAnnotations = false, showBakedAnnotations = true, onSignatureAdded, signatureApiRef, annotationApiRef, historyApiRef }: LocalEmbedPDFProps) {
->>>>>>> 3529849b
+export function LocalEmbedPDF({ file, url, enableAnnotations = false, enableRedaction = false, isManualRedactionMode = false, showBakedAnnotations = true, onSignatureAdded, signatureApiRef, annotationApiRef, historyApiRef, redactionTrackerRef }: LocalEmbedPDFProps) {
   const { t } = useTranslation();
   const [pdfUrl, setPdfUrl] = useState<string | null>(null);
   const [, setAnnotations] = useState<Array<{id: string, pageIndex: number, rect: any}>>([]);
@@ -145,20 +130,12 @@
         selectAfterCreate: true,
       }),
 
-<<<<<<< HEAD
-      // Register redaction plugin (depends on InteractionManager, Selection)
-      createPluginRegistration(RedactionPluginPackage, {
-        drawBlackBoxes: true, // Draw black boxes over redacted content
-      }),
-
       // Register pan plugin (depends on Viewport, InteractionManager)
       createPluginRegistration(PanPluginPackage, {
         defaultMode: 'mobile', // Try mobile mode which might be more permissive
       }),
-=======
       // Register pan plugin (depends on Viewport, InteractionManager) - keep disabled to prevent drag panning
       createPluginRegistration(PanPluginPackage, {}),
->>>>>>> 3529849b
 
       // Register zoom plugin with configuration
       createPluginRegistration(ZoomPluginPackage, {
@@ -649,18 +626,14 @@
         <SearchAPIBridge />
         <ThumbnailAPIBridge />
         <RotateAPIBridge />
-<<<<<<< HEAD
-        {/* Always render SignatureAPIBridge so annotation tools (draw) can be activated even when starting in redaction mode */}
-        <SignatureAPIBridge ref={signatureApiRef} />
         {(enableAnnotations || enableRedaction || isManualRedactionMode) && <HistoryAPIBridge ref={historyApiRef} />}
         {/* Always render RedactionAPIBridge when in manual redaction mode so buttons can switch from annotation mode */}
         {(enableRedaction || isManualRedactionMode) && <RedactionAPIBridge />}
+        {/* Always render SignatureAPIBridge so annotation tools (draw) can be activated even when starting in redaction mode */}
+        {(enableAnnotations || enableRedaction || isManualRedactionMode) && <SignatureAPIBridge ref={signatureApiRef} />}
         {(enableRedaction || isManualRedactionMode) && <RedactionPendingTracker ref={redactionTrackerRef} />}
-=======
-        {enableAnnotations && <SignatureAPIBridge ref={signatureApiRef} />}
         {enableAnnotations && <AnnotationAPIBridge ref={annotationApiRef} />}
-        {enableAnnotations && <HistoryAPIBridge ref={historyApiRef} />}
->>>>>>> 3529849b
+        
         <ExportAPIBridge />
         <BookmarkAPIBridge />
         <PrintAPIBridge />
