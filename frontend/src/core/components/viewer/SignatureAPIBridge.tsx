import { useImperativeHandle, forwardRef, useEffect, useCallback, useRef, useState } from 'react';
import { useAnnotationCapability } from '@embedpdf/plugin-annotation/react';
import { PdfAnnotationSubtype, uuidV4 } from '@embedpdf/models';
import { useSignature } from '@app/contexts/SignatureContext';
import type { SignatureAPI } from '@app/components/viewer/viewerTypes';
import type { SignParameters } from '@app/hooks/tools/sign/useSignParameters';
import { useViewer } from '@app/contexts/ViewerContext';

// Minimum allowed width/height (in pixels) for a signature image or text stamp.
// This prevents rendering issues and ensures signatures are always visible and usable.
const MIN_SIGNATURE_DIMENSION = 12;

// Use 2x oversampling to improve text rendering quality (anti-aliasing) when generating signature images.
// This provides a good balance between visual fidelity and performance/memory usage.
const TEXT_OVERSAMPLE_FACTOR = 2;

<<<<<<< HEAD
=======
type TextStampImageResult = {
  dataUrl: string;
  pixelWidth: number;
  pixelHeight: number;
  displayWidth: number;
  displayHeight: number;
};

>>>>>>> fca84706
const extractDataUrl = (value: unknown, depth = 0, visited: Set<unknown> = new Set()): string | undefined => {
  if (!value || depth > 6) return undefined;

  // Prevent circular references
  if (typeof value === 'object' && visited.has(value)) {
    return undefined;
  }

  if (typeof value === 'string') {
    return value.startsWith('data:image') ? value : undefined;
  }

  if (typeof value === 'object') {
    visited.add(value);

    if (Array.isArray(value)) {
      for (const entry of value) {
        const result = extractDataUrl(entry, depth + 1, visited);
        if (result) return result;
      }
    } else {
      for (const key of Object.keys(value as Record<string, unknown>)) {
        const result = extractDataUrl((value as Record<string, unknown>)[key], depth + 1, visited);
        if (result) return result;
      }
    }
  }

  return undefined;
};

const createTextStampImage = (
  config: SignParameters,
  displaySize?: { width: number; height: number } | null
<<<<<<< HEAD
): { dataUrl: string; pixelWidth: number; pixelHeight: number; displayWidth: number; displayHeight: number } | null => {
=======
): TextStampImageResult | null => {
>>>>>>> fca84706
  const text = (config.signerName ?? '').trim();
  if (!text) {
    return null;
  }

  const fontSize = config.fontSize ?? 16;
  const fontFamily = config.fontFamily ?? 'Helvetica';
  const textColor = config.textColor ?? '#000000';

  const paddingX = Math.max(4, Math.round(fontSize * 0.8));
  const paddingY = Math.max(4, Math.round(fontSize * 0.6));

  const measureCanvas = document.createElement('canvas');
  const measureCtx = measureCanvas.getContext('2d');
  if (!measureCtx) {
    return null;
  }

  measureCtx.font = `${fontSize}px ${fontFamily}`;
  const metrics = measureCtx.measureText(text);
  const textWidth = Math.ceil(metrics.width);
  const naturalWidth = Math.max(MIN_SIGNATURE_DIMENSION, textWidth + paddingX * 2);
  const naturalHeight = Math.max(MIN_SIGNATURE_DIMENSION, Math.ceil(fontSize + paddingY * 2));

  const scale =
    displaySize && naturalWidth > 0 && naturalHeight > 0
      ? Math.min(displaySize.width / naturalWidth, displaySize.height / naturalHeight)
      : 1;

  const displayWidth = Math.max(MIN_SIGNATURE_DIMENSION, naturalWidth * scale);
  const displayHeight = Math.max(MIN_SIGNATURE_DIMENSION, naturalHeight * scale);

  const canvasWidth = Math.max(
    MIN_SIGNATURE_DIMENSION,
    Math.round(displayWidth * TEXT_OVERSAMPLE_FACTOR)
  );
  const canvasHeight = Math.max(
    MIN_SIGNATURE_DIMENSION,
    Math.round(displayHeight * TEXT_OVERSAMPLE_FACTOR)
  );

  const canvas = document.createElement('canvas');
  canvas.width = canvasWidth;
  canvas.height = canvasHeight;

  const ctx = canvas.getContext('2d');
  if (!ctx) {
    return null;
  }

  const effectiveScale = scale * TEXT_OVERSAMPLE_FACTOR;
  ctx.scale(effectiveScale, effectiveScale);

  ctx.fillStyle = textColor;
  ctx.font = `${fontSize}px ${fontFamily}`;
  ctx.textAlign = 'left';
  ctx.textBaseline = 'middle';

  const horizontalPadding = paddingX;
  const verticalCenter = naturalHeight / 2;
  ctx.fillText(text, horizontalPadding, verticalCenter);

  return {
    dataUrl: canvas.toDataURL('image/png'),
    pixelWidth: canvasWidth,
    pixelHeight: canvasHeight,
    displayWidth,
    displayHeight,
  };
};

export const SignatureAPIBridge = forwardRef<SignatureAPI>(function SignatureAPIBridge(_, ref) {
  const { provides: annotationApi } = useAnnotationCapability();
  const { signatureConfig, storeImageData, isPlacementMode, placementPreviewSize } = useSignature();
  const { getZoomState, registerImmediateZoomUpdate } = useViewer();
  const [currentZoom, setCurrentZoom] = useState(() => getZoomState()?.currentZoom ?? 1);
  const lastStampImageRef = useRef<string | null>(null);

  useEffect(() => {
    setCurrentZoom(getZoomState()?.currentZoom ?? 1);
    const unregister = registerImmediateZoomUpdate(percent => {
      setCurrentZoom(Math.max(percent / 100, 0.01));
    });
    return () => {
      unregister?.();
    };
  }, [getZoomState, registerImmediateZoomUpdate]);

  const cssToPdfSize = useCallback(
    (size: { width: number; height: number }) => {
      const zoom = currentZoom || 1;
      const factor = 1 / zoom;
      return {
        width: size.width * factor,
        height: size.height * factor,
      };
    },
    [currentZoom]
  );

  const applyStampDefaults = useCallback(
    (imageSrc: string, subject: string, size?: { width: number; height: number }) => {
      if (!annotationApi) return;

      annotationApi.setActiveTool(null);
      annotationApi.setActiveTool('stamp');
      const stampTool = annotationApi.getActiveTool();
      if (stampTool && stampTool.id === 'stamp') {
        annotationApi.setToolDefaults('stamp', {
          imageSrc,
          subject,
          ...(size ? { imageSize: { width: size.width, height: size.height } } : {}),
        });
      }
    },
    [annotationApi]
  );

  const configureStampDefaults = useCallback(async () => {
    if (!annotationApi || !signatureConfig) {
      return;
    }

    try {
      if (signatureConfig.signatureType === 'text' && signatureConfig.signerName) {
        const textStamp = createTextStampImage(signatureConfig, placementPreviewSize);
        if (textStamp) {
          const displaySize =
            placementPreviewSize ?? {
              width: textStamp.displayWidth,
              height: textStamp.displayHeight,
            };
          const pdfSize = cssToPdfSize(displaySize);
          lastStampImageRef.current = textStamp.dataUrl;
          applyStampDefaults(textStamp.dataUrl, `Text Signature - ${signatureConfig.signerName}`, pdfSize);
        }
        return;
      }

      if (signatureConfig.signatureData) {
        const pdfSize = placementPreviewSize ? cssToPdfSize(placementPreviewSize) : undefined;
        lastStampImageRef.current = signatureConfig.signatureData;
        applyStampDefaults(signatureConfig.signatureData, `Digital Signature - ${signatureConfig.reason || 'Document signing'}`, pdfSize);
        return;
      }
    } catch (error) {
      console.error('Error preparing signature defaults:', error);
    }
  }, [annotationApi, signatureConfig, placementPreviewSize, applyStampDefaults, cssToPdfSize]);


  // Enable keyboard deletion of selected annotations
  useEffect(() => {
    // Always enable delete key when we have annotation API and are in sign mode
    if (!annotationApi || (isPlacementMode === undefined)) return;

    const handleKeyDown = (event: KeyboardEvent) => {
      if (event.key === 'Delete' || event.key === 'Backspace') {
        const selectedAnnotation = annotationApi.getSelectedAnnotation?.();

        if (selectedAnnotation) {
          const annotation = selectedAnnotation as any;
          const pageIndex = annotation.object?.pageIndex || 0;
          const id = annotation.object?.id;

          // For STAMP annotations, ensure image data is preserved before deletion
          if (annotation.object?.type === 13 && id) {
            // Get current annotation data to ensure we have latest image data stored
            const pageAnnotationsTask = annotationApi.getPageAnnotations?.({ pageIndex });
            if (pageAnnotationsTask) {
              pageAnnotationsTask.toPromise().then((pageAnnotations: any) => {
                const currentAnn = pageAnnotations?.find((ann: any) => ann.id === id);
                if (currentAnn && currentAnn.imageSrc) {
                  // Ensure the image data is stored in our persistent store
                  storeImageData(id, currentAnn.imageSrc);
                }
              }).catch(console.error);
            }
          }

          // Use EmbedPDF's native deletion which should integrate with history
          if ((annotationApi as any).deleteSelected) {
            (annotationApi as any).deleteSelected();
          } else {
            // Fallback to direct deletion - less ideal for history
            if (id) {
              annotationApi.deleteAnnotation(pageIndex, id);
            }
          }
        }
      }
    };

    document.addEventListener('keydown', handleKeyDown);
    return () => document.removeEventListener('keydown', handleKeyDown);
  }, [annotationApi, storeImageData, isPlacementMode]);

  useImperativeHandle(ref, () => ({
    addImageSignature: (signatureData: string, x: number, y: number, width: number, height: number, pageIndex: number) => {
      if (!annotationApi) return;

      // Create image stamp annotation with proper image data

      const annotationId = uuidV4();

      // Store image data in our persistent store
      storeImageData(annotationId, signatureData);

      annotationApi.createAnnotation(pageIndex, {
        type: PdfAnnotationSubtype.STAMP,
        rect: {
          origin: { x, y },
          size: { width, height }
        },
        author: 'Digital Signature',
        subject: 'Digital Signature',
        pageIndex: pageIndex,
        id: annotationId,
        created: new Date(),
        // Store image data in multiple places to ensure history captures it
        imageSrc: signatureData,
        contents: signatureData, // Some annotation systems use contents
        data: signatureData, // Try data field
        imageData: signatureData, // Try imageData field
        appearance: signatureData // Try appearance field
      });
    },

    activateDrawMode: () => {
      if (!annotationApi) return;

      // Activate the built-in ink tool for drawing
      annotationApi.setActiveTool('ink');

      // Set default ink tool properties (black color, 2px width)
      const activeTool = annotationApi.getActiveTool();
      if (activeTool && activeTool.id === 'ink') {
        annotationApi.setToolDefaults('ink', {
          color: '#000000',
          thickness: 2,
          lineWidth: 2,
          strokeWidth: 2,
          width: 2
        });
      }
    },

    activateSignaturePlacementMode: () => {
      if (!annotationApi || !signatureConfig) return;

      configureStampDefaults().catch((error) => {
        console.error('Error activating signature tool:', error);
      });
    },

    updateDrawSettings: (color: string, size: number) => {
      if (!annotationApi) return;

      // Always update ink tool defaults - use multiple property names for compatibility
      annotationApi.setToolDefaults('ink', {
        color: color,
        thickness: size,
        lineWidth: size,
        strokeWidth: size,
        width: size
      });

      // Force reactivate ink tool to ensure new settings take effect
      annotationApi.setActiveTool(null); // Deactivate first
      setTimeout(() => {
        annotationApi.setActiveTool('ink'); // Reactivate with new settings
      }, 50);
    },

    activateDeleteMode: () => {
      if (!annotationApi) return;
      // Activate selection tool to allow selecting and deleting annotations
      // Users can click annotations to select them, then press Delete key or right-click to delete
      annotationApi.setActiveTool('select');
    },

    deleteAnnotation: (annotationId: string, pageIndex: number) => {
      if (!annotationApi) return;

      // Before deleting, try to preserve image data for potential undo
      const pageAnnotationsTask = annotationApi.getPageAnnotations?.({ pageIndex });
      if (pageAnnotationsTask) {
        pageAnnotationsTask.toPromise().then((pageAnnotations: any) => {
          const annotation = pageAnnotations?.find((ann: any) => ann.id === annotationId);
          if (annotation && annotation.type === PdfAnnotationSubtype.STAMP && annotation.imageSrc) {
            // Store image data before deletion
            storeImageData(annotationId, annotation.imageSrc);
          }
        }).catch(console.error);
      }

      // Delete specific annotation by ID
      annotationApi.deleteAnnotation(pageIndex, annotationId);
    },

    deactivateTools: () => {
      if (!annotationApi) return;
      annotationApi.setActiveTool(null);
    },

    getPageAnnotations: async (pageIndex: number): Promise<any[]> => {
      if (!annotationApi || !annotationApi.getPageAnnotations) {
        console.warn('getPageAnnotations not available');
        return [];
      }

      try {
        const pageAnnotationsTask = annotationApi.getPageAnnotations({ pageIndex });
        if (pageAnnotationsTask && pageAnnotationsTask.toPromise) {
          const annotations = await pageAnnotationsTask.toPromise();
          return annotations || [];
        }
        return [];
      } catch (error) {
        console.error(`Error getting annotations for page ${pageIndex}:`, error);
        return [];
      }
    },
  }), [annotationApi, signatureConfig, placementPreviewSize, applyStampDefaults]);

  useEffect(() => {
    if (!annotationApi?.onAnnotationEvent) {
      return;
    }

    const unsubscribe = annotationApi.onAnnotationEvent(event => {
      if (event.type !== 'create' && event.type !== 'update') {
        return;
      }

      const annotation: any = event.annotation;
      const annotationId: string | undefined = annotation?.id;
      if (!annotationId) {
        return;
      }

      const directData =
        extractDataUrl(annotation.imageSrc) ||
        extractDataUrl(annotation.imageData) ||
        extractDataUrl(annotation.appearance) ||
        extractDataUrl(annotation.stampData) ||
        extractDataUrl(annotation.contents) ||
        extractDataUrl(annotation.data) ||
        extractDataUrl(annotation.customData) ||
        extractDataUrl(annotation.asset);

      const dataToStore = directData || lastStampImageRef.current;
      if (dataToStore) {
        storeImageData(annotationId, dataToStore);
      }
    });

    return () => {
      unsubscribe?.();
    };
  }, [annotationApi, storeImageData]);

  useEffect(() => {
    if (!isPlacementMode) {
      return;
    }

    let cancelled = false;
    configureStampDefaults().catch((error) => {
      if (!cancelled) {
        console.error('Error updating signature defaults:', error);
      }
    });

    return () => {
      cancelled = true;
    };
  }, [isPlacementMode, configureStampDefaults, placementPreviewSize, signatureConfig]);


  return null; // This is a bridge component with no UI
});

SignatureAPIBridge.displayName = 'SignatureAPIBridge';<|MERGE_RESOLUTION|>--- conflicted
+++ resolved
@@ -1,3 +1,4 @@
+import { useImperativeHandle, forwardRef, useEffect, useCallback, useRef, useState } from 'react';
 import { useImperativeHandle, forwardRef, useEffect, useCallback, useRef, useState } from 'react';
 import { useAnnotationCapability } from '@embedpdf/plugin-annotation/react';
 import { PdfAnnotationSubtype, uuidV4 } from '@embedpdf/models';
@@ -14,17 +15,6 @@
 // This provides a good balance between visual fidelity and performance/memory usage.
 const TEXT_OVERSAMPLE_FACTOR = 2;
 
-<<<<<<< HEAD
-=======
-type TextStampImageResult = {
-  dataUrl: string;
-  pixelWidth: number;
-  pixelHeight: number;
-  displayWidth: number;
-  displayHeight: number;
-};
-
->>>>>>> fca84706
 const extractDataUrl = (value: unknown, depth = 0, visited: Set<unknown> = new Set()): string | undefined => {
   if (!value || depth > 6) return undefined;
 
@@ -59,11 +49,7 @@
 const createTextStampImage = (
   config: SignParameters,
   displaySize?: { width: number; height: number } | null
-<<<<<<< HEAD
 ): { dataUrl: string; pixelWidth: number; pixelHeight: number; displayWidth: number; displayHeight: number } | null => {
-=======
-): TextStampImageResult | null => {
->>>>>>> fca84706
   const text = (config.signerName ?? '').trim();
   if (!text) {
     return null;
@@ -137,6 +123,82 @@
 
 export const SignatureAPIBridge = forwardRef<SignatureAPI>(function SignatureAPIBridge(_, ref) {
   const { provides: annotationApi } = useAnnotationCapability();
+  const { signatureConfig, storeImageData, isPlacementMode, placementPreviewSize } = useSignature();
+  const { getZoomState, registerImmediateZoomUpdate } = useViewer();
+  const [currentZoom, setCurrentZoom] = useState(() => getZoomState()?.currentZoom ?? 1);
+  const lastStampImageRef = useRef<string | null>(null);
+
+  useEffect(() => {
+    setCurrentZoom(getZoomState()?.currentZoom ?? 1);
+    const unregister = registerImmediateZoomUpdate(percent => {
+      setCurrentZoom(Math.max(percent / 100, 0.01));
+    });
+    return () => {
+      unregister?.();
+    };
+  }, [getZoomState, registerImmediateZoomUpdate]);
+
+  const cssToPdfSize = useCallback(
+    (size: { width: number; height: number }) => {
+      const zoom = currentZoom || 1;
+      const factor = 1 / zoom;
+      return {
+        width: size.width * factor,
+        height: size.height * factor,
+      };
+    },
+    [currentZoom]
+  );
+
+  const applyStampDefaults = useCallback(
+    (imageSrc: string, subject: string, size?: { width: number; height: number }) => {
+      if (!annotationApi) return;
+
+      annotationApi.setActiveTool(null);
+      annotationApi.setActiveTool('stamp');
+      const stampTool = annotationApi.getActiveTool();
+      if (stampTool && stampTool.id === 'stamp') {
+        annotationApi.setToolDefaults('stamp', {
+          imageSrc,
+          subject,
+          ...(size ? { imageSize: { width: size.width, height: size.height } } : {}),
+        });
+      }
+    },
+    [annotationApi]
+  );
+
+  const configureStampDefaults = useCallback(async () => {
+    if (!annotationApi || !signatureConfig) {
+      return;
+    }
+
+    try {
+      if (signatureConfig.signatureType === 'text' && signatureConfig.signerName) {
+        const textStamp = createTextStampImage(signatureConfig, placementPreviewSize);
+        if (textStamp) {
+          const displaySize =
+            placementPreviewSize ?? {
+              width: textStamp.displayWidth,
+              height: textStamp.displayHeight,
+            };
+          const pdfSize = cssToPdfSize(displaySize);
+          lastStampImageRef.current = textStamp.dataUrl;
+          applyStampDefaults(textStamp.dataUrl, `Text Signature - ${signatureConfig.signerName}`, pdfSize);
+        }
+        return;
+      }
+
+      if (signatureConfig.signatureData) {
+        const pdfSize = placementPreviewSize ? cssToPdfSize(placementPreviewSize) : undefined;
+        lastStampImageRef.current = signatureConfig.signatureData;
+        applyStampDefaults(signatureConfig.signatureData, `Digital Signature - ${signatureConfig.reason || 'Document signing'}`, pdfSize);
+        return;
+      }
+    } catch (error) {
+      console.error('Error preparing signature defaults:', error);
+    }
+  }, [annotationApi, signatureConfig, placementPreviewSize, applyStampDefaults, cssToPdfSize]);
   const { signatureConfig, storeImageData, isPlacementMode, placementPreviewSize } = useSignature();
   const { getZoomState, registerImmediateZoomUpdate } = useViewer();
   const [currentZoom, setCurrentZoom] = useState(() => getZoomState()?.currentZoom ?? 1);
@@ -315,7 +377,9 @@
       if (!annotationApi || !signatureConfig) return;
 
       configureStampDefaults().catch((error) => {
+      configureStampDefaults().catch((error) => {
         console.error('Error activating signature tool:', error);
+      });
       });
     },
 
@@ -442,6 +506,61 @@
       cancelled = true;
     };
   }, [isPlacementMode, configureStampDefaults, placementPreviewSize, signatureConfig]);
+  }), [annotationApi, signatureConfig, placementPreviewSize, applyStampDefaults]);
+
+  useEffect(() => {
+    if (!annotationApi?.onAnnotationEvent) {
+      return;
+    }
+
+    const unsubscribe = annotationApi.onAnnotationEvent(event => {
+      if (event.type !== 'create' && event.type !== 'update') {
+        return;
+      }
+
+      const annotation: any = event.annotation;
+      const annotationId: string | undefined = annotation?.id;
+      if (!annotationId) {
+        return;
+      }
+
+      const directData =
+        extractDataUrl(annotation.imageSrc) ||
+        extractDataUrl(annotation.imageData) ||
+        extractDataUrl(annotation.appearance) ||
+        extractDataUrl(annotation.stampData) ||
+        extractDataUrl(annotation.contents) ||
+        extractDataUrl(annotation.data) ||
+        extractDataUrl(annotation.customData) ||
+        extractDataUrl(annotation.asset);
+
+      const dataToStore = directData || lastStampImageRef.current;
+      if (dataToStore) {
+        storeImageData(annotationId, dataToStore);
+      }
+    });
+
+    return () => {
+      unsubscribe?.();
+    };
+  }, [annotationApi, storeImageData]);
+
+  useEffect(() => {
+    if (!isPlacementMode) {
+      return;
+    }
+
+    let cancelled = false;
+    configureStampDefaults().catch((error) => {
+      if (!cancelled) {
+        console.error('Error updating signature defaults:', error);
+      }
+    });
+
+    return () => {
+      cancelled = true;
+    };
+  }, [isPlacementMode, configureStampDefaults, placementPreviewSize, signatureConfig]);
 
 
   return null; // This is a bridge component with no UI
