--- conflicted
+++ resolved
@@ -186,18 +186,10 @@
 
       {/* Main content area */}
       <Box
-<<<<<<< HEAD
         className={`flex-1 min-h-0 relative z-10 ${currentView !== 'pageEditor' ? styles.workbenchScrollable : ''}`}
         style={{
           transition: 'opacity 0.15s ease-in-out',
           overflow: currentView === 'pageEditor' ? 'hidden' : undefined,
-=======
-        className={`flex-1 min-h-0 relative z-10 ${currentView === 'viewer' || !isBaseWorkbench(currentView) ? '' : styles.workbenchScrollable}`}
-        style={{
-          transition: 'opacity 0.15s ease-in-out',
-          paddingTop: currentView === 'viewer' ? '0' : (activeFiles.length > 0 ? '3.5rem' : '0'),
-          overflow: currentView === 'viewer' || !isBaseWorkbench(currentView) ? 'hidden' : undefined,
->>>>>>> eb5f36aa
         }}
       >
         {renderMainContent()}
