<<<<<<< HEAD
import React, { useEffect, useMemo } from "react";
import { TourProvider, type StepType } from '@reactour/tour';
=======
import React, { useMemo } from "react";
import { TourProvider, useTour, type StepType } from '@reactour/tour';
import { useOnboarding } from '@app/contexts/OnboardingContext';
>>>>>>> 87bf7a5b
import { useTranslation } from 'react-i18next';
import { CloseButton, ActionIcon } from '@mantine/core';
import ArrowForwardIcon from '@mui/icons-material/ArrowForward';
import CheckIcon from '@mui/icons-material/Check';
import InitialOnboardingModal from '@app/components/onboarding/InitialOnboardingModal';
import ServerLicenseModal from './ServerLicenseModal';
import '@app/components/onboarding/OnboardingTour.css';
<<<<<<< HEAD
import ToolPanelModePrompt from '@app/components/tools/ToolPanelModePrompt';
import { useFilesModalContext } from '@app/contexts/FilesModalContext';
import { useTourOrchestration } from '@app/contexts/TourOrchestrationContext';
import { useAdminTourOrchestration } from '@app/contexts/AdminTourOrchestrationContext';
import { useOnboardingFlow } from './hooks/useOnboardingFlow';
import { createUserStepsConfig } from './userStepsConfig';
import { createAdminStepsConfig } from './adminStepsConfig';
import { removeAllGlows } from './tourGlow';
import TourContent from './TourContent';
=======
import i18n from "@app/i18n";

// Enum case order defines order steps will appear
enum TourStep {
  ALL_TOOLS,
  SELECT_CROP_TOOL,
  TOOL_INTERFACE,
  FILES_BUTTON,
  FILE_SOURCES,
  WORKBENCH,
  VIEW_SWITCHER,
  VIEWER,
  PAGE_EDITOR,
  ACTIVE_FILES,
  FILE_CHECKBOX,
  SELECT_CONTROLS,
  CROP_SETTINGS,
  RUN_BUTTON,
  RESULTS,
  FILE_REPLACEMENT,
  PIN_BUTTON,
  WRAP_UP,
}

enum AdminTourStep {
  WELCOME,
  CONFIG_BUTTON,
  SETTINGS_OVERVIEW,
  TEAMS_AND_USERS,
  SYSTEM_CUSTOMIZATION,
  DATABASE_SECTION,
  CONNECTIONS_SECTION,
  ADMIN_TOOLS,
  WRAP_UP,
}

function TourContent() {
  const { isOpen } = useOnboarding();
  const { setIsOpen, setCurrentStep } = useTour();
  const previousIsOpenRef = React.useRef(isOpen);

  // Sync tour open state with context and reset to step 0 when reopening
  React.useEffect(() => {
    const wasClosedNowOpen = !previousIsOpenRef.current && isOpen;
    previousIsOpenRef.current = isOpen;

    if (wasClosedNowOpen) {
      // Tour is being opened (Help button pressed), reset to first step
      setCurrentStep(0);
    }
    setIsOpen(isOpen);
  }, [isOpen, setIsOpen, setCurrentStep]);

  return null;
}
>>>>>>> 87bf7a5b

export default function OnboardingTour() {
  const { t } = useTranslation();
  const flow = useOnboardingFlow();
  const { openFilesModal, closeFilesModal } = useFilesModalContext();
  const {
    saveWorkbenchState,
    restoreWorkbenchState,
    backToAllTools,
    selectCropTool,
    loadSampleFile,
    switchToViewer,
    switchToPageEditor,
    switchToActiveFiles,
    selectFirstFile,
    pinFile,
    modifyCropSettings,
    executeTool,
  } = useTourOrchestration();
  const {
    saveAdminState,
    restoreAdminState,
    openConfigModal,
    navigateToSection,
    scrollNavToSection,
  } = useAdminTourOrchestration();

<<<<<<< HEAD
  useEffect(() => {
    if (!flow.isTourOpen) {
      removeAllGlows();
    }
    return () => removeAllGlows();
  }, [flow.isTourOpen]);

  const userStepsConfig = useMemo(
    () =>
      createUserStepsConfig({
        t,
        actions: {
          saveWorkbenchState,
          closeFilesModal,
          backToAllTools,
          selectCropTool,
          loadSampleFile,
          switchToViewer,
          switchToPageEditor,
          switchToActiveFiles,
          selectFirstFile,
          pinFile,
          modifyCropSettings,
          executeTool,
          openFilesModal,
        },
      }),
    [
      t,
      backToAllTools,
      closeFilesModal,
      executeTool,
      loadSampleFile,
      modifyCropSettings,
      openFilesModal,
      pinFile,
      saveWorkbenchState,
      selectCropTool,
      selectFirstFile,
      switchToActiveFiles,
      switchToPageEditor,
      switchToViewer,
    ],
  );
=======
  // Define steps as object keyed by enum - TypeScript ensures all keys are present
  const stepsConfig: Record<TourStep, StepType> = useMemo(() => ({
    [TourStep.ALL_TOOLS]: {
      selector: '[data-tour="tool-panel"]',
      content: t('onboarding.allTools', 'This is the <strong>Tools</strong> panel, where you can browse and select from all available PDF tools.'),
      position: 'center',
      padding: 0,
      action: () => {
        saveWorkbenchState();
        closeFilesModal();
        backToAllTools();
      },
    },
    [TourStep.SELECT_CROP_TOOL]: {
      selector: '[data-tour="tool-button-crop"]',
      content: t('onboarding.selectCropTool', "Let's select the <strong>Crop</strong> tool to demonstrate how to use one of the tools."),
      position: 'right',
      padding: 0,
      actionAfter: () => selectCropTool(),
    },
    [TourStep.TOOL_INTERFACE]: {
      selector: '[data-tour="tool-panel"]',
      content: t('onboarding.toolInterface', "This is the <strong>Crop</strong> tool interface. As you can see, there's not much there because we haven't added any PDF files to work with yet."),
      position: 'center',
      padding: 0,
    },
    [TourStep.FILES_BUTTON]: {
      selector: '[data-tour="files-button"]',
      content: t('onboarding.filesButton', "The <strong>Files</strong> button on the Quick Access bar allows you to upload PDFs to use the tools on."),
      position: 'right',
      padding: 10,
      action: () => openFilesModal(),
    },
    [TourStep.FILE_SOURCES]: {
      selector: '[data-tour="file-sources"]',
      content: t('onboarding.fileSources', "You can upload new files or access recent files from here. For the tour, we'll just use a sample file."),
      position: 'right',
      padding: 0,
      actionAfter: () => {
        loadSampleFile();
        closeFilesModal();
      }
    },
    [TourStep.WORKBENCH]: {
      selector: '[data-tour="workbench"]',
      content: t('onboarding.workbench', 'This is the <strong>Workbench</strong> - the main area where you view and edit your PDFs.'),
      position: 'center',
      padding: 0,
    },
    [TourStep.VIEW_SWITCHER]: {
      selector: '[data-tour="view-switcher"]',
      content: t('onboarding.viewSwitcher', 'Use these controls to select how you want to view your PDFs.'),
      position: 'bottom',
      padding: 0,
    },
    [TourStep.VIEWER]: {
      selector: '[data-tour="workbench"]',
      content: t('onboarding.viewer', "The <strong>Viewer</strong> lets you read and annotate your PDFs."),
      position: 'center',
      padding: 0,
      action: () => switchToViewer(),
    },
    [TourStep.PAGE_EDITOR]: {
      selector: '[data-tour="workbench"]',
      content: t('onboarding.pageEditor', "The <strong>Page Editor</strong> allows you to do various operations on the pages within your PDFs, such as reordering, rotating and deleting."),
      position: 'center',
      padding: 0,
      action: () => switchToPageEditor(),
    },
    [TourStep.ACTIVE_FILES]: {
      selector: '[data-tour="workbench"]',
      content: t('onboarding.activeFiles', "The <strong>Active Files</strong> view shows all of the PDFs you have loaded into the tool, and allows you to select which ones to process."),
      position: 'center',
      padding: 0,
      action: () => switchToActiveFiles(),
    },
    [TourStep.FILE_CHECKBOX]: {
      selector: '[data-tour="file-card-checkbox"]',
      content: t('onboarding.fileCheckbox', "Clicking one of the files selects it for processing. You can select multiple files for batch operations."),
      position: 'top',
      padding: 10,
    },
    [TourStep.SELECT_CONTROLS]: {
      selector: '[data-tour="right-rail-controls"]',
      highlightedSelectors: ['[data-tour="right-rail-controls"]', '[data-tour="right-rail-settings"]'],
      content: t('onboarding.selectControls', "The <strong>Right Rail</strong> contains buttons to quickly select/deselect all of your active PDFs, along with buttons to change the app's theme or language."),
      position: 'left',
      padding: 5,
      action: () => selectFirstFile(),
    },
    [TourStep.CROP_SETTINGS]: {
      selector: '[data-tour="crop-settings"]',
      content: t('onboarding.cropSettings', "Now that we've selected the file we want crop, we can configure the <strong>Crop</strong> tool to choose the area that we want to crop the PDF to."),
      position: 'left',
      padding: 10,
      action: () => modifyCropSettings(),
    },
    [TourStep.RUN_BUTTON]: {
      selector: '[data-tour="run-button"]',
      content: t('onboarding.runButton', "Once the tool has been configured, this button allows you to run the tool on all the selected PDFs."),
      position: 'top',
      padding: 10,
      actionAfter: () => executeTool(),
    },
    [TourStep.RESULTS]: {
      selector: '[data-tour="tool-panel"]',
      content: t('onboarding.results', "After the tool has finished running, the <strong>Review</strong> step will show a preview of the results in this panel, and allow you to undo the operation or download the file. "),
      position: 'center',
      padding: 0,
    },
    [TourStep.FILE_REPLACEMENT]: {
      selector: '[data-tour="file-card-checkbox"]',
      content: t('onboarding.fileReplacement', "The modified file will replace the original file in the Workbench automatically, allowing you to easily run it through more tools."),
      position: 'left',
      padding: 10,
    },
    [TourStep.PIN_BUTTON]: {
      selector: '[data-tour="file-card-pin"]',
      content: t('onboarding.pinButton', "You can use the <strong>Pin</strong> button if you'd rather your files stay active after running tools on them."),
      position: 'left',
      padding: 10,
      action: () => pinFile(),
    },
    [TourStep.WRAP_UP]: {
      selector: '[data-tour="help-button"]',
      content: t('onboarding.wrapUp', "You're all set! You've learnt about the main areas of the app and how to use them. Click the <strong>Help</strong> button whenever you like to see this tour again."),
      position: 'right',
      padding: 10,
    },
  }), [t]);

  // Define admin tour steps
  const adminStepsConfig: Record<AdminTourStep, StepType> = useMemo(() => ({
    [AdminTourStep.WELCOME]: {
      selector: '[data-tour="config-button"]',
      content: t('adminOnboarding.welcome', "Welcome to the <strong>Admin Tour</strong>! Let's explore the powerful enterprise features and settings available to system administrators."),
      position: 'right',
      padding: 10,
      action: () => {
        saveAdminState();
      },
    },
    [AdminTourStep.CONFIG_BUTTON]: {
      selector: '[data-tour="config-button"]',
      content: t('adminOnboarding.configButton', "Click the <strong>Config</strong> button to access all system settings and administrative controls."),
      position: 'right',
      padding: 10,
      actionAfter: () => {
        openConfigModal();
      },
    },
    [AdminTourStep.SETTINGS_OVERVIEW]: {
      selector: '.modal-nav',
      content: t('adminOnboarding.settingsOverview', "This is the <strong>Settings Panel</strong>. Admin settings are organised by category for easy navigation."),
      position: 'right',
      padding: 0,
      action: () => {
        removeAllGlows();
      },
    },
    [AdminTourStep.TEAMS_AND_USERS]: {
      selector: '[data-tour="admin-people-nav"]',
      highlightedSelectors: ['[data-tour="admin-people-nav"]', '[data-tour="admin-teams-nav"]', '[data-tour="settings-content-area"]'],
      content: t('adminOnboarding.teamsAndUsers', "Manage <strong>Teams</strong> and individual users here. You can invite new users via email, shareable links, or create custom accounts for them yourself."),
      position: 'right',
      padding: 10,
      action: () => {
        removeAllGlows();
        navigateToSection('people');
        setTimeout(() => {
          addGlowToElements(['[data-tour="admin-people-nav"]', '[data-tour="admin-teams-nav"]', '[data-tour="settings-content-area"]']);
        }, 100);
      },
    },
    [AdminTourStep.SYSTEM_CUSTOMIZATION]: {
      selector: '[data-tour="admin-adminGeneral-nav"]',
      highlightedSelectors: ['[data-tour="admin-adminGeneral-nav"]', '[data-tour="admin-adminFeatures-nav"]', '[data-tour="admin-adminEndpoints-nav"]', '[data-tour="settings-content-area"]'],
      content: t('adminOnboarding.systemCustomization', "We have extensive ways to customise the UI: <strong>System Settings</strong> let you change the app name and languages, <strong>Features</strong> allows server certificate management, and <strong>Endpoints</strong> lets you enable or disable specific tools for your users."),
      position: 'right',
      padding: 10,
      action: () => {
        removeAllGlows();
        navigateToSection('adminGeneral');
        setTimeout(() => {
          addGlowToElements(['[data-tour="admin-adminGeneral-nav"]', '[data-tour="admin-adminFeatures-nav"]', '[data-tour="admin-adminEndpoints-nav"]', '[data-tour="settings-content-area"]']);
        }, 100);
      },
    },
    [AdminTourStep.DATABASE_SECTION]: {
      selector: '[data-tour="admin-adminDatabase-nav"]',
      highlightedSelectors: ['[data-tour="admin-adminDatabase-nav"]', '[data-tour="settings-content-area"]'],
      content: t('adminOnboarding.databaseSection', "For advanced production environments, we have settings to allow <strong>external database hookups</strong> so you can integrate with your existing infrastructure."),
      position: 'right',
      padding: 10,
      action: () => {
        removeAllGlows();
        navigateToSection('adminDatabase');
        setTimeout(() => {
          addGlowToElements(['[data-tour="admin-adminDatabase-nav"]', '[data-tour="settings-content-area"]']);
        }, 100);
      },
    },
    [AdminTourStep.CONNECTIONS_SECTION]: {
      selector: '[data-tour="admin-adminConnections-nav"]',
      highlightedSelectors: ['[data-tour="admin-adminConnections-nav"]', '[data-tour="settings-content-area"]'],
      content: t('adminOnboarding.connectionsSection', "The <strong>Connections</strong> section supports various login methods including custom SSO and SAML providers like Google and GitHub, plus email integrations for notifications and communications."),
      position: 'right',
      padding: 10,
      action: () => {
        removeAllGlows();
        navigateToSection('adminConnections');
        setTimeout(() => {
          addGlowToElements(['[data-tour="admin-adminConnections-nav"]', '[data-tour="settings-content-area"]']);
        }, 100);
      },
      actionAfter: async () => {
        // Scroll for the NEXT step before it shows
        await scrollNavToSection('adminAudit');
      },
    },
    [AdminTourStep.ADMIN_TOOLS]: {
      selector: '[data-tour="admin-adminAudit-nav"]',
      highlightedSelectors: ['[data-tour="admin-adminAudit-nav"]', '[data-tour="admin-adminUsage-nav"]', '[data-tour="settings-content-area"]'],
      content: t('adminOnboarding.adminTools', "Finally, we have advanced administration tools like <strong>Auditing</strong> to track system activity and <strong>Usage Analytics</strong> to monitor how your users interact with the platform."),
      position: 'right',
      padding: 10,
      action: () => {
        // Just navigate, scroll already happened in previous step
        removeAllGlows();
        navigateToSection('adminAudit');
        setTimeout(() => {
          addGlowToElements(['[data-tour="admin-adminAudit-nav"]', '[data-tour="admin-adminUsage-nav"]', '[data-tour="settings-content-area"]']);
        }, 100);
      },
    },
    [AdminTourStep.WRAP_UP]: {
      selector: '[data-tour="help-button"]',
      content: t('adminOnboarding.wrapUp', "That's the admin tour! You've seen the enterprise features that make Stirling PDF a powerful, customisable solution for organisations. Access this tour anytime from the <strong>Help</strong> menu."),
      position: 'right',
      padding: 10,
      action: () => {
        removeAllGlows();
      },
    },
  }), [t]);
>>>>>>> 87bf7a5b

  const adminStepsConfig = useMemo(
    () =>
      createAdminStepsConfig({
        t,
        actions: {
          saveAdminState,
          openConfigModal,
          navigateToSection,
          scrollNavToSection,
        },
      }),
    [navigateToSection, openConfigModal, saveAdminState, scrollNavToSection, t],
  );

  const steps = useMemo<StepType[]>(() => {
    const config = flow.tourType === 'admin' ? adminStepsConfig : userStepsConfig;
    return Object.values(config);
  }, [adminStepsConfig, flow.tourType, userStepsConfig]);

  const advanceTour = ({
    setCurrentStep,
    currentStep,
    steps,
    setIsOpen,
  }: {
    setCurrentStep: (value: number | ((prev: number) => number)) => void;
    currentStep: number;
    steps?: StepType[];
    setIsOpen: (value: boolean) => void;
  }) => {
    if (steps && currentStep === steps.length - 1) {
      setIsOpen(false);
      if (flow.tourType === 'admin') {
        restoreAdminState();
      } else {
        restoreWorkbenchState();
      }
      flow.handleTourCompletion();
    } else if (steps) {
      setCurrentStep((s) => (s === steps.length - 1 ? 0 : s + 1));
    }
  };

  const handleCloseTour = ({ setIsOpen }: { setIsOpen: (value: boolean) => void }) => {
    setIsOpen(false);
    if (flow.tourType === 'admin') {
      restoreAdminState();
    } else {
      restoreWorkbenchState();
    }
    flow.handleTourCompletion();
  };

  return (
    <>
      <InitialOnboardingModal {...flow.initialModalProps} />
      <ToolPanelModePrompt onComplete={flow.handleToolPromptComplete} />
      <TourProvider
<<<<<<< HEAD
        key={flow.tourType}
=======
        key={`${tourType}-${i18n.language}`}
>>>>>>> 87bf7a5b
        steps={steps}
        maskClassName={flow.maskClassName}
        onClickClose={handleCloseTour}
        onClickMask={advanceTour}
        onClickHighlighted={(e, clickProps) => {
          e.stopPropagation();
          advanceTour(clickProps);
        }}
        keyboardHandler={(e, clickProps, status) => {
          if (e.key === 'ArrowRight' && !status?.isRightDisabled && clickProps) {
            e.preventDefault();
            advanceTour(clickProps);
          } else if (e.key === 'Escape' && !status?.isEscDisabled && clickProps) {
            e.preventDefault();
            handleCloseTour(clickProps);
          }
        }}
        styles={{
          popover: (base) => ({
            ...base,
            backgroundColor: 'var(--mantine-color-body)',
            color: 'var(--mantine-color-text)',
            borderRadius: '8px',
            padding: '20px',
            boxShadow: '0 4px 12px rgba(0, 0, 0, 0.15)',
            maxWidth: '400px',
          }),
          maskArea: (base) => ({
            ...base,
            rx: 8,
          }),
          badge: (base) => ({
            ...base,
            backgroundColor: 'var(--mantine-primary-color-filled)',
          }),
          controls: (base) => ({
            ...base,
            justifyContent: 'center',
          }),
        }}
        highlightedMaskClassName="tour-highlight-glow"
        showNavigation={true}
        showBadge={false}
        showCloseButton={true}
        disableInteraction={true}
        disableDotsNavigation={true}
        prevButton={() => null}
        nextButton={({ currentStep, stepsLength, setCurrentStep, setIsOpen }) => {
          const isLast = currentStep === stepsLength - 1;

          return (
            <ActionIcon
              onClick={() => {
                advanceTour({ setCurrentStep, currentStep, steps, setIsOpen });
              }}
              variant="subtle"
              size="lg"
              aria-label={isLast ? t('onboarding.finish', 'Finish') : t('onboarding.next', 'Next')}
            >
              {isLast ? <CheckIcon /> : <ArrowForwardIcon />}
            </ActionIcon>
          );
        }}
        components={{
          Close: ({ onClick }) => (
            <CloseButton onClick={onClick} size="md" style={{ position: 'absolute', top: '8px', right: '8px' }} />
          ),
          Content: ({ content }: { content: string }) => (
            <div style={{ paddingRight: '16px' }} dangerouslySetInnerHTML={{ __html: content }} />
          ),
        }}
      >
        <TourContent />
      </TourProvider>
      <ServerLicenseModal {...flow.serverLicenseModalProps} />
    </>
  );
}<|MERGE_RESOLUTION|>--- conflicted
+++ resolved
@@ -1,11 +1,5 @@
-<<<<<<< HEAD
 import React, { useEffect, useMemo } from "react";
 import { TourProvider, type StepType } from '@reactour/tour';
-=======
-import React, { useMemo } from "react";
-import { TourProvider, useTour, type StepType } from '@reactour/tour';
-import { useOnboarding } from '@app/contexts/OnboardingContext';
->>>>>>> 87bf7a5b
 import { useTranslation } from 'react-i18next';
 import { CloseButton, ActionIcon } from '@mantine/core';
 import ArrowForwardIcon from '@mui/icons-material/ArrowForward';
@@ -13,7 +7,6 @@
 import InitialOnboardingModal from '@app/components/onboarding/InitialOnboardingModal';
 import ServerLicenseModal from './ServerLicenseModal';
 import '@app/components/onboarding/OnboardingTour.css';
-<<<<<<< HEAD
 import ToolPanelModePrompt from '@app/components/tools/ToolPanelModePrompt';
 import { useFilesModalContext } from '@app/contexts/FilesModalContext';
 import { useTourOrchestration } from '@app/contexts/TourOrchestrationContext';
@@ -23,63 +16,7 @@
 import { createAdminStepsConfig } from './adminStepsConfig';
 import { removeAllGlows } from './tourGlow';
 import TourContent from './TourContent';
-=======
 import i18n from "@app/i18n";
-
-// Enum case order defines order steps will appear
-enum TourStep {
-  ALL_TOOLS,
-  SELECT_CROP_TOOL,
-  TOOL_INTERFACE,
-  FILES_BUTTON,
-  FILE_SOURCES,
-  WORKBENCH,
-  VIEW_SWITCHER,
-  VIEWER,
-  PAGE_EDITOR,
-  ACTIVE_FILES,
-  FILE_CHECKBOX,
-  SELECT_CONTROLS,
-  CROP_SETTINGS,
-  RUN_BUTTON,
-  RESULTS,
-  FILE_REPLACEMENT,
-  PIN_BUTTON,
-  WRAP_UP,
-}
-
-enum AdminTourStep {
-  WELCOME,
-  CONFIG_BUTTON,
-  SETTINGS_OVERVIEW,
-  TEAMS_AND_USERS,
-  SYSTEM_CUSTOMIZATION,
-  DATABASE_SECTION,
-  CONNECTIONS_SECTION,
-  ADMIN_TOOLS,
-  WRAP_UP,
-}
-
-function TourContent() {
-  const { isOpen } = useOnboarding();
-  const { setIsOpen, setCurrentStep } = useTour();
-  const previousIsOpenRef = React.useRef(isOpen);
-
-  // Sync tour open state with context and reset to step 0 when reopening
-  React.useEffect(() => {
-    const wasClosedNowOpen = !previousIsOpenRef.current && isOpen;
-    previousIsOpenRef.current = isOpen;
-
-    if (wasClosedNowOpen) {
-      // Tour is being opened (Help button pressed), reset to first step
-      setCurrentStep(0);
-    }
-    setIsOpen(isOpen);
-  }, [isOpen, setIsOpen, setCurrentStep]);
-
-  return null;
-}
->>>>>>> 87bf7a5b
 
 export default function OnboardingTour() {
   const { t } = useTranslation();
@@ -107,7 +44,6 @@
     scrollNavToSection,
   } = useAdminTourOrchestration();
 
-<<<<<<< HEAD
   useEffect(() => {
     if (!flow.isTourOpen) {
       removeAllGlows();
@@ -152,253 +88,6 @@
       switchToViewer,
     ],
   );
-=======
-  // Define steps as object keyed by enum - TypeScript ensures all keys are present
-  const stepsConfig: Record<TourStep, StepType> = useMemo(() => ({
-    [TourStep.ALL_TOOLS]: {
-      selector: '[data-tour="tool-panel"]',
-      content: t('onboarding.allTools', 'This is the <strong>Tools</strong> panel, where you can browse and select from all available PDF tools.'),
-      position: 'center',
-      padding: 0,
-      action: () => {
-        saveWorkbenchState();
-        closeFilesModal();
-        backToAllTools();
-      },
-    },
-    [TourStep.SELECT_CROP_TOOL]: {
-      selector: '[data-tour="tool-button-crop"]',
-      content: t('onboarding.selectCropTool', "Let's select the <strong>Crop</strong> tool to demonstrate how to use one of the tools."),
-      position: 'right',
-      padding: 0,
-      actionAfter: () => selectCropTool(),
-    },
-    [TourStep.TOOL_INTERFACE]: {
-      selector: '[data-tour="tool-panel"]',
-      content: t('onboarding.toolInterface', "This is the <strong>Crop</strong> tool interface. As you can see, there's not much there because we haven't added any PDF files to work with yet."),
-      position: 'center',
-      padding: 0,
-    },
-    [TourStep.FILES_BUTTON]: {
-      selector: '[data-tour="files-button"]',
-      content: t('onboarding.filesButton', "The <strong>Files</strong> button on the Quick Access bar allows you to upload PDFs to use the tools on."),
-      position: 'right',
-      padding: 10,
-      action: () => openFilesModal(),
-    },
-    [TourStep.FILE_SOURCES]: {
-      selector: '[data-tour="file-sources"]',
-      content: t('onboarding.fileSources', "You can upload new files or access recent files from here. For the tour, we'll just use a sample file."),
-      position: 'right',
-      padding: 0,
-      actionAfter: () => {
-        loadSampleFile();
-        closeFilesModal();
-      }
-    },
-    [TourStep.WORKBENCH]: {
-      selector: '[data-tour="workbench"]',
-      content: t('onboarding.workbench', 'This is the <strong>Workbench</strong> - the main area where you view and edit your PDFs.'),
-      position: 'center',
-      padding: 0,
-    },
-    [TourStep.VIEW_SWITCHER]: {
-      selector: '[data-tour="view-switcher"]',
-      content: t('onboarding.viewSwitcher', 'Use these controls to select how you want to view your PDFs.'),
-      position: 'bottom',
-      padding: 0,
-    },
-    [TourStep.VIEWER]: {
-      selector: '[data-tour="workbench"]',
-      content: t('onboarding.viewer', "The <strong>Viewer</strong> lets you read and annotate your PDFs."),
-      position: 'center',
-      padding: 0,
-      action: () => switchToViewer(),
-    },
-    [TourStep.PAGE_EDITOR]: {
-      selector: '[data-tour="workbench"]',
-      content: t('onboarding.pageEditor', "The <strong>Page Editor</strong> allows you to do various operations on the pages within your PDFs, such as reordering, rotating and deleting."),
-      position: 'center',
-      padding: 0,
-      action: () => switchToPageEditor(),
-    },
-    [TourStep.ACTIVE_FILES]: {
-      selector: '[data-tour="workbench"]',
-      content: t('onboarding.activeFiles', "The <strong>Active Files</strong> view shows all of the PDFs you have loaded into the tool, and allows you to select which ones to process."),
-      position: 'center',
-      padding: 0,
-      action: () => switchToActiveFiles(),
-    },
-    [TourStep.FILE_CHECKBOX]: {
-      selector: '[data-tour="file-card-checkbox"]',
-      content: t('onboarding.fileCheckbox', "Clicking one of the files selects it for processing. You can select multiple files for batch operations."),
-      position: 'top',
-      padding: 10,
-    },
-    [TourStep.SELECT_CONTROLS]: {
-      selector: '[data-tour="right-rail-controls"]',
-      highlightedSelectors: ['[data-tour="right-rail-controls"]', '[data-tour="right-rail-settings"]'],
-      content: t('onboarding.selectControls', "The <strong>Right Rail</strong> contains buttons to quickly select/deselect all of your active PDFs, along with buttons to change the app's theme or language."),
-      position: 'left',
-      padding: 5,
-      action: () => selectFirstFile(),
-    },
-    [TourStep.CROP_SETTINGS]: {
-      selector: '[data-tour="crop-settings"]',
-      content: t('onboarding.cropSettings', "Now that we've selected the file we want crop, we can configure the <strong>Crop</strong> tool to choose the area that we want to crop the PDF to."),
-      position: 'left',
-      padding: 10,
-      action: () => modifyCropSettings(),
-    },
-    [TourStep.RUN_BUTTON]: {
-      selector: '[data-tour="run-button"]',
-      content: t('onboarding.runButton', "Once the tool has been configured, this button allows you to run the tool on all the selected PDFs."),
-      position: 'top',
-      padding: 10,
-      actionAfter: () => executeTool(),
-    },
-    [TourStep.RESULTS]: {
-      selector: '[data-tour="tool-panel"]',
-      content: t('onboarding.results', "After the tool has finished running, the <strong>Review</strong> step will show a preview of the results in this panel, and allow you to undo the operation or download the file. "),
-      position: 'center',
-      padding: 0,
-    },
-    [TourStep.FILE_REPLACEMENT]: {
-      selector: '[data-tour="file-card-checkbox"]',
-      content: t('onboarding.fileReplacement', "The modified file will replace the original file in the Workbench automatically, allowing you to easily run it through more tools."),
-      position: 'left',
-      padding: 10,
-    },
-    [TourStep.PIN_BUTTON]: {
-      selector: '[data-tour="file-card-pin"]',
-      content: t('onboarding.pinButton', "You can use the <strong>Pin</strong> button if you'd rather your files stay active after running tools on them."),
-      position: 'left',
-      padding: 10,
-      action: () => pinFile(),
-    },
-    [TourStep.WRAP_UP]: {
-      selector: '[data-tour="help-button"]',
-      content: t('onboarding.wrapUp', "You're all set! You've learnt about the main areas of the app and how to use them. Click the <strong>Help</strong> button whenever you like to see this tour again."),
-      position: 'right',
-      padding: 10,
-    },
-  }), [t]);
-
-  // Define admin tour steps
-  const adminStepsConfig: Record<AdminTourStep, StepType> = useMemo(() => ({
-    [AdminTourStep.WELCOME]: {
-      selector: '[data-tour="config-button"]',
-      content: t('adminOnboarding.welcome', "Welcome to the <strong>Admin Tour</strong>! Let's explore the powerful enterprise features and settings available to system administrators."),
-      position: 'right',
-      padding: 10,
-      action: () => {
-        saveAdminState();
-      },
-    },
-    [AdminTourStep.CONFIG_BUTTON]: {
-      selector: '[data-tour="config-button"]',
-      content: t('adminOnboarding.configButton', "Click the <strong>Config</strong> button to access all system settings and administrative controls."),
-      position: 'right',
-      padding: 10,
-      actionAfter: () => {
-        openConfigModal();
-      },
-    },
-    [AdminTourStep.SETTINGS_OVERVIEW]: {
-      selector: '.modal-nav',
-      content: t('adminOnboarding.settingsOverview', "This is the <strong>Settings Panel</strong>. Admin settings are organised by category for easy navigation."),
-      position: 'right',
-      padding: 0,
-      action: () => {
-        removeAllGlows();
-      },
-    },
-    [AdminTourStep.TEAMS_AND_USERS]: {
-      selector: '[data-tour="admin-people-nav"]',
-      highlightedSelectors: ['[data-tour="admin-people-nav"]', '[data-tour="admin-teams-nav"]', '[data-tour="settings-content-area"]'],
-      content: t('adminOnboarding.teamsAndUsers', "Manage <strong>Teams</strong> and individual users here. You can invite new users via email, shareable links, or create custom accounts for them yourself."),
-      position: 'right',
-      padding: 10,
-      action: () => {
-        removeAllGlows();
-        navigateToSection('people');
-        setTimeout(() => {
-          addGlowToElements(['[data-tour="admin-people-nav"]', '[data-tour="admin-teams-nav"]', '[data-tour="settings-content-area"]']);
-        }, 100);
-      },
-    },
-    [AdminTourStep.SYSTEM_CUSTOMIZATION]: {
-      selector: '[data-tour="admin-adminGeneral-nav"]',
-      highlightedSelectors: ['[data-tour="admin-adminGeneral-nav"]', '[data-tour="admin-adminFeatures-nav"]', '[data-tour="admin-adminEndpoints-nav"]', '[data-tour="settings-content-area"]'],
-      content: t('adminOnboarding.systemCustomization', "We have extensive ways to customise the UI: <strong>System Settings</strong> let you change the app name and languages, <strong>Features</strong> allows server certificate management, and <strong>Endpoints</strong> lets you enable or disable specific tools for your users."),
-      position: 'right',
-      padding: 10,
-      action: () => {
-        removeAllGlows();
-        navigateToSection('adminGeneral');
-        setTimeout(() => {
-          addGlowToElements(['[data-tour="admin-adminGeneral-nav"]', '[data-tour="admin-adminFeatures-nav"]', '[data-tour="admin-adminEndpoints-nav"]', '[data-tour="settings-content-area"]']);
-        }, 100);
-      },
-    },
-    [AdminTourStep.DATABASE_SECTION]: {
-      selector: '[data-tour="admin-adminDatabase-nav"]',
-      highlightedSelectors: ['[data-tour="admin-adminDatabase-nav"]', '[data-tour="settings-content-area"]'],
-      content: t('adminOnboarding.databaseSection', "For advanced production environments, we have settings to allow <strong>external database hookups</strong> so you can integrate with your existing infrastructure."),
-      position: 'right',
-      padding: 10,
-      action: () => {
-        removeAllGlows();
-        navigateToSection('adminDatabase');
-        setTimeout(() => {
-          addGlowToElements(['[data-tour="admin-adminDatabase-nav"]', '[data-tour="settings-content-area"]']);
-        }, 100);
-      },
-    },
-    [AdminTourStep.CONNECTIONS_SECTION]: {
-      selector: '[data-tour="admin-adminConnections-nav"]',
-      highlightedSelectors: ['[data-tour="admin-adminConnections-nav"]', '[data-tour="settings-content-area"]'],
-      content: t('adminOnboarding.connectionsSection', "The <strong>Connections</strong> section supports various login methods including custom SSO and SAML providers like Google and GitHub, plus email integrations for notifications and communications."),
-      position: 'right',
-      padding: 10,
-      action: () => {
-        removeAllGlows();
-        navigateToSection('adminConnections');
-        setTimeout(() => {
-          addGlowToElements(['[data-tour="admin-adminConnections-nav"]', '[data-tour="settings-content-area"]']);
-        }, 100);
-      },
-      actionAfter: async () => {
-        // Scroll for the NEXT step before it shows
-        await scrollNavToSection('adminAudit');
-      },
-    },
-    [AdminTourStep.ADMIN_TOOLS]: {
-      selector: '[data-tour="admin-adminAudit-nav"]',
-      highlightedSelectors: ['[data-tour="admin-adminAudit-nav"]', '[data-tour="admin-adminUsage-nav"]', '[data-tour="settings-content-area"]'],
-      content: t('adminOnboarding.adminTools', "Finally, we have advanced administration tools like <strong>Auditing</strong> to track system activity and <strong>Usage Analytics</strong> to monitor how your users interact with the platform."),
-      position: 'right',
-      padding: 10,
-      action: () => {
-        // Just navigate, scroll already happened in previous step
-        removeAllGlows();
-        navigateToSection('adminAudit');
-        setTimeout(() => {
-          addGlowToElements(['[data-tour="admin-adminAudit-nav"]', '[data-tour="admin-adminUsage-nav"]', '[data-tour="settings-content-area"]']);
-        }, 100);
-      },
-    },
-    [AdminTourStep.WRAP_UP]: {
-      selector: '[data-tour="help-button"]',
-      content: t('adminOnboarding.wrapUp', "That's the admin tour! You've seen the enterprise features that make Stirling PDF a powerful, customisable solution for organisations. Access this tour anytime from the <strong>Help</strong> menu."),
-      position: 'right',
-      padding: 10,
-      action: () => {
-        removeAllGlows();
-      },
-    },
-  }), [t]);
->>>>>>> 87bf7a5b
 
   const adminStepsConfig = useMemo(
     () =>
@@ -458,11 +147,7 @@
       <InitialOnboardingModal {...flow.initialModalProps} />
       <ToolPanelModePrompt onComplete={flow.handleToolPromptComplete} />
       <TourProvider
-<<<<<<< HEAD
-        key={flow.tourType}
-=======
-        key={`${tourType}-${i18n.language}`}
->>>>>>> 87bf7a5b
+        key={`${flow.tourType}-${i18n.language}`}
         steps={steps}
         maskClassName={flow.maskClassName}
         onClickClose={handleCloseTour}
