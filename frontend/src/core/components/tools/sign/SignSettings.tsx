import { useState, useEffect, useMemo, useRef, useCallback } from 'react';
import { useTranslation } from "react-i18next";
import { Stack, Button, Text, Alert, SegmentedControl, Divider, ActionIcon, Tooltip, Group, Box } from '@mantine/core';
import { SignParameters } from "@app/hooks/tools/sign/useSignParameters";
import { SuggestedToolsSection } from "@app/components/tools/shared/SuggestedToolsSection";
import { useSignature } from "@app/contexts/SignatureContext";
import { useViewer } from "@app/contexts/ViewerContext";
import { PLACEMENT_ACTIVATION_DELAY, FILE_SWITCH_ACTIVATION_DELAY } from '@app/constants/signConstants';

// Import the new reusable components
import { DrawingCanvas } from "@app/components/annotation/shared/DrawingCanvas";
import { DrawingControls } from "@app/components/annotation/shared/DrawingControls";
import { ImageUploader } from "@app/components/annotation/shared/ImageUploader";
import { TextInputWithFont } from "@app/components/annotation/shared/TextInputWithFont";
import { ColorPicker } from "@app/components/annotation/shared/ColorPicker";
import { LocalIcon } from "@app/components/shared/LocalIcon";
import { useSavedSignatures, SavedSignature, SavedSignaturePayload, SavedSignatureType, MAX_SAVED_SIGNATURES, AddSignatureResult } from '@app/hooks/tools/sign/useSavedSignatures';
import { SavedSignaturesSection } from '@app/components/tools/sign/SavedSignaturesSection';

type SignatureDrafts = {
  canvas?: string;
  image?: string;
  text?: {
    signerName: string;
    fontSize: number;
    fontFamily: string;
    textColor: string;
  };
};

interface SignSettingsProps {
  parameters: SignParameters;
  onParameterChange: <K extends keyof SignParameters>(key: K, value: SignParameters[K]) => void;
  disabled?: boolean;
  onActivateDrawMode?: () => void;
  onActivateSignaturePlacement?: () => void;
  onDeactivateSignature?: () => void;
  onUpdateDrawSettings?: (color: string, size: number) => void;
  onUndo?: () => void;
  onRedo?: () => void;
  onSave?: () => void;
  translationScope?: string;
  allowedSignatureSources?: SignatureSource[];
  defaultSignatureSource?: SignatureSource;
}

<<<<<<< HEAD
export type SignatureSource = 'canvas' | 'image' | 'text' | 'saved';

const DEFAULT_SIGNATURE_SOURCES: SignatureSource[] = ['canvas', 'image', 'text', 'saved'];
=======
type SignatureSource = 'canvas' | 'image' | 'text' | 'saved';
>>>>>>> fca84706

const SignSettings = ({
  parameters,
  onParameterChange,
  disabled = false,
  onActivateSignaturePlacement,
  onDeactivateSignature,
  onUpdateDrawSettings,
  onUndo,
  onRedo,
  onSave,
  translationScope = 'sign',
  allowedSignatureSources = DEFAULT_SIGNATURE_SOURCES,
  defaultSignatureSource,
}: SignSettingsProps) => {
  const { t } = useTranslation();
  const { isPlacementMode, signaturesApplied, historyApiRef } = useSignature();
  const { activeFileIndex } = useViewer();
  const [historyAvailability, setHistoryAvailability] = useState({ canUndo: false, canRedo: false });
  const historyApiInstance = historyApiRef.current;
<<<<<<< HEAD
  const translate = useCallback(
    (key: string, defaultValue: string, options?: Record<string, unknown>) =>
      t(`${translationScope}.${key}`, { defaultValue, ...options }),
    [t, translationScope]
  );
  const effectiveDefaultSource =
    (defaultSignatureSource && allowedSignatureSources.includes(defaultSignatureSource)
      ? defaultSignatureSource
      : allowedSignatureSources[0]) ?? 'text';
  const canUseSavedLibrary = allowedSignatureSources.includes('saved');
=======
>>>>>>> fca84706

  // State for drawing
  const [selectedColor, setSelectedColor] = useState('#000000');
  const [penSize, setPenSize] = useState(2);
  const [penSizeInput, setPenSizeInput] = useState('2');
  const [isColorPickerOpen, setIsColorPickerOpen] = useState(false);
  const [isPlacementManuallyPaused, setPlacementManuallyPaused] = useState(false);

  // State for different signature types
  const [canvasSignatureData, setCanvasSignatureData] = useState<string | undefined>();
  const [imageSignatureData, setImageSignatureData] = useState<string | undefined>();
  const [signatureDrafts, setSignatureDrafts] = useState<SignatureDrafts>({});
  const lastSyncedTextDraft = useRef<SignatureDrafts['text'] | null>(null);
  const lastAppliedPlacementKey = useRef<string | null>(null);
  const previousFileIndexRef = useRef(activeFileIndex);
  const {
    savedSignatures,
    isAtCapacity: isSavedSignatureLimitReached,
    addSignature,
    removeSignature,
    updateSignatureLabel,
    byTypeCounts,
  } = useSavedSignatures();
<<<<<<< HEAD
  const [signatureSource, setSignatureSource] = useState<SignatureSource>(() => {
    const paramSource = parameters.signatureType as SignatureSource;
    if (allowedSignatureSources.includes(paramSource)) {
      return paramSource;
    }
    return effectiveDefaultSource;
  });
=======
  const [signatureSource, setSignatureSource] = useState<SignatureSource>(parameters.signatureType);
>>>>>>> fca84706
  const [lastSavedSignatureKeys, setLastSavedSignatureKeys] = useState<Record<SavedSignatureType, string | null>>({
    canvas: null,
    image: null,
    text: null,
  });

  const buildTextSignatureKey = useCallback(
    (signerName: string, fontSize: number, fontFamily: string, textColor: string) =>
      JSON.stringify({
        signerName: signerName.trim(),
        fontSize,
        fontFamily,
        textColor,
      }),
    []
  );

  const getDefaultSavedLabel = useCallback(
    (type: SavedSignatureType) => {
      const nextIndex = (byTypeCounts[type] ?? 0) + 1;
<<<<<<< HEAD
      let baseLabel = translate('saved.defaultLabel', 'Signature');
      if (type === 'canvas') {
        baseLabel = translate('saved.defaultCanvasLabel', 'Drawing signature');
      } else if (type === 'image') {
        baseLabel = translate('saved.defaultImageLabel', 'Uploaded signature');
      } else if (type === 'text') {
        baseLabel = translate('saved.defaultTextLabel', 'Typed signature');
=======
      let baseLabel = t('sign.saved.defaultLabel', 'Signature');
      if (type === 'canvas') {
        baseLabel = t('sign.saved.defaultCanvasLabel', 'Drawing signature');
      } else if (type === 'image') {
        baseLabel = t('sign.saved.defaultImageLabel', 'Uploaded signature');
      } else if (type === 'text') {
        baseLabel = t('sign.saved.defaultTextLabel', 'Typed signature');
>>>>>>> fca84706
      }
      return `${baseLabel} ${nextIndex}`;
    },
    [byTypeCounts, t]
  );

  const signatureKeysByType = useMemo(() => {
    const canvasKey = canvasSignatureData ?? null;
    const imageKey = imageSignatureData ?? null;
    const textKey = buildTextSignatureKey(
      parameters.signerName ?? '',
      parameters.fontSize ?? 16,
      parameters.fontFamily ?? 'Helvetica',
      parameters.textColor ?? '#000000'
    );
    return {
      canvas: canvasKey,
      image: imageKey,
      text: textKey,
    };
  }, [canvasSignatureData, imageSignatureData, buildTextSignatureKey, parameters.signerName, parameters.fontSize, parameters.fontFamily, parameters.textColor]);

  const saveSignatureToLibrary = useCallback(
    (payload: SavedSignaturePayload, type: SavedSignatureType): AddSignatureResult => {
      if (isSavedSignatureLimitReached) {
        return { success: false, reason: 'limit' };
      }
      return addSignature(payload, getDefaultSavedLabel(type));
    },
    [addSignature, getDefaultSavedLabel, isSavedSignatureLimitReached]
  );

  const setLastSavedKeyForType = useCallback(
    (type: SavedSignatureType, explicitKey?: string | null) => {
      setLastSavedSignatureKeys(prev => ({
        ...prev,
        [type]: explicitKey !== undefined ? explicitKey : signatureKeysByType[type] ?? null,
      }));
    },
    [signatureKeysByType]
  );

  const handleSaveCanvasSignature = useCallback(() => {
    if (!canvasSignatureData) {
      return;
    }
    const result = saveSignatureToLibrary({ type: 'canvas', dataUrl: canvasSignatureData }, 'canvas');
    if (result.success) {
      setLastSavedKeyForType('canvas');
    }
  }, [canvasSignatureData, saveSignatureToLibrary, setLastSavedKeyForType]);

  const handleSaveImageSignature = useCallback(() => {
    if (!imageSignatureData) {
      return;
    }
    const result = saveSignatureToLibrary({ type: 'image', dataUrl: imageSignatureData }, 'image');
    if (result.success) {
      setLastSavedKeyForType('image');
    }
  }, [imageSignatureData, saveSignatureToLibrary, setLastSavedKeyForType]);

  const handleSaveTextSignature = useCallback(() => {
    const signerName = (parameters.signerName ?? '').trim();
    if (!signerName) {
      return;
    }
    const result = saveSignatureToLibrary(
      {
        type: 'text',
        signerName,
        fontFamily: parameters.fontFamily ?? 'Helvetica',
        fontSize: parameters.fontSize ?? 16,
        textColor: parameters.textColor ?? '#000000',
      },
      'text'
    );
    if (result.success) {
      setLastSavedKeyForType('text');
    }
  }, [
    parameters.fontFamily,
    parameters.fontSize,
    parameters.signerName,
    parameters.textColor,
    saveSignatureToLibrary,
    setLastSavedKeyForType,
  ]);

  const handleUseSavedSignature = useCallback(
    (signature: SavedSignature) => {
      setPlacementManuallyPaused(false);

      if (signature.type === 'canvas') {
        if (parameters.signatureType !== 'canvas') {
          onParameterChange('signatureType', 'canvas');
        }
        setCanvasSignatureData(signature.dataUrl);
      } else if (signature.type === 'image') {
        if (parameters.signatureType !== 'image') {
          onParameterChange('signatureType', 'image');
        }
        setImageSignatureData(signature.dataUrl);
      } else if (signature.type === 'text') {
        if (parameters.signatureType !== 'text') {
          onParameterChange('signatureType', 'text');
        }
        onParameterChange('signerName', signature.signerName);
        onParameterChange('fontFamily', signature.fontFamily);
        onParameterChange('fontSize', signature.fontSize);
        onParameterChange('textColor', signature.textColor);
      }

      const savedKey =
        signature.type === 'text'
          ? buildTextSignatureKey(signature.signerName, signature.fontSize, signature.fontFamily, signature.textColor)
          : signature.dataUrl;
      setLastSavedKeyForType(signature.type, savedKey);

      const activate = () => onActivateSignaturePlacement?.();
      if (typeof window !== 'undefined') {
        window.setTimeout(activate, PLACEMENT_ACTIVATION_DELAY);
      } else {
        activate();
      }
    },
    [
      buildTextSignatureKey,
      onActivateSignaturePlacement,
      onParameterChange,
      parameters.signatureType,
      setCanvasSignatureData,
      setImageSignatureData,
      setPlacementManuallyPaused,
      setLastSavedKeyForType,
    ]
  );

  const handleDeleteSavedSignature = useCallback(
    (signature: SavedSignature) => {
      removeSignature(signature.id);
    },
    [removeSignature]
  );

  const handleRenameSavedSignature = useCallback(
    (id: string, label: string) => {
      updateSignatureLabel(id, label);
    },
    [updateSignatureLabel]
  );

  const renderSaveButton = (type: SavedSignatureType, isReady: boolean, onClick: () => void) => {
<<<<<<< HEAD
    if (!canUseSavedLibrary) {
      return null;
    }
    const label = translate('saved.saveButton', 'Save signature');
=======
    const label = t('sign.saved.saveButton', 'Save signature');
>>>>>>> fca84706
    const currentKey = signatureKeysByType[type];
    const lastSavedKey = lastSavedSignatureKeys[type];
    const hasChanges = Boolean(currentKey && currentKey !== lastSavedKey);
    const isSaved = isReady && !hasChanges;

    let tooltipMessage: string | undefined;
    if (!isReady) {
<<<<<<< HEAD
      tooltipMessage = translate('saved.saveUnavailable', 'Create a signature first to save it.');
    } else if (isSaved) {
      tooltipMessage = translate('saved.noChanges', 'Current signature is already saved.');
    } else if (isSavedSignatureLimitReached) {
      tooltipMessage = translate('saved.limitDescription', 'Remove a saved signature before adding new ones (max {{max}}).', {
=======
      tooltipMessage = t('sign.saved.saveUnavailable', 'Create a signature first to save it.');
    } else if (isSaved) {
      tooltipMessage = t('sign.saved.noChanges', 'Current signature is already saved.');
    } else if (isSavedSignatureLimitReached) {
      tooltipMessage = t('sign.saved.limitDescription', 'Remove a saved signature before adding new ones (max {{max}}).', {
>>>>>>> fca84706
        max: MAX_SAVED_SIGNATURES,
      });
    }

    const button = (
      <Button
        size="xs"
        variant="outline"
        color={isSaved ? 'green' : undefined}
        onClick={onClick}
        disabled={!isReady || disabled || isSavedSignatureLimitReached || !hasChanges}
        leftSection={<LocalIcon icon="material-symbols:save-rounded" width={16} height={16} />}
      >
<<<<<<< HEAD
        {isSaved ? translate('saved.status.saved', 'Saved') : label}
=======
        {isSaved ? t('sign.saved.status.saved', 'Saved') : label}
>>>>>>> fca84706
      </Button>
    );

    if (tooltipMessage) {
      return (
        <Tooltip label={tooltipMessage}>
          <span style={{ display: 'inline-block' }}>{button}</span>
        </Tooltip>
      );
    }

    return button;
  };

<<<<<<< HEAD
  const renderSaveButtonRow = (type: SavedSignatureType, isReady: boolean, onClick: () => void) => {
    const button = renderSaveButton(type, isReady, onClick);
    if (!button) {
      return null;
    }
    return (
      <Box style={{ alignSelf: 'flex-start', marginTop: '0.4rem' }}>
        {button}
      </Box>
    );
  };

  useEffect(() => {
    if (signatureSource === 'saved' && !canUseSavedLibrary) {
      setSignatureSource(effectiveDefaultSource);
      return;
    }
    if (signatureSource === 'saved') {
      return;
    }
    const nextSource = allowedSignatureSources.includes(parameters.signatureType as SignatureSource)
      ? (parameters.signatureType as SignatureSource)
      : effectiveDefaultSource;
    if (signatureSource !== nextSource) {
      setSignatureSource(nextSource);
    }
  }, [parameters.signatureType, signatureSource, allowedSignatureSources, effectiveDefaultSource, canUseSavedLibrary]);
=======
  useEffect(() => {
    if (signatureSource === 'saved') {
      return;
    }
    if (signatureSource !== parameters.signatureType) {
      setSignatureSource(parameters.signatureType);
    }
  }, [parameters.signatureType, signatureSource]);
>>>>>>> fca84706

  useEffect(() => {
    if (!disabled) {
      onUpdateDrawSettings?.(selectedColor, penSize);
    }
  }, [selectedColor, penSize, disabled, onUpdateDrawSettings]);

  const handleSignatureSourceChange = useCallback(
    (value: SignatureSource) => {
      setSignatureSource(value);
      if (value === 'saved') {
        return;
      }
      if (parameters.signatureType !== value) {
        onParameterChange('signatureType', value);
      }
    },
    [onParameterChange, parameters.signatureType]
  );

  useEffect(() => {
    if (signaturesApplied) {
      setPlacementManuallyPaused(false);
    }
  }, [signaturesApplied]);

  useEffect(() => {
    if (!historyApiInstance) {
      setHistoryAvailability({ canUndo: false, canRedo: false });
      return;
    }

    const updateAvailability = () => {
      setHistoryAvailability({
        canUndo: historyApiInstance.canUndo?.() ?? false,
        canRedo: historyApiInstance.canRedo?.() ?? false,
      });
    };

    const unsubscribe = historyApiInstance.subscribe?.(updateAvailability);
    updateAvailability();

    return () => {
      unsubscribe?.();
    };
  }, [historyApiInstance]);

  // Handle image upload
  const handleImageChange = async (file: File | null) => {
    if (file && !disabled) {
      try {
        const result = await new Promise<string>((resolve, reject) => {
          const reader = new FileReader();
          reader.onload = (e) => {
            if (e.target?.result) {
              resolve(e.target.result as string);
            } else {
              reject(new Error('Failed to read file'));
            }
          };
          reader.onerror = () => reject(reader.error);
          reader.readAsDataURL(file);
        });

<<<<<<< HEAD
        // Reset pause state and directly activate placement
        setPlacementManuallyPaused(false);
        lastAppliedPlacementKey.current = null;
=======
>>>>>>> fca84706
        setImageSignatureData(result);

        // Directly activate placement on image upload
        if (typeof window !== 'undefined') {
          window.setTimeout(() => onActivateSignaturePlacement?.(), PLACEMENT_ACTIVATION_DELAY);
        } else {
          onActivateSignaturePlacement?.();
        }
      } catch (error) {
        console.error('Error reading file:', error);
      }
    } else if (!file) {
      setImageSignatureData(undefined);
      onDeactivateSignature?.();
    }
  };

  // Handle signature data changes
<<<<<<< HEAD
  const handleCanvasSignatureChange = useCallback((data: string | null) => {
    const nextValue = data ?? undefined;
    setCanvasSignatureData(prevData => {
      // Reset pause state and trigger placement for signature changes
      // (onDrawingComplete handles initial activation)
      if (prevData && prevData !== nextValue && nextValue) {
        setPlacementManuallyPaused(false);
        lastAppliedPlacementKey.current = null;
        // Directly activate placement on signature change
        if (typeof window !== 'undefined') {
          window.setTimeout(() => onActivateSignaturePlacement?.(), PLACEMENT_ACTIVATION_DELAY);
        } else {
          onActivateSignaturePlacement?.();
        }
      }
      return nextValue;
    });
  }, [onActivateSignaturePlacement]);

  const hasCanvasSignature = useMemo(() => Boolean(canvasSignatureData), [canvasSignatureData]);
  const hasImageSignature = useMemo(() => Boolean(imageSignatureData), [imageSignatureData]);
  const hasTextSignature = useMemo(
    () => Boolean(parameters.signerName && parameters.signerName.trim() !== ''),
    [parameters.signerName]
  );

  const hasAnySignature = hasCanvasSignature || hasImageSignature || hasTextSignature;

  const isCurrentTypeReady = useMemo(() => {
    switch (parameters.signatureType) {
      case 'canvas':
        return hasCanvasSignature;
      case 'image':
        return hasImageSignature;
      case 'text':
        return hasTextSignature;
      default:
        return false;
    }
  }, [parameters.signatureType, hasCanvasSignature, hasImageSignature, hasTextSignature]);

=======
  const handleCanvasSignatureChange = (data: string | null) => {
    const nextValue = data ?? undefined;
    setCanvasSignatureData(prev => {
      if (prev === nextValue) {
        return prev;
      }
      return nextValue;
    });
  };

  const hasCanvasSignature = useMemo(() => Boolean(canvasSignatureData), [canvasSignatureData]);
  const hasImageSignature = useMemo(() => Boolean(imageSignatureData), [imageSignatureData]);
  const hasTextSignature = useMemo(
    () => Boolean(parameters.signerName && parameters.signerName.trim() !== ''),
    [parameters.signerName]
  );

  const hasAnySignature = hasCanvasSignature || hasImageSignature || hasTextSignature;

  const isCurrentTypeReady = useMemo(() => {
    switch (parameters.signatureType) {
      case 'canvas':
        return hasCanvasSignature;
      case 'image':
        return hasImageSignature;
      case 'text':
        return hasTextSignature;
      default:
        return false;
    }
  }, [parameters.signatureType, hasCanvasSignature, hasImageSignature, hasTextSignature]);

>>>>>>> fca84706
  const placementSignatureKey = useMemo(() => {
    if (!isCurrentTypeReady) {
      return null;
    }
    return signatureKeysByType[parameters.signatureType] ?? null;
  }, [isCurrentTypeReady, parameters.signatureType, signatureKeysByType]);

  const shouldEnablePlacement = useMemo(() => {
    if (disabled) return false;
    return isCurrentTypeReady;
  }, [disabled, isCurrentTypeReady]);

  const shouldAutoActivate = shouldEnablePlacement && !isPlacementManuallyPaused && !signaturesApplied;

  useEffect(() => {
    setSignatureDrafts(prev => {
      if (canvasSignatureData) {
        if (prev.canvas === canvasSignatureData) {
          return prev;
        }
        return { ...prev, canvas: canvasSignatureData };
      }

      if (prev.canvas !== undefined) {
        const next = { ...prev };
        delete next.canvas;
        return next;
<<<<<<< HEAD
      }

      return prev;
    });
  }, [canvasSignatureData]);

  useEffect(() => {
    setSignatureDrafts(prev => {
      if (imageSignatureData) {
        if (prev.image === imageSignatureData) {
          return prev;
        }
        return { ...prev, image: imageSignatureData };
      }

      if (prev.image !== undefined) {
        const next = { ...prev };
        delete next.image;
        return next;
      }

      return prev;
    });
  }, [imageSignatureData]);

  useEffect(() => {
    const nextDraft = {
      signerName: parameters.signerName || '',
      fontSize: parameters.fontSize || 16,
      fontFamily: parameters.fontFamily || 'Helvetica',
      textColor: parameters.textColor || '#000000',
    };

    setSignatureDrafts(prev => {
      const prevDraft = prev.text;
      if (
        prevDraft &&
        prevDraft.signerName === nextDraft.signerName &&
        prevDraft.fontSize === nextDraft.fontSize &&
        prevDraft.fontFamily === nextDraft.fontFamily &&
        prevDraft.textColor === nextDraft.textColor
      ) {
        return prev;
      }

      return { ...prev, text: nextDraft };
    });
  }, [parameters.signerName, parameters.fontSize, parameters.fontFamily, parameters.textColor]);

  useEffect(() => {
=======
      }

      return prev;
    });
  }, [canvasSignatureData]);

  useEffect(() => {
    setSignatureDrafts(prev => {
      if (imageSignatureData) {
        if (prev.image === imageSignatureData) {
          return prev;
        }
        return { ...prev, image: imageSignatureData };
      }

      if (prev.image !== undefined) {
        const next = { ...prev };
        delete next.image;
        return next;
      }

      return prev;
    });
  }, [imageSignatureData]);

  useEffect(() => {
    const nextDraft = {
      signerName: parameters.signerName || '',
      fontSize: parameters.fontSize || 16,
      fontFamily: parameters.fontFamily || 'Helvetica',
      textColor: parameters.textColor || '#000000',
    };

    setSignatureDrafts(prev => {
      const prevDraft = prev.text;
      if (
        prevDraft &&
        prevDraft.signerName === nextDraft.signerName &&
        prevDraft.fontSize === nextDraft.fontSize &&
        prevDraft.fontFamily === nextDraft.fontFamily &&
        prevDraft.textColor === nextDraft.textColor
      ) {
        return prev;
      }

      return { ...prev, text: nextDraft };
    });
  }, [parameters.signerName, parameters.fontSize, parameters.fontFamily, parameters.textColor]);

  useEffect(() => {
>>>>>>> fca84706
    if (parameters.signatureType === 'text') {
      const draft = signatureDrafts.text;
      if (!draft) {
        lastSyncedTextDraft.current = null;
        return;
      }

      const currentSignerName = parameters.signerName ?? '';
      const currentFontSize = parameters.fontSize ?? 16;
      const currentFontFamily = parameters.fontFamily ?? 'Helvetica';
      const currentTextColor = parameters.textColor ?? '#000000';

      const isSynced =
        draft.signerName === currentSignerName &&
        draft.fontSize === currentFontSize &&
        draft.fontFamily === currentFontFamily &&
        draft.textColor === currentTextColor;

      if (isSynced) {
        lastSyncedTextDraft.current = draft;
        return;
      }

      const lastSynced = lastSyncedTextDraft.current;
      const alreadyAttempted =
        lastSynced &&
        lastSynced.signerName === draft.signerName &&
        lastSynced.fontSize === draft.fontSize &&
        lastSynced.fontFamily === draft.fontFamily &&
        lastSynced.textColor === draft.textColor;

      if (!alreadyAttempted) {
        lastSyncedTextDraft.current = draft;
        if (draft.signerName !== currentSignerName) {
          onParameterChange('signerName', draft.signerName);
        }
        if (draft.fontSize !== currentFontSize) {
          onParameterChange('fontSize', draft.fontSize);
        }
        if (draft.fontFamily !== currentFontFamily) {
          onParameterChange('fontFamily', draft.fontFamily);
        }
        if (draft.textColor !== currentTextColor) {
          onParameterChange('textColor', draft.textColor);
        }
      }
    } else {
      lastSyncedTextDraft.current = null;
    }
  }, [
    parameters.signatureType,
    parameters.signerName,
    parameters.fontSize,
    parameters.fontFamily,
    parameters.textColor,
    signatureDrafts.text,
    onParameterChange,
  ]);

  useEffect(() => {
    let newSignatureData: string | undefined = undefined;

    if (parameters.signatureType === 'image' && imageSignatureData) {
      newSignatureData = imageSignatureData;
    } else if (parameters.signatureType === 'canvas' && canvasSignatureData) {
      newSignatureData = canvasSignatureData;
    }

    if (parameters.signatureData !== newSignatureData) {
      onParameterChange('signatureData', newSignatureData);
    }
  }, [parameters.signatureType, parameters.signatureData, canvasSignatureData, imageSignatureData, onParameterChange]);

  useEffect(() => {
    if (!shouldEnablePlacement) {
      if (isPlacementMode) {
        onDeactivateSignature?.();
      }
      if (isPlacementManuallyPaused) {
        setPlacementManuallyPaused(false);
      }
      return;
<<<<<<< HEAD
    }

    if (!shouldAutoActivate || isPlacementMode) {
      return;
    }

=======
    }

    if (!shouldAutoActivate || isPlacementMode) {
      return;
    }

>>>>>>> fca84706
    if (typeof window !== 'undefined') {
      const timer = window.setTimeout(() => {
        onActivateSignaturePlacement?.();
      }, PLACEMENT_ACTIVATION_DELAY);
<<<<<<< HEAD
      return () => window.clearTimeout(timer);
=======
      return () => {
        window.clearTimeout(timer);
      };
>>>>>>> fca84706
    }

    onActivateSignaturePlacement?.();
  }, [
    shouldEnablePlacement,
    shouldAutoActivate,
    isPlacementMode,
    isPlacementManuallyPaused,
    onActivateSignaturePlacement,
    onDeactivateSignature,
<<<<<<< HEAD
    placementSignatureKey,
=======
>>>>>>> fca84706
  ]);

  useEffect(() => {
    if (!shouldAutoActivate || !placementSignatureKey) {
      if (!shouldEnablePlacement || !shouldAutoActivate) {
        lastAppliedPlacementKey.current = null;
      }
      return;
    }

    if (!isPlacementMode) {
      lastAppliedPlacementKey.current = null;
      return;
    }

    if (lastAppliedPlacementKey.current === placementSignatureKey) {
      return;
    }

    const trigger = () => {
      onActivateSignaturePlacement?.();
      lastAppliedPlacementKey.current = placementSignatureKey;
    };

    if (typeof window !== 'undefined') {
      const timer = window.setTimeout(trigger, PLACEMENT_ACTIVATION_DELAY);
<<<<<<< HEAD
      return () => window.clearTimeout(timer);
=======
      return () => {
        window.clearTimeout(timer);
      };
>>>>>>> fca84706
    }

    trigger();
  }, [placementSignatureKey, shouldAutoActivate, shouldEnablePlacement, isPlacementMode, onActivateSignaturePlacement]);
  useEffect(() => {
    if (activeFileIndex === previousFileIndexRef.current) {
      return;
    }

    previousFileIndexRef.current = activeFileIndex;

    if (!shouldEnablePlacement || signaturesApplied) {
      return;
    }

    setPlacementManuallyPaused(false);
    lastAppliedPlacementKey.current = null;
<<<<<<< HEAD

    if (typeof window !== 'undefined') {
      const timer = window.setTimeout(() => {
        onActivateSignaturePlacement?.();
      }, FILE_SWITCH_ACTIVATION_DELAY);
      return () => window.clearTimeout(timer);
    }

    onActivateSignaturePlacement?.();
  }, [activeFileIndex, shouldEnablePlacement, signaturesApplied, onActivateSignaturePlacement]);

  const sourceLabels: Record<SignatureSource, string> = {
    canvas: translate('type.canvas', 'Draw'),
    image: translate('type.image', 'Upload'),
    text: translate('type.text', 'Type'),
    saved: translate('type.saved', 'Saved'),
  };

  const sourceOptions = allowedSignatureSources.map(source => ({
    label: sourceLabels[source],
    value: source,
  }));

  const renderSignatureBuilder = () => {
    if (signatureSource === 'saved') {
      if (!canUseSavedLibrary) {
        return null;
      }
=======

    if (typeof window !== 'undefined') {
      const timer = window.setTimeout(() => {
        onActivateSignaturePlacement?.();
      }, FILE_SWITCH_ACTIVATION_DELAY);
      return () => {
        window.clearTimeout(timer);
      };
    }

    onActivateSignaturePlacement?.();
  }, [activeFileIndex, shouldEnablePlacement, signaturesApplied, onActivateSignaturePlacement]);

  const renderSignatureBuilder = () => {
    if (signatureSource === 'saved') {
>>>>>>> fca84706
      return (
        <SavedSignaturesSection
          signatures={savedSignatures}
          disabled={disabled}
          isAtCapacity={isSavedSignatureLimitReached}
          onUseSignature={handleUseSavedSignature}
          onDeleteSignature={handleDeleteSavedSignature}
          onRenameSignature={handleRenameSavedSignature}
<<<<<<< HEAD
          translationScope={translationScope}
        />
      );
    }

    if (signatureSource === 'canvas') {
      return (
        <Stack gap="xs">
          <DrawingCanvas
            selectedColor={selectedColor}
            penSize={penSize}
            penSizeInput={penSizeInput}
            onColorSwatchClick={() => setIsColorPickerOpen(true)}
            onPenSizeChange={setPenSize}
            onPenSizeInputChange={setPenSizeInput}
            onSignatureDataChange={handleCanvasSignatureChange}
            onDrawingComplete={() => {
              onActivateSignaturePlacement?.();
            }}
            disabled={disabled}
            initialSignatureData={canvasSignatureData}
          />
          {renderSaveButtonRow('canvas', hasCanvasSignature, handleSaveCanvasSignature)}
        </Stack>
      );
    }

    if (signatureSource === 'image') {
      return (
        <Stack gap="xs">
          <ImageUploader
            onImageChange={handleImageChange}
            disabled={disabled}
          />
          {renderSaveButtonRow('image', hasImageSignature, handleSaveImageSignature)}
        </Stack>
      );
    }

=======
        />
      );
    }

    if (signatureSource === 'canvas') {
      return (
        <Stack gap="xs">
          <DrawingCanvas
            selectedColor={selectedColor}
            penSize={penSize}
            penSizeInput={penSizeInput}
            onColorSwatchClick={() => setIsColorPickerOpen(true)}
            onPenSizeChange={setPenSize}
            onPenSizeInputChange={setPenSizeInput}
            onSignatureDataChange={handleCanvasSignatureChange}
            onDrawingComplete={() => {
              onActivateSignaturePlacement?.();
            }}
            disabled={disabled}
            initialSignatureData={canvasSignatureData}
          />
          <Box style={{ alignSelf: 'flex-start', marginTop: '0.4rem' }}>
            {renderSaveButton('canvas', hasCanvasSignature, handleSaveCanvasSignature)}
          </Box>
        </Stack>
      );
    }

    if (signatureSource === 'image') {
      return (
        <Stack gap="xs">
          <ImageUploader
            onImageChange={handleImageChange}
            disabled={disabled}
          />
          <Box style={{ alignSelf: 'flex-start', marginTop: '0.4rem' }}>
            {renderSaveButton('image', hasImageSignature, handleSaveImageSignature)}
          </Box>
        </Stack>
      );
    }

>>>>>>> fca84706
    return (
      <Stack gap="xs">
        <TextInputWithFont
          text={parameters.signerName || ''}
          onTextChange={(text) => onParameterChange('signerName', text)}
          fontSize={parameters.fontSize || 16}
          onFontSizeChange={(size) => onParameterChange('fontSize', size)}
          fontFamily={parameters.fontFamily || 'Helvetica'}
          onFontFamilyChange={(family) => onParameterChange('fontFamily', family)}
          textColor={parameters.textColor || '#000000'}
          onTextColorChange={(color) => onParameterChange('textColor', color)}
          disabled={disabled}
<<<<<<< HEAD
          onAnyChange={() => {
            setPlacementManuallyPaused(false);
            lastAppliedPlacementKey.current = null;
            // Directly activate placement on text changes
            if (typeof window !== 'undefined') {
              window.setTimeout(() => onActivateSignaturePlacement?.(), PLACEMENT_ACTIVATION_DELAY);
            } else {
              onActivateSignaturePlacement?.();
            }
          }}
        />
        {renderSaveButtonRow('text', hasTextSignature, handleSaveTextSignature)}
      </Stack>
    );
  };

  const placementInstructions = () => {
    if (signatureSource === 'saved') {
      return translate(
        'instructions.saved',
        'Select a saved signature above, then click anywhere on the PDF to place it.'
      );
    }
    if (parameters.signatureType === 'canvas') {
      return translate(
        'instructions.canvas',
        'After drawing your signature and closing the canvas, click anywhere on the PDF to place it.'
      );
    }
    if (parameters.signatureType === 'image') {
      return translate(
        'instructions.image',
        'After uploading your signature image, click anywhere on the PDF to place it.'
      );
    }
    return translate(
      'instructions.text',
      'After entering your name above, click anywhere on the PDF to place your signature.'
    );
  };

  const placementAlert = isCurrentTypeReady
    ? {
        color: isPlacementMode ? 'blue' : 'teal',
        title: isPlacementMode
          ? translate('instructions.title', 'How to add your signature')
          : translate('instructions.paused', 'Placement paused'),
        message: isPlacementMode
          ? placementInstructions()
          : translate('instructions.resumeHint', 'Resume placement to click and add your signature.'),
      }
    : {
        color: 'yellow',
        title: translate('instructions.title', 'How to add your signature'),
        message: translate('instructions.noSignature', 'Create a signature above to enable placement tools.'),
      };

  const handlePausePlacement = () => {
    setPlacementManuallyPaused(true);
    onDeactivateSignature?.();
  };

  const handleResumePlacement = () => {
    setPlacementManuallyPaused(false);
    onActivateSignaturePlacement?.();
  };

  // Handle Escape key to toggle pause/resume
  useEffect(() => {
    if (!isCurrentTypeReady) return;

    const handleKeyDown = (e: KeyboardEvent) => {
      if (e.key === 'Escape') {
        e.preventDefault();
        if (isPlacementMode) {
          handlePausePlacement();
        } else if (isPlacementManuallyPaused) {
          handleResumePlacement();
        }
      }
    };

    window.addEventListener('keydown', handleKeyDown);
    return () => window.removeEventListener('keydown', handleKeyDown);
  }, [isCurrentTypeReady, isPlacementMode, isPlacementManuallyPaused]);

  const placementToggleControl =
    onActivateSignaturePlacement || onDeactivateSignature
      ? isPlacementMode
        ? (
            <Tooltip label={translate('mode.pause', 'Pause placement')}>
              <ActionIcon
                variant="default"
                size="lg"
                aria-label={translate('mode.pause', 'Pause placement')}
                onClick={handlePausePlacement}
                disabled={disabled || !onDeactivateSignature}
                style={{
                  width: 'auto',
                  paddingInline: '0.75rem',
                  display: 'inline-flex',
                  alignItems: 'center',
                  gap: '0.4rem',
                }}
              >
                <LocalIcon icon="material-symbols:pause-rounded" width={20} height={20} />
                <Text component="span" size="sm" fw={500}>
                  {translate('mode.pause', 'Pause placement')}
                </Text>
              </ActionIcon>
            </Tooltip>
          )
        : (
            <Tooltip label={translate('mode.resume', 'Resume placement')}>
              <ActionIcon
                variant="default"
                size="lg"
                aria-label={translate('mode.resume', 'Resume placement')}
                onClick={handleResumePlacement}
                disabled={disabled || !isCurrentTypeReady || !onActivateSignaturePlacement}
                style={{
                  width: 'auto',
                  paddingInline: '0.75rem',
                  display: 'inline-flex',
                  alignItems: 'center',
                  gap: '0.4rem',
                }}
              >
                <LocalIcon icon="material-symbols:play-arrow-rounded" width={20} height={20} />
                <Text component="span" size="sm" fw={500}>
                  {translate('mode.resume', 'Resume placement')}
                </Text>
              </ActionIcon>
            </Tooltip>
          )
      : null;

  return (
    <Stack>
      <Stack gap="sm">
        <Text size="sm" c="dimmed">
          {translate('step.createDesc', 'Choose how you want to create the signature')}
        </Text>
        {sourceOptions.length > 1 && (
          <SegmentedControl
            value={signatureSource}
            fullWidth
            onChange={(value) => handleSignatureSourceChange(value as SignatureSource)}
            data={sourceOptions}
          />
        )}
        {renderSignatureBuilder()}
      </Stack>

      <Divider />

      <Stack gap="sm">
        <Text fw={600} size="md">
          {translate('step.place', 'Place & save')}
        </Text>
        <Text size="sm" c="dimmed">
          {translate('step.placeDesc', 'Position the signature on your PDF')}
        </Text>

        <Group gap="xs" wrap="nowrap" align="center">
          <DrawingControls
            onUndo={onUndo}
            onRedo={onRedo}
            canUndo={historyAvailability.canUndo}
            canRedo={historyAvailability.canRedo}
            hasSignatureData={hasAnySignature}
            disabled={disabled}
            showPlaceButton={false}
          />
          <Box style={{ marginLeft: 'auto' }}>
            {placementToggleControl}
          </Box>
        </Group>

        <Alert color={placementAlert.color} title={placementAlert.title}>
          <Text size="sm">
            {placementAlert.message}
          </Text>
        </Alert>

      </Stack>

=======
        />
        <Box style={{ alignSelf: 'flex-start', marginTop: '0.4rem' }}>
          {renderSaveButton('text', hasTextSignature, handleSaveTextSignature)}
        </Box>
      </Stack>
    );
  };

  const placementInstructions = () => {
    if (signatureSource === 'saved') {
      return t(
        'sign.instructions.saved',
        'Select a saved signature above, then click anywhere on the PDF to place it.'
      );
    }
    if (parameters.signatureType === 'canvas') {
      return t(
        'sign.instructions.canvas',
        'After drawing your signature and closing the canvas, click anywhere on the PDF to place it.'
      );
    }
    if (parameters.signatureType === 'image') {
      return t(
        'sign.instructions.image',
        'After uploading your signature image, click anywhere on the PDF to place it.'
      );
    }
    return t(
      'sign.instructions.text',
      'After entering your name above, click anywhere on the PDF to place your signature.'
    );
  };

  const placementAlert = isCurrentTypeReady
    ? {
        color: isPlacementMode ? 'blue' : 'teal',
        title: isPlacementMode
          ? t('sign.instructions.title', 'How to add your signature')
          : t('sign.instructions.paused', 'Placement paused'),
        message: isPlacementMode
          ? placementInstructions()
          : t('sign.instructions.resumeHint', 'Resume placement to click and add your signature.'),
      }
    : {
        color: 'yellow',
        title: t('sign.instructions.title', 'How to add your signature'),
        message: t('sign.instructions.noSignature', 'Create a signature above to enable placement tools.'),
      };

  const handlePausePlacement = () => {
    setPlacementManuallyPaused(true);
    onDeactivateSignature?.();
  };

  const handleResumePlacement = () => {
    setPlacementManuallyPaused(false);
    onActivateSignaturePlacement?.();
  };

  // Handle Escape key to toggle pause/resume
  useEffect(() => {
    if (!isCurrentTypeReady) return;

    const handleKeyDown = (e: KeyboardEvent) => {
      if (e.key === 'Escape') {
        e.preventDefault();
        if (isPlacementMode) {
          handlePausePlacement();
        } else if (isPlacementManuallyPaused) {
          handleResumePlacement();
        }
      }
    };

    window.addEventListener('keydown', handleKeyDown);
    return () => window.removeEventListener('keydown', handleKeyDown);
  }, [isCurrentTypeReady, isPlacementMode, isPlacementManuallyPaused]);

  const placementToggleControl =
    onActivateSignaturePlacement || onDeactivateSignature
      ? isPlacementMode
        ? (
            <Tooltip label={t('sign.mode.pause', 'Pause placement')}>
              <ActionIcon
                variant="default"
                size="lg"
                aria-label={t('sign.mode.pause', 'Pause placement')}
                onClick={handlePausePlacement}
                disabled={disabled || !onDeactivateSignature}
                style={{
                  width: 'auto',
                  paddingInline: '0.75rem',
                  display: 'inline-flex',
                  alignItems: 'center',
                  gap: '0.4rem',
                }}
              >
                <LocalIcon icon="material-symbols:pause-rounded" width={20} height={20} />
                <Text component="span" size="sm" fw={500}>
                  {t('sign.mode.pause', 'Pause placement')}
                </Text>
              </ActionIcon>
            </Tooltip>
          )
        : (
            <Tooltip label={t('sign.mode.resume', 'Resume placement')}>
              <ActionIcon
                variant="default"
                size="lg"
                aria-label={t('sign.mode.resume', 'Resume placement')}
                onClick={handleResumePlacement}
                disabled={disabled || !isCurrentTypeReady || !onActivateSignaturePlacement}
                style={{
                  width: 'auto',
                  paddingInline: '0.75rem',
                  display: 'inline-flex',
                  alignItems: 'center',
                  gap: '0.4rem',
                }}
              >
                <LocalIcon icon="material-symbols:play-arrow-rounded" width={20} height={20} />
                <Text component="span" size="sm" fw={500}>
                  {t('sign.mode.resume', 'Resume placement')}
                </Text>
              </ActionIcon>
            </Tooltip>
          )
      : null;

  return (
    <Stack>
      <Stack gap="sm">
        <Text size="sm" c="dimmed">
          {t('sign.step.createDesc', 'Choose how you want to create the signature')}
        </Text>
        <SegmentedControl
          value={signatureSource}
          fullWidth
          onChange={(value) => handleSignatureSourceChange(value as SignatureSource)}
          data={[
            { label: t('sign.type.canvas', 'Draw'), value: 'canvas' },
            { label: t('sign.type.image', 'Upload'), value: 'image' },
            { label: t('sign.type.text', 'Type'), value: 'text' },
            { label: t('sign.type.saved', 'Saved'), value: 'saved' },
          ]}
        />
        {renderSignatureBuilder()}
      </Stack>

      <Divider />

      <Stack gap="sm">
        <Text fw={600} size="md">
          {t('sign.step.place', 'Place & save')}
        </Text>
        <Text size="sm" c="dimmed">
          {t('sign.step.placeDesc', 'Position the signature on your PDF')}
        </Text>

        <Group gap="xs" wrap="nowrap" align="center">
          <DrawingControls
            onUndo={onUndo}
            onRedo={onRedo}
            canUndo={historyAvailability.canUndo}
            canRedo={historyAvailability.canRedo}
            hasSignatureData={hasAnySignature}
            disabled={disabled}
            showPlaceButton={false}
          />
          <Box style={{ marginLeft: 'auto' }}>
            {placementToggleControl}
          </Box>
        </Group>

        <Alert color={placementAlert.color} title={placementAlert.title}>
          <Text size="sm">
            {placementAlert.message}
          </Text>
        </Alert>

      </Stack>

>>>>>>> fca84706
      <ColorPicker
        isOpen={isColorPickerOpen}
        onClose={() => setIsColorPickerOpen(false)}
        selectedColor={selectedColor}
        onColorChange={setSelectedColor}
<<<<<<< HEAD
        title={translate('canvas.colorPickerTitle', 'Choose stroke colour')}
=======
        title={t('sign.canvas.colorPickerTitle', 'Choose stroke colour')}
>>>>>>> fca84706
      />

      {onSave && (
        <Button
          onClick={onSave}
          color="blue"
          variant="filled"
          fullWidth
        >
          {translate('applySignatures', 'Apply Signatures')}
        </Button>
      )}

      <SuggestedToolsSection />
    </Stack>
  );
};

export default SignSettings;<|MERGE_RESOLUTION|>--- conflicted
+++ resolved
@@ -1,11 +1,15 @@
+﻿import { useState, useEffect, useMemo, useRef, useCallback } from 'react';
 import { useState, useEffect, useMemo, useRef, useCallback } from 'react';
 import { useTranslation } from "react-i18next";
+import { Stack, Button, Text, Alert, SegmentedControl, Divider, ActionIcon, Tooltip, Group, Box } from '@mantine/core';
 import { Stack, Button, Text, Alert, SegmentedControl, Divider, ActionIcon, Tooltip, Group, Box } from '@mantine/core';
 import { SignParameters } from "@app/hooks/tools/sign/useSignParameters";
 import { SuggestedToolsSection } from "@app/components/tools/shared/SuggestedToolsSection";
 import { useSignature } from "@app/contexts/SignatureContext";
 import { useViewer } from "@app/contexts/ViewerContext";
 import { PLACEMENT_ACTIVATION_DELAY, FILE_SWITCH_ACTIVATION_DELAY } from '@app/constants/signConstants';
+import { useViewer } from "@app/contexts/ViewerContext";
+import { PLACEMENT_ACTIVATION_DELAY, FILE_SWITCH_ACTIVATION_DELAY } from '@app/constants/signConstants';
 
 // Import the new reusable components
 import { DrawingCanvas } from "@app/components/annotation/shared/DrawingCanvas";
@@ -13,6 +17,20 @@
 import { ImageUploader } from "@app/components/annotation/shared/ImageUploader";
 import { TextInputWithFont } from "@app/components/annotation/shared/TextInputWithFont";
 import { ColorPicker } from "@app/components/annotation/shared/ColorPicker";
+import { LocalIcon } from "@app/components/shared/LocalIcon";
+import { useSavedSignatures, SavedSignature, SavedSignaturePayload, SavedSignatureType, MAX_SAVED_SIGNATURES, AddSignatureResult } from '@app/hooks/tools/sign/useSavedSignatures';
+import { SavedSignaturesSection } from '@app/components/tools/sign/SavedSignaturesSection';
+
+type SignatureDrafts = {
+  canvas?: string;
+  image?: string;
+  text?: {
+    signerName: string;
+    fontSize: number;
+    fontFamily: string;
+    textColor: string;
+  };
+};
 import { LocalIcon } from "@app/components/shared/LocalIcon";
 import { useSavedSignatures, SavedSignature, SavedSignaturePayload, SavedSignatureType, MAX_SAVED_SIGNATURES, AddSignatureResult } from '@app/hooks/tools/sign/useSavedSignatures';
 import { SavedSignaturesSection } from '@app/components/tools/sign/SavedSignaturesSection';
@@ -44,13 +62,9 @@
   defaultSignatureSource?: SignatureSource;
 }
 
-<<<<<<< HEAD
 export type SignatureSource = 'canvas' | 'image' | 'text' | 'saved';
 
 const DEFAULT_SIGNATURE_SOURCES: SignatureSource[] = ['canvas', 'image', 'text', 'saved'];
-=======
-type SignatureSource = 'canvas' | 'image' | 'text' | 'saved';
->>>>>>> fca84706
 
 const SignSettings = ({
   parameters,
@@ -58,6 +72,7 @@
   disabled = false,
   onActivateSignaturePlacement,
   onDeactivateSignature,
+  onUpdateDrawSettings,
   onUpdateDrawSettings,
   onUndo,
   onRedo,
@@ -71,7 +86,6 @@
   const { activeFileIndex } = useViewer();
   const [historyAvailability, setHistoryAvailability] = useState({ canUndo: false, canRedo: false });
   const historyApiInstance = historyApiRef.current;
-<<<<<<< HEAD
   const translate = useCallback(
     (key: string, defaultValue: string, options?: Record<string, unknown>) =>
       t(`${translationScope}.${key}`, { defaultValue, ...options }),
@@ -82,14 +96,13 @@
       ? defaultSignatureSource
       : allowedSignatureSources[0]) ?? 'text';
   const canUseSavedLibrary = allowedSignatureSources.includes('saved');
-=======
->>>>>>> fca84706
 
   // State for drawing
   const [selectedColor, setSelectedColor] = useState('#000000');
   const [penSize, setPenSize] = useState(2);
   const [penSizeInput, setPenSizeInput] = useState('2');
   const [isColorPickerOpen, setIsColorPickerOpen] = useState(false);
+  const [isPlacementManuallyPaused, setPlacementManuallyPaused] = useState(false);
   const [isPlacementManuallyPaused, setPlacementManuallyPaused] = useState(false);
 
   // State for different signature types
@@ -107,7 +120,6 @@
     updateSignatureLabel,
     byTypeCounts,
   } = useSavedSignatures();
-<<<<<<< HEAD
   const [signatureSource, setSignatureSource] = useState<SignatureSource>(() => {
     const paramSource = parameters.signatureType as SignatureSource;
     if (allowedSignatureSources.includes(paramSource)) {
@@ -115,9 +127,6 @@
     }
     return effectiveDefaultSource;
   });
-=======
-  const [signatureSource, setSignatureSource] = useState<SignatureSource>(parameters.signatureType);
->>>>>>> fca84706
   const [lastSavedSignatureKeys, setLastSavedSignatureKeys] = useState<Record<SavedSignatureType, string | null>>({
     canvas: null,
     image: null,
@@ -138,7 +147,6 @@
   const getDefaultSavedLabel = useCallback(
     (type: SavedSignatureType) => {
       const nextIndex = (byTypeCounts[type] ?? 0) + 1;
-<<<<<<< HEAD
       let baseLabel = translate('saved.defaultLabel', 'Signature');
       if (type === 'canvas') {
         baseLabel = translate('saved.defaultCanvasLabel', 'Drawing signature');
@@ -146,15 +154,6 @@
         baseLabel = translate('saved.defaultImageLabel', 'Uploaded signature');
       } else if (type === 'text') {
         baseLabel = translate('saved.defaultTextLabel', 'Typed signature');
-=======
-      let baseLabel = t('sign.saved.defaultLabel', 'Signature');
-      if (type === 'canvas') {
-        baseLabel = t('sign.saved.defaultCanvasLabel', 'Drawing signature');
-      } else if (type === 'image') {
-        baseLabel = t('sign.saved.defaultImageLabel', 'Uploaded signature');
-      } else if (type === 'text') {
-        baseLabel = t('sign.saved.defaultTextLabel', 'Typed signature');
->>>>>>> fca84706
       }
       return `${baseLabel} ${nextIndex}`;
     },
@@ -308,14 +307,10 @@
   );
 
   const renderSaveButton = (type: SavedSignatureType, isReady: boolean, onClick: () => void) => {
-<<<<<<< HEAD
     if (!canUseSavedLibrary) {
       return null;
     }
     const label = translate('saved.saveButton', 'Save signature');
-=======
-    const label = t('sign.saved.saveButton', 'Save signature');
->>>>>>> fca84706
     const currentKey = signatureKeysByType[type];
     const lastSavedKey = lastSavedSignatureKeys[type];
     const hasChanges = Boolean(currentKey && currentKey !== lastSavedKey);
@@ -323,19 +318,11 @@
 
     let tooltipMessage: string | undefined;
     if (!isReady) {
-<<<<<<< HEAD
       tooltipMessage = translate('saved.saveUnavailable', 'Create a signature first to save it.');
     } else if (isSaved) {
       tooltipMessage = translate('saved.noChanges', 'Current signature is already saved.');
     } else if (isSavedSignatureLimitReached) {
       tooltipMessage = translate('saved.limitDescription', 'Remove a saved signature before adding new ones (max {{max}}).', {
-=======
-      tooltipMessage = t('sign.saved.saveUnavailable', 'Create a signature first to save it.');
-    } else if (isSaved) {
-      tooltipMessage = t('sign.saved.noChanges', 'Current signature is already saved.');
-    } else if (isSavedSignatureLimitReached) {
-      tooltipMessage = t('sign.saved.limitDescription', 'Remove a saved signature before adding new ones (max {{max}}).', {
->>>>>>> fca84706
         max: MAX_SAVED_SIGNATURES,
       });
     }
@@ -349,11 +336,7 @@
         disabled={!isReady || disabled || isSavedSignatureLimitReached || !hasChanges}
         leftSection={<LocalIcon icon="material-symbols:save-rounded" width={16} height={16} />}
       >
-<<<<<<< HEAD
         {isSaved ? translate('saved.status.saved', 'Saved') : label}
-=======
-        {isSaved ? t('sign.saved.status.saved', 'Saved') : label}
->>>>>>> fca84706
       </Button>
     );
 
@@ -368,7 +351,6 @@
     return button;
   };
 
-<<<<<<< HEAD
   const renderSaveButtonRow = (type: SavedSignatureType, isReady: boolean, onClick: () => void) => {
     const button = renderSaveButton(type, isReady, onClick);
     if (!button) {
@@ -396,16 +378,6 @@
       setSignatureSource(nextSource);
     }
   }, [parameters.signatureType, signatureSource, allowedSignatureSources, effectiveDefaultSource, canUseSavedLibrary]);
-=======
-  useEffect(() => {
-    if (signatureSource === 'saved') {
-      return;
-    }
-    if (signatureSource !== parameters.signatureType) {
-      setSignatureSource(parameters.signatureType);
-    }
-  }, [parameters.signatureType, signatureSource]);
->>>>>>> fca84706
 
   useEffect(() => {
     if (!disabled) {
@@ -470,12 +442,9 @@
           reader.readAsDataURL(file);
         });
 
-<<<<<<< HEAD
         // Reset pause state and directly activate placement
         setPlacementManuallyPaused(false);
         lastAppliedPlacementKey.current = null;
-=======
->>>>>>> fca84706
         setImageSignatureData(result);
 
         // Directly activate placement on image upload
@@ -490,11 +459,12 @@
     } else if (!file) {
       setImageSignatureData(undefined);
       onDeactivateSignature?.();
+      setImageSignatureData(undefined);
+      onDeactivateSignature?.();
     }
   };
 
   // Handle signature data changes
-<<<<<<< HEAD
   const handleCanvasSignatureChange = useCallback((data: string | null) => {
     const nextValue = data ?? undefined;
     setCanvasSignatureData(prevData => {
@@ -536,40 +506,6 @@
     }
   }, [parameters.signatureType, hasCanvasSignature, hasImageSignature, hasTextSignature]);
 
-=======
-  const handleCanvasSignatureChange = (data: string | null) => {
-    const nextValue = data ?? undefined;
-    setCanvasSignatureData(prev => {
-      if (prev === nextValue) {
-        return prev;
-      }
-      return nextValue;
-    });
-  };
-
-  const hasCanvasSignature = useMemo(() => Boolean(canvasSignatureData), [canvasSignatureData]);
-  const hasImageSignature = useMemo(() => Boolean(imageSignatureData), [imageSignatureData]);
-  const hasTextSignature = useMemo(
-    () => Boolean(parameters.signerName && parameters.signerName.trim() !== ''),
-    [parameters.signerName]
-  );
-
-  const hasAnySignature = hasCanvasSignature || hasImageSignature || hasTextSignature;
-
-  const isCurrentTypeReady = useMemo(() => {
-    switch (parameters.signatureType) {
-      case 'canvas':
-        return hasCanvasSignature;
-      case 'image':
-        return hasImageSignature;
-      case 'text':
-        return hasTextSignature;
-      default:
-        return false;
-    }
-  }, [parameters.signatureType, hasCanvasSignature, hasImageSignature, hasTextSignature]);
-
->>>>>>> fca84706
   const placementSignatureKey = useMemo(() => {
     if (!isCurrentTypeReady) {
       return null;
@@ -597,7 +533,24 @@
         const next = { ...prev };
         delete next.canvas;
         return next;
-<<<<<<< HEAD
+      }
+
+      return prev;
+    });
+  }, [canvasSignatureData]);
+
+    setSignatureDrafts(prev => {
+      if (canvasSignatureData) {
+        if (prev.canvas === canvasSignatureData) {
+          return prev;
+        }
+        return { ...prev, canvas: canvasSignatureData };
+      }
+
+      if (prev.canvas !== undefined) {
+        const next = { ...prev };
+        delete next.canvas;
+        return next;
       }
 
       return prev;
@@ -641,21 +594,6 @@
         prevDraft.textColor === nextDraft.textColor
       ) {
         return prev;
-      }
-
-      return { ...prev, text: nextDraft };
-    });
-  }, [parameters.signerName, parameters.fontSize, parameters.fontFamily, parameters.textColor]);
-
-  useEffect(() => {
-=======
-      }
-
-      return prev;
-    });
-  }, [canvasSignatureData]);
-
-  useEffect(() => {
     setSignatureDrafts(prev => {
       if (imageSignatureData) {
         if (prev.image === imageSignatureData) {
@@ -698,8 +636,11 @@
     });
   }, [parameters.signerName, parameters.fontSize, parameters.fontFamily, parameters.textColor]);
 
-  useEffect(() => {
->>>>>>> fca84706
+      return { ...prev, text: nextDraft };
+    });
+  }, [parameters.signerName, parameters.fontSize, parameters.fontFamily, parameters.textColor]);
+
+  useEffect(() => {
     if (parameters.signatureType === 'text') {
       const draft = signatureDrafts.text;
       if (!draft) {
@@ -759,6 +700,65 @@
     onParameterChange,
   ]);
 
+    if (parameters.signatureType === 'text') {
+      const draft = signatureDrafts.text;
+      if (!draft) {
+        lastSyncedTextDraft.current = null;
+        return;
+      }
+
+      const currentSignerName = parameters.signerName ?? '';
+      const currentFontSize = parameters.fontSize ?? 16;
+      const currentFontFamily = parameters.fontFamily ?? 'Helvetica';
+      const currentTextColor = parameters.textColor ?? '#000000';
+
+      const isSynced =
+        draft.signerName === currentSignerName &&
+        draft.fontSize === currentFontSize &&
+        draft.fontFamily === currentFontFamily &&
+        draft.textColor === currentTextColor;
+
+      if (isSynced) {
+        lastSyncedTextDraft.current = draft;
+        return;
+      }
+
+      const lastSynced = lastSyncedTextDraft.current;
+      const alreadyAttempted =
+        lastSynced &&
+        lastSynced.signerName === draft.signerName &&
+        lastSynced.fontSize === draft.fontSize &&
+        lastSynced.fontFamily === draft.fontFamily &&
+        lastSynced.textColor === draft.textColor;
+
+      if (!alreadyAttempted) {
+        lastSyncedTextDraft.current = draft;
+        if (draft.signerName !== currentSignerName) {
+          onParameterChange('signerName', draft.signerName);
+        }
+        if (draft.fontSize !== currentFontSize) {
+          onParameterChange('fontSize', draft.fontSize);
+        }
+        if (draft.fontFamily !== currentFontFamily) {
+          onParameterChange('fontFamily', draft.fontFamily);
+        }
+        if (draft.textColor !== currentTextColor) {
+          onParameterChange('textColor', draft.textColor);
+        }
+      }
+    } else {
+      lastSyncedTextDraft.current = null;
+    }
+  }, [
+    parameters.signatureType,
+    parameters.signerName,
+    parameters.fontSize,
+    parameters.fontFamily,
+    parameters.textColor,
+    signatureDrafts.text,
+    onParameterChange,
+  ]);
+
   useEffect(() => {
     let newSignatureData: string | undefined = undefined;
 
@@ -782,32 +782,17 @@
         setPlacementManuallyPaused(false);
       }
       return;
-<<<<<<< HEAD
     }
 
     if (!shouldAutoActivate || isPlacementMode) {
       return;
     }
 
-=======
-    }
-
-    if (!shouldAutoActivate || isPlacementMode) {
-      return;
-    }
-
->>>>>>> fca84706
     if (typeof window !== 'undefined') {
       const timer = window.setTimeout(() => {
         onActivateSignaturePlacement?.();
       }, PLACEMENT_ACTIVATION_DELAY);
-<<<<<<< HEAD
       return () => window.clearTimeout(timer);
-=======
-      return () => {
-        window.clearTimeout(timer);
-      };
->>>>>>> fca84706
     }
 
     onActivateSignaturePlacement?.();
@@ -818,10 +803,7 @@
     isPlacementManuallyPaused,
     onActivateSignaturePlacement,
     onDeactivateSignature,
-<<<<<<< HEAD
     placementSignatureKey,
-=======
->>>>>>> fca84706
   ]);
 
   useEffect(() => {
@@ -848,13 +830,7 @@
 
     if (typeof window !== 'undefined') {
       const timer = window.setTimeout(trigger, PLACEMENT_ACTIVATION_DELAY);
-<<<<<<< HEAD
       return () => window.clearTimeout(timer);
-=======
-      return () => {
-        window.clearTimeout(timer);
-      };
->>>>>>> fca84706
     }
 
     trigger();
@@ -872,7 +848,6 @@
 
     setPlacementManuallyPaused(false);
     lastAppliedPlacementKey.current = null;
-<<<<<<< HEAD
 
     if (typeof window !== 'undefined') {
       const timer = window.setTimeout(() => {
@@ -901,23 +876,6 @@
       if (!canUseSavedLibrary) {
         return null;
       }
-=======
-
-    if (typeof window !== 'undefined') {
-      const timer = window.setTimeout(() => {
-        onActivateSignaturePlacement?.();
-      }, FILE_SWITCH_ACTIVATION_DELAY);
-      return () => {
-        window.clearTimeout(timer);
-      };
-    }
-
-    onActivateSignaturePlacement?.();
-  }, [activeFileIndex, shouldEnablePlacement, signaturesApplied, onActivateSignaturePlacement]);
-
-  const renderSignatureBuilder = () => {
-    if (signatureSource === 'saved') {
->>>>>>> fca84706
       return (
         <SavedSignaturesSection
           signatures={savedSignatures}
@@ -926,7 +884,6 @@
           onUseSignature={handleUseSavedSignature}
           onDeleteSignature={handleDeleteSavedSignature}
           onRenameSignature={handleRenameSavedSignature}
-<<<<<<< HEAD
           translationScope={translationScope}
         />
       );
@@ -966,50 +923,6 @@
       );
     }
 
-=======
-        />
-      );
-    }
-
-    if (signatureSource === 'canvas') {
-      return (
-        <Stack gap="xs">
-          <DrawingCanvas
-            selectedColor={selectedColor}
-            penSize={penSize}
-            penSizeInput={penSizeInput}
-            onColorSwatchClick={() => setIsColorPickerOpen(true)}
-            onPenSizeChange={setPenSize}
-            onPenSizeInputChange={setPenSizeInput}
-            onSignatureDataChange={handleCanvasSignatureChange}
-            onDrawingComplete={() => {
-              onActivateSignaturePlacement?.();
-            }}
-            disabled={disabled}
-            initialSignatureData={canvasSignatureData}
-          />
-          <Box style={{ alignSelf: 'flex-start', marginTop: '0.4rem' }}>
-            {renderSaveButton('canvas', hasCanvasSignature, handleSaveCanvasSignature)}
-          </Box>
-        </Stack>
-      );
-    }
-
-    if (signatureSource === 'image') {
-      return (
-        <Stack gap="xs">
-          <ImageUploader
-            onImageChange={handleImageChange}
-            disabled={disabled}
-          />
-          <Box style={{ alignSelf: 'flex-start', marginTop: '0.4rem' }}>
-            {renderSaveButton('image', hasImageSignature, handleSaveImageSignature)}
-          </Box>
-        </Stack>
-      );
-    }
-
->>>>>>> fca84706
     return (
       <Stack gap="xs">
         <TextInputWithFont
@@ -1022,7 +935,6 @@
           textColor={parameters.textColor || '#000000'}
           onTextColorChange={(color) => onParameterChange('textColor', color)}
           disabled={disabled}
-<<<<<<< HEAD
           onAnyChange={() => {
             setPlacementManuallyPaused(false);
             lastAppliedPlacementKey.current = null;
@@ -1210,200 +1122,14 @@
 
       </Stack>
 
-=======
-        />
-        <Box style={{ alignSelf: 'flex-start', marginTop: '0.4rem' }}>
-          {renderSaveButton('text', hasTextSignature, handleSaveTextSignature)}
-        </Box>
       </Stack>
-    );
-  };
-
-  const placementInstructions = () => {
-    if (signatureSource === 'saved') {
-      return t(
-        'sign.instructions.saved',
-        'Select a saved signature above, then click anywhere on the PDF to place it.'
-      );
-    }
-    if (parameters.signatureType === 'canvas') {
-      return t(
-        'sign.instructions.canvas',
-        'After drawing your signature and closing the canvas, click anywhere on the PDF to place it.'
-      );
-    }
-    if (parameters.signatureType === 'image') {
-      return t(
-        'sign.instructions.image',
-        'After uploading your signature image, click anywhere on the PDF to place it.'
-      );
-    }
-    return t(
-      'sign.instructions.text',
-      'After entering your name above, click anywhere on the PDF to place your signature.'
-    );
-  };
-
-  const placementAlert = isCurrentTypeReady
-    ? {
-        color: isPlacementMode ? 'blue' : 'teal',
-        title: isPlacementMode
-          ? t('sign.instructions.title', 'How to add your signature')
-          : t('sign.instructions.paused', 'Placement paused'),
-        message: isPlacementMode
-          ? placementInstructions()
-          : t('sign.instructions.resumeHint', 'Resume placement to click and add your signature.'),
-      }
-    : {
-        color: 'yellow',
-        title: t('sign.instructions.title', 'How to add your signature'),
-        message: t('sign.instructions.noSignature', 'Create a signature above to enable placement tools.'),
-      };
-
-  const handlePausePlacement = () => {
-    setPlacementManuallyPaused(true);
-    onDeactivateSignature?.();
-  };
-
-  const handleResumePlacement = () => {
-    setPlacementManuallyPaused(false);
-    onActivateSignaturePlacement?.();
-  };
-
-  // Handle Escape key to toggle pause/resume
-  useEffect(() => {
-    if (!isCurrentTypeReady) return;
-
-    const handleKeyDown = (e: KeyboardEvent) => {
-      if (e.key === 'Escape') {
-        e.preventDefault();
-        if (isPlacementMode) {
-          handlePausePlacement();
-        } else if (isPlacementManuallyPaused) {
-          handleResumePlacement();
-        }
-      }
-    };
-
-    window.addEventListener('keydown', handleKeyDown);
-    return () => window.removeEventListener('keydown', handleKeyDown);
-  }, [isCurrentTypeReady, isPlacementMode, isPlacementManuallyPaused]);
-
-  const placementToggleControl =
-    onActivateSignaturePlacement || onDeactivateSignature
-      ? isPlacementMode
-        ? (
-            <Tooltip label={t('sign.mode.pause', 'Pause placement')}>
-              <ActionIcon
-                variant="default"
-                size="lg"
-                aria-label={t('sign.mode.pause', 'Pause placement')}
-                onClick={handlePausePlacement}
-                disabled={disabled || !onDeactivateSignature}
-                style={{
-                  width: 'auto',
-                  paddingInline: '0.75rem',
-                  display: 'inline-flex',
-                  alignItems: 'center',
-                  gap: '0.4rem',
-                }}
-              >
-                <LocalIcon icon="material-symbols:pause-rounded" width={20} height={20} />
-                <Text component="span" size="sm" fw={500}>
-                  {t('sign.mode.pause', 'Pause placement')}
-                </Text>
-              </ActionIcon>
-            </Tooltip>
-          )
-        : (
-            <Tooltip label={t('sign.mode.resume', 'Resume placement')}>
-              <ActionIcon
-                variant="default"
-                size="lg"
-                aria-label={t('sign.mode.resume', 'Resume placement')}
-                onClick={handleResumePlacement}
-                disabled={disabled || !isCurrentTypeReady || !onActivateSignaturePlacement}
-                style={{
-                  width: 'auto',
-                  paddingInline: '0.75rem',
-                  display: 'inline-flex',
-                  alignItems: 'center',
-                  gap: '0.4rem',
-                }}
-              >
-                <LocalIcon icon="material-symbols:play-arrow-rounded" width={20} height={20} />
-                <Text component="span" size="sm" fw={500}>
-                  {t('sign.mode.resume', 'Resume placement')}
-                </Text>
-              </ActionIcon>
-            </Tooltip>
-          )
-      : null;
-
-  return (
-    <Stack>
-      <Stack gap="sm">
-        <Text size="sm" c="dimmed">
-          {t('sign.step.createDesc', 'Choose how you want to create the signature')}
-        </Text>
-        <SegmentedControl
-          value={signatureSource}
-          fullWidth
-          onChange={(value) => handleSignatureSourceChange(value as SignatureSource)}
-          data={[
-            { label: t('sign.type.canvas', 'Draw'), value: 'canvas' },
-            { label: t('sign.type.image', 'Upload'), value: 'image' },
-            { label: t('sign.type.text', 'Type'), value: 'text' },
-            { label: t('sign.type.saved', 'Saved'), value: 'saved' },
-          ]}
-        />
-        {renderSignatureBuilder()}
-      </Stack>
-
-      <Divider />
-
-      <Stack gap="sm">
-        <Text fw={600} size="md">
-          {t('sign.step.place', 'Place & save')}
-        </Text>
-        <Text size="sm" c="dimmed">
-          {t('sign.step.placeDesc', 'Position the signature on your PDF')}
-        </Text>
-
-        <Group gap="xs" wrap="nowrap" align="center">
-          <DrawingControls
-            onUndo={onUndo}
-            onRedo={onRedo}
-            canUndo={historyAvailability.canUndo}
-            canRedo={historyAvailability.canRedo}
-            hasSignatureData={hasAnySignature}
-            disabled={disabled}
-            showPlaceButton={false}
-          />
-          <Box style={{ marginLeft: 'auto' }}>
-            {placementToggleControl}
-          </Box>
-        </Group>
-
-        <Alert color={placementAlert.color} title={placementAlert.title}>
-          <Text size="sm">
-            {placementAlert.message}
-          </Text>
-        </Alert>
-
-      </Stack>
-
->>>>>>> fca84706
+
       <ColorPicker
         isOpen={isColorPickerOpen}
         onClose={() => setIsColorPickerOpen(false)}
         selectedColor={selectedColor}
         onColorChange={setSelectedColor}
-<<<<<<< HEAD
         title={translate('canvas.colorPickerTitle', 'Choose stroke colour')}
-=======
-        title={t('sign.canvas.colorPickerTitle', 'Choose stroke colour')}
->>>>>>> fca84706
       />
 
       {onSave && (
