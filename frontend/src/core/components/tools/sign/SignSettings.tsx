﻿import { useState, useEffect, useMemo, useRef, useCallback } from 'react';
import { useTranslation } from "react-i18next";
import { Stack, Button, Text, Alert, SegmentedControl, Divider, ActionIcon, Tooltip, Group, Box } from '@mantine/core';
import { SignParameters } from "@app/hooks/tools/sign/useSignParameters";
import { SuggestedToolsSection } from "@app/components/tools/shared/SuggestedToolsSection";
import { useSignature } from "@app/contexts/SignatureContext";
import { useViewer } from "@app/contexts/ViewerContext";
import { PLACEMENT_ACTIVATION_DELAY, FILE_SWITCH_ACTIVATION_DELAY } from '@app/constants/signConstants';

// Import the new reusable components
import { DrawingCanvas } from "@app/components/annotation/shared/DrawingCanvas";
import { DrawingControls } from "@app/components/annotation/shared/DrawingControls";
import { ImageUploader } from "@app/components/annotation/shared/ImageUploader";
import { TextInputWithFont } from "@app/components/annotation/shared/TextInputWithFont";
import { ColorPicker } from "@app/components/annotation/shared/ColorPicker";
import { LocalIcon } from "@app/components/shared/LocalIcon";
import { useSavedSignatures, SavedSignature, SavedSignaturePayload, SavedSignatureType, MAX_SAVED_SIGNATURES, AddSignatureResult } from '@app/hooks/tools/sign/useSavedSignatures';
import { SavedSignaturesSection } from '@app/components/tools/sign/SavedSignaturesSection';
import { buildSignaturePreview } from '@app/utils/signaturePreview';

type SignatureDrafts = {
  canvas?: string;
  image?: string;
  text?: {
    signerName: string;
    fontSize: number;
    fontFamily: string;
    textColor: string;
  };
};

interface SignSettingsProps {
  parameters: SignParameters;
  onParameterChange: <K extends keyof SignParameters>(key: K, value: SignParameters[K]) => void;
  disabled?: boolean;
  onActivateDrawMode?: () => void;
  onActivateSignaturePlacement?: () => void;
  onDeactivateSignature?: () => void;
  onUpdateDrawSettings?: (color: string, size: number) => void;
  onUndo?: () => void;
  onRedo?: () => void;
  onSave?: () => void;
  translationScope?: string;
  allowedSignatureSources?: SignatureSource[];
  defaultSignatureSource?: SignatureSource;
}

export type SignatureSource = 'canvas' | 'image' | 'text' | 'saved';

const DEFAULT_SIGNATURE_SOURCES: SignatureSource[] = ['canvas', 'image', 'text', 'saved'];

const SignSettings = ({
  parameters,
  onParameterChange,
  disabled = false,
  onActivateSignaturePlacement,
  onDeactivateSignature,
  onUpdateDrawSettings,
  onUndo,
  onRedo,
  onSave,
  translationScope = 'sign',
  allowedSignatureSources = DEFAULT_SIGNATURE_SOURCES,
  defaultSignatureSource,
}: SignSettingsProps) => {
  const { t } = useTranslation();
  const { isPlacementMode, signaturesApplied, historyApiRef } = useSignature();
  const { activeFileIndex } = useViewer();
  const [historyAvailability, setHistoryAvailability] = useState({ canUndo: false, canRedo: false });
  const historyApiInstance = historyApiRef.current;
  const translate = useCallback(
    (key: string, defaultValue: string, options?: Record<string, unknown>) =>
      t(`${translationScope}.${key}`, { defaultValue, ...options }),
    [t, translationScope]
  );
  const effectiveDefaultSource =
    (defaultSignatureSource && allowedSignatureSources.includes(defaultSignatureSource)
      ? defaultSignatureSource
      : allowedSignatureSources[0]) ?? 'text';
  const canUseSavedLibrary = allowedSignatureSources.includes('saved');

  // State for drawing
  const [selectedColor, setSelectedColor] = useState('#000000');
  const [penSize, setPenSize] = useState(2);
  const [penSizeInput, setPenSizeInput] = useState('2');
  const [isColorPickerOpen, setIsColorPickerOpen] = useState(false);
  const [isPlacementManuallyPaused, setPlacementManuallyPaused] = useState(false);

  // State for different signature types
  const [canvasSignatureData, setCanvasSignatureData] = useState<string | undefined>();
  const [imageSignatureData, setImageSignatureData] = useState<string | undefined>();
  const [signatureDrafts, setSignatureDrafts] = useState<SignatureDrafts>({});
  const lastSyncedTextDraft = useRef<SignatureDrafts['text'] | null>(null);
  const lastAppliedPlacementKey = useRef<string | null>(null);
  const previousFileIndexRef = useRef(activeFileIndex);
  const {
    savedSignatures,
    isAtCapacity: isSavedSignatureLimitReached,
    addSignature,
    removeSignature,
    updateSignatureLabel,
    byTypeCounts,
    storageType,
  } = useSavedSignatures();
  const [signatureSource, setSignatureSource] = useState<SignatureSource>(() => {
    const paramSource = parameters.signatureType as SignatureSource;
    if (allowedSignatureSources.includes(paramSource)) {
      return paramSource;
    }
    return effectiveDefaultSource;
  });
  const [lastSavedSignatureKeys, setLastSavedSignatureKeys] = useState<Record<SavedSignatureType, string | null>>({
    canvas: null,
    image: null,
    text: null,
  });

  const buildTextSignatureKey = useCallback(
    (signerName: string, fontSize: number, fontFamily: string, textColor: string) =>
      JSON.stringify({
        signerName: signerName.trim(),
        fontSize,
        fontFamily,
        textColor,
      }),
    []
  );

  const getDefaultSavedLabel = useCallback(
    (type: SavedSignatureType) => {
      const nextIndex = (byTypeCounts[type] ?? 0) + 1;
      let baseLabel = translate('saved.defaultLabel', 'Signature');
      if (type === 'canvas') {
        baseLabel = translate('saved.defaultCanvasLabel', 'Drawing signature');
      } else if (type === 'image') {
        baseLabel = translate('saved.defaultImageLabel', 'Uploaded signature');
      } else if (type === 'text') {
        baseLabel = translate('saved.defaultTextLabel', 'Typed signature');
      }
      return `${baseLabel} ${nextIndex}`;
    },
    [byTypeCounts, t, translate]
  );

  const signatureKeysByType = useMemo(() => {
    const canvasKey = canvasSignatureData ?? null;
    const imageKey = imageSignatureData ?? null;
    const textKey = buildTextSignatureKey(
      parameters.signerName ?? '',
      parameters.fontSize ?? 16,
      parameters.fontFamily ?? 'Helvetica',
      parameters.textColor ?? '#000000'
    );
    return {
      canvas: canvasKey,
      image: imageKey,
      text: textKey,
    };
  }, [canvasSignatureData, imageSignatureData, buildTextSignatureKey, parameters.signerName, parameters.fontSize, parameters.fontFamily, parameters.textColor]);

  const saveSignatureToLibrary = useCallback(
    async (payload: SavedSignaturePayload, type: SavedSignatureType, scope: 'personal' | 'shared'): Promise<AddSignatureResult> => {
      if (isSavedSignatureLimitReached) {
        return { success: false, reason: 'limit' };
      }
      return await addSignature(payload, getDefaultSavedLabel(type), scope);
    },
    [addSignature, getDefaultSavedLabel, isSavedSignatureLimitReached]
  );

  const setLastSavedKeyForType = useCallback(
    (type: SavedSignatureType, explicitKey?: string | null) => {
      setLastSavedSignatureKeys(prev => ({
        ...prev,
        [type]: explicitKey !== undefined ? explicitKey : signatureKeysByType[type] ?? null,
      }));
    },
    [signatureKeysByType]
  );

  const handleSaveCanvasSignature = useCallback(async (scope: 'personal' | 'shared') => {
    if (!canvasSignatureData) {
      return;
    }
    const result = await saveSignatureToLibrary({ type: 'canvas', dataUrl: canvasSignatureData }, 'canvas', scope);
    if (result.success) {
      setLastSavedKeyForType('canvas');
    }
  }, [canvasSignatureData, saveSignatureToLibrary, setLastSavedKeyForType]);

  const handleSaveImageSignature = useCallback(async (scope: 'personal' | 'shared') => {
    if (!imageSignatureData) {
      return;
    }
    const result = await saveSignatureToLibrary({ type: 'image', dataUrl: imageSignatureData }, 'image', scope);
    if (result.success) {
      setLastSavedKeyForType('image');
    }
  }, [imageSignatureData, saveSignatureToLibrary, setLastSavedKeyForType]);

  const handleSaveTextSignature = useCallback(async (scope: 'personal' | 'shared') => {
    const signerName = (parameters.signerName ?? '').trim();
    if (!signerName) {
      return;
    }

    // Generate image from text signature
    const preview = await buildSignaturePreview({
      signatureType: 'text',
      signerName,
      fontFamily: parameters.fontFamily ?? 'Helvetica',
      fontSize: parameters.fontSize ?? 16,
      textColor: parameters.textColor ?? '#000000',
    });

    if (!preview?.dataUrl) {
      console.error('Failed to generate text signature preview');
      return;
    }

    const result = await saveSignatureToLibrary(
      {
        type: 'text',
        dataUrl: preview.dataUrl,
        signerName,
        fontFamily: parameters.fontFamily ?? 'Helvetica',
        fontSize: parameters.fontSize ?? 16,
        textColor: parameters.textColor ?? '#000000',
      },
      'text',
      scope
    );
    if (result.success) {
      setLastSavedKeyForType('text');
    }
  }, [
    parameters.fontFamily,
    parameters.fontSize,
    parameters.signerName,
    parameters.textColor,
    saveSignatureToLibrary,
    setLastSavedKeyForType,
  ]);

  const handleUseSavedSignature = useCallback(
    (signature: SavedSignature) => {
      setPlacementManuallyPaused(false);

      if (signature.type === 'canvas') {
        if (parameters.signatureType !== 'canvas') {
          onParameterChange('signatureType', 'canvas');
        }
        setCanvasSignatureData(signature.dataUrl);
      } else if (signature.type === 'image') {
        if (parameters.signatureType !== 'image') {
          onParameterChange('signatureType', 'image');
        }
        setImageSignatureData(signature.dataUrl);
      } else if (signature.type === 'text') {
        if (parameters.signatureType !== 'text') {
          onParameterChange('signatureType', 'text');
        }
        onParameterChange('signerName', signature.signerName);
        onParameterChange('fontFamily', signature.fontFamily);
        onParameterChange('fontSize', signature.fontSize);
        onParameterChange('textColor', signature.textColor);
      }

      const savedKey =
        signature.type === 'text'
          ? buildTextSignatureKey(signature.signerName, signature.fontSize, signature.fontFamily, signature.textColor)
          : signature.dataUrl;
      setLastSavedKeyForType(signature.type, savedKey);

      const activate = () => onActivateSignaturePlacement?.();
      if (typeof window !== 'undefined') {
        window.setTimeout(activate, PLACEMENT_ACTIVATION_DELAY);
      } else {
        activate();
      }
    },
    [
      buildTextSignatureKey,
      onActivateSignaturePlacement,
      onParameterChange,
      parameters.signatureType,
      setCanvasSignatureData,
      setImageSignatureData,
      setPlacementManuallyPaused,
      setLastSavedKeyForType,
    ]
  );

  const handleDeleteSavedSignature = useCallback(
    (signature: SavedSignature) => {
      removeSignature(signature.id);
    },
    [removeSignature]
  );

  const handleRenameSavedSignature = useCallback(
    (id: string, label: string) => {
      updateSignatureLabel(id, label);
    },
    [updateSignatureLabel]
  );

  const renderSaveButton = (type: SavedSignatureType, isReady: boolean, onClick: (scope: 'personal' | 'shared') => void, scope: 'personal' | 'shared', icon: string, label: string) => {
    if (!canUseSavedLibrary) {
      return null;
    }
    const currentKey = signatureKeysByType[type];
    const lastSavedKey = lastSavedSignatureKeys[type];
    const hasChanges = Boolean(currentKey && currentKey !== lastSavedKey);
    const isSaved = isReady && !hasChanges;

    // Only show backend storage buttons when backend is available
    const showButton = storageType === 'backend' || storageType === null;
    if (!showButton) {
      return null;
    }

    let tooltipMessage: string | undefined;
    if (!isReady) {
      tooltipMessage = translate('saved.saveUnavailable', 'Create a signature first to save it.');
    } else if (isSaved) {
      tooltipMessage = translate('saved.noChanges', 'Current signature is already saved.');
    } else if (isSavedSignatureLimitReached) {
      tooltipMessage = translate('saved.limitDescription', 'Remove a saved signature before adding new ones (max {{max}}).', {
        max: MAX_SAVED_SIGNATURES,
      });
    }

    const button = (
      <Button
        size="xs"
        variant="outline"
        color={isSaved ? 'green' : undefined}
        onClick={() => onClick(scope)}
        disabled={!isReady || disabled || isSavedSignatureLimitReached || !hasChanges}
<<<<<<< HEAD
        leftSection={<LocalIcon icon="save-rounded" width={16} height={16} />}
=======
        leftSection={<LocalIcon icon={icon} width={16} height={16} />}
>>>>>>> 1e72416d
      >
        {label}
      </Button>
    );

    if (tooltipMessage) {
      return (
        <Tooltip label={tooltipMessage}>
          <span style={{ display: 'inline-block' }}>{button}</span>
        </Tooltip>
      );
    }

    return button;
  };

  const renderSaveButtonRow = (type: SavedSignatureType, isReady: boolean, onClick: (scope: 'personal' | 'shared') => void) => {
    if (!canUseSavedLibrary) {
      return null;
    }

    const personalButton = renderSaveButton(
      type,
      isReady,
      onClick,
      'personal',
      'material-symbols:person-rounded',
      translate('saved.savePersonal', 'Save Personal')
    );

    const sharedButton = renderSaveButton(
      type,
      isReady,
      onClick,
      'shared',
      'material-symbols:groups-rounded',
      translate('saved.saveShared', 'Save Shared')
    );

    if (!personalButton && !sharedButton) {
      return null;
    }

    return (
      <Group gap="xs" style={{ alignSelf: 'flex-start', marginTop: '0.4rem' }}>
        {personalButton}
        {sharedButton}
      </Group>
    );
  };

  useEffect(() => {
    if (signatureSource === 'saved' && !canUseSavedLibrary) {
      setSignatureSource(effectiveDefaultSource);
      return;
    }
    if (signatureSource === 'saved') {
      return;
    }
    const nextSource = allowedSignatureSources.includes(parameters.signatureType as SignatureSource)
      ? (parameters.signatureType as SignatureSource)
      : effectiveDefaultSource;
    if (signatureSource !== nextSource) {
      setSignatureSource(nextSource);
    }
  }, [parameters.signatureType, signatureSource, allowedSignatureSources, effectiveDefaultSource, canUseSavedLibrary]);

  useEffect(() => {
    if (!disabled) {
      onUpdateDrawSettings?.(selectedColor, penSize);
    }
  }, [selectedColor, penSize, disabled, onUpdateDrawSettings]);

  const handleSignatureSourceChange = useCallback(
    (value: SignatureSource) => {
      setSignatureSource(value);
      if (value === 'saved') {
        return;
      }
      if (parameters.signatureType !== value) {
        onParameterChange('signatureType', value);
      }
    },
    [onParameterChange, parameters.signatureType]
  );

  useEffect(() => {
    if (signaturesApplied) {
      setPlacementManuallyPaused(false);
    }
  }, [signaturesApplied]);

  useEffect(() => {
    if (!historyApiInstance) {
      setHistoryAvailability({ canUndo: false, canRedo: false });
      return;
    }

    const updateAvailability = () => {
      setHistoryAvailability({
        canUndo: historyApiInstance.canUndo?.() ?? false,
        canRedo: historyApiInstance.canRedo?.() ?? false,
      });
    };

    const unsubscribe = historyApiInstance.subscribe?.(updateAvailability);
    updateAvailability();

    return () => {
      unsubscribe?.();
    };
  }, [historyApiInstance]);

  // Handle image upload
  const handleImageChange = async (file: File | null) => {
    if (file && !disabled) {
      try {
        const result = await new Promise<string>((resolve, reject) => {
          const reader = new FileReader();
          reader.onload = (e) => {
            if (e.target?.result) {
              resolve(e.target.result as string);
            } else {
              reject(new Error('Failed to read file'));
            }
          };
          reader.onerror = () => reject(reader.error);
          reader.readAsDataURL(file);
        });

        // Reset pause state and directly activate placement
        setPlacementManuallyPaused(false);
        lastAppliedPlacementKey.current = null;
        setImageSignatureData(result);

        // Directly activate placement on image upload
        if (typeof window !== 'undefined') {
          window.setTimeout(() => onActivateSignaturePlacement?.(), PLACEMENT_ACTIVATION_DELAY);
        } else {
          onActivateSignaturePlacement?.();
        }
      } catch (error) {
        console.error('Error reading file:', error);
      }
    } else if (!file) {
      setImageSignatureData(undefined);
      onDeactivateSignature?.();
      setImageSignatureData(undefined);
      onDeactivateSignature?.();
    }
  };

  // Handle signature data changes
  const handleCanvasSignatureChange = useCallback((data: string | null) => {
    const nextValue = data ?? undefined;
    setCanvasSignatureData(prevData => {
      // Reset pause state and trigger placement for signature changes
      // (onDrawingComplete handles initial activation)
      if (prevData && prevData !== nextValue && nextValue) {
        setPlacementManuallyPaused(false);
        lastAppliedPlacementKey.current = null;
        // Directly activate placement on signature change
        if (typeof window !== 'undefined') {
          window.setTimeout(() => onActivateSignaturePlacement?.(), PLACEMENT_ACTIVATION_DELAY);
        } else {
          onActivateSignaturePlacement?.();
        }
      }
      return nextValue;
    });
  }, [onActivateSignaturePlacement]);

  const hasCanvasSignature = useMemo(() => Boolean(canvasSignatureData), [canvasSignatureData]);
  const hasImageSignature = useMemo(() => Boolean(imageSignatureData), [imageSignatureData]);
  const hasTextSignature = useMemo(
    () => Boolean(parameters.signerName && parameters.signerName.trim() !== ''),
    [parameters.signerName]
  );

  const hasAnySignature = hasCanvasSignature || hasImageSignature || hasTextSignature;

  const isCurrentTypeReady = useMemo(() => {
    switch (parameters.signatureType) {
      case 'canvas':
        return hasCanvasSignature;
      case 'image':
        return hasImageSignature;
      case 'text':
        return hasTextSignature;
      default:
        return false;
    }
  }, [parameters.signatureType, hasCanvasSignature, hasImageSignature, hasTextSignature]);

  const placementSignatureKey = useMemo(() => {
    if (!isCurrentTypeReady) {
      return null;
    }
    return signatureKeysByType[parameters.signatureType] ?? null;
  }, [isCurrentTypeReady, parameters.signatureType, signatureKeysByType]);

  const shouldEnablePlacement = useMemo(() => {
    if (disabled) return false;
    return isCurrentTypeReady;
  }, [disabled, isCurrentTypeReady]);

  const shouldAutoActivate = shouldEnablePlacement && !isPlacementManuallyPaused && !signaturesApplied;

  useEffect(() => {
    setSignatureDrafts(prev => {
      if (canvasSignatureData) {
        if (prev.canvas === canvasSignatureData) {
          return prev;
        }
        return { ...prev, canvas: canvasSignatureData };
      }

      if (prev.canvas !== undefined) {
        const next = { ...prev };
        delete next.canvas;
        return next;
      }

      return prev;
    });
  }, [canvasSignatureData]);

  useEffect(() => {
    setSignatureDrafts(prev => {
      if (imageSignatureData) {
        if (prev.image === imageSignatureData) {
          return prev;
        }
        return { ...prev, image: imageSignatureData };
      }

      if (prev.image !== undefined) {
        const next = { ...prev };
        delete next.image;
        return next;
      }

      return prev;
    });
  }, [imageSignatureData]);

  useEffect(() => {
    const nextDraft = {
      signerName: parameters.signerName || '',
      fontSize: parameters.fontSize || 16,
      fontFamily: parameters.fontFamily || 'Helvetica',
      textColor: parameters.textColor || '#000000',
    };

    setSignatureDrafts(prev => {
      const prevDraft = prev.text;
      if (
        prevDraft &&
        prevDraft.signerName === nextDraft.signerName &&
        prevDraft.fontSize === nextDraft.fontSize &&
        prevDraft.fontFamily === nextDraft.fontFamily &&
        prevDraft.textColor === nextDraft.textColor
      ) {
        return prev;
      }

      return { ...prev, text: nextDraft };
    });
  }, [parameters.signerName, parameters.fontSize, parameters.fontFamily, parameters.textColor]);

  useEffect(() => {
    if (parameters.signatureType === 'text') {
      const draft = signatureDrafts.text;
      if (!draft) {
        lastSyncedTextDraft.current = null;
        return;
      }

      const currentSignerName = parameters.signerName ?? '';
      const currentFontSize = parameters.fontSize ?? 16;
      const currentFontFamily = parameters.fontFamily ?? 'Helvetica';
      const currentTextColor = parameters.textColor ?? '#000000';

      const isSynced =
        draft.signerName === currentSignerName &&
        draft.fontSize === currentFontSize &&
        draft.fontFamily === currentFontFamily &&
        draft.textColor === currentTextColor;

      if (isSynced) {
        lastSyncedTextDraft.current = draft;
        return;
      }

      const lastSynced = lastSyncedTextDraft.current;
      const alreadyAttempted =
        lastSynced &&
        lastSynced.signerName === draft.signerName &&
        lastSynced.fontSize === draft.fontSize &&
        lastSynced.fontFamily === draft.fontFamily &&
        lastSynced.textColor === draft.textColor;

      if (!alreadyAttempted) {
        lastSyncedTextDraft.current = draft;
        if (draft.signerName !== currentSignerName) {
          onParameterChange('signerName', draft.signerName);
        }
        if (draft.fontSize !== currentFontSize) {
          onParameterChange('fontSize', draft.fontSize);
        }
        if (draft.fontFamily !== currentFontFamily) {
          onParameterChange('fontFamily', draft.fontFamily);
        }
        if (draft.textColor !== currentTextColor) {
          onParameterChange('textColor', draft.textColor);
        }
      }
    } else {
      lastSyncedTextDraft.current = null;
    }
  }, [
    parameters.signatureType,
    parameters.signerName,
    parameters.fontSize,
    parameters.fontFamily,
    parameters.textColor,
    signatureDrafts.text,
    onParameterChange,
  ]);

  useEffect(() => {
    let newSignatureData: string | undefined = undefined;

    if (parameters.signatureType === 'image' && imageSignatureData) {
      newSignatureData = imageSignatureData;
    } else if (parameters.signatureType === 'canvas' && canvasSignatureData) {
      newSignatureData = canvasSignatureData;
    }

    if (parameters.signatureData !== newSignatureData) {
      onParameterChange('signatureData', newSignatureData);
    }
  }, [parameters.signatureType, parameters.signatureData, canvasSignatureData, imageSignatureData, onParameterChange]);

  useEffect(() => {
    if (!shouldEnablePlacement) {
      if (isPlacementMode) {
        onDeactivateSignature?.();
      }
      if (isPlacementManuallyPaused) {
        setPlacementManuallyPaused(false);
      }
      return;
    }

    if (!shouldAutoActivate || isPlacementMode) {
      return;
    }

    if (typeof window !== 'undefined') {
      const timer = window.setTimeout(() => {
        onActivateSignaturePlacement?.();
      }, PLACEMENT_ACTIVATION_DELAY);
      return () => window.clearTimeout(timer);
    }

    onActivateSignaturePlacement?.();
  }, [
    shouldEnablePlacement,
    shouldAutoActivate,
    isPlacementMode,
    isPlacementManuallyPaused,
    onActivateSignaturePlacement,
    onDeactivateSignature,
    placementSignatureKey,
  ]);

  useEffect(() => {
    if (!shouldAutoActivate || !placementSignatureKey) {
      if (!shouldEnablePlacement || !shouldAutoActivate) {
        lastAppliedPlacementKey.current = null;
      }
      return;
    }

    if (!isPlacementMode) {
      lastAppliedPlacementKey.current = null;
      return;
    }

    if (lastAppliedPlacementKey.current === placementSignatureKey) {
      return;
    }

    const trigger = () => {
      onActivateSignaturePlacement?.();
      lastAppliedPlacementKey.current = placementSignatureKey;
    };

    if (typeof window !== 'undefined') {
      const timer = window.setTimeout(trigger, PLACEMENT_ACTIVATION_DELAY);
      return () => window.clearTimeout(timer);
    }

    trigger();
  }, [placementSignatureKey, shouldAutoActivate, shouldEnablePlacement, isPlacementMode, onActivateSignaturePlacement]);
  useEffect(() => {
    if (activeFileIndex === previousFileIndexRef.current) {
      return;
    }

    previousFileIndexRef.current = activeFileIndex;

    if (!shouldEnablePlacement || signaturesApplied) {
      return;
    }

    setPlacementManuallyPaused(false);
    lastAppliedPlacementKey.current = null;

    if (typeof window !== 'undefined') {
      const timer = window.setTimeout(() => {
        onActivateSignaturePlacement?.();
      }, FILE_SWITCH_ACTIVATION_DELAY);
      return () => window.clearTimeout(timer);
    }

    onActivateSignaturePlacement?.();
  }, [activeFileIndex, shouldEnablePlacement, signaturesApplied, onActivateSignaturePlacement]);

  const sourceLabels: Record<SignatureSource, string> = {
    canvas: translate('type.canvas', 'Draw'),
    image: translate('type.image', 'Upload'),
    text: translate('type.text', 'Type'),
    saved: translate('type.saved', 'Saved'),
  };

  const sourceOptions = allowedSignatureSources.map(source => ({
    label: sourceLabels[source],
    value: source,
  }));

  const renderSignatureBuilder = () => {
    if (signatureSource === 'saved') {
      if (!canUseSavedLibrary) {
        return null;
      }
      return (
        <SavedSignaturesSection
          signatures={savedSignatures}
          disabled={disabled}
          isAtCapacity={isSavedSignatureLimitReached}
          storageType={storageType}
          onUseSignature={handleUseSavedSignature}
          onDeleteSignature={handleDeleteSavedSignature}
          onRenameSignature={handleRenameSavedSignature}
          translationScope={translationScope}
        />
      );
    }

    if (signatureSource === 'canvas') {
      return (
        <Stack gap="xs">
          <DrawingCanvas
            selectedColor={selectedColor}
            penSize={penSize}
            penSizeInput={penSizeInput}
            onColorSwatchClick={() => setIsColorPickerOpen(true)}
            onPenSizeChange={setPenSize}
            onPenSizeInputChange={setPenSizeInput}
            onSignatureDataChange={handleCanvasSignatureChange}
            onDrawingComplete={() => {
              onActivateSignaturePlacement?.();
            }}
            disabled={disabled}
            initialSignatureData={canvasSignatureData}
          />
          {renderSaveButtonRow('canvas', hasCanvasSignature, handleSaveCanvasSignature)}
        </Stack>
      );
    }

    if (signatureSource === 'image') {
      return (
        <Stack gap="xs">
          <ImageUploader
            onImageChange={handleImageChange}
            disabled={disabled}
          />
          {renderSaveButtonRow('image', hasImageSignature, handleSaveImageSignature)}
        </Stack>
      );
    }

    return (
      <Stack gap="xs">
        <TextInputWithFont
          text={parameters.signerName || ''}
          onTextChange={(text) => onParameterChange('signerName', text)}
          fontSize={parameters.fontSize || 16}
          onFontSizeChange={(size) => onParameterChange('fontSize', size)}
          fontFamily={parameters.fontFamily || 'Helvetica'}
          onFontFamilyChange={(family) => onParameterChange('fontFamily', family)}
          textColor={parameters.textColor || '#000000'}
          onTextColorChange={(color) => onParameterChange('textColor', color)}
          disabled={disabled}
          onAnyChange={() => {
            setPlacementManuallyPaused(false);
            lastAppliedPlacementKey.current = null;
            // Directly activate placement on text changes
            if (typeof window !== 'undefined') {
              window.setTimeout(() => onActivateSignaturePlacement?.(), PLACEMENT_ACTIVATION_DELAY);
            } else {
              onActivateSignaturePlacement?.();
            }
          }}
        />
        {renderSaveButtonRow('text', hasTextSignature, handleSaveTextSignature)}
      </Stack>
    );
  };

  const placementInstructions = () => {
    if (signatureSource === 'saved') {
      return translate(
        'instructions.saved',
        'Select a saved signature above, then click anywhere on the PDF to place it.'
      );
    }
    if (parameters.signatureType === 'canvas') {
      return translate(
        'instructions.canvas',
        'After drawing your signature and closing the canvas, click anywhere on the PDF to place it.'
      );
    }
    if (parameters.signatureType === 'image') {
      return translate(
        'instructions.image',
        'After uploading your signature image, click anywhere on the PDF to place it.'
      );
    }
    return translate(
      'instructions.text',
      'After entering your name above, click anywhere on the PDF to place your signature.'
    );
  };

  const placementAlert = isCurrentTypeReady
    ? {
        color: isPlacementMode ? 'blue' : 'teal',
        title: isPlacementMode
          ? translate('instructions.title', 'How to add your signature')
          : translate('instructions.paused', 'Placement paused'),
        message: isPlacementMode
          ? placementInstructions()
          : translate('instructions.resumeHint', 'Resume placement to click and add your signature.'),
      }
    : {
        color: 'yellow',
        title: translate('instructions.title', 'How to add your signature'),
        message: translate('instructions.noSignature', 'Create a signature above to enable placement tools.'),
      };

  const handlePausePlacement = () => {
    setPlacementManuallyPaused(true);
    onDeactivateSignature?.();
  };

  const handleResumePlacement = () => {
    setPlacementManuallyPaused(false);
    onActivateSignaturePlacement?.();
  };

  // Handle Escape key to toggle pause/resume
  useEffect(() => {
    if (!isCurrentTypeReady) return;

    const handleKeyDown = (e: KeyboardEvent) => {
      if (e.key === 'Escape') {
        e.preventDefault();
        if (isPlacementMode) {
          handlePausePlacement();
        } else if (isPlacementManuallyPaused) {
          handleResumePlacement();
        }
      }
    };

    window.addEventListener('keydown', handleKeyDown);
    return () => window.removeEventListener('keydown', handleKeyDown);
  }, [isCurrentTypeReady, isPlacementMode, isPlacementManuallyPaused]);

  const placementToggleControl =
    onActivateSignaturePlacement || onDeactivateSignature
      ? isPlacementMode
        ? (
            <Tooltip label={translate('mode.pause', 'Pause placement')}>
              <ActionIcon
                variant="default"
                size="lg"
                aria-label={translate('mode.pause', 'Pause placement')}
                onClick={handlePausePlacement}
                disabled={disabled || !onDeactivateSignature}
                style={{
                  width: 'auto',
                  paddingInline: '0.75rem',
                  display: 'inline-flex',
                  alignItems: 'center',
                  gap: '0.4rem',
                }}
              >
                <LocalIcon icon="pause-rounded" width={20} height={20} />
                <Text component="span" size="sm" fw={500}>
                  {translate('mode.pause', 'Pause placement')}
                </Text>
              </ActionIcon>
            </Tooltip>
          )
        : (
            <Tooltip label={translate('mode.resume', 'Resume placement')}>
              <ActionIcon
                variant="default"
                size="lg"
                aria-label={translate('mode.resume', 'Resume placement')}
                onClick={handleResumePlacement}
                disabled={disabled || !isCurrentTypeReady || !onActivateSignaturePlacement}
                style={{
                  width: 'auto',
                  paddingInline: '0.75rem',
                  display: 'inline-flex',
                  alignItems: 'center',
                  gap: '0.4rem',
                }}
              >
                <LocalIcon icon="play-arrow-rounded" width={20} height={20} />
                <Text component="span" size="sm" fw={500}>
                  {translate('mode.resume', 'Resume placement')}
                </Text>
              </ActionIcon>
            </Tooltip>
          )
      : null;

  return (
    <Stack>
      <Stack gap="sm">
        <Text size="sm" c="dimmed">
          {translate('step.createDesc', 'Choose how you want to create the signature')}
        </Text>
        {sourceOptions.length > 1 && (
          <SegmentedControl
            value={signatureSource}
            fullWidth
            onChange={(value) => handleSignatureSourceChange(value as SignatureSource)}
            data={sourceOptions}
          />
        )}
        {renderSignatureBuilder()}
      </Stack>

      <Divider />

      <Stack gap="sm">
        <Text fw={600} size="md">
          {translate('step.place', 'Place & save')}
        </Text>
        <Text size="sm" c="dimmed">
          {translate('step.placeDesc', 'Position the signature on your PDF')}
        </Text>

        <Group gap="xs" wrap="nowrap" align="center">
          <DrawingControls
            onUndo={onUndo}
            onRedo={onRedo}
            canUndo={historyAvailability.canUndo}
            canRedo={historyAvailability.canRedo}
            hasSignatureData={hasAnySignature}
            disabled={disabled}
            showPlaceButton={false}
          />
          <Box style={{ marginLeft: 'auto' }}>
            {placementToggleControl}
          </Box>
        </Group>

        <Alert color={placementAlert.color} title={placementAlert.title}>
          <Text size="sm">
            {placementAlert.message}
          </Text>
        </Alert>

      </Stack>

      <ColorPicker
        isOpen={isColorPickerOpen}
        onClose={() => setIsColorPickerOpen(false)}
        selectedColor={selectedColor}
        onColorChange={setSelectedColor}
        title={translate('canvas.colorPickerTitle', 'Choose stroke colour')}
      />

      {onSave && (
        <Button
          onClick={onSave}
          color="blue"
          variant="filled"
          fullWidth
        >
          {translate('applySignatures', 'Apply Signatures')}
        </Button>
      )}

      <SuggestedToolsSection />
    </Stack>
  );
};

export default SignSettings;<|MERGE_RESOLUTION|>--- conflicted
+++ resolved
@@ -338,11 +338,7 @@
         color={isSaved ? 'green' : undefined}
         onClick={() => onClick(scope)}
         disabled={!isReady || disabled || isSavedSignatureLimitReached || !hasChanges}
-<<<<<<< HEAD
-        leftSection={<LocalIcon icon="save-rounded" width={16} height={16} />}
-=======
         leftSection={<LocalIcon icon={icon} width={16} height={16} />}
->>>>>>> 1e72416d
       >
         {label}
       </Button>
