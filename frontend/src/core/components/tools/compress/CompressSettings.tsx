--- conflicted
+++ resolved
@@ -1,9 +1,4 @@
-<<<<<<< HEAD
-import { Stack, Text, NumberInput, Select, Divider, Checkbox, Slider } from "@mantine/core";
-=======
-import { useState } from "react";
 import { Stack, Text, NumberInput, Select, Divider, Checkbox } from "@mantine/core";
->>>>>>> 50760b53
 import { useTranslation } from "react-i18next";
 import { CompressParameters } from "@app/hooks/tools/compress/useCompressParameters";
 import ButtonSelector from "@app/components/shared/ButtonSelector";
