--- conflicted
+++ resolved
@@ -12,11 +12,8 @@
 import FavoriteStar from "@app/components/tools/toolPicker/FavoriteStar";
 import { useToolWorkflow } from "@app/contexts/ToolWorkflowContext";
 import { ToolId } from "@app/types/toolId";
-<<<<<<< HEAD
+import { getToolDisabledReason, getDisabledLabel } from "@app/components/tools/fullscreen/shared";
 import { useAppConfig } from "@app/contexts/AppConfigContext";
-=======
-import { getToolDisabledReason, getDisabledLabel } from "@app/components/tools/fullscreen/shared";
->>>>>>> e8e98128
 
 interface ToolButtonProps {
   id: ToolId;
@@ -31,28 +28,18 @@
 
 const ToolButton: React.FC<ToolButtonProps> = ({ id, tool, isSelected, onSelect, disableNavigation = false, matchedSynonym, hasStars = false }) => {
   const { t } = useTranslation();
-<<<<<<< HEAD
   const { config } = useAppConfig();
   const premiumEnabled = config?.premiumEnabled;
-  
-  // Check if disabled due to premium requirement
-  const requiresPremiumButNotEnabled = tool.requiresPremium === true && premiumEnabled !== true;
-  // Check if tool is unavailable (no component, no link, except read/multiTool)
-  const isUnavailable = !tool.component && !tool.link && id !== 'read' && id !== 'multiTool';
-  const isDisabled = isUnavailable || requiresPremiumButNotEnabled;
-  
-=======
   const { isFavorite, toggleFavorite, toolAvailability } = useToolWorkflow();
-  const disabledReason = getToolDisabledReason(id, tool, toolAvailability);
+  const disabledReason = getToolDisabledReason(id, tool, toolAvailability, premiumEnabled);
   const isUnavailable = disabledReason !== null;
->>>>>>> e8e98128
   const { hotkeys } = useHotkeys();
   const binding = hotkeys[id];
   const { getToolNavigation } = useToolNavigation();
   const fav = isFavorite(id as ToolId);
 
   const handleClick = (id: ToolId) => {
-    if (isDisabled) return;
+    if (isUnavailable) return;
     if (tool.link) {
       // Open external link in new tab
       window.open(tool.link, '_blank', 'noopener,noreferrer');
@@ -63,33 +50,14 @@
   };
 
   // Get navigation props for URL support (only if navigation is not disabled)
-  const navProps = !isDisabled && !tool.link && !disableNavigation ? getToolNavigation(id, tool) : null;
-
-<<<<<<< HEAD
-  // Determine tooltip content based on disabled reason
-  let tooltipContent: React.ReactNode;
-  if (requiresPremiumButNotEnabled) {
-    tooltipContent = (
-      <span>
-        <strong>{t('toolPanel.premiumFeature', 'Premium feature:')}</strong> {tool.description}
-      </span>
-    );
-  } else if (isDisabled) {
-    tooltipContent = (
-      <span>
-        <strong>{t('toolPanel.comingSoon', 'Coming soon:')}</strong> {tool.description}
-      </span>
-    );
-  } else {
-    tooltipContent = (
-=======
+  const navProps = !isUnavailable && !tool.link && !disableNavigation ? getToolNavigation(id, tool) : null;
+
   const { key: disabledKey, fallback: disabledFallback } = getDisabledLabel(disabledReason);
   const disabledMessage = t(disabledKey, disabledFallback);
 
   const tooltipContent = isUnavailable
     ? (<span><strong>{disabledMessage}</strong> {tool.description}</span>)
     : (
->>>>>>> e8e98128
       <div style={{ display: 'flex', flexDirection: 'column', gap: '0.35rem' }}>
         <span>{tool.description}</span>
         <div style={{ display: 'flex', alignItems: 'center', gap: '0.5rem', fontSize: '0.75rem' }}>
@@ -104,13 +72,12 @@
         </div>
       </div>
     );
-  }
 
   const buttonContent = (
     <>
       <ToolIcon
         icon={tool.icon}
-        opacity={isDisabled ? 0.25 : 1}
+        opacity={isUnavailable ? 0.25 : 1}
       />
       <div style={{ display: 'flex', flexDirection: 'column', alignItems: 'flex-start', flex: 1, overflow: 'visible' }}>
         <div style={{ display: 'flex', alignItems: 'center', gap: '0.5rem', width: '100%' }}>
@@ -119,14 +86,14 @@
             lines={1}
             minimumFontScale={0.8}
             as="span"
-            style={{ display: 'inline-block', maxWidth: '100%', opacity: isDisabled ? 0.25 : 1 }}
+            style={{ display: 'inline-block', maxWidth: '100%', opacity: isUnavailable ? 0.25 : 1 }}
           />
           {tool.versionStatus === 'alpha' && (
             <Badge
               size="xs"
               variant="light"
               color="orange"
-              style={{ flexShrink: 0, opacity: isDisabled ? 0.25 : 1 }}
+              style={{ flexShrink: 0, opacity: isUnavailable ? 0.25 : 1 }}
             >
               {t('toolPanel.alpha', 'Alpha')}
             </Badge>
@@ -136,7 +103,7 @@
           <span style={{
             fontSize: '0.75rem',
             color: 'var(--mantine-color-dimmed)',
-            opacity: isDisabled ? 0.25 : 1,
+            opacity: isUnavailable ? 0.25 : 1,
             marginTop: '1px',
             overflow: 'visible',
             whiteSpace: 'nowrap'
@@ -176,7 +143,7 @@
     >
       {buttonContent}
     </Button>
-  ) : tool.link && !isDisabled ? (
+  ) : tool.link && !isUnavailable ? (
     // For external links, render Button as an anchor with proper href
     <Button
       component="a"
@@ -203,7 +170,7 @@
       {buttonContent}
     </Button>
   ) : (
-    // For unavailable/premium tools, use regular button
+    // For unavailable tools, use regular button
     <Button
       variant={isSelected ? "filled" : "subtle"}
       onClick={() => handleClick(id)}
@@ -212,13 +179,13 @@
       fullWidth
       justify="flex-start"
       className="tool-button"
-      aria-disabled={isDisabled}
+      aria-disabled={isUnavailable}
       data-tour={`tool-button-${id}`}
       styles={{
         root: {
           borderRadius: 0,
           color: "var(--tools-text-and-icon-color)",
-          cursor: isDisabled ? 'not-allowed' : undefined,
+          cursor: isUnavailable ? 'not-allowed' : undefined,
           overflow: 'visible'
         },
         label: { overflow: 'visible' }
@@ -228,7 +195,7 @@
     </Button>
   );
 
-  const star = hasStars && !isDisabled ? (
+  const star = hasStars && !isUnavailable ? (
     <FavoriteStar
       isFavorite={fav}
       onToggle={() => toggleFavorite(id as ToolId)}
