--- conflicted
+++ resolved
@@ -122,17 +122,16 @@
     onParameterChange('pdfaOptions', {
       outputFormat: 'pdfa-1',
     });
-<<<<<<< HEAD
     onParameterChange('cbrOptions', {
       optimizeForEbook: false,
     });
     onParameterChange('pdfToCbrOptions', {
-=======
+      dpi: 150,
+    });
     onParameterChange('cbzOptions', {
       optimizeForEbook: false,
     });
     onParameterChange('cbzOutputOptions', {
->>>>>>> a05c5a53
       dpi: 150,
     });
     onParameterChange('isSmartDetection', false);
@@ -197,17 +196,16 @@
     onParameterChange('pdfaOptions', {
       outputFormat: 'pdfa-1',
     });
-<<<<<<< HEAD
     onParameterChange('cbrOptions', {
       optimizeForEbook: false,
     });
     onParameterChange('pdfToCbrOptions', {
-=======
+      dpi: 150,
+    });
     onParameterChange('cbzOptions', {
       optimizeForEbook: false,
     });
     onParameterChange('cbzOutputOptions', {
->>>>>>> a05c5a53
       dpi: 150,
     });
   };
