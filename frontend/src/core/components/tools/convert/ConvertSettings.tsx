--- conflicted
+++ resolved
@@ -17,11 +17,8 @@
 import ConvertFromCbzSettings from "@app/components/tools/convert/ConvertFromCbzSettings";
 import ConvertToCbzSettings from "@app/components/tools/convert/ConvertToCbzSettings";
 import ConvertToPdfaSettings from "@app/components/tools/convert/ConvertToPdfaSettings";
-<<<<<<< HEAD
 import ConvertToPdfxSettings from "@app/components/tools/convert/ConvertToPdfxSettings";
-=======
 import ConvertFromEbookSettings from "@app/components/tools/convert/ConvertFromEbookSettings";
->>>>>>> 1318604f
 import { ConvertParameters } from "@app/hooks/tools/convert/useConvertParameters";
 import {
   FROM_FORMAT_OPTIONS,
@@ -382,8 +379,6 @@
           />
         </>
       )}
-
-<<<<<<< HEAD
       {/* PDF to PDF/X options */}
       {parameters.fromExtension === 'pdf' && parameters.toExtension === 'pdfx' && (
         <>
@@ -392,7 +387,11 @@
             parameters={parameters}
             onParameterChange={onParameterChange}
             selectedFiles={selectedFiles}
-=======
+            disabled={disabled}
+          />
+        </>
+      )}
+
       {/* eBook to PDF options */}
       {['epub', 'mobi', 'azw3', 'fb2'].includes(parameters.fromExtension) && parameters.toExtension === 'pdf' && (
         <>
@@ -400,7 +399,6 @@
           <ConvertFromEbookSettings
             parameters={parameters}
             onParameterChange={onParameterChange}
->>>>>>> 1318604f
             disabled={disabled}
           />
         </>
