--- conflicted
+++ resolved
@@ -30,11 +30,7 @@
 export const createConfigNavSections = (
   isAdmin: boolean = false,
   runningEE: boolean = false,
-<<<<<<< HEAD
-  loginEnabled: boolean = true
-=======
   _loginEnabled: boolean = false
->>>>>>> 052a3ae6
 ): ConfigNavSection[] => {
   const sections: ConfigNavSection[] = [
     {
