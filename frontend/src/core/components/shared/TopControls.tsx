--- conflicted
+++ resolved
@@ -182,12 +182,8 @@
 
   return (
     <div className="absolute left-0 w-full top-0 z-[100] pointer-events-none">
-<<<<<<< HEAD
       <div className="flex justify-center">
-=======
-      <div className="flex justify-center mt-[0.5rem]" style={{ pointerEvents: 'auto' }}>
-
->>>>>>> eb5f36aa
+
         <SegmentedControl
           data-tour="view-switcher"
           data={viewOptions}
