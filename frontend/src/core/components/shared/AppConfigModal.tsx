--- conflicted
+++ resolved
@@ -69,11 +69,6 @@
   const runningEE = config?.runningEE ?? false;
   const loginEnabled = config?.enableLogin ?? false;
 
-<<<<<<< HEAD
-  console.log('[AppConfigModal] Config:', { isAdmin, runningEE, loginEnabled, fullConfig: config });
-
-=======
->>>>>>> 350fdcf2
   // Left navigation structure and icons
   const configNavSections = useMemo(() =>
     createConfigNavSections(
