import React, { useMemo, useState, useEffect } from 'react';
import { Modal, Text, ActionIcon, Tooltip } from '@mantine/core';
import { useNavigate, useLocation } from 'react-router-dom';
import LocalIcon from '@app/components/shared/LocalIcon';
import { createConfigNavSections } from '@app/components/shared/config/configNavSections';
import { NavKey, VALID_NAV_KEYS } from '@app/components/shared/config/types';
import { useAppConfig } from '@app/contexts/AppConfigContext';
import '@app/components/shared/AppConfigModal.css';
import { useIsMobile } from '@app/hooks/useIsMobile';
import { Z_INDEX_OVER_FULLSCREEN_SURFACE, Z_INDEX_OVER_CONFIG_MODAL } from '@app/styles/zIndex';

interface AppConfigModalProps {
  opened: boolean;
  onClose: () => void;
}

const AppConfigModal: React.FC<AppConfigModalProps> = ({ opened, onClose }) => {
  const [active, setActive] = useState<NavKey>('general');
  const isMobile = useIsMobile();
  const navigate = useNavigate();
  const location = useLocation();
  const { config } = useAppConfig();

  // Extract section from URL path (e.g., /settings/people -> people)
  const getSectionFromPath = (pathname: string): NavKey | null => {
    const match = pathname.match(/\/settings\/([^/]+)/);
    if (match && match[1]) {
      const section = match[1] as NavKey;
      return VALID_NAV_KEYS.includes(section as NavKey) ? section : null;
    }
    return null;
  };

  // Sync active state with URL path
  useEffect(() => {
    const section = getSectionFromPath(location.pathname);
    if (opened && section) {
      setActive(section);
    } else if (opened && location.pathname.startsWith('/settings') && !section) {
      // If at /settings without a section, redirect to general
      navigate('/settings/general', { replace: true });
    }
  }, [location.pathname, opened, navigate]);

  // Handle custom events for backwards compatibility
  useEffect(() => {
    const handler = (ev: Event) => {
      const detail = (ev as CustomEvent).detail as { key?: NavKey } | undefined;
      if (detail?.key) {
        navigate(`/settings/${detail.key}`);
      }
    };
    window.addEventListener('appConfig:navigate', handler as EventListener);
    return () => window.removeEventListener('appConfig:navigate', handler as EventListener);
  }, [navigate]);

  const colors = useMemo(() => ({
    navBg: 'var(--modal-nav-bg)',
    sectionTitle: 'var(--modal-nav-section-title)',
    navItem: 'var(--modal-nav-item)',
    navItemActive: 'var(--modal-nav-item-active)',
    navItemActiveBg: 'var(--modal-nav-item-active-bg)',
    contentBg: 'var(--modal-content-bg)',
    headerBorder: 'var(--modal-header-border)',
  }), []);

<<<<<<< HEAD
  // Get isAdmin and runningEE from app config
  const isAdmin = true; //config?.isAdmin ?? false;
=======
  // Get isAdmin, runningEE, and loginEnabled from app config
  const isAdmin = config?.isAdmin ?? false;
>>>>>>> a415c457
  const runningEE = config?.runningEE ?? false;
  const loginEnabled = config?.enableLogin ?? false;

  // Left navigation structure and icons
  const configNavSections = useMemo(() =>
    createConfigNavSections(
      isAdmin,
      runningEE,
      loginEnabled
    ),
    [isAdmin, runningEE, loginEnabled]
  );

  const activeLabel = useMemo(() => {
    for (const section of configNavSections) {
      const found = section.items.find(i => i.key === active);
      if (found) return found.label;
    }
    return '';
  }, [configNavSections, active]);

  const activeComponent = useMemo(() => {
    for (const section of configNavSections) {
      const found = section.items.find(i => i.key === active);
      if (found) return found.component;
    }
    return null;
  }, [configNavSections, active]);

  const handleClose = () => {
    // Navigate back to home when closing modal
    navigate('/', { replace: true });
    onClose();
  };

  return (
    <Modal
      opened={opened}
      onClose={handleClose}
      title={null}
      size={isMobile ? "100%" : 980}
      centered
      radius="lg"
      withCloseButton={false}
      zIndex={Z_INDEX_OVER_FULLSCREEN_SURFACE}
      overlayProps={{ opacity: 0.35, blur: 2 }}
      padding={0}
      fullScreen={isMobile}
    >
      <div className="modal-container">
        {/* Left navigation */}
        <div
          className={`modal-nav ${isMobile ? 'mobile' : ''}`}
          style={{
            background: colors.navBg,
            borderRight: `1px solid ${colors.headerBorder}`,
          }}
        >
          <div className="modal-nav-scroll">
            {configNavSections.map(section => (
              <div key={section.title} className="modal-nav-section">
                {!isMobile && (
                  <Text size="xs" fw={600} c={colors.sectionTitle} style={{ textTransform: 'uppercase', letterSpacing: 0.4 }}>
                    {section.title}
                  </Text>
                )}
                <div className="modal-nav-section-items">
                  {section.items.map(item => {
                    const isActive = active === item.key;
                    const isDisabled = item.disabled ?? false;
                    const color = isActive ? colors.navItemActive : colors.navItem;
                    const iconSize = isMobile ? 28 : 18;

                    const navItemContent = (
                      <div
                        key={item.key}
                        onClick={() => {
                          // Allow navigation even when disabled - the content inside will be disabled
                          setActive(item.key);
                          navigate(`/settings/${item.key}`);
                        }}
                        className={`modal-nav-item ${isMobile ? 'mobile' : ''}`}
                        style={{
                          background: isActive ? colors.navItemActiveBg : 'transparent',
                          opacity: isDisabled ? 0.6 : 1,
                          cursor: 'pointer',
                        }}
                        data-tour={`admin-${item.key}-nav`}
                      >
                        <LocalIcon icon={item.icon} width={iconSize} height={iconSize} style={{ color }} />
                        {!isMobile && (
                          <Text size="sm" fw={500} style={{ color }}>
                            {item.label}
                          </Text>
                        )}
                      </div>
                    );

                    return isDisabled && item.disabledTooltip ? (
                      <Tooltip
                        key={item.key}
                        label={item.disabledTooltip}
                        position="right"
                        withArrow
                        zIndex={Z_INDEX_OVER_CONFIG_MODAL}
                      >
                        {navItemContent}
                      </Tooltip>
                    ) : (
                      <React.Fragment key={item.key}>{navItemContent}</React.Fragment>
                    );
                  })}
                </div>
              </div>
            ))}
          </div>
        </div>

        {/* Right content */}
        <div className="modal-content" data-tour="settings-content-area">
          <div className="modal-content-scroll">
            {/* Sticky header with section title and small close button */}
            <div
              className="modal-header"
              style={{
                background: colors.contentBg,
                borderBottom: `1px solid ${colors.headerBorder}`,
              }}
            >
              <Text fw={700} size="lg">{activeLabel}</Text>
              <ActionIcon variant="subtle" onClick={handleClose} aria-label="Close">
                <LocalIcon icon="close-rounded" width={18} height={18} />
              </ActionIcon>
            </div>
            <div className="modal-body">
              {activeComponent}
            </div>
          </div>
        </div>
      </div>
    </Modal>
  );
};

export default AppConfigModal;<|MERGE_RESOLUTION|>--- conflicted
+++ resolved
@@ -64,13 +64,8 @@
     headerBorder: 'var(--modal-header-border)',
   }), []);
 
-<<<<<<< HEAD
   // Get isAdmin and runningEE from app config
-  const isAdmin = true; //config?.isAdmin ?? false;
-=======
-  // Get isAdmin, runningEE, and loginEnabled from app config
-  const isAdmin = config?.isAdmin ?? false;
->>>>>>> a415c457
+  const isAdmin = true // config?.isAdmin ?? false;
   const runningEE = config?.runningEE ?? false;
   const loginEnabled = config?.enableLogin ?? false;
 
