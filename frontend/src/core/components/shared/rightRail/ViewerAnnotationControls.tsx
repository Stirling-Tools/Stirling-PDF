import React, { useState, useEffect, useCallback } from 'react';
import { ActionIcon, Popover } from '@mantine/core';
import { useTranslation } from 'react-i18next';
import LocalIcon from '@app/components/shared/LocalIcon';
import { Tooltip } from '@app/components/shared/Tooltip';
import { ViewerContext } from '@app/contexts/ViewerContext';
import { useSignature } from '@app/contexts/SignatureContext';
import { ColorSwatchButton, ColorPicker } from '@app/components/annotation/shared/ColorPicker';
import { useFileState, useFileContext } from '@app/contexts/FileContext';
import { createStirlingFilesAndStubs } from '@app/services/fileStubHelpers';
import { useNavigationState, useNavigationGuard, useNavigationActions } from '@app/contexts/NavigationContext';
import { useSidebarContext } from '@app/contexts/SidebarContext';
import { useToolWorkflow } from '@app/contexts/ToolWorkflowContext';
import { useRightRailTooltipSide } from '@app/hooks/useRightRailTooltipSide';
import { useRedactionMode, useRedaction } from '@app/contexts/RedactionContext';
import { defaultParameters, RedactParameters } from '@app/hooks/tools/redact/useRedactParameters';

interface ViewerAnnotationControlsProps {
  currentView: string;
  disabled?: boolean;
}

export default function ViewerAnnotationControls({ currentView, disabled = false }: ViewerAnnotationControlsProps) {
  const { t } = useTranslation();
  const { sidebarRefs } = useSidebarContext();
  const { setLeftPanelView, setSidebarsVisible } = useToolWorkflow();
  const { position: tooltipPosition, offset: tooltipOffset } = useRightRailTooltipSide(sidebarRefs);
  const [selectedColor, setSelectedColor] = useState('#000000');
  const [isColorPickerOpen, setIsColorPickerOpen] = useState(false);
  const [isHoverColorPickerOpen, setIsHoverColorPickerOpen] = useState(false);
  const [pendingAnnotationAfterRedaction, setPendingAnnotationAfterRedaction] = useState(false);

  // Viewer context for PDF controls - safely handle when not available
  const viewerContext = React.useContext(ViewerContext);

  // Signature context for accessing drawing API
  const { signatureApiRef, historyApiRef, isPlacementMode } = useSignature();

  // File state for save functionality
  const { state, selectors } = useFileState();
  const { actions: fileActions } = useFileContext();
  const activeFiles = selectors.getFiles();

  // Check if we're in sign mode or redaction mode
  const { selectedTool, workbench } = useNavigationState();
  const { actions: navActions } = useNavigationActions();
  const isSignMode = selectedTool === 'sign';
  const isRedactMode = selectedTool === 'redact';
  
  // Get redaction pending state and navigation guard
  const { pendingCount: redactionPendingCount, isRedacting: _isRedacting } = useRedactionMode();
  const { requestNavigation, setHasUnsavedChanges } = useNavigationGuard();
  const { setRedactionMode, activateTextSelection, setRedactionConfig, setRedactionsApplied, redactionApiRef, setActiveType } = useRedaction();

  const activateDrawingTools = useCallback(() => {
    if (!signatureApiRef?.current) return;
    try {
      signatureApiRef.current.activateDrawMode();
      signatureApiRef.current.updateDrawSettings(selectedColor, 2);
    } catch (error) {
      console.log('Signature API not ready:', error);
    }
  }, [selectedColor, signatureApiRef]);

  // Turn off annotation mode when switching away from viewer
  useEffect(() => {
    if (currentView !== 'viewer' && viewerContext?.isAnnotationMode) {
      viewerContext.setAnnotationMode(false);
    }
  }, [currentView, viewerContext]);

  // Activate draw mode when annotation mode becomes active
  useEffect(() => {
    if (viewerContext?.isAnnotationMode && currentView === 'viewer') {
      activateDrawingTools();
    }
  }, [viewerContext?.isAnnotationMode, currentView, activateDrawingTools]);

  // Check if we're in any annotation tool that should disable the toggle
  const isInAnnotationTool = selectedTool === 'annotate' || selectedTool === 'sign' || selectedTool === 'addImage' || selectedTool === 'addText';

  // Check if we're on annotate tool to highlight the button
  const isAnnotateActive = selectedTool === 'annotate';

  // Don't show any annotation controls in sign mode
  if (isSignMode) {
    return null;
  }

  // Persist annotations to file if there are unsaved changes
  const saveAnnotationsIfNeeded = async () => {
    if (!viewerContext?.exportActions?.saveAsCopy || currentView !== 'viewer' || !historyApiRef?.current?.canUndo()) return;
    if (activeFiles.length === 0 || state.files.ids.length === 0) return;

    try {
      const arrayBuffer = await viewerContext.exportActions.saveAsCopy();
      if (!arrayBuffer) return;

      const file = new File([new Blob([arrayBuffer])], activeFiles[0].name, { type: 'application/pdf' });
      const parentStub = selectors.getStirlingFileStub(state.files.ids[0]);
      if (!parentStub) return;

      const { stirlingFiles, stubs } = await createStirlingFilesAndStubs([file], parentStub, 'redact');
      await fileActions.consumeFiles([state.files.ids[0]], stirlingFiles, stubs);
      
      // Clear unsaved changes flags after successful save
      setHasUnsavedChanges(false);
      setRedactionsApplied(false);
    } catch (error) {
      console.error('Error auto-saving annotations before redaction:', error);
    }
  };

  const exitRedactionMode = useCallback(() => {
    navActions.setToolAndWorkbench(null, 'viewer');
    setLeftPanelView('toolPicker');
    setRedactionMode(false);
    setActiveType(null);
  }, [navActions, setLeftPanelView, setRedactionMode, setActiveType]);

  // Handle redaction mode toggle
  const handleRedactionToggle = async () => {
    if (isRedactMode) {
      // If already in redact mode, toggle annotation mode off and show redaction layer
      if (viewerContext?.isAnnotationMode) {
        await saveAnnotationsIfNeeded();

        viewerContext.setAnnotationMode(false);
        // Deactivate any active annotation tools
        if (signatureApiRef?.current) {
          try {
            signatureApiRef.current.deactivateTools();
          } catch (error) {
            console.log('Unable to deactivate annotation tools:', error);
          }
        }
        // Activate redaction tool
        setTimeout(() => {
          activateTextSelection();
        }, 100);
      } else {
        // Exit redaction mode - keep viewer workbench and show all tools in sidebar
        exitRedactionMode();
      }
    } else {
      await saveAnnotationsIfNeeded();

      if (viewerContext?.isAnnotationMode) {
        viewerContext.setAnnotationMode(false);
        if (signatureApiRef?.current) {
          try {
            signatureApiRef.current.deactivateTools();
          } catch (error) {
            console.log('Unable to deactivate annotation tools:', error);
          }
        }
      }

      // Enter redaction mode - select redact tool with manual mode
      // If we're already in the viewer, keep the viewer workbench and open the tool sidebar
      if (workbench === 'viewer') {
        // Set redaction config to manual mode when opening from viewer
        const manualConfig: RedactParameters = {
          ...defaultParameters,
          mode: 'manual',
        };
        setRedactionConfig(manualConfig);
        
        // Set tool and keep viewer workbench
        navActions.setToolAndWorkbench('redact', 'viewer');
        
        // Ensure sidebars are visible and open tool content
        setSidebarsVisible(true);
        setLeftPanelView('toolContent');
      } else {
        navActions.handleToolSelect('redact');
      }
      setRedactionMode(true);
      // Activate text selection mode after a short delay
      setTimeout(() => {
        const currentType = redactionApiRef.current?.getActiveType?.();
        if (currentType !== 'redactSelection') {
          activateTextSelection();
        }
      }, 200);
    }
  };

  const startAnnotationMode = useCallback(() => {
    viewerContext?.setAnnotationMode(true);
    activateDrawingTools();
  }, [viewerContext, activateDrawingTools]);

  useEffect(() => {
    let timer: ReturnType<typeof setTimeout> | null = null;
    if (!isRedactMode && pendingAnnotationAfterRedaction) {
      timer = setTimeout(() => {
        setPendingAnnotationAfterRedaction(false);
        startAnnotationMode();
      }, 200);
    }
    return () => {
      if (timer) clearTimeout(timer);
    };
  }, [isRedactMode, pendingAnnotationAfterRedaction, startAnnotationMode]);

  return (
    <>
      {/* Redaction Mode Toggle */}
      <Tooltip content={isRedactMode && !viewerContext?.isAnnotationMode ? t('rightRail.exitRedaction', 'Exit Redaction Mode') : t('rightRail.redact', 'Redact')} position={tooltipPosition} offset={tooltipOffset} arrow portalTarget={document.body}>
        <ActionIcon
          variant={isRedactMode && !viewerContext?.isAnnotationMode ? 'filled' : 'subtle'}
          color={isRedactMode && !viewerContext?.isAnnotationMode ? 'red' : undefined}
          radius="md"
          className="right-rail-icon"
          onClick={handleRedactionToggle}
          disabled={disabled || currentView !== 'viewer'}
        >
          <LocalIcon
            icon="scan-delete-rounded"
            width="1.5rem"
            height="1.5rem"
          />
        </ActionIcon>
      </Tooltip>

      {/* Annotation Visibility Toggle */}
      <Tooltip content={t('rightRail.toggleAnnotations', 'Toggle Annotations Visibility')} position={tooltipPosition} offset={tooltipOffset} arrow portalTarget={document.body}>
        <ActionIcon
          variant={isAnnotateActive ? "filled" : "subtle"}
          color="blue"
          radius="md"
          className="right-rail-icon"
          onClick={() => {
            viewerContext?.toggleAnnotationsVisibility();
          }}
<<<<<<< HEAD
          disabled={disabled || currentView !== 'viewer' || viewerContext?.isAnnotationMode || isPlacementMode}
=======
          disabled={disabled || currentView !== 'viewer' || isInAnnotationTool}
>>>>>>> 3529849b
        >
          <LocalIcon
            icon={viewerContext?.isAnnotationsVisible ? "visibility" : "preview-off-rounded"}
            width="1.5rem"
            height="1.5rem"
          />
        </ActionIcon>
      </Tooltip>

      {/* Annotation Mode Toggle with Drawing Controls */}
      {viewerContext?.isAnnotationMode ? (
        // When active: Show color picker on hover
        <div
          onMouseEnter={() => setIsHoverColorPickerOpen(true)}
          onMouseLeave={() => setIsHoverColorPickerOpen(false)}
          style={{ display: 'inline-flex' }}
        >
          <Popover
            opened={isHoverColorPickerOpen}
            onClose={() => setIsHoverColorPickerOpen(false)}
            position="left"
            withArrow
            shadow="md"
            offset={8}
          >
            <Popover.Target>
              <ActionIcon
                variant="filled"
                color="blue"
                radius="md"
                className="right-rail-icon"
                onClick={() => {
                  viewerContext?.setAnnotationMode(false);
                  setIsHoverColorPickerOpen(false); // Close hover color picker when toggling off
                  // Deactivate drawing tool when exiting annotation mode
                  if (signatureApiRef?.current) {
                    try {
                      signatureApiRef.current.deactivateTools();
                    } catch (error) {
                      console.log('Signature API not ready:', error);
                    }
                  }
                }}
                disabled={disabled}
                aria-label="Drawing mode active"
              >
                <LocalIcon icon="edit" width="1.5rem" height="1.5rem" />
              </ActionIcon>
            </Popover.Target>
            <Popover.Dropdown>
              <div style={{ minWidth: '8rem' }}>
                <div style={{ display: 'flex', flexDirection: 'column', alignItems: 'center', gap: '0.5rem', padding: '0.5rem' }}>
                  <div style={{ fontSize: '0.8rem', fontWeight: 500 }}>Drawing Color</div>
                  <ColorSwatchButton
                    color={selectedColor}
                    size={32}
                    onClick={() => {
                      setIsHoverColorPickerOpen(false); // Close hover picker
                      setIsColorPickerOpen(true); // Open main color picker modal
                    }}
                  />
                </div>
              </div>
            </Popover.Dropdown>
          </Popover>
        </div>
      ) : (
        // When inactive: Show "Draw" tooltip
        <Tooltip content={t('rightRail.draw', 'Draw')} position={tooltipPosition} offset={tooltipOffset} arrow portalTarget={document.body}>
          <ActionIcon
            variant="subtle"
            radius="md"
            className="right-rail-icon"
            onClick={() => {
              const scheduleAnnotationAfterRedaction = () => {
                setPendingAnnotationAfterRedaction(true);
                exitRedactionMode();
              };

              const beginAnnotation = () => {
                if (isRedactMode) {
                  scheduleAnnotationAfterRedaction();
                } else {
                  startAnnotationMode();
                }
              };

              // If in redaction mode with pending redactions, show warning modal
              if (isRedactMode && redactionPendingCount > 0) {
                requestNavigation(beginAnnotation);
              } else {
                beginAnnotation();
              }
            }}
            disabled={disabled}
            aria-label={typeof t === 'function' ? t('rightRail.draw', 'Draw') : 'Draw'}
          >
            <LocalIcon icon="edit" width="1.5rem" height="1.5rem" />
          </ActionIcon>
        </Tooltip>
      )}

      {/* Save PDF with Annotations */}
      <Tooltip content={t('rightRail.save', 'Save')} position={tooltipPosition} offset={tooltipOffset} arrow portalTarget={document.body}>
        <ActionIcon
          variant="subtle"
          radius="md"
          className="right-rail-icon"
          onClick={async () => {
            if (viewerContext?.exportActions?.saveAsCopy && currentView === 'viewer') {
              try {
                const pdfArrayBuffer = await viewerContext.exportActions.saveAsCopy();
                if (pdfArrayBuffer) {
                  // Create new File object with flattened annotations
                  const blob = new Blob([pdfArrayBuffer], { type: 'application/pdf' });

                  // Get the original file name or use a default
                  const originalFileName = activeFiles.length > 0 ? activeFiles[0].name : 'document.pdf';
                  const newFile = new File([blob], originalFileName, { type: 'application/pdf' });

                  // Replace the current file in context with the saved version
                  if (activeFiles.length > 0 && state.files.ids.length > 0) {
                    const parentStub = selectors.getStirlingFileStub(state.files.ids[0]);
                    if (!parentStub) {
                      console.error('No file record found for:', state.files.ids[0]);
                      return;
                    }

                    const { stirlingFiles, stubs } = await createStirlingFilesAndStubs([newFile], parentStub, 'multiTool');
                    await fileActions.consumeFiles([state.files.ids[0]], stirlingFiles, stubs);
                    
                    // Clear unsaved changes flags after successful save
                    setHasUnsavedChanges(false);
                    setRedactionsApplied(false);
                  }
                }
              } catch (error) {
                console.error('Error saving PDF:', error);
              }
            }
          }}
          disabled={disabled}
        >
          <LocalIcon icon="save" width="1.5rem" height="1.5rem" />
        </ActionIcon>
      </Tooltip>

      {/* Color Picker Modal */}
      <ColorPicker
        isOpen={isColorPickerOpen}
        onClose={() => setIsColorPickerOpen(false)}
        selectedColor={selectedColor}
        onColorChange={(color) => {
          setSelectedColor(color);
          // Update drawing tool color if annotation mode is active
          if (viewerContext?.isAnnotationMode && signatureApiRef?.current && currentView === 'viewer') {
            try {
              signatureApiRef.current.updateDrawSettings(color, 2);
            } catch (error) {
              console.log('Unable to update drawing settings:', error);
            }
          }
        }}
        title="Choose Drawing Color"
      />
    </>
  );
}<|MERGE_RESOLUTION|>--- conflicted
+++ resolved
@@ -234,11 +234,7 @@
           onClick={() => {
             viewerContext?.toggleAnnotationsVisibility();
           }}
-<<<<<<< HEAD
-          disabled={disabled || currentView !== 'viewer' || viewerContext?.isAnnotationMode || isPlacementMode}
-=======
-          disabled={disabled || currentView !== 'viewer' || isInAnnotationTool}
->>>>>>> 3529849b
+          disabled={disabled || currentView !== 'viewer' || isInAnnotationTool || isPlacementMode}
         >
           <LocalIcon
             icon={viewerContext?.isAnnotationsVisible ? "visibility" : "preview-off-rounded"}
