import React from 'react';
import { ActionIcon } from '@mantine/core';
import { useTranslation } from 'react-i18next';
import LocalIcon from '@app/components/shared/LocalIcon';
import { Tooltip } from '@app/components/shared/Tooltip';
import { ViewerContext } from '@app/contexts/ViewerContext';
<<<<<<< HEAD
import { useSignature } from '@app/contexts/SignatureContext';
import { ColorSwatchButton, ColorPicker } from '@app/components/annotation/shared/ColorPicker';
import { useFileState, useFileContext } from '@app/contexts/FileContext';
import { createStirlingFilesAndStubs } from '@app/services/fileStubHelpers';
import { useNavigationState, useNavigationGuard, useNavigationActions } from '@app/contexts/NavigationContext';
=======
import { useNavigationState } from '@app/contexts/NavigationContext';
>>>>>>> 93ed05b0
import { useSidebarContext } from '@app/contexts/SidebarContext';
import { useToolWorkflow } from '@app/contexts/ToolWorkflowContext';
import { useRightRailTooltipSide } from '@app/hooks/useRightRailTooltipSide';
import { useRedactionMode, useRedaction } from '@app/contexts/RedactionContext';
import { defaultParameters, RedactParameters } from '@app/hooks/tools/redact/useRedactParameters';

interface ViewerAnnotationControlsProps {
  currentView: string;
  disabled?: boolean;
}

export default function ViewerAnnotationControls({ currentView, disabled = false }: ViewerAnnotationControlsProps) {
  const { t } = useTranslation();
  const { sidebarRefs } = useSidebarContext();
  const { setLeftPanelView, setSidebarsVisible } = useToolWorkflow();
  const { position: tooltipPosition, offset: tooltipOffset } = useRightRailTooltipSide(sidebarRefs);

  // Viewer context for PDF controls - safely handle when not available
  const viewerContext = React.useContext(ViewerContext);

<<<<<<< HEAD
  // Signature context for accessing drawing API
  const { signatureApiRef, historyApiRef, isPlacementMode } = useSignature();

  // File state for save functionality
  const { state, selectors } = useFileState();
  const { actions: fileActions } = useFileContext();
  const activeFiles = selectors.getFiles();

  // Check if we're in sign mode or redaction mode
  const { selectedTool, workbench } = useNavigationState();
  const { actions: navActions } = useNavigationActions();
=======
  // Check if we're in sign mode
  const { selectedTool } = useNavigationState();
>>>>>>> 93ed05b0
  const isSignMode = selectedTool === 'sign';
  const isRedactMode = selectedTool === 'redact';
  
  // Get redaction pending state and navigation guard
  const { pendingCount: redactionPendingCount, isRedacting: _isRedacting } = useRedactionMode();
  const { requestNavigation, setHasUnsavedChanges } = useNavigationGuard();
  const { setRedactionMode, activateTextSelection, setRedactionConfig, setRedactionsApplied } = useRedaction();

<<<<<<< HEAD
  // Turn off annotation mode when switching away from viewer
  useEffect(() => {
    if (currentView !== 'viewer' && viewerContext?.isAnnotationMode) {
      viewerContext.setAnnotationMode(false);
    }
  }, [currentView, viewerContext]);

  // Activate draw mode when annotation mode becomes active
  useEffect(() => {
    if (viewerContext?.isAnnotationMode && signatureApiRef?.current && currentView === 'viewer') {
      try {
        signatureApiRef.current.activateDrawMode();
        signatureApiRef.current.updateDrawSettings(selectedColor, 2);
      } catch (error) {
        console.log('Signature API not ready:', error);
      }
    }
  }, [viewerContext?.isAnnotationMode, currentView, selectedColor, signatureApiRef]);

=======
>>>>>>> 93ed05b0
  // Don't show any annotation controls in sign mode
  if (isSignMode) {
    return null;
  }

  // Persist annotations to file if there are unsaved changes
  const saveAnnotationsIfNeeded = async () => {
    if (!viewerContext?.exportActions?.saveAsCopy || currentView !== 'viewer' || !historyApiRef?.current?.canUndo()) return;
    if (activeFiles.length === 0 || state.files.ids.length === 0) return;

    try {
      const arrayBuffer = await viewerContext.exportActions.saveAsCopy();
      if (!arrayBuffer) return;

      const file = new File([new Blob([arrayBuffer])], activeFiles[0].name, { type: 'application/pdf' });
      const parentStub = selectors.getStirlingFileStub(state.files.ids[0]);
      if (!parentStub) return;

      const { stirlingFiles, stubs } = await createStirlingFilesAndStubs([file], parentStub, 'redact');
      await fileActions.consumeFiles([state.files.ids[0]], stirlingFiles, stubs);
      
      // Clear unsaved changes flags after successful save
      setHasUnsavedChanges(false);
      setRedactionsApplied(false);
    } catch (error) {
      console.error('Error auto-saving annotations before redaction:', error);
    }
  };

  // Handle redaction mode toggle
  const handleRedactionToggle = async () => {
    if (isRedactMode) {
      // If already in redact mode, toggle annotation mode off and show redaction layer
      if (viewerContext?.isAnnotationMode) {
        await saveAnnotationsIfNeeded();

        viewerContext.setAnnotationMode(false);
        // Deactivate any active annotation tools
        if (signatureApiRef?.current) {
          try {
            signatureApiRef.current.deactivateTools();
          } catch (error) {
            console.log('Unable to deactivate annotation tools:', error);
          }
        }
        // Activate redaction tool
        setTimeout(() => {
          activateTextSelection();
        }, 100);
      } else {
        // Exit redaction mode - keep viewer workbench and show all tools in sidebar
        navActions.setToolAndWorkbench(null, 'viewer');
        setLeftPanelView('toolPicker');
        setRedactionMode(false);
      }
    } else {
      await saveAnnotationsIfNeeded();

      // Enter redaction mode - select redact tool with manual mode
      // If we're already in the viewer, keep the viewer workbench and open the tool sidebar
      if (workbench === 'viewer') {
        // Set redaction config to manual mode when opening from viewer
        const manualConfig: RedactParameters = {
          ...defaultParameters,
          mode: 'manual',
        };
        setRedactionConfig(manualConfig);
        
        // Set tool and keep viewer workbench
        navActions.setToolAndWorkbench('redact', 'viewer');
        
        // Ensure sidebars are visible and open tool content
        setSidebarsVisible(true);
        setLeftPanelView('toolContent');
      } else {
        navActions.handleToolSelect('redact');
      }
      setRedactionMode(true);
      // Activate text selection mode after a short delay
      setTimeout(() => {
        activateTextSelection();
      }, 200);
    }
  };

  return (
    <>
      {/* Redaction Mode Toggle */}
      <Tooltip content={isRedactMode && !viewerContext?.isAnnotationMode ? t('rightRail.exitRedaction', 'Exit Redaction Mode') : t('rightRail.redact', 'Redact')} position={tooltipPosition} offset={tooltipOffset} arrow portalTarget={document.body}>
        <ActionIcon
          variant={isRedactMode && !viewerContext?.isAnnotationMode ? 'filled' : 'subtle'}
          color={isRedactMode && !viewerContext?.isAnnotationMode ? 'red' : undefined}
          radius="md"
          className="right-rail-icon"
          onClick={handleRedactionToggle}
          disabled={disabled || currentView !== 'viewer'}
        >
          <LocalIcon
            icon="scan-delete-rounded"
            width="1.5rem"
            height="1.5rem"
          />
        </ActionIcon>
      </Tooltip>

      {/* Annotation Visibility Toggle */}
      <Tooltip content={t('rightRail.toggleAnnotations', 'Toggle Annotations Visibility')} position={tooltipPosition} offset={tooltipOffset} arrow portalTarget={document.body}>
        <ActionIcon
          variant="subtle"
          radius="md"
          className="right-rail-icon"
          onClick={() => {
            viewerContext?.toggleAnnotationsVisibility();
          }}
          disabled={disabled || currentView !== 'viewer'}
        >
          <LocalIcon
            icon={viewerContext?.isAnnotationsVisible ? "visibility" : "preview-off-rounded"}
            width="1.5rem"
            height="1.5rem"
          />
        </ActionIcon>
      </Tooltip>
<<<<<<< HEAD

      {/* Annotation Mode Toggle with Drawing Controls */}
      {viewerContext?.isAnnotationMode ? (
        // When active: Show color picker on hover
        <div
          onMouseEnter={() => setIsHoverColorPickerOpen(true)}
          onMouseLeave={() => setIsHoverColorPickerOpen(false)}
          style={{ display: 'inline-flex' }}
        >
          <Popover
            opened={isHoverColorPickerOpen}
            onClose={() => setIsHoverColorPickerOpen(false)}
            position="left"
            withArrow
            shadow="md"
            offset={8}
          >
            <Popover.Target>
              <ActionIcon
                variant="filled"
                color="blue"
                radius="md"
                className="right-rail-icon"
                onClick={() => {
                  viewerContext?.toggleAnnotationMode();
                  setIsHoverColorPickerOpen(false); // Close hover color picker when toggling off
                  // Deactivate drawing tool when exiting annotation mode
                  if (signatureApiRef?.current) {
                    try {
                      signatureApiRef.current.deactivateTools();
                    } catch (error) {
                      console.log('Signature API not ready:', error);
                    }
                  }
                }}
              disabled={disabled}
                aria-label="Drawing mode active"
              >
                <LocalIcon icon="edit" width="1.5rem" height="1.5rem" />
              </ActionIcon>
            </Popover.Target>
            <Popover.Dropdown>
              <div style={{ minWidth: '8rem' }}>
                <div style={{ display: 'flex', flexDirection: 'column', alignItems: 'center', gap: '0.5rem', padding: '0.5rem' }}>
                  <div style={{ fontSize: '0.8rem', fontWeight: 500 }}>Drawing Color</div>
                  <ColorSwatchButton
                    color={selectedColor}
                    size={32}
                    onClick={() => {
                      setIsHoverColorPickerOpen(false); // Close hover picker
                      setIsColorPickerOpen(true); // Open main color picker modal
                    }}
                  />
                </div>
              </div>
            </Popover.Dropdown>
          </Popover>
        </div>
      ) : (
        // When inactive: Show "Draw" tooltip
        <Tooltip content={t('rightRail.draw', 'Draw')} position={tooltipPosition} offset={tooltipOffset} arrow portalTarget={document.body}>
          <ActionIcon
            variant="subtle"
            radius="md"
            className="right-rail-icon"
            onClick={() => {
              // If in redaction mode with pending redactions, show warning modal
              if (isRedactMode && redactionPendingCount > 0) {
                requestNavigation(() => {
                  viewerContext?.setAnnotationMode(true);
                });
              } else {
                // Direct activation - useEffect will handle draw mode activation
                viewerContext?.toggleAnnotationMode();
              }
            }}
            disabled={disabled}
            aria-label={typeof t === 'function' ? t('rightRail.draw', 'Draw') : 'Draw'}
          >
            <LocalIcon icon="edit" width="1.5rem" height="1.5rem" />
          </ActionIcon>
        </Tooltip>
      )}

      {/* Save PDF with Annotations */}
      <Tooltip content={t('rightRail.save', 'Save')} position={tooltipPosition} offset={tooltipOffset} arrow portalTarget={document.body}>
        <ActionIcon
          variant="subtle"
          radius="md"
          className="right-rail-icon"
          onClick={async () => {
            if (viewerContext?.exportActions?.saveAsCopy && currentView === 'viewer') {
              try {
                const pdfArrayBuffer = await viewerContext.exportActions.saveAsCopy();
                if (pdfArrayBuffer) {
                  // Create new File object with flattened annotations
                  const blob = new Blob([pdfArrayBuffer], { type: 'application/pdf' });

                  // Get the original file name or use a default
                  const originalFileName = activeFiles.length > 0 ? activeFiles[0].name : 'document.pdf';
                  const newFile = new File([blob], originalFileName, { type: 'application/pdf' });

                  // Replace the current file in context with the saved version
                  if (activeFiles.length > 0 && state.files.ids.length > 0) {
                    const parentStub = selectors.getStirlingFileStub(state.files.ids[0]);
                    if (!parentStub) {
                      console.error('No file record found for:', state.files.ids[0]);
                      return;
                    }

                    const { stirlingFiles, stubs } = await createStirlingFilesAndStubs([newFile], parentStub, 'multiTool');
                    await fileActions.consumeFiles([state.files.ids[0]], stirlingFiles, stubs);
                    
                    // Clear unsaved changes flags after successful save
                    setHasUnsavedChanges(false);
                    setRedactionsApplied(false);
                  }
                }
              } catch (error) {
                console.error('Error saving PDF:', error);
              }
            }
          }}
          disabled={disabled}
        >
          <LocalIcon icon="save" width="1.5rem" height="1.5rem" />
        </ActionIcon>
      </Tooltip>

      {/* Color Picker Modal */}
      <ColorPicker
        isOpen={isColorPickerOpen}
        onClose={() => setIsColorPickerOpen(false)}
        selectedColor={selectedColor}
        onColorChange={(color) => {
          setSelectedColor(color);
          // Update drawing tool color if annotation mode is active
          if (viewerContext?.isAnnotationMode && signatureApiRef?.current && currentView === 'viewer') {
            try {
              signatureApiRef.current.updateDrawSettings(color, 2);
            } catch (error) {
              console.log('Unable to update drawing settings:', error);
            }
          }
        }}
        title="Choose Drawing Color"
      />
=======
>>>>>>> 93ed05b0
    </>
  );
}<|MERGE_RESOLUTION|>--- conflicted
+++ resolved
@@ -1,18 +1,14 @@
-import React from 'react';
-import { ActionIcon } from '@mantine/core';
+import React, { useState, useEffect, useCallback } from 'react';
+import { ActionIcon, Popover } from '@mantine/core';
 import { useTranslation } from 'react-i18next';
 import LocalIcon from '@app/components/shared/LocalIcon';
 import { Tooltip } from '@app/components/shared/Tooltip';
 import { ViewerContext } from '@app/contexts/ViewerContext';
-<<<<<<< HEAD
 import { useSignature } from '@app/contexts/SignatureContext';
 import { ColorSwatchButton, ColorPicker } from '@app/components/annotation/shared/ColorPicker';
 import { useFileState, useFileContext } from '@app/contexts/FileContext';
 import { createStirlingFilesAndStubs } from '@app/services/fileStubHelpers';
 import { useNavigationState, useNavigationGuard, useNavigationActions } from '@app/contexts/NavigationContext';
-=======
-import { useNavigationState } from '@app/contexts/NavigationContext';
->>>>>>> 93ed05b0
 import { useSidebarContext } from '@app/contexts/SidebarContext';
 import { useToolWorkflow } from '@app/contexts/ToolWorkflowContext';
 import { useRightRailTooltipSide } from '@app/hooks/useRightRailTooltipSide';
@@ -29,11 +25,14 @@
   const { sidebarRefs } = useSidebarContext();
   const { setLeftPanelView, setSidebarsVisible } = useToolWorkflow();
   const { position: tooltipPosition, offset: tooltipOffset } = useRightRailTooltipSide(sidebarRefs);
+  const [selectedColor, setSelectedColor] = useState('#000000');
+  const [isColorPickerOpen, setIsColorPickerOpen] = useState(false);
+  const [isHoverColorPickerOpen, setIsHoverColorPickerOpen] = useState(false);
+  const [pendingAnnotationAfterRedaction, setPendingAnnotationAfterRedaction] = useState(false);
 
   // Viewer context for PDF controls - safely handle when not available
   const viewerContext = React.useContext(ViewerContext);
 
-<<<<<<< HEAD
   // Signature context for accessing drawing API
   const { signatureApiRef, historyApiRef, isPlacementMode } = useSignature();
 
@@ -45,19 +44,24 @@
   // Check if we're in sign mode or redaction mode
   const { selectedTool, workbench } = useNavigationState();
   const { actions: navActions } = useNavigationActions();
-=======
-  // Check if we're in sign mode
-  const { selectedTool } = useNavigationState();
->>>>>>> 93ed05b0
   const isSignMode = selectedTool === 'sign';
   const isRedactMode = selectedTool === 'redact';
   
   // Get redaction pending state and navigation guard
-  const { pendingCount: redactionPendingCount, isRedacting: _isRedacting } = useRedactionMode();
+  const { pendingCount: redactionPendingCount, isRedacting: _isRedacting, activeType } = useRedactionMode();
   const { requestNavigation, setHasUnsavedChanges } = useNavigationGuard();
-  const { setRedactionMode, activateTextSelection, setRedactionConfig, setRedactionsApplied } = useRedaction();
-
-<<<<<<< HEAD
+  const { setRedactionMode, activateTextSelection, setRedactionConfig, setRedactionsApplied, redactionApiRef, setActiveType } = useRedaction();
+
+  const activateDrawingTools = useCallback(() => {
+    if (!signatureApiRef?.current) return;
+    try {
+      signatureApiRef.current.activateDrawMode();
+      signatureApiRef.current.updateDrawSettings(selectedColor, 2);
+    } catch (error) {
+      console.log('Signature API not ready:', error);
+    }
+  }, [selectedColor, signatureApiRef]);
+
   // Turn off annotation mode when switching away from viewer
   useEffect(() => {
     if (currentView !== 'viewer' && viewerContext?.isAnnotationMode) {
@@ -67,18 +71,11 @@
 
   // Activate draw mode when annotation mode becomes active
   useEffect(() => {
-    if (viewerContext?.isAnnotationMode && signatureApiRef?.current && currentView === 'viewer') {
-      try {
-        signatureApiRef.current.activateDrawMode();
-        signatureApiRef.current.updateDrawSettings(selectedColor, 2);
-      } catch (error) {
-        console.log('Signature API not ready:', error);
-      }
-    }
-  }, [viewerContext?.isAnnotationMode, currentView, selectedColor, signatureApiRef]);
-
-=======
->>>>>>> 93ed05b0
+    if (viewerContext?.isAnnotationMode && currentView === 'viewer') {
+      activateDrawingTools();
+    }
+  }, [viewerContext?.isAnnotationMode, currentView, activateDrawingTools]);
+
   // Don't show any annotation controls in sign mode
   if (isSignMode) {
     return null;
@@ -107,6 +104,13 @@
       console.error('Error auto-saving annotations before redaction:', error);
     }
   };
+
+  const exitRedactionMode = useCallback(() => {
+    navActions.setToolAndWorkbench(null, 'viewer');
+    setLeftPanelView('toolPicker');
+    setRedactionMode(false);
+    setActiveType(null);
+  }, [navActions, setLeftPanelView, setRedactionMode, setActiveType]);
 
   // Handle redaction mode toggle
   const handleRedactionToggle = async () => {
@@ -130,12 +134,21 @@
         }, 100);
       } else {
         // Exit redaction mode - keep viewer workbench and show all tools in sidebar
-        navActions.setToolAndWorkbench(null, 'viewer');
-        setLeftPanelView('toolPicker');
-        setRedactionMode(false);
+        exitRedactionMode();
       }
     } else {
       await saveAnnotationsIfNeeded();
+
+      if (viewerContext?.isAnnotationMode) {
+        viewerContext.setAnnotationMode(false);
+        if (signatureApiRef?.current) {
+          try {
+            signatureApiRef.current.deactivateTools();
+          } catch (error) {
+            console.log('Unable to deactivate annotation tools:', error);
+          }
+        }
+      }
 
       // Enter redaction mode - select redact tool with manual mode
       // If we're already in the viewer, keep the viewer workbench and open the tool sidebar
@@ -159,10 +172,31 @@
       setRedactionMode(true);
       // Activate text selection mode after a short delay
       setTimeout(() => {
-        activateTextSelection();
+        const currentType = redactionApiRef.current?.getActiveType?.();
+        if (currentType !== 'redactSelection') {
+          activateTextSelection();
+        }
       }, 200);
     }
   };
+
+  const startAnnotationMode = useCallback(() => {
+    viewerContext?.setAnnotationMode(true);
+    activateDrawingTools();
+  }, [viewerContext, activateDrawingTools]);
+
+  useEffect(() => {
+    let timer: ReturnType<typeof setTimeout> | null = null;
+    if (!isRedactMode && pendingAnnotationAfterRedaction) {
+      timer = setTimeout(() => {
+        setPendingAnnotationAfterRedaction(false);
+        startAnnotationMode();
+      }, 200);
+    }
+    return () => {
+      if (timer) clearTimeout(timer);
+    };
+  }, [isRedactMode, pendingAnnotationAfterRedaction, startAnnotationMode]);
 
   return (
     <>
@@ -193,7 +227,7 @@
           onClick={() => {
             viewerContext?.toggleAnnotationsVisibility();
           }}
-          disabled={disabled || currentView !== 'viewer'}
+          disabled={disabled || currentView !== 'viewer' || viewerContext?.isAnnotationMode || isPlacementMode}
         >
           <LocalIcon
             icon={viewerContext?.isAnnotationsVisible ? "visibility" : "preview-off-rounded"}
@@ -202,7 +236,6 @@
           />
         </ActionIcon>
       </Tooltip>
-<<<<<<< HEAD
 
       {/* Annotation Mode Toggle with Drawing Controls */}
       {viewerContext?.isAnnotationMode ? (
@@ -227,7 +260,7 @@
                 radius="md"
                 className="right-rail-icon"
                 onClick={() => {
-                  viewerContext?.toggleAnnotationMode();
+                  viewerContext?.setAnnotationMode(false);
                   setIsHoverColorPickerOpen(false); // Close hover color picker when toggling off
                   // Deactivate drawing tool when exiting annotation mode
                   if (signatureApiRef?.current) {
@@ -238,7 +271,7 @@
                     }
                   }
                 }}
-              disabled={disabled}
+                disabled={disabled}
                 aria-label="Drawing mode active"
               >
                 <LocalIcon icon="edit" width="1.5rem" height="1.5rem" />
@@ -269,14 +302,24 @@
             radius="md"
             className="right-rail-icon"
             onClick={() => {
+              const scheduleAnnotationAfterRedaction = () => {
+                setPendingAnnotationAfterRedaction(true);
+                exitRedactionMode();
+              };
+
+              const beginAnnotation = () => {
+                if (isRedactMode) {
+                  scheduleAnnotationAfterRedaction();
+                } else {
+                  startAnnotationMode();
+                }
+              };
+
               // If in redaction mode with pending redactions, show warning modal
               if (isRedactMode && redactionPendingCount > 0) {
-                requestNavigation(() => {
-                  viewerContext?.setAnnotationMode(true);
-                });
+                requestNavigation(beginAnnotation);
               } else {
-                // Direct activation - useEffect will handle draw mode activation
-                viewerContext?.toggleAnnotationMode();
+                beginAnnotation();
               }
             }}
             disabled={disabled}
@@ -350,8 +393,6 @@
         }}
         title="Choose Drawing Color"
       />
-=======
->>>>>>> 93ed05b0
     </>
   );
 }