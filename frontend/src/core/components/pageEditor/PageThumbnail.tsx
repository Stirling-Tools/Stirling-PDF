import React, { useCallback, useState, useEffect, useRef, useMemo } from 'react';
import { Text, Checkbox } from '@mantine/core';
import { useIsMobile } from '@app/hooks/useIsMobile';
import ArrowBackIcon from '@mui/icons-material/ArrowBack';
import ArrowForwardIcon from '@mui/icons-material/ArrowForward';
import RotateLeftIcon from '@mui/icons-material/RotateLeft';
import RotateRightIcon from '@mui/icons-material/RotateRight';
import DeleteIcon from '@mui/icons-material/Delete';
import ContentCutIcon from '@mui/icons-material/ContentCut';
import AddIcon from '@mui/icons-material/Add';
import { PDFPage, PDFDocument } from '@app/types/pageEditor';
import { useThumbnailGeneration } from '@app/hooks/useThumbnailGeneration';
import { useFilesModalContext } from '@app/contexts/FilesModalContext';
import { getFileColorWithOpacity } from '@app/components/pageEditor/fileColors';
import styles from '@app/components/pageEditor/PageEditor.module.css';
import HoverActionMenu, { HoverAction } from '@app/components/shared/HoverActionMenu';
import { StirlingFileStub } from '@app/types/fileContext';
import { PrivateContent } from '@app/components/shared/PrivateContent';


interface PageThumbnailProps {
  page: PDFPage;
  index: number;
  totalPages: number;
  originalFile?: File;
  fileColorIndex: number;
  selectedPageIds: string[];
  selectionMode: boolean;
  movingPage: number | null;
  isAnimating: boolean;
  isBoxSelected?: boolean;
  clearBoxSelection?: () => void;
  activeDragIds: string[];
  justMoved?: boolean;
  pageRefs: React.MutableRefObject<Map<string, HTMLDivElement>>;
  dragHandleProps?: any;
  onReorderPages: (sourcePageNumber: number, targetIndex: number, selectedPageIds?: string[]) => void;
  onTogglePage: (pageId: string) => void;
  onAnimateReorder: () => void;
  onExecuteCommand: (command: { execute: () => void }) => void;
  onSetStatus: (status: string) => void;
  onSetMovingPage: (page: number | null) => void;
  onDeletePage: (pageNumber: number) => void;
  createRotateCommand: (pageIds: string[], rotation: number) => { execute: () => void };
  createDeleteCommand: (pageIds: string[]) => { execute: () => void };
  createSplitCommand: (position: number) => { execute: () => void };
  pdfDocument: PDFDocument;
  setPdfDocument: (doc: PDFDocument) => void;
  splitPositions: Set<number>;
  onInsertFiles?: (files: File[] | StirlingFileStub[], insertAfterPage: number, isFromStorage?: boolean) => void;
  zoomLevel?: number;
}

const PageThumbnail: React.FC<PageThumbnailProps> = ({
  page,
  index: _index,
  totalPages,
  originalFile,
  fileColorIndex,
  selectedPageIds,
  selectionMode,
  movingPage,
  isAnimating,
  isBoxSelected = false,
  clearBoxSelection,
  activeDragIds,
  pageRefs,
  dragHandleProps,
  onReorderPages,
  onTogglePage,
  onExecuteCommand,
  onSetStatus,
  onSetMovingPage,
  onDeletePage,
  createRotateCommand,
  createSplitCommand,
  pdfDocument,
  splitPositions,
  onInsertFiles,
  zoomLevel = 1.0,
  justMoved = false,
}: PageThumbnailProps) => {
  const pageIndex = page.pageNumber - 1;

  const [isMouseDown, setIsMouseDown] = useState(false);
  const [mouseStartPos, setMouseStartPos] = useState<{x: number, y: number} | null>(null);
  const [isHovered, setIsHovered] = useState(false);
<<<<<<< HEAD
  const isMobile = useMediaQuery('(max-width: 1024px)');
  const lastClickTimeRef = useRef<number>(0);
=======
  const isMobile = useIsMobile();
  const dragElementRef = useRef<HTMLDivElement>(null);
>>>>>>> eb5f36aa
  const [thumbnailUrl, setThumbnailUrl] = useState<string | null>(page.thumbnail);
  const elementRef = useRef<HTMLDivElement | null>(null);
  const { getThumbnailFromCache, requestThumbnail} = useThumbnailGeneration();
  const { openFilesModal } = useFilesModalContext();

  // Check if this page is currently being dragged
  const isDragging = activeDragIds.includes(page.id);

  // Calculate document aspect ratio from first non-blank page
  const getDocumentAspectRatio = useCallback(() => {
    // Find first non-blank page with a thumbnail to get aspect ratio
    const firstRealPage = pdfDocument.pages.find(p => !p.isBlankPage && p.thumbnail);
    if (firstRealPage?.thumbnail) {
      // Try to get aspect ratio from an actual thumbnail image
      // For now, default to A4 but could be enhanced to measure image dimensions
      return '1 / 1.414'; // A4 ratio as fallback
    }
    return '1 / 1.414'; // Default A4 ratio
  }, [pdfDocument.pages]);

  // Update thumbnail URL when page prop changes
  useEffect(() => {
    if (page.thumbnail && page.thumbnail !== thumbnailUrl) {
      setThumbnailUrl(page.thumbnail);
    }
  }, [page.thumbnail, thumbnailUrl]);

  // Request thumbnail if missing (on-demand, virtualized approach)
  useEffect(() => {
    let isCancelled = false;

    // If we already have a thumbnail, use it
    if (page.thumbnail) {
      setThumbnailUrl(page.thumbnail);
      return;
    }

    // Check cache first
    const cachedThumbnail = getThumbnailFromCache(page.id);
    if (cachedThumbnail) {
      setThumbnailUrl(cachedThumbnail);
      return;
    }

    // Request thumbnail generation if we have the original file
    if (originalFile) {
      const pageNumber = page.originalPageNumber;

      requestThumbnail(page.id, originalFile, pageNumber)
        .then(thumbnail => {
          if (!isCancelled && thumbnail) {
            setThumbnailUrl(thumbnail);
          }
        })
        .catch(error => {
          console.warn(`Failed to generate thumbnail for ${page.id}:`, error);
        });
    }

    return () => {
      isCancelled = true;
    };
  }, [page.id, page.thumbnail, originalFile, getThumbnailFromCache, requestThumbnail]);

  // Merge refs - combine our ref tracking with dnd-kit's ref
  const mergedRef = useCallback((element: HTMLDivElement | null) => {
    // Track in our refs map
    elementRef.current = element;
    if (element) {
      pageRefs.current.set(page.id, element);
    } else {
      pageRefs.current.delete(page.id);
    }

    // Call dnd-kit's ref if provided
    if (dragHandleProps?.ref) {
      dragHandleProps.ref(element);
    }
  }, [page.id, pageRefs, dragHandleProps]);


  // DOM command handlers
  const handleRotateLeft = useCallback((e: React.MouseEvent) => {
    e.stopPropagation();
    // Use the command system for undo/redo support
    const command = createRotateCommand([page.id], -90);
    onExecuteCommand(command);
    onSetStatus(`Rotated page ${page.pageNumber} left`);
  }, [page.id, page.pageNumber, onExecuteCommand, onSetStatus, createRotateCommand]);

  const handleRotateRight = useCallback((e: React.MouseEvent) => {
    e.stopPropagation();
    // Use the command system for undo/redo support
    const command = createRotateCommand([page.id], 90);
    onExecuteCommand(command);
    onSetStatus(`Rotated page ${page.pageNumber} right`);
  }, [page.id, page.pageNumber, onExecuteCommand, onSetStatus, createRotateCommand]);

  const handleDelete = useCallback((e: React.MouseEvent) => {
    e.stopPropagation();
    onDeletePage(page.pageNumber);
    onSetStatus(`Deleted page ${page.pageNumber}`);
  }, [page.pageNumber, onDeletePage, onSetStatus]);

  const handleSplit = useCallback((e: React.MouseEvent) => {
    e.stopPropagation();

    // Create a command to toggle split at this position
    const command = createSplitCommand(pageIndex);
    onExecuteCommand(command);

    const hasSplit = splitPositions.has(pageIndex);
    const action = hasSplit ? 'removed' : 'added';
    onSetStatus(`Split marker ${action} after position ${pageIndex + 1}`);
  }, [pageIndex, splitPositions, onExecuteCommand, onSetStatus, createSplitCommand]);

  const handleInsertFileAfter = useCallback((e: React.MouseEvent) => {
    e.stopPropagation();

    if (onInsertFiles) {
      // Open file manager modal with custom handler for page insertion
      openFilesModal({
        insertAfterPage: page.pageNumber,
        customHandler: (files: File[] | StirlingFileStub[], insertAfterPage?: number, isFromStorage?: boolean) => {
          if (insertAfterPage !== undefined) {
            onInsertFiles(files, insertAfterPage, isFromStorage);
          }
        }
      });
      onSetStatus(`Select files to insert after page ${page.pageNumber}`);
    } else {
      // Fallback to normal file handling
      openFilesModal({ insertAfterPage: page.pageNumber });
      onSetStatus(`Select files to insert after page ${page.pageNumber}`);
    }
  }, [openFilesModal, page.pageNumber, onSetStatus, onInsertFiles]);

  // Handle click vs drag differentiation
  const handleMouseDown = useCallback((e: React.MouseEvent) => {
    setIsMouseDown(true);
    setMouseStartPos({ x: e.clientX, y: e.clientY });
  }, []);

  const handleMouseUp = useCallback((e: React.MouseEvent) => {
    if (!isMouseDown || !mouseStartPos) {
      setIsMouseDown(false);
      setMouseStartPos(null);
      return;
    }

    // Calculate distance moved
    const deltaX = Math.abs(e.clientX - mouseStartPos.x);
    const deltaY = Math.abs(e.clientY - mouseStartPos.y);
    const distance = Math.sqrt(deltaX * deltaX + deltaY * deltaY);

    // If mouse moved less than 2 pixels, consider it a click (not a drag)
    if (distance < 2 && !isDragging) {
      // Prevent rapid double-clicks from causing issues (debounce with 100ms threshold)
      const now = Date.now();
      if (now - lastClickTimeRef.current > 100) {
        lastClickTimeRef.current = now;

        // Clear box selection when clicking on a non-selected page
        if (!isBoxSelected && clearBoxSelection) {
          clearBoxSelection();
        }

        // Don't toggle page selection if it's box-selected (just keep the box selection)
        if (!isBoxSelected) {
          onTogglePage(page.id);
        }
      }
    }

    setIsMouseDown(false);
    setMouseStartPos(null);
  }, [isMouseDown, mouseStartPos, isDragging, page.id, isBoxSelected, clearBoxSelection, onTogglePage]);

  const handleMouseLeave = useCallback(() => {
    setIsMouseDown(false);
    setMouseStartPos(null);
    setIsHovered(false);
  }, []);

  const fileColorBorder = page.isBlankPage ? 'transparent' : getFileColorWithOpacity(fileColorIndex, 0.3);

  // Spread dragHandleProps but use our merged ref
  const { ref: _, ...restDragProps } = dragHandleProps || {};

  // Build hover menu actions
  const hoverActions = useMemo<HoverAction[]>(() => [
    {
      id: 'move-left',
      icon: <ArrowBackIcon style={{ fontSize: 20 }} />,
      label: 'Move Left',
      onClick: (e) => {
        e.stopPropagation();
        if (pageIndex > 0 && !movingPage && !isAnimating) {
          onSetMovingPage(page.pageNumber);
          onReorderPages(page.pageNumber, pageIndex - 1);
          setTimeout(() => onSetMovingPage(null), 650);
          onSetStatus(`Moved page ${page.pageNumber} left`);
        }
      },
      disabled: pageIndex === 0
    },
    {
      id: 'move-right',
      icon: <ArrowForwardIcon style={{ fontSize: 20 }} />,
      label: 'Move Right',
      onClick: (e) => {
        e.stopPropagation();
        if (pageIndex < totalPages - 1 && !movingPage && !isAnimating) {
          onSetMovingPage(page.pageNumber);
          // ReorderPagesCommand expects target index relative to the original array.
          // When moving toward the right (higher index), provide desiredIndex + 1
          // so the command's internal adjustment (targetIndex - 1) lands correctly.
          onReorderPages(page.pageNumber, pageIndex + 2);
          setTimeout(() => onSetMovingPage(null), 650);
          onSetStatus(`Moved page ${page.pageNumber} right`);
        }
      },
      disabled: pageIndex === totalPages - 1
    },
    {
      id: 'rotate-left',
      icon: <RotateLeftIcon style={{ fontSize: 20 }} />,
      label: 'Rotate Left',
      onClick: handleRotateLeft,
    },
    {
      id: 'rotate-right',
      icon: <RotateRightIcon style={{ fontSize: 20 }} />,
      label: 'Rotate Right',
      onClick: handleRotateRight,
    },
    {
      id: 'delete',
      icon: <DeleteIcon style={{ fontSize: 20 }} />,
      label: 'Delete Page',
      onClick: handleDelete,
      color: 'red',
    },
    {
      id: 'split',
      icon: <ContentCutIcon style={{ fontSize: 20 }} />,
      label: 'Split After',
      onClick: handleSplit,
      hidden: pageIndex >= totalPages - 1,
    },
    {
      id: 'insert',
      icon: <AddIcon style={{ fontSize: 20 }} />,
      label: 'Insert File After',
      onClick: handleInsertFileAfter,
    }
  ], [pageIndex, totalPages, movingPage, isAnimating, page.pageNumber, handleRotateLeft, handleRotateRight, handleDelete, handleSplit, handleInsertFileAfter, onReorderPages, onSetMovingPage, onSetStatus]);

  return (
    <div
      ref={mergedRef}
      {...restDragProps}
      data-page-id={page.id}
      data-page-number={page.pageNumber}
      className={`
        ${styles.pageContainer}
        !rounded-lg
        ${selectionMode ? 'cursor-pointer' : 'cursor-grab'}
        select-none
        flex items-center justify-center
        flex-shrink-0
        shadow-sm
        hover:shadow-md
        transition-all
        relative
        ${isDragging ? 'opacity-50 scale-95' : ''}
        ${movingPage === page.pageNumber ? 'page-moving' : ''}
        ${isBoxSelected ? 'ring-4 ring-blue-400 ring-offset-2' : ''}
      `}
      style={{
        width: `calc(20rem * ${zoomLevel})`,
        height: `calc(20rem * ${zoomLevel})`,
        transition: isAnimating ? 'none' : 'transform 0.2s ease-in-out',
        zIndex: isHovered ? 50 : 1,
        ...(isBoxSelected && {
          boxShadow: '0 0 0 4px rgba(59, 130, 246, 0.5)',
        }),
      }}
      onMouseDown={handleMouseDown}
      onMouseUp={handleMouseUp}
      onMouseEnter={() => setIsHovered(true)}
      onMouseLeave={handleMouseLeave}
    >
      {
        <div
          className={styles.checkboxContainer}
          style={{
            position: 'absolute',
            top: 8,
            right: 8,
            zIndex: 10,
            backgroundColor: 'white',
            borderRadius: '4px',
            padding: '2px',
            boxShadow: '0 2px 4px rgba(0,0,0,0.1)',
            pointerEvents: 'auto'
          }}
          onMouseDown={(e) => {
            e.stopPropagation();
            onTogglePage(page.id);
          }}
          onMouseUp={(e) => e.stopPropagation()}
          onDragStart={(e) => {
            e.preventDefault();
            e.stopPropagation();
          }}
        >
          <Checkbox
            checked={Array.isArray(selectedPageIds) ? selectedPageIds.includes(page.id) : false}
            onChange={() => {
              // Selection is handled by container mouseDown
            }}
            size="sm"
            style={{ pointerEvents: 'none' }}
          />
        </div>
      }

      <div className="page-container w-[90%] h-[90%]" draggable={false}>
        <div
          className={`${styles.pageSurface} ${justMoved ? styles.pageJustMoved : ''}`}
          style={{
            width: '100%',
            height: '100%',
            backgroundColor: 'var(--mantine-color-gray-1)',
            borderRadius: 6,
            boxShadow: page.isBlankPage ? 'none' : `0 0 ${4 + 4 * zoomLevel}px 3px ${fileColorBorder}`,
            padding: 4,
            display: 'flex',
            alignItems: 'center',
            justifyContent: 'center'
          }}
        >
          {page.isBlankPage ? (
            <div style={{
              width: '100%',
              height: '100%',
              display: 'flex',
              alignItems: 'center',
              justifyContent: 'center'
            }}>
              <div style={{
                width: '70%',
                aspectRatio: getDocumentAspectRatio(),
                backgroundColor: 'white',
                border: '1px solid #e9ecef',
                borderRadius: 2
              }} />
            </div>
          ) : thumbnailUrl ? (
            <PrivateContent>
              <img
                className="ph-no-capture"
                src={thumbnailUrl}
                alt={`Page ${page.pageNumber}`}
                draggable={false}
                data-original-rotation={page.rotation}
                style={{
                  width: '100%',
                  height: '100%',
                  objectFit: 'contain',
                  borderRadius: 2,
                  transform: `rotate(${page.rotation}deg)`,
                  transition: 'transform 0.3s ease-in-out'
                }}
              />
            </PrivateContent>
          ) : (
            <div style={{ textAlign: 'center' }}>
              <Text size="lg" c="dimmed">📄</Text>
              <Text size="xs" c="dimmed" mt={4}>Page {page.pageNumber}</Text>
            </div>
          )}
        </div>

        <Text
          className={styles.pageNumber}
          size="sm"
          fw={500}
          style={{
            color: 'var(--mantine-color-white)', // Use theme token for consistency
            position: 'absolute',
            top: 5,
            left: 5,
            background: 'rgba(162, 201, 255, 0.8)',
            padding: '6px 8px',
            borderRadius: 8,
            zIndex: 2,
            opacity: 0,
            transition: 'opacity 0.2s ease-in-out'
          }}
        >
          {page.pageNumber}
        </Text>

        <HoverActionMenu
          show={isHovered || isMobile}
          actions={hoverActions}
          position="inside"
          className={styles.pageHoverControls}
        />

      </div>

    </div>
  );
};

export default PageThumbnail;<|MERGE_RESOLUTION|>--- conflicted
+++ resolved
@@ -85,13 +85,10 @@
   const [isMouseDown, setIsMouseDown] = useState(false);
   const [mouseStartPos, setMouseStartPos] = useState<{x: number, y: number} | null>(null);
   const [isHovered, setIsHovered] = useState(false);
-<<<<<<< HEAD
   const isMobile = useMediaQuery('(max-width: 1024px)');
   const lastClickTimeRef = useRef<number>(0);
-=======
-  const isMobile = useIsMobile();
   const dragElementRef = useRef<HTMLDivElement>(null);
->>>>>>> eb5f36aa
+
   const [thumbnailUrl, setThumbnailUrl] = useState<string | null>(page.thumbnail);
   const elementRef = useRef<HTMLDivElement | null>(null);
   const { getThumbnailFromCache, requestThumbnail} = useThumbnailGeneration();
