--- conflicted
+++ resolved
@@ -206,10 +206,6 @@
     if (!initialSignatureData) {
       ctx.clearRect(0, 0, canvas.width, canvas.height);
       setSavedSignatureData(null);
-<<<<<<< HEAD
-=======
-
->>>>>>> fca84706
       return;
     }
 
@@ -287,11 +283,7 @@
                 touchAction: 'none',
                 backgroundColor: 'white',
                 width: '100%',
-<<<<<<< HEAD
-                maxWidth: '800px',
-=======
                 maxWidth: '50rem',
->>>>>>> fca84706
                 height: '25rem',
                 cursor: 'crosshair',
               }}
