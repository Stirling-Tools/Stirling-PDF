--- conflicted
+++ resolved
@@ -152,17 +152,16 @@
         pdfaOptions: {
           outputFormat: ''
         },
-<<<<<<< HEAD
-        cbrOptions: {
-          optimizeForEbook: false
-        },
-        pdfToCbrOptions: {
-=======
-        cbzOptions: {
-          optimizeForEbook: false
-        },
-        cbzOutputOptions: {
->>>>>>> a05c5a53
+        cbrOptions: {
+          optimizeForEbook: false
+        },
+        pdfToCbrOptions: {
+          dpi: 150
+        },
+        cbzOptions: {
+          optimizeForEbook: false
+        },
+        cbzOutputOptions: {
           dpi: 150
         }
       };
@@ -232,17 +231,16 @@
         pdfaOptions: {
           outputFormat: ''
         },
-<<<<<<< HEAD
-        cbrOptions: {
-          optimizeForEbook: false
-        },
-        pdfToCbrOptions: {
-=======
-        cbzOptions: {
-          optimizeForEbook: false
-        },
-        cbzOutputOptions: {
->>>>>>> a05c5a53
+        cbrOptions: {
+          optimizeForEbook: false
+        },
+        pdfToCbrOptions: {
+          dpi: 150
+        },
+        cbzOptions: {
+          optimizeForEbook: false
+        },
+        cbzOutputOptions: {
           dpi: 150
         }
       };
@@ -290,17 +288,16 @@
         pdfaOptions: {
           outputFormat: ''
         },
-<<<<<<< HEAD
-        cbrOptions: {
-          optimizeForEbook: false
-        },
-        pdfToCbrOptions: {
-=======
-        cbzOptions: {
-          optimizeForEbook: false
-        },
-        cbzOutputOptions: {
->>>>>>> a05c5a53
+        cbrOptions: {
+          optimizeForEbook: false
+        },
+        pdfToCbrOptions: {
+          dpi: 150
+        },
+        cbzOptions: {
+          optimizeForEbook: false
+        },
+        cbzOutputOptions: {
           dpi: 150
         }
       };
@@ -357,17 +354,16 @@
         pdfaOptions: {
           outputFormat: ''
         },
-<<<<<<< HEAD
-        cbrOptions: {
-          optimizeForEbook: false
-        },
-        pdfToCbrOptions: {
-=======
-        cbzOptions: {
-          optimizeForEbook: false
-        },
-        cbzOutputOptions: {
->>>>>>> a05c5a53
+        cbrOptions: {
+          optimizeForEbook: false
+        },
+        pdfToCbrOptions: {
+          dpi: 150
+        },
+        cbzOptions: {
+          optimizeForEbook: false
+        },
+        cbzOutputOptions: {
           dpi: 150
         }
       };
@@ -428,17 +424,16 @@
         pdfaOptions: {
           outputFormat: ''
         },
-<<<<<<< HEAD
-        cbrOptions: {
-          optimizeForEbook: false
-        },
-        pdfToCbrOptions: {
-=======
-        cbzOptions: {
-          optimizeForEbook: false
-        },
-        cbzOutputOptions: {
->>>>>>> a05c5a53
+        cbrOptions: {
+          optimizeForEbook: false
+        },
+        pdfToCbrOptions: {
+          dpi: 150
+        },
+        cbzOptions: {
+          optimizeForEbook: false
+        },
+        cbzOutputOptions: {
           dpi: 150
         }
       };
@@ -497,17 +492,16 @@
         pdfaOptions: {
           outputFormat: ''
         },
-<<<<<<< HEAD
-        cbrOptions: {
-          optimizeForEbook: false
-        },
-        pdfToCbrOptions: {
-=======
-        cbzOptions: {
-          optimizeForEbook: false
-        },
-        cbzOutputOptions: {
->>>>>>> a05c5a53
+        cbrOptions: {
+          optimizeForEbook: false
+        },
+        pdfToCbrOptions: {
+          dpi: 150
+        },
+        cbzOptions: {
+          optimizeForEbook: false
+        },
+        cbzOutputOptions: {
           dpi: 150
         }
       };
@@ -562,17 +556,16 @@
         pdfaOptions: {
           outputFormat: ''
         },
-<<<<<<< HEAD
-        cbrOptions: {
-          optimizeForEbook: false
-        },
-        pdfToCbrOptions: {
-=======
-        cbzOptions: {
-          optimizeForEbook: false
-        },
-        cbzOutputOptions: {
->>>>>>> a05c5a53
+        cbrOptions: {
+          optimizeForEbook: false
+        },
+        pdfToCbrOptions: {
+          dpi: 150
+        },
+        cbzOptions: {
+          optimizeForEbook: false
+        },
+        cbzOutputOptions: {
           dpi: 150
         }
       };
@@ -624,17 +617,16 @@
         pdfaOptions: {
           outputFormat: ''
         },
-<<<<<<< HEAD
-        cbrOptions: {
-          optimizeForEbook: false
-        },
-        pdfToCbrOptions: {
-=======
-        cbzOptions: {
-          optimizeForEbook: false
-        },
-        cbzOutputOptions: {
->>>>>>> a05c5a53
+        cbrOptions: {
+          optimizeForEbook: false
+        },
+        pdfToCbrOptions: {
+          dpi: 150
+        },
+        cbzOptions: {
+          optimizeForEbook: false
+        },
+        cbzOutputOptions: {
           dpi: 150
         }
       };
@@ -688,17 +680,16 @@
         pdfaOptions: {
           outputFormat: ''
         },
-<<<<<<< HEAD
-        cbrOptions: {
-          optimizeForEbook: false
-        },
-        pdfToCbrOptions: {
-=======
-        cbzOptions: {
-          optimizeForEbook: false
-        },
-        cbzOutputOptions: {
->>>>>>> a05c5a53
+        cbrOptions: {
+          optimizeForEbook: false
+        },
+        pdfToCbrOptions: {
+          dpi: 150
+        },
+        cbzOptions: {
+          optimizeForEbook: false
+        },
+        cbzOutputOptions: {
           dpi: 150
         }
       };
@@ -749,17 +740,16 @@
         pdfaOptions: {
           outputFormat: ''
         },
-<<<<<<< HEAD
-        cbrOptions: {
-          optimizeForEbook: false
-        },
-        pdfToCbrOptions: {
-=======
-        cbzOptions: {
-          optimizeForEbook: false
-        },
-        cbzOutputOptions: {
->>>>>>> a05c5a53
+        cbrOptions: {
+          optimizeForEbook: false
+        },
+        pdfToCbrOptions: {
+          dpi: 150
+        },
+        cbzOptions: {
+          optimizeForEbook: false
+        },
+        cbzOutputOptions: {
           dpi: 150
         }
       };
@@ -816,17 +806,16 @@
         pdfaOptions: {
           outputFormat: ''
         },
-<<<<<<< HEAD
-        cbrOptions: {
-          optimizeForEbook: false
-        },
-        pdfToCbrOptions: {
-=======
-        cbzOptions: {
-          optimizeForEbook: false
-        },
-        cbzOutputOptions: {
->>>>>>> a05c5a53
+        cbrOptions: {
+          optimizeForEbook: false
+        },
+        pdfToCbrOptions: {
+          dpi: 150
+        },
+        cbzOptions: {
+          optimizeForEbook: false
+        },
+        cbzOutputOptions: {
           dpi: 150
         }
       };
@@ -882,17 +871,16 @@
         pdfaOptions: {
           outputFormat: ''
         },
-<<<<<<< HEAD
-        cbrOptions: {
-          optimizeForEbook: false
-        },
-        pdfToCbrOptions: {
-=======
-        cbzOptions: {
-          optimizeForEbook: false
-        },
-        cbzOutputOptions: {
->>>>>>> a05c5a53
+        cbrOptions: {
+          optimizeForEbook: false
+        },
+        pdfToCbrOptions: {
+          dpi: 150
+        },
+        cbzOptions: {
+          optimizeForEbook: false
+        },
+        cbzOutputOptions: {
           dpi: 150
         }
       };
