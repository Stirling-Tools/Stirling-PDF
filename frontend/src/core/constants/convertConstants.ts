--- conflicted
+++ resolved
@@ -34,12 +34,9 @@
   'html-pdf': '/api/v1/convert/html/pdf',
   'markdown-pdf': '/api/v1/convert/markdown/pdf',
   'eml-pdf': '/api/v1/convert/eml/pdf',
-<<<<<<< HEAD
   'cbr-pdf': '/api/v1/convert/cbr/pdf',
   'pdf-cbr': '/api/v1/convert/pdf/cbr',
-=======
   'ebook-pdf': '/api/v1/convert/ebook/pdf',
->>>>>>> 429520d3
   'pdf-text-editor': '/api/v1/convert/pdf/text-editor',
   'text-editor-pdf': '/api/v1/convert/text-editor/pdf'
 } as const;
@@ -61,12 +58,9 @@
   'html-pdf': 'html-to-pdf',
   'markdown-pdf': 'markdown-to-pdf',
   'eml-pdf': 'eml-to-pdf',
-<<<<<<< HEAD
+  'ebook-pdf': 'ebook-to-pdf',
   'cbr-pdf': 'cbr-to-pdf',
   'pdf-cbr': 'pdf-to-cbr',
-=======
-  'ebook-pdf': 'ebook-to-pdf',
->>>>>>> 429520d3
   'pdf-text-editor': 'pdf-to-text-editor',
   'text-editor-pdf': 'text-editor-to-pdf'
 } as const;
@@ -146,11 +140,8 @@
   'md': ['pdf'],
   'txt': ['pdf'], 'rtf': ['pdf'],
   'eml': ['pdf'],
-<<<<<<< HEAD
-  'cbr': ['pdf']
-=======
+  'cbr': ['pdf'],
   'epub': ['pdf'], 'mobi': ['pdf'], 'azw3': ['pdf'], 'fb2': ['pdf']
->>>>>>> 429520d3
 };
 
 // Map extensions to endpoint keys
@@ -178,12 +169,9 @@
   'zip': { 'pdf': 'html-to-pdf' },
   'md': { 'pdf': 'markdown-to-pdf' },
   'txt': { 'pdf': 'file-to-pdf' }, 'rtf': { 'pdf': 'file-to-pdf' },
+  'cbr': { 'pdf': 'cbr-to-pdf' },
   'eml': { 'pdf': 'eml-to-pdf' },
-<<<<<<< HEAD
-  'cbr': { 'pdf': 'cbr-to-pdf' }
-=======
   'epub': { 'pdf': 'ebook-to-pdf' }, 'mobi': { 'pdf': 'ebook-to-pdf' }, 'azw3': { 'pdf': 'ebook-to-pdf' }, 'fb2': { 'pdf': 'ebook-to-pdf' }
->>>>>>> 429520d3
 };
 
 export type ColorType = typeof COLOR_TYPES[keyof typeof COLOR_TYPES];
