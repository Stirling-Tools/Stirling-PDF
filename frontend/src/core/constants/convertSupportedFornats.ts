// Central list of formats supported by Convert operations
export const CONVERT_SUPPORTED_FORMATS = [
  // Microsoft Office
  'doc', 'docx', 'dot', 'dotx', 'csv', 'xls', 'xlsx', 'xlt', 'xltx', 'slk', 'dif', 'ppt', 'pptx',
  // OpenDocument
  'odt', 'ott', 'ods', 'ots', 'odp', 'otp', 'odg', 'otg',
  // Text formats
  'txt', 'text', 'xml', 'rtf', 'html', 'lwp', 'md',
  // Images
  'bmp', 'gif', 'jpeg', 'jpg', 'png', 'tif', 'tiff', 'pbm', 'pgm', 'ppm', 'ras', 'xbm', 'xpm', 'svg', 'svm', 'wmf', 'webp',
  // StarOffice
  'sda', 'sdc', 'sdd', 'sdw', 'stc', 'std', 'sti', 'stw', 'sxd', 'sxg', 'sxi', 'sxw',
  // Email formats
  'eml',
  // Archive formats
<<<<<<< HEAD
  'zip', 'cbr',
=======
  'zip', 'cbz',
>>>>>>> a05c5a53
  // Other
  'dbf', 'fods', 'vsd', 'vor', 'vor3', 'vor4', 'uop', 'pct', 'ps', 'pdf',
];<|MERGE_RESOLUTION|>--- conflicted
+++ resolved
@@ -13,11 +13,7 @@
   // Email formats
   'eml',
   // Archive formats
-<<<<<<< HEAD
-  'zip', 'cbr',
-=======
-  'zip', 'cbz',
->>>>>>> a05c5a53
+  'zip', 'cbr','cbz',
   // Other
   'dbf', 'fods', 'vsd', 'vor', 'vor3', 'vor4', 'uop', 'pct', 'ps', 'pdf',
 ];