import { type ToolPanelMode, DEFAULT_TOOL_PANEL_MODE } from '@app/constants/toolPanel';
import { type ThemeMode, getSystemTheme } from '@app/constants/theme';

export interface UserPreferences {
  autoUnzip: boolean;
  autoUnzipFileLimit: number;
  defaultToolPanelMode: ToolPanelMode;
  theme: ThemeMode;
  toolPanelModePromptSeen: boolean;
  hasSelectedToolPanelMode: boolean;
  showLegacyToolDescriptions: boolean;
  hasCompletedOnboarding: boolean;
<<<<<<< HEAD
  hasSeenIntroOnboarding: boolean;
  hasSeenCookieBanner: boolean;
=======
  hideUnavailableTools: boolean;
  hideUnavailableConversions: boolean;
>>>>>>> e1a879a5
}

export const DEFAULT_PREFERENCES: UserPreferences = {
  autoUnzip: true,
  autoUnzipFileLimit: 4,
  defaultToolPanelMode: DEFAULT_TOOL_PANEL_MODE,
  theme: getSystemTheme(),
  toolPanelModePromptSeen: false,
  hasSelectedToolPanelMode: false,
  showLegacyToolDescriptions: false,
  hasCompletedOnboarding: false,
<<<<<<< HEAD
  hasSeenIntroOnboarding: false,
  hasSeenCookieBanner: false,
=======
  hideUnavailableTools: false,
  hideUnavailableConversions: false,
>>>>>>> e1a879a5
};

const STORAGE_KEY = 'stirlingpdf_preferences';

class PreferencesService {
  getPreference<K extends keyof UserPreferences>(
    key: K
  ): UserPreferences[K] {
    // Explicitly re-read every time in case preferences have changed in another tab etc.
    try {
      const stored = localStorage.getItem(STORAGE_KEY);
      if (stored) {
        const preferences = JSON.parse(stored) as Partial<UserPreferences>;
        if (key in preferences && preferences[key] !== undefined) {
          return preferences[key]!;
        }
      }
    } catch (error) {
      console.error('Error reading preference:', key, error);
    }
    return DEFAULT_PREFERENCES[key];
  }

  setPreference<K extends keyof UserPreferences>(
    key: K,
    value: UserPreferences[K]
  ): void {
    try {
      const stored = localStorage.getItem(STORAGE_KEY);
      const preferences = stored ? JSON.parse(stored) : {};
      preferences[key] = value;
      localStorage.setItem(STORAGE_KEY, JSON.stringify(preferences));
    } catch (error) {
      console.error('Error writing preference:', key, error);
    }
  }

  getAllPreferences(): UserPreferences {
    try {
      const stored = localStorage.getItem(STORAGE_KEY);
      if (stored) {
        const preferences = JSON.parse(stored) as Partial<UserPreferences>;
        // Merge with defaults to ensure all preferences exist
        return {
          ...DEFAULT_PREFERENCES,
          ...preferences,
        };
      }
    } catch (error) {
      console.error('Error reading preferences', error);
    }
    return { ...DEFAULT_PREFERENCES };
  }

  clearAllPreferences(): void {
    try {
      localStorage.removeItem(STORAGE_KEY);
    } catch (error) {
      console.error('Error clearing preferences:', error);
      throw error;
    }
  }
}

export const preferencesService = new PreferencesService();<|MERGE_RESOLUTION|>--- conflicted
+++ resolved
@@ -10,13 +10,10 @@
   hasSelectedToolPanelMode: boolean;
   showLegacyToolDescriptions: boolean;
   hasCompletedOnboarding: boolean;
-<<<<<<< HEAD
   hasSeenIntroOnboarding: boolean;
   hasSeenCookieBanner: boolean;
-=======
   hideUnavailableTools: boolean;
   hideUnavailableConversions: boolean;
->>>>>>> e1a879a5
 }
 
 export const DEFAULT_PREFERENCES: UserPreferences = {
@@ -28,13 +25,10 @@
   hasSelectedToolPanelMode: false,
   showLegacyToolDescriptions: false,
   hasCompletedOnboarding: false,
-<<<<<<< HEAD
   hasSeenIntroOnboarding: false,
   hasSeenCookieBanner: false,
-=======
   hideUnavailableTools: false,
   hideUnavailableConversions: false,
->>>>>>> e1a879a5
 };
 
 const STORAGE_KEY = 'stirlingpdf_preferences';
