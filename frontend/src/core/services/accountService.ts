import apiClient from '@app/services/apiClient';

export interface AccountData {
  username: string;
  role: string;
  settings: string; // JSON string of settings
  changeCredsFlag: boolean;
  oAuth2Login: boolean;
  saml2Login: boolean;
}

/**
 * Account Service
 * Provides functions to interact with account-related backend APIs
 */
export const accountService = {
  /**
   * Get current user account data
   */
  async getAccountData(): Promise<AccountData> {
    const response = await apiClient.get<AccountData>('/api/v1/proprietary/ui-data/account');
    return response.data;
  },

  /**
   * Change user password
   */
  async changePassword(currentPassword: string, newPassword: string): Promise<void> {
    const formData = new FormData();
    formData.append('currentPassword', currentPassword);
    formData.append('newPassword', newPassword);
    await apiClient.post('/api/v1/user/change-password', formData);
  },

  /**
<<<<<<< HEAD
   * Change user password on first login (clears the changeCredsFlag)
   */
  async changePasswordOnFirstLogin(currentPassword: string, newPassword: string): Promise<void> {
=======
   * Change user password on first login (resets firstLogin flag)
   */
  async changePasswordOnLogin(currentPassword: string, newPassword: string): Promise<void> {
>>>>>>> 2239e9cc
    const formData = new FormData();
    formData.append('currentPassword', currentPassword);
    formData.append('newPassword', newPassword);
    await apiClient.post('/api/v1/user/change-password-on-login', formData);
  },
};<|MERGE_RESOLUTION|>--- conflicted
+++ resolved
@@ -33,15 +33,9 @@
   },
 
   /**
-<<<<<<< HEAD
-   * Change user password on first login (clears the changeCredsFlag)
-   */
-  async changePasswordOnFirstLogin(currentPassword: string, newPassword: string): Promise<void> {
-=======
    * Change user password on first login (resets firstLogin flag)
    */
   async changePasswordOnLogin(currentPassword: string, newPassword: string): Promise<void> {
->>>>>>> 2239e9cc
     const formData = new FormData();
     formData.append('currentPassword', currentPassword);
     formData.append('newPassword', newPassword);
