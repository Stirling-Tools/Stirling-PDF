import { Suspense } from "react";
import { RainbowThemeProvider } from "./components/shared/RainbowThemeProvider";
import { FileContextProvider } from "./contexts/FileContext";
import { NavigationProvider } from "./contexts/NavigationContext";
import { FilesModalProvider } from "./contexts/FilesModalContext";
import { ToolWorkflowProvider } from "./contexts/ToolWorkflowContext";
import { HotkeyProvider } from "./contexts/HotkeyContext";
import { SidebarProvider } from "./contexts/SidebarContext";
import { PreferencesProvider } from "./contexts/PreferencesContext";
import ErrorBoundary from "./components/shared/ErrorBoundary";
import HomePage from "./pages/HomePage";

// Import global styles
import "./styles/tailwind.css";
import "./styles/cookieconsent.css";
import "./index.css";
import { RightRailProvider } from "./contexts/RightRailContext";
import { ViewerProvider } from "./contexts/ViewerContext";
import { SignatureProvider } from "./contexts/SignatureContext";

// Import file ID debugging helpers (development only)
import "./utils/fileIdSafety";

// Loading component for i18next suspense
const LoadingFallback = () => (
  <div
    style={{
      display: "flex",
      justifyContent: "center",
      alignItems: "center",
      height: "100vh",
      fontSize: "18px",
      color: "#666",
    }}
  >
    Loading...
  </div>
);

export default function App() {
  return (
    <Suspense fallback={<LoadingFallback />}>
      <RainbowThemeProvider>
        <ErrorBoundary>
<<<<<<< HEAD
          <FileContextProvider enableUrlSync={true} enablePersistence={true}>
            <NavigationProvider>
              <FilesModalProvider>
                <ToolWorkflowProvider>
                  <SidebarProvider>
                    <ViewerProvider>
                      <SignatureProvider>
                      <RightRailProvider>
                            <HomePage />
                          </RightRailProvider>
                      </SignatureProvider>
                    </ViewerProvider>
                  </SidebarProvider>
                </ToolWorkflowProvider>
              </FilesModalProvider>
            </NavigationProvider>
          </FileContextProvider>
=======
          <PreferencesProvider>
            <FileContextProvider enableUrlSync={true} enablePersistence={true}>
              <NavigationProvider>
                <FilesModalProvider>
                  <ToolWorkflowProvider>
                    <HotkeyProvider>
                      <SidebarProvider>
                        <ViewerProvider>
                          <SignatureProvider>
                            <RightRailProvider>
                              <HomePage />
                            </RightRailProvider>
                          </SignatureProvider>
                        </ViewerProvider>
                      </SidebarProvider>
                    </HotkeyProvider>
                  </ToolWorkflowProvider>
                </FilesModalProvider>
              </NavigationProvider>
            </FileContextProvider>
          </PreferencesProvider>
>>>>>>> 2a29bda3
        </ErrorBoundary>
      </RainbowThemeProvider>
    </Suspense>
  );
}<|MERGE_RESOLUTION|>--- conflicted
+++ resolved
@@ -42,25 +42,6 @@
     <Suspense fallback={<LoadingFallback />}>
       <RainbowThemeProvider>
         <ErrorBoundary>
-<<<<<<< HEAD
-          <FileContextProvider enableUrlSync={true} enablePersistence={true}>
-            <NavigationProvider>
-              <FilesModalProvider>
-                <ToolWorkflowProvider>
-                  <SidebarProvider>
-                    <ViewerProvider>
-                      <SignatureProvider>
-                      <RightRailProvider>
-                            <HomePage />
-                          </RightRailProvider>
-                      </SignatureProvider>
-                    </ViewerProvider>
-                  </SidebarProvider>
-                </ToolWorkflowProvider>
-              </FilesModalProvider>
-            </NavigationProvider>
-          </FileContextProvider>
-=======
           <PreferencesProvider>
             <FileContextProvider enableUrlSync={true} enablePersistence={true}>
               <NavigationProvider>
@@ -82,7 +63,6 @@
               </NavigationProvider>
             </FileContextProvider>
           </PreferencesProvider>
->>>>>>> 2a29bda3
         </ErrorBoundary>
       </RainbowThemeProvider>
     </Suspense>
