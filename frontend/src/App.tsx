import React, { Suspense } from "react";
import { RainbowThemeProvider } from "./components/shared/RainbowThemeProvider";
import { FileContextProvider } from "./contexts/FileContext";
import { NavigationProvider } from "./contexts/NavigationContext";
import { FilesModalProvider } from "./contexts/FilesModalContext";
import { ToolWorkflowProvider } from "./contexts/ToolWorkflowContext";
import { SidebarProvider } from "./contexts/SidebarContext";
import ErrorBoundary from "./components/shared/ErrorBoundary";
import HomePage from "./pages/HomePage";

// Import global styles
import "./styles/tailwind.css";
import "./styles/cookieconsent.css";
import "./index.css";
import { RightRailProvider } from "./contexts/RightRailContext";
import { ViewerProvider } from "./contexts/ViewerContext";
<<<<<<< HEAD
import { SignatureProvider } from "./contexts/SignatureContext";
=======
>>>>>>> 96378731

// Import file ID debugging helpers (development only)
import "./utils/fileIdSafety";

// Loading component for i18next suspense
const LoadingFallback = () => (
  <div
    style={{
      display: "flex",
      justifyContent: "center",
      alignItems: "center",
      height: "100vh",
      fontSize: "18px",
      color: "#666",
    }}
  >
    Loading...
  </div>
);

export default function App() {
  return (
    <Suspense fallback={<LoadingFallback />}>
      <RainbowThemeProvider>
        <ErrorBoundary>
          <FileContextProvider enableUrlSync={true} enablePersistence={true}>
            <NavigationProvider>
              <FilesModalProvider>
                <ToolWorkflowProvider>
                  <SidebarProvider>
                    <ViewerProvider>
<<<<<<< HEAD
                      <SignatureProvider>
                        <RightRailProvider>
                          <HomePage />
                        </RightRailProvider>
                      </SignatureProvider>
=======
                      <RightRailProvider>
                        <HomePage />
                      </RightRailProvider>
>>>>>>> 96378731
                    </ViewerProvider>
                  </SidebarProvider>
                </ToolWorkflowProvider>
              </FilesModalProvider>
            </NavigationProvider>
          </FileContextProvider>
        </ErrorBoundary>
      </RainbowThemeProvider>
    </Suspense>
  );
}<|MERGE_RESOLUTION|>--- conflicted
+++ resolved
@@ -14,10 +14,8 @@
 import "./index.css";
 import { RightRailProvider } from "./contexts/RightRailContext";
 import { ViewerProvider } from "./contexts/ViewerContext";
-<<<<<<< HEAD
 import { SignatureProvider } from "./contexts/SignatureContext";
-=======
->>>>>>> 96378731
+import { ViewerProvider } from "./contexts/ViewerContext";
 
 // Import file ID debugging helpers (development only)
 import "./utils/fileIdSafety";
@@ -49,17 +47,11 @@
                 <ToolWorkflowProvider>
                   <SidebarProvider>
                     <ViewerProvider>
-<<<<<<< HEAD
                       <SignatureProvider>
-                        <RightRailProvider>
-                          <HomePage />
-                        </RightRailProvider>
+                      <RightRailProvider>
+                            <HomePage />
+                          </RightRailProvider>
                       </SignatureProvider>
-=======
-                      <RightRailProvider>
-                        <HomePage />
-                      </RightRailProvider>
->>>>>>> 96378731
                     </ViewerProvider>
                   </SidebarProvider>
                 </ToolWorkflowProvider>
