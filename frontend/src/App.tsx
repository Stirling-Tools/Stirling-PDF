--- conflicted
+++ resolved
@@ -43,10 +43,9 @@
 export default function App() {
   return (
     <Suspense fallback={<LoadingFallback />}>
-<<<<<<< HEAD
-      <RainbowThemeProvider>
-        <ErrorBoundary>
-          <PreferencesProvider>
+      <PreferencesProvider>
+        <RainbowThemeProvider>
+          <ErrorBoundary>
             <OnboardingProvider>
               <FileContextProvider enableUrlSync={true} enablePersistence={true}>
                 <NavigationProvider>
@@ -71,36 +70,9 @@
                 </NavigationProvider>
               </FileContextProvider>
             </OnboardingProvider>
-          </PreferencesProvider>
-        </ErrorBoundary>
-      </RainbowThemeProvider>
-=======
-      <PreferencesProvider>
-        <RainbowThemeProvider>
-          <ErrorBoundary>
-            <FileContextProvider enableUrlSync={true} enablePersistence={true}>
-              <NavigationProvider>
-                <FilesModalProvider>
-                  <ToolWorkflowProvider>
-                    <HotkeyProvider>
-                      <SidebarProvider>
-                        <ViewerProvider>
-                          <SignatureProvider>
-                            <RightRailProvider>
-                              <HomePage />
-                            </RightRailProvider>
-                          </SignatureProvider>
-                        </ViewerProvider>
-                      </SidebarProvider>
-                    </HotkeyProvider>
-                  </ToolWorkflowProvider>
-                </FilesModalProvider>
-              </NavigationProvider>
-            </FileContextProvider>
           </ErrorBoundary>
         </RainbowThemeProvider>
       </PreferencesProvider>
->>>>>>> 28e45917
     </Suspense>
   );
 }