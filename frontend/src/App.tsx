import { Suspense } from "react";
import { Routes, Route } from "react-router-dom";
import { RainbowThemeProvider } from "./components/shared/RainbowThemeProvider";
import { FileContextProvider } from "./contexts/FileContext";
import { NavigationProvider } from "./contexts/NavigationContext";
import { ToolRegistryProvider } from "./contexts/ToolRegistryProvider";
import { FilesModalProvider } from "./contexts/FilesModalContext";
import { ToolWorkflowProvider } from "./contexts/ToolWorkflowContext";
import { HotkeyProvider } from "./contexts/HotkeyContext";
import { SidebarProvider } from "./contexts/SidebarContext";
import { PreferencesProvider } from "./contexts/PreferencesContext";
<<<<<<< HEAD
import { AppConfigProvider } from "./contexts/AppConfigContext";
import ErrorBoundary from "./components/shared/ErrorBoundary";
import HomePage from "./pages/HomePage";
import { useScarfTracking } from "./hooks/useScarfTracking";
=======
import { OnboardingProvider } from "./contexts/OnboardingContext";
import { TourOrchestrationProvider } from "./contexts/TourOrchestrationContext";
import ErrorBoundary from "./components/shared/ErrorBoundary";
import OnboardingTour from "./components/onboarding/OnboardingTour";

// Import auth components
import { AuthProvider } from "./auth/UseSession";
import Landing from "./routes/Landing";
import Login from "./routes/Login";
import Signup from "./routes/Signup";
import AuthCallback from "./routes/AuthCallback";
>>>>>>> ab362dfd

// Import global styles
import "./styles/tailwind.css";
import "./styles/cookieconsent.css";
import "./index.css";
import { RightRailProvider } from "./contexts/RightRailContext";
import { ViewerProvider } from "./contexts/ViewerContext";
import { SignatureProvider } from "./contexts/SignatureContext";

// Import file ID debugging helpers (development only)
import "./utils/fileIdSafety";

// Loading component for i18next suspense
const LoadingFallback = () => (
  <div
    style={{
      display: "flex",
      justifyContent: "center",
      alignItems: "center",
      height: "100vh",
      fontSize: "18px",
      color: "#666",
    }}
  >
    Loading...
  </div>
);

// Component to initialize scarf tracking (must be inside AppConfigProvider)
function ScarfTrackingInitializer() {
  useScarfTracking();
  return null;
}

export default function App() {
  return (
    <Suspense fallback={<LoadingFallback />}>
    <PreferencesProvider>
        <RainbowThemeProvider>
          <ErrorBoundary>
<<<<<<< HEAD
            <AppConfigProvider>
              <ScarfTrackingInitializer />
              <FileContextProvider enableUrlSync={true} enablePersistence={true}>
                <NavigationProvider>
                  <FilesModalProvider>
                    <ToolWorkflowProvider>
                      <HotkeyProvider>
                        <SidebarProvider>
                          <ViewerProvider>
                            <SignatureProvider>
                              <RightRailProvider>
                                <HomePage />
                              </RightRailProvider>
                            </SignatureProvider>
                          </ViewerProvider>
                        </SidebarProvider>
                      </HotkeyProvider>
                    </ToolWorkflowProvider>
                  </FilesModalProvider>
                </NavigationProvider>
              </FileContextProvider>
            </AppConfigProvider>
=======
            <AuthProvider>
              <Routes>
                {/* Auth routes - no FileContext or other providers needed */}
                <Route path="/login" element={<Login />} />
                <Route path="/signup" element={<Signup />} />
                <Route path="/auth/callback" element={<AuthCallback />} />

                {/* Main app routes - wrapped with all providers */}
                <Route
                  path="/*"
                  element={
                    <OnboardingProvider>
                      <FileContextProvider enableUrlSync={true} enablePersistence={true}>
                        <ToolRegistryProvider>
                          <NavigationProvider>
                            <FilesModalProvider>
                              <ToolWorkflowProvider>
                                <HotkeyProvider>
                                  <SidebarProvider>
                                    <ViewerProvider>
                                      <SignatureProvider>
                                        <RightRailProvider>
                                          <TourOrchestrationProvider>
                                            <Landing />
                                            <OnboardingTour />
                                          </TourOrchestrationProvider>
                                        </RightRailProvider>
                                        </SignatureProvider>
                                      </ViewerProvider>
                                    </SidebarProvider>
                                  </HotkeyProvider>
                                </ToolWorkflowProvider>
                              </FilesModalProvider>
                            </NavigationProvider>
                          </ToolRegistryProvider>
                        </FileContextProvider>
                      </OnboardingProvider>
                  }
                />
              </Routes>
            </AuthProvider>
>>>>>>> ab362dfd
          </ErrorBoundary>
        </RainbowThemeProvider>
      </PreferencesProvider>
    </Suspense>
  );
}<|MERGE_RESOLUTION|>--- conflicted
+++ resolved
@@ -9,16 +9,12 @@
 import { HotkeyProvider } from "./contexts/HotkeyContext";
 import { SidebarProvider } from "./contexts/SidebarContext";
 import { PreferencesProvider } from "./contexts/PreferencesContext";
-<<<<<<< HEAD
 import { AppConfigProvider } from "./contexts/AppConfigContext";
-import ErrorBoundary from "./components/shared/ErrorBoundary";
-import HomePage from "./pages/HomePage";
-import { useScarfTracking } from "./hooks/useScarfTracking";
-=======
 import { OnboardingProvider } from "./contexts/OnboardingContext";
 import { TourOrchestrationProvider } from "./contexts/TourOrchestrationContext";
 import ErrorBoundary from "./components/shared/ErrorBoundary";
 import OnboardingTour from "./components/onboarding/OnboardingTour";
+import { useScarfTracking } from "./hooks/useScarfTracking";
 
 // Import auth components
 import { AuthProvider } from "./auth/UseSession";
@@ -26,7 +22,6 @@
 import Login from "./routes/Login";
 import Signup from "./routes/Signup";
 import AuthCallback from "./routes/AuthCallback";
->>>>>>> ab362dfd
 
 // Import global styles
 import "./styles/tailwind.css";
@@ -67,30 +62,6 @@
     <PreferencesProvider>
         <RainbowThemeProvider>
           <ErrorBoundary>
-<<<<<<< HEAD
-            <AppConfigProvider>
-              <ScarfTrackingInitializer />
-              <FileContextProvider enableUrlSync={true} enablePersistence={true}>
-                <NavigationProvider>
-                  <FilesModalProvider>
-                    <ToolWorkflowProvider>
-                      <HotkeyProvider>
-                        <SidebarProvider>
-                          <ViewerProvider>
-                            <SignatureProvider>
-                              <RightRailProvider>
-                                <HomePage />
-                              </RightRailProvider>
-                            </SignatureProvider>
-                          </ViewerProvider>
-                        </SidebarProvider>
-                      </HotkeyProvider>
-                    </ToolWorkflowProvider>
-                  </FilesModalProvider>
-                </NavigationProvider>
-              </FileContextProvider>
-            </AppConfigProvider>
-=======
             <AuthProvider>
               <Routes>
                 {/* Auth routes - no FileContext or other providers needed */}
@@ -103,36 +74,38 @@
                   path="/*"
                   element={
                     <OnboardingProvider>
-                      <FileContextProvider enableUrlSync={true} enablePersistence={true}>
-                        <ToolRegistryProvider>
-                          <NavigationProvider>
-                            <FilesModalProvider>
-                              <ToolWorkflowProvider>
-                                <HotkeyProvider>
-                                  <SidebarProvider>
-                                    <ViewerProvider>
-                                      <SignatureProvider>
-                                        <RightRailProvider>
-                                          <TourOrchestrationProvider>
-                                            <Landing />
-                                            <OnboardingTour />
-                                          </TourOrchestrationProvider>
-                                        </RightRailProvider>
-                                        </SignatureProvider>
-                                      </ViewerProvider>
-                                    </SidebarProvider>
-                                  </HotkeyProvider>
-                                </ToolWorkflowProvider>
-                              </FilesModalProvider>
-                            </NavigationProvider>
-                          </ToolRegistryProvider>
-                        </FileContextProvider>
+                      <AppConfigProvider>
+                        <ScarfTrackingInitializer />
+                          <FileContextProvider enableUrlSync={true} enablePersistence={true}>
+                            <ToolRegistryProvider>
+                              <NavigationProvider>
+                                <FilesModalProvider>
+                                  <ToolWorkflowProvider>
+                                    <HotkeyProvider>
+                                      <SidebarProvider>
+                                        <ViewerProvider>
+                                          <SignatureProvider>
+                                            <RightRailProvider>
+                                              <TourOrchestrationProvider>
+                                                <Landing />
+                                                <OnboardingTour />
+                                              </TourOrchestrationProvider>
+                                            </RightRailProvider>
+                                            </SignatureProvider>
+                                          </ViewerProvider>
+                                        </SidebarProvider>
+                                      </HotkeyProvider>
+                                    </ToolWorkflowProvider>
+                                  </FilesModalProvider>
+                                </NavigationProvider>
+                              </ToolRegistryProvider>
+                            </FileContextProvider>
+                          </AppConfigProvider>
                       </OnboardingProvider>
                   }
                 />
               </Routes>
             </AuthProvider>
->>>>>>> ab362dfd
           </ErrorBoundary>
         </RainbowThemeProvider>
       </PreferencesProvider>
