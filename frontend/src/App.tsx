--- conflicted
+++ resolved
@@ -50,15 +50,11 @@
   </div>
 );
 
-<<<<<<< HEAD
-import { BackendHealthIndicator } from './components/BackendHealthIndicator';
-=======
 // Component to initialize scarf tracking (must be inside AppConfigProvider)
 function ScarfTrackingInitializer() {
   useScarfTracking();
   return null;
 }
->>>>>>> 960d48f8
 
 export default function App() {
 
