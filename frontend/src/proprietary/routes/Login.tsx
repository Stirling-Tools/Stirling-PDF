--- conflicted
+++ resolved
@@ -34,7 +34,8 @@
   const [hasSSOProviders, setHasSSOProviders] = useState(false);
   const [_enableLogin, setEnableLogin] = useState<boolean | null>(null);
   const backendProbe = useBackendProbe();
-<<<<<<< HEAD
+  const [isFirstTimeSetup, setIsFirstTimeSetup] = useState(false);
+  const [showDefaultCredentials, setShowDefaultCredentials] = useState(false);
   const loginDisabled = backendProbe.loginDisabled === true || _enableLogin === false;
   const loginEnabled = _enableLogin === true && backendProbe.loginDisabled !== true;
 
@@ -55,10 +56,6 @@
     }, 5000);
     return () => window.clearInterval(intervalId);
   }, [backendProbe.status, backendProbe.loginDisabled, backendProbe.probe, refetch, navigate]);
-=======
-  const [isFirstTimeSetup, setIsFirstTimeSetup] = useState(false);
-  const [showDefaultCredentials, setShowDefaultCredentials] = useState(false);
->>>>>>> 3d6c0775
 
   // Redirect immediately if user has valid session (JWT already validated by AuthProvider)
   useEffect(() => {
