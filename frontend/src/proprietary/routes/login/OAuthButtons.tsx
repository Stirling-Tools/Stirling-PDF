import { useTranslation } from 'react-i18next';
import { BASE_PATH } from '@app/constants/app';
import { Button } from '@mantine/core';

// Debug flag to show all providers for UI testing
// Set to true to see all SSO options regardless of backend configuration
export const DEBUG_SHOW_ALL_PROVIDERS = false;

// OAuth provider configuration - maps provider ID to display info
// Known providers get custom icons; unknown providers use generic SSO icon
export const oauthProviderConfig: Record<string, { label: string; file: string }> = {
  google: { label: 'Google', file: 'google.svg' },
  github: { label: 'GitHub', file: 'github.svg' },
  apple: { label: 'Apple', file: 'apple.svg' },
  azure: { label: 'Microsoft', file: 'microsoft.svg' },
  keycloak: { label: 'Keycloak', file: 'keycloak.svg' },
  cloudron: { label: 'Cloudron', file: 'cloudron.svg' },
  authentik: { label: 'Authentik', file: 'authentik.svg' },
  oidc: { label: 'OIDC', file: 'oidc.svg' }
};

// Generic fallback for unknown providers
const GENERIC_PROVIDER_ICON = 'oidc.svg';

interface OAuthButtonsProps {
  onProviderClick: (provider: string) => void
  isSubmitting: boolean
  layout?: 'vertical' | 'grid' | 'icons'
  enabledProviders?: string[]  // List of enabled provider IDs from backend
}

export default function OAuthButtons({ onProviderClick, isSubmitting, layout = 'vertical', enabledProviders = [] }: OAuthButtonsProps) {
  const { t } = useTranslation();

  // Debug mode: show all providers for UI testing
  const providersToShow = DEBUG_SHOW_ALL_PROVIDERS
    ? Object.keys(oauthProviderConfig)
    : enabledProviders;

  // Build provider list - use provider ID to determine icon and label
  const providers = providersToShow.map(id => {
    if (id in oauthProviderConfig) {
      // Known provider - use predefined icon and label
      return {
        id,
        ...oauthProviderConfig[id]
      };
    }
    // Unknown provider - use generic icon and capitalize ID for label
    return {
      id,
      label: id.charAt(0).toUpperCase() + id.slice(1),
      file: GENERIC_PROVIDER_ICON
    };
  });

  // If no providers are enabled, don't render anything
  if (providers.length === 0) {
    return null;
  }

  if (layout === 'icons') {
    return (
      <div className="oauth-container-icons">
        {providers.map((p) => (
          <div key={p.id} title={`${t('login.signInWith', 'Sign in with')} ${p.label}`}>
<<<<<<< HEAD
            <Button
              onClick={() => onProviderClick(p.id as any)}
=======
            <button
              onClick={() => onProviderClick(p.id)}
>>>>>>> bdb3c887
              disabled={isSubmitting}
              className="oauth-button-icon"
              aria-label={`${t('login.signInWith', 'Sign in with')} ${p.label}`}
              variant="default"
            >
              <img src={`${BASE_PATH}/Login/${p.file}`} alt={p.label} className="oauth-icon-small"/>
            </Button>
          </div>
        ))}
      </div>
    );
  }

  if (layout === 'grid') {
    return (
      <div className="oauth-container-grid">
        {providers.map((p) => (
          <div key={p.id} title={`${t('login.signInWith', 'Sign in with')} ${p.label}`}>
<<<<<<< HEAD
            <Button
              onClick={() => onProviderClick(p.id as any)}
=======
            <button
              onClick={() => onProviderClick(p.id)}
>>>>>>> bdb3c887
              disabled={isSubmitting}
              className="oauth-button-grid"
              aria-label={`${t('login.signInWith', 'Sign in with')} ${p.label}`}
              variant="default"
            >
              <img src={`${BASE_PATH}/Login/${p.file}`} alt={p.label} className="oauth-icon-medium"/>
            </Button>
          </div>
        ))}
      </div>
    );
  }

  return (
    <div className="oauth-container-vertical">
      {providers.map((p) => (
<<<<<<< HEAD
        <div key={p.id} title={`${t('login.signInWith', 'Sign in with')} ${p.label}`}>
          <Button
            onClick={() => onProviderClick(p.id as any)}
            disabled={isSubmitting}
            className="oauth-button-vertical"
            aria-label={`${t('login.signInWith', 'Sign in with')} ${p.label}`}
            variant="default"
          >
            <img src={`${BASE_PATH}/Login/${p.file}`} alt={p.label} className="oauth-icon-tiny" />
            <span>{p.label}</span>
          </Button>
        </div>
=======
        <button
          key={p.id}
          onClick={() => onProviderClick(p.id)}
          disabled={isSubmitting}
          className="oauth-button-vertical"
          title={p.label}
        >
          <img src={`${BASE_PATH}/Login/${p.file}`} alt={p.label} className="oauth-icon-tiny" />
          {p.label}
        </button>
>>>>>>> bdb3c887
      ))}
    </div>
  );
}<|MERGE_RESOLUTION|>--- conflicted
+++ resolved
@@ -64,13 +64,8 @@
       <div className="oauth-container-icons">
         {providers.map((p) => (
           <div key={p.id} title={`${t('login.signInWith', 'Sign in with')} ${p.label}`}>
-<<<<<<< HEAD
             <Button
-              onClick={() => onProviderClick(p.id as any)}
-=======
-            <button
               onClick={() => onProviderClick(p.id)}
->>>>>>> bdb3c887
               disabled={isSubmitting}
               className="oauth-button-icon"
               aria-label={`${t('login.signInWith', 'Sign in with')} ${p.label}`}
@@ -89,13 +84,8 @@
       <div className="oauth-container-grid">
         {providers.map((p) => (
           <div key={p.id} title={`${t('login.signInWith', 'Sign in with')} ${p.label}`}>
-<<<<<<< HEAD
             <Button
-              onClick={() => onProviderClick(p.id as any)}
-=======
-            <button
               onClick={() => onProviderClick(p.id)}
->>>>>>> bdb3c887
               disabled={isSubmitting}
               className="oauth-button-grid"
               aria-label={`${t('login.signInWith', 'Sign in with')} ${p.label}`}
@@ -112,10 +102,9 @@
   return (
     <div className="oauth-container-vertical">
       {providers.map((p) => (
-<<<<<<< HEAD
         <div key={p.id} title={`${t('login.signInWith', 'Sign in with')} ${p.label}`}>
           <Button
-            onClick={() => onProviderClick(p.id as any)}
+            onClick={() => onProviderClick(p.id)}
             disabled={isSubmitting}
             className="oauth-button-vertical"
             aria-label={`${t('login.signInWith', 'Sign in with')} ${p.label}`}
@@ -125,18 +114,6 @@
             <span>{p.label}</span>
           </Button>
         </div>
-=======
-        <button
-          key={p.id}
-          onClick={() => onProviderClick(p.id)}
-          disabled={isSubmitting}
-          className="oauth-button-vertical"
-          title={p.label}
-        >
-          <img src={`${BASE_PATH}/Login/${p.file}`} alt={p.label} className="oauth-icon-tiny" />
-          {p.label}
-        </button>
->>>>>>> bdb3c887
       ))}
     </div>
   );
