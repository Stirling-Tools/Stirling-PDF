/**
 * Protocol detection utility for determining secure context
 * Used to decide between Embedded Checkout (HTTPS) and Hosted Checkout (HTTP)
 */

/**
 * Check if the current context is secure (HTTPS or localhost)
 * @returns true if HTTPS or localhost, false if HTTP
 */
export function isSecureContext(): boolean {
  // Allow localhost for development (works with both HTTP and HTTPS)
  if (typeof window !== 'undefined') {
<<<<<<< HEAD
    const hostname = window.location.hostname;
    const protocol = window.location.protocol;

    // Localhost is considered secure for development
    if (hostname === 'localhost' || hostname === '127.0.0.1' || hostname === '[::1]') {
      return true;
    }
=======
    const protocol = window.location.protocol;

    // Localhost is considered secure for development
    // const hostname = window.location.hostname;
    // if (hostname === 'localhost' || hostname === '127.0.0.1' || hostname === '[::1]') {
    //   return true;
    // }
>>>>>>> d599a07a

    // Check if HTTPS
    return protocol === 'https:';
  }

  // Default to false if window is not available (SSR context)
  return false;
}

/**
 * Get the appropriate Stripe checkout UI mode based on current context
 * @returns 'embedded' for HTTPS/localhost, 'hosted' for HTTP
 */
export function getCheckoutMode(): 'embedded' | 'hosted' {
  return isSecureContext() ? 'embedded' : 'hosted';
}

/**
 * Check if Embedded Checkout can be used in current context
 * @returns true if secure context (HTTPS/localhost)
 */
export function canUseEmbeddedCheckout(): boolean {
  return isSecureContext();
}<|MERGE_RESOLUTION|>--- conflicted
+++ resolved
@@ -10,15 +10,6 @@
 export function isSecureContext(): boolean {
   // Allow localhost for development (works with both HTTP and HTTPS)
   if (typeof window !== 'undefined') {
-<<<<<<< HEAD
-    const hostname = window.location.hostname;
-    const protocol = window.location.protocol;
-
-    // Localhost is considered secure for development
-    if (hostname === 'localhost' || hostname === '127.0.0.1' || hostname === '[::1]') {
-      return true;
-    }
-=======
     const protocol = window.location.protocol;
 
     // Localhost is considered secure for development
@@ -26,7 +17,6 @@
     // if (hostname === 'localhost' || hostname === '127.0.0.1' || hostname === '[::1]') {
     //   return true;
     // }
->>>>>>> d599a07a
 
     // Check if HTTPS
     return protocol === 'https:';
