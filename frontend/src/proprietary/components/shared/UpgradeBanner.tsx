--- conflicted
+++ resolved
@@ -3,6 +3,7 @@
 import { useNavigate } from 'react-router-dom';
 import { useCookieConsentContext } from '@app/contexts/CookieConsentContext';
 import { useOnboarding } from '@app/contexts/OnboardingContext';
+import { useCheckout } from '@app/contexts/CheckoutContext';
 import { InfoBanner } from '@app/components/shared/InfoBanner';
 import {
   ONBOARDING_SESSION_BLOCK_KEY,
@@ -23,6 +24,7 @@
   const navigate = useNavigate();
   const { hasResponded: cookieChoiceMade } = useCookieConsentContext();
   const { isOpen: tourOpen } = useOnboarding();
+  const { openCheckout } = useCheckout();
   const {
     totalUsers,
     userCountResolved,
@@ -255,10 +257,32 @@
   }, [friendlyVisible, recordFriendlyLastShown]);
 
   const handleUpgrade = () => {
-<<<<<<< HEAD
     recordFriendlyLastShown();
-    navigate('/settings/adminPlan');
-    setFriendlyVisible(false);
+
+    const hideBanner = () => setFriendlyVisible(false);
+    const navigateFallback = () => {
+      navigate('/settings/adminPlan');
+      hideBanner();
+    };
+
+    try {
+      openCheckout('server', {
+        minimumSeats: 1,
+        onSuccess: () => {
+          hideBanner();
+        },
+        onError: () => {
+          navigateFallback();
+        },
+      });
+    } catch (error) {
+      console.error('[UpgradeBanner] Failed to open checkout, redirecting instead', error);
+      navigateFallback();
+      return;
+    }
+
+    // Keep legacy behavior so banner disappears once the user initiates checkout
+    hideBanner();
   };
 
   const handleFriendlyDismiss = () => {
@@ -276,14 +300,6 @@
         totalUsers: effectiveTotalUsers ?? null,
         freeTierLimit,
         isOverLimit: effectiveIsOverLimit ?? false,
-=======
-    openCheckout('server', {
-      // Currency auto-detected from locale in CheckoutContext
-      minimumSeats: 1,
-      onSuccess: () => {
-        // Banner will auto-hide on next render when license is detected
-        setIsVisible(false);
->>>>>>> d599a07a
       },
       selfReportedAdmin: true,
       deferUntilTourComplete: false,
