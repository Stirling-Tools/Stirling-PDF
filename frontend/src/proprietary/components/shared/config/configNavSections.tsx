--- conflicted
+++ resolved
@@ -14,10 +14,7 @@
 import AdminEndpointsSection from '@app/components/shared/config/configSections/AdminEndpointsSection';
 import AdminAuditSection from '@app/components/shared/config/configSections/AdminAuditSection';
 import AdminUsageSection from '@app/components/shared/config/configSections/AdminUsageSection';
-<<<<<<< HEAD
-=======
 import ApiKeys from '@app/components/shared/config/configSections/ApiKeys';
->>>>>>> 5c9e5908
 
 /**
  * Proprietary extension of createConfigNavSections that adds all admin and workspace sections
@@ -25,11 +22,7 @@
 export const createConfigNavSections = (
   isAdmin: boolean = false,
   runningEE: boolean = false,
-<<<<<<< HEAD
-  loginEnabled: boolean = true
-=======
   loginEnabled: boolean = false
->>>>>>> 5c9e5908
 ): ConfigNavSection[] => {
   // Get the core sections (just Preferences)
   const sections = createCoreConfigNavSections(isAdmin, runningEE, loginEnabled);
@@ -158,8 +151,6 @@
           component: <AdminUsageSection />,
           disabled: !runningEE || requiresLogin,
           disabledTooltip: requiresLogin ? 'Enable login mode first' : 'Requires Enterprise license'
-<<<<<<< HEAD
-=======
         },
       ],
     });
@@ -198,39 +189,13 @@
           label: 'API Keys',
           icon: 'key-rounded',
           component: <ApiKeys />
->>>>>>> 5c9e5908
-        },
-      ],
-    });
-
-<<<<<<< HEAD
-    // Policies & Privacy
-    sections.push({
-      title: 'Policies & Privacy',
-      items: [
-        {
-          key: 'adminLegal',
-          label: 'Legal',
-          icon: 'gavel-rounded',
-          component: <AdminLegalSection />,
-          disabled: requiresLogin,
-          disabledTooltip: requiresLogin ? 'Enable login mode first' : undefined
-        },
-        {
-          key: 'adminPrivacy',
-          label: 'Privacy',
-          icon: 'visibility-rounded',
-          component: <AdminPrivacySection />,
-          disabled: requiresLogin,
-          disabledTooltip: requiresLogin ? 'Enable login mode first' : undefined
-        },
-      ],
-    });
-=======
+        },
+      ],
+    };
+
     // Add Developer section after Preferences (or Workspace if it exists)
     const insertIndex = isAdmin ? 2 : 1;
     sections.splice(insertIndex, 0, developerSection);
->>>>>>> 5c9e5908
   }
 
   return sections;
