import React, { useState, useMemo } from 'react';
<<<<<<< HEAD
import { Button, Collapse, Select } from '@mantine/core';
=======
import { Button, Collapse, Select, Group } from '@mantine/core';
>>>>>>> d599a07a
import { useTranslation } from 'react-i18next';
import licenseService, { PlanTier, PlanTierGroup, LicenseInfo, mapLicenseToTier } from '@app/services/licenseService';
import PlanCard from '@app/components/shared/config/configSections/plan/PlanCard';
import FeatureComparisonTable from '@app/components/shared/config/configSections/plan/FeatureComparisonTable';
import { Z_INDEX_OVER_CONFIG_MODAL } from '@app/styles/zIndex';
<<<<<<< HEAD

interface CurrencyOption {
  value: string;
  label: string;
}
=======
>>>>>>> d599a07a

interface AvailablePlansSectionProps {
  plans: PlanTier[];
  currentPlanId?: string;
  currentLicenseInfo?: LicenseInfo | null;
  onUpgradeClick: (planGroup: PlanTierGroup) => void;
<<<<<<< HEAD
  currency: string;
  currencyOptions: CurrencyOption[];
  onCurrencyChange: (value: string) => void;
=======
  onManageClick?: () => void;
  currency?: string;
  onCurrencyChange?: (currency: string) => void;
  currencyOptions?: { value: string; label: string }[];
>>>>>>> d599a07a
}

const AvailablePlansSection: React.FC<AvailablePlansSectionProps> = ({
  plans,
  currentLicenseInfo,
  onUpgradeClick,
<<<<<<< HEAD
  currency,
  currencyOptions,
  onCurrencyChange,
=======
  onManageClick,
  currency,
  onCurrencyChange,
  currencyOptions,
>>>>>>> d599a07a
}) => {
  const { t } = useTranslation();
  const [showComparison, setShowComparison] = useState(false);

  // Group plans by tier (Free, Server, Enterprise)
  const groupedPlans = useMemo(() => {
    return licenseService.groupPlansByTier(plans);
  }, [plans]);

  // Calculate current tier from license info
  const currentTier = useMemo(() => {
    return mapLicenseToTier(currentLicenseInfo || null);
  }, [currentLicenseInfo]);

  // Determine if the current tier matches (checks both Stripe subscription and license)
  const isCurrentTier = (tierGroup: PlanTierGroup): boolean => {
    // Check license tier match
    if (currentTier && tierGroup.tier === currentTier) {
      return true;
    }
    return false;
  };

  // Determine if selecting this plan would be a downgrade
  const isDowngrade = (tierGroup: PlanTierGroup): boolean => {
    if (!currentTier) return false;

    // Define tier hierarchy: enterprise > server > free
    const tierHierarchy: Record<string, number> = {
      'enterprise': 3,
      'server': 2,
      'free': 1
    };

    const currentLevel = tierHierarchy[currentTier] || 0;
    const targetLevel = tierHierarchy[tierGroup.tier] || 0;

    return currentLevel > targetLevel;
  };

  const handleCurrencyChange = (value: string | null) => {
    onCurrencyChange(value || currency);
  };

  return (
    <div>
<<<<<<< HEAD
      <div
        style={{
          display: 'flex',
          flexWrap: 'wrap',
          alignItems: 'flex-start',
          gap: '0.75rem',
          justifyContent: 'space-between',
          marginBottom: '1rem',
        }}
      >
        <div style={{ flex: '1 1 320px', minWidth: '240px' }}>
=======
      <Group justify="space-between" align="flex-start" mb="xs">
        <div>
>>>>>>> d599a07a
          <h3 style={{ margin: 0, color: 'var(--mantine-color-text)', fontSize: '1rem' }}>
            {t('plan.availablePlans.title', 'Available Plans')}
          </h3>
          <p
            style={{
              margin: '0.25rem 0 0 0',
              color: 'var(--mantine-color-dimmed)',
              fontSize: '0.875rem',
            }}
          >
            {t('plan.availablePlans.subtitle', 'Choose the plan that fits your needs')}
          </p>
        </div>
<<<<<<< HEAD

        <Select
          aria-label={t('plan.currency', 'Currency')}
          value={currency}
          onChange={handleCurrencyChange}
          data={currencyOptions}
          searchable
          clearable={false}
          w={280}
          comboboxProps={{ withinPortal: true, zIndex: Z_INDEX_OVER_CONFIG_MODAL }}
        />
      </div>
=======
        {currency && onCurrencyChange && currencyOptions && (
          <Select
            value={currency}
            onChange={(value) => onCurrencyChange(value || 'usd')}
            data={currencyOptions}
            searchable
            clearable={false}
            w={300}
            comboboxProps={{ withinPortal: true, zIndex: Z_INDEX_OVER_CONFIG_MODAL }}
          />
        )}
      </Group>
>>>>>>> d599a07a

      <div
        style={{
          display: 'grid',
          gridTemplateColumns: 'repeat(3, 1fr)',
          gap: '1rem',
          marginBottom: '0.5rem',
        }}
      >
        {groupedPlans.map((group) => (
          <PlanCard
            key={group.tier}
            planGroup={group}
            isCurrentTier={isCurrentTier(group)}
            isDowngrade={isDowngrade(group)}
            currentLicenseInfo={currentLicenseInfo}
            currentTier={currentTier}
            onUpgradeClick={onUpgradeClick}
            onManageClick={onManageClick}
          />
        ))}
      </div>

      <div style={{ textAlign: 'center' }}>
        <Button variant="subtle" onClick={() => setShowComparison(!showComparison)}>
          {showComparison
            ? t('plan.hideComparison', 'Hide Feature Comparison')
            : t('plan.showComparison', 'Compare All Features')}
        </Button>
      </div>

      <Collapse in={showComparison}>
        <FeatureComparisonTable plans={groupedPlans} currentTier={currentTier} />
      </Collapse>
    </div>
  );
};

export default AvailablePlansSection;<|MERGE_RESOLUTION|>--- conflicted
+++ resolved
@@ -1,54 +1,30 @@
 import React, { useState, useMemo } from 'react';
-<<<<<<< HEAD
-import { Button, Collapse, Select } from '@mantine/core';
-=======
 import { Button, Collapse, Select, Group } from '@mantine/core';
->>>>>>> d599a07a
 import { useTranslation } from 'react-i18next';
 import licenseService, { PlanTier, PlanTierGroup, LicenseInfo, mapLicenseToTier } from '@app/services/licenseService';
 import PlanCard from '@app/components/shared/config/configSections/plan/PlanCard';
 import FeatureComparisonTable from '@app/components/shared/config/configSections/plan/FeatureComparisonTable';
 import { Z_INDEX_OVER_CONFIG_MODAL } from '@app/styles/zIndex';
-<<<<<<< HEAD
-
-interface CurrencyOption {
-  value: string;
-  label: string;
-}
-=======
->>>>>>> d599a07a
 
 interface AvailablePlansSectionProps {
   plans: PlanTier[];
   currentPlanId?: string;
   currentLicenseInfo?: LicenseInfo | null;
   onUpgradeClick: (planGroup: PlanTierGroup) => void;
-<<<<<<< HEAD
-  currency: string;
-  currencyOptions: CurrencyOption[];
-  onCurrencyChange: (value: string) => void;
-=======
   onManageClick?: () => void;
   currency?: string;
   onCurrencyChange?: (currency: string) => void;
   currencyOptions?: { value: string; label: string }[];
->>>>>>> d599a07a
 }
 
 const AvailablePlansSection: React.FC<AvailablePlansSectionProps> = ({
   plans,
   currentLicenseInfo,
   onUpgradeClick,
-<<<<<<< HEAD
-  currency,
-  currencyOptions,
-  onCurrencyChange,
-=======
   onManageClick,
   currency,
   onCurrencyChange,
   currencyOptions,
->>>>>>> d599a07a
 }) => {
   const { t } = useTranslation();
   const [showComparison, setShowComparison] = useState(false);
@@ -89,28 +65,10 @@
     return currentLevel > targetLevel;
   };
 
-  const handleCurrencyChange = (value: string | null) => {
-    onCurrencyChange(value || currency);
-  };
-
   return (
     <div>
-<<<<<<< HEAD
-      <div
-        style={{
-          display: 'flex',
-          flexWrap: 'wrap',
-          alignItems: 'flex-start',
-          gap: '0.75rem',
-          justifyContent: 'space-between',
-          marginBottom: '1rem',
-        }}
-      >
-        <div style={{ flex: '1 1 320px', minWidth: '240px' }}>
-=======
       <Group justify="space-between" align="flex-start" mb="xs">
         <div>
->>>>>>> d599a07a
           <h3 style={{ margin: 0, color: 'var(--mantine-color-text)', fontSize: '1rem' }}>
             {t('plan.availablePlans.title', 'Available Plans')}
           </h3>
@@ -124,20 +82,6 @@
             {t('plan.availablePlans.subtitle', 'Choose the plan that fits your needs')}
           </p>
         </div>
-<<<<<<< HEAD
-
-        <Select
-          aria-label={t('plan.currency', 'Currency')}
-          value={currency}
-          onChange={handleCurrencyChange}
-          data={currencyOptions}
-          searchable
-          clearable={false}
-          w={280}
-          comboboxProps={{ withinPortal: true, zIndex: Z_INDEX_OVER_CONFIG_MODAL }}
-        />
-      </div>
-=======
         {currency && onCurrencyChange && currencyOptions && (
           <Select
             value={currency}
@@ -150,7 +94,6 @@
           />
         )}
       </Group>
->>>>>>> d599a07a
 
       <div
         style={{
