<<<<<<< HEAD
import React, { useState, useCallback, useEffect, useMemo } from 'react';
=======
import React, { useState, useCallback, useEffect } from 'react';
>>>>>>> d599a07a
import { Divider, Loader, Alert, Group, Text, Collapse, Button, TextInput, Stack, Paper } from '@mantine/core';
import { useTranslation } from 'react-i18next';
import { usePlans } from '@app/hooks/usePlans';
import licenseService, { PlanTierGroup, mapLicenseToTier } from '@app/services/licenseService';
import { useCheckout } from '@app/contexts/CheckoutContext';
import { useLicense } from '@app/contexts/LicenseContext';
import AvailablePlansSection from '@app/components/shared/config/configSections/plan/AvailablePlansSection';
import StaticPlanSection from '@app/components/shared/config/configSections/plan/StaticPlanSection';
import { alert } from '@app/components/toast';
import LocalIcon from '@app/components/shared/LocalIcon';
<<<<<<< HEAD
import { ManageBillingButton } from '@app/components/shared/ManageBillingButton';
import { InfoBanner } from '@app/components/shared/InfoBanner';
import { useLicenseAlert } from '@app/hooks/useLicenseAlert';
=======
>>>>>>> d599a07a
import { isSupabaseConfigured } from '@app/services/supabaseClient';
import { getPreferredCurrency, setCachedCurrency } from '@app/utils/currencyDetection';

const AdminPlanSection: React.FC = () => {
  const { t, i18n } = useTranslation();
  const { openCheckout } = useCheckout();
  const { licenseInfo, refetchLicense } = useLicense();
  const [currency, setCurrency] = useState<string>(() => {
    // Initialize with auto-detected currency on first render
    return getPreferredCurrency(i18n.language);
  });
  const [useStaticVersion, setUseStaticVersion] = useState(false);
  const [showLicenseKey, setShowLicenseKey] = useState(false);
  const [licenseKeyInput, setLicenseKeyInput] = useState<string>('');
  const [savingLicense, setSavingLicense] = useState(false);
  const { plans, loading, error, refetch } = usePlans(currency);
  const licenseAlert = useLicenseAlert();

  // Check if we should use static version
  useEffect(() => {
    // Check if Stripe is configured
    const stripeKey = import.meta.env.VITE_STRIPE_PUBLISHABLE_KEY;
    if (!stripeKey || !isSupabaseConfigured || error) {
      setUseStaticVersion(true);
    }
  }, [error]);

  const handleSaveLicense = async () => {
    try {
      setSavingLicense(true);
      // Allow empty string to clear/remove license
      const response = await licenseService.saveLicenseKey(licenseKeyInput.trim());

      if (response.success) {
        // Refresh license context to update all components
        await refetchLicense();

        alert({
          alertType: 'success',
          title: t('admin.settings.premium.key.success', 'License Key Saved'),
          body: t('admin.settings.premium.key.successMessage', 'Your license key has been activated successfully. No restart required.'),
        });

        // Clear input
        setLicenseKeyInput('');
      } else {
        alert({
          alertType: 'error',
          title: t('admin.error', 'Error'),
          body: response.error || t('admin.settings.saveError', 'Failed to save license key'),
        });
      }
    } catch (error) {
      console.error('Failed to save license key:', error);
      alert({
        alertType: 'error',
        title: t('admin.error', 'Error'),
        body: t('admin.settings.saveError', 'Failed to save license key'),
      });
    } finally {
      setSavingLicense(false);
    }
  };

  const currencyOptions = [
    { value: 'gbp', label: 'British pound (GBP, £)' },
    { value: 'usd', label: 'US dollar (USD, $)' },
    { value: 'eur', label: 'Euro (EUR, €)' },
    { value: 'cny', label: 'Chinese yuan (CNY, ¥)' },
    { value: 'inr', label: 'Indian rupee (INR, ₹)' },
    { value: 'brl', label: 'Brazilian real (BRL, R$)' },
    { value: 'idr', label: 'Indonesian rupiah (IDR, Rp)' },
  ];

  const handleManageClick = useCallback(async () => {
    try {
      if (!licenseInfo?.licenseKey) {
        throw new Error('No license key found. Please activate a license first.');
      }

      // Create billing portal session with license key
      const response = await licenseService.createBillingPortalSession(
        window.location.href,
        licenseInfo.licenseKey
      );

      // Open billing portal in new tab
      window.open(response.url, '_blank');
    } catch (error: any) {
      console.error('Failed to open billing portal:', error);
      alert({
        alertType: 'error',
        title: t('billing.portal.error', 'Failed to open billing portal'),
        body: error.message || 'Please try again or contact support.',
      });
    }
  }, [licenseInfo, t]);

  const handleCurrencyChange = useCallback((newCurrency: string) => {
    setCurrency(newCurrency);
    // Persist user's manual selection to localStorage
    setCachedCurrency(newCurrency);
  }, []);

  const handleUpgradeClick = useCallback(
    (planGroup: PlanTierGroup) => {
      // Only allow upgrades for server and enterprise tiers
      if (planGroup.tier === 'free') {
        return;
      }

      // Prevent free tier users from directly accessing enterprise (must have server first)
      const currentTier = mapLicenseToTier(licenseInfo);
      if (currentTier === 'free' && planGroup.tier === 'enterprise') {
        alert({
          alertType: 'warning',
          title: t('plan.enterprise.requiresServer', 'Server Plan Required'),
          body: t(
            'plan.enterprise.requiresServerMessage',
            'Please upgrade to the Server plan first before upgrading to Enterprise.'
          ),
        });
        return;
      }

      // Use checkout context to open checkout modal
      openCheckout(planGroup.tier, {
        currency,
        onSuccess: () => {
          // Refetch plans after successful payment
          // License context will auto-update
          refetch();
        },
      });
    },
    [openCheckout, currency, refetch, licenseInfo, t]
  );

  const shouldShowLicenseWarning = licenseAlert.active && licenseAlert.audience === 'admin';
  const formattedUserCount = useMemo(() => {
    if (licenseAlert.totalUsers == null) {
      return t('plan.licenseWarning.overLimit', 'more than {{limit}}', {
        limit: licenseAlert.freeTierLimit,
      });
    }
    return licenseAlert.totalUsers.toLocaleString();
  }, [licenseAlert.totalUsers, licenseAlert.freeTierLimit, t]);

  const scrollToPlans = useCallback(() => {
    const el = document.getElementById('available-plans-section');
    if (el) {
      el.scrollIntoView({ behavior: 'smooth', block: 'start' });
    }
  }, []);

  // Show static version if Stripe is not configured or there's an error
  if (useStaticVersion) {
    return <StaticPlanSection currentLicenseInfo={licenseInfo ?? undefined} />;
  }

  // Early returns after all hooks are called
  if (loading) {
    return (
      <div style={{ display: 'flex', justifyContent: 'center', alignItems: 'center', padding: '2rem 0' }}>
        <Loader size="lg" />
      </div>
    );
  }

  if (error) {
    // Fallback to static version on error
    return <StaticPlanSection currentLicenseInfo={licenseInfo ?? undefined} />;
  }

  if (!plans || plans.length === 0) {
    return (
      <Alert color="yellow" title="No data available">
        Plans data is not available at the moment.
      </Alert>
    );
  }

  return (
    <div style={{ display: 'flex', flexDirection: 'column', gap: '2rem' }}>
<<<<<<< HEAD
            {shouldShowLicenseWarning && (
        <InfoBanner
          icon="warning-rounded"
          tone="warning"
          title={t('plan.licenseWarning.title', 'Free self-hosted limit reached')}
          message={t('plan.licenseWarning.body', {
            total: formattedUserCount,
            limit: licenseAlert.freeTierLimit,
          })}
          buttonText={t('plan.licenseWarning.cta', 'See plans')}
          buttonIcon="upgrade-rounded"
          onButtonClick={scrollToPlans}
          dismissible={false}
          minHeight={68}
          background="#FFF4E6"
          borderColor="var(--mantine-color-orange-7)"
          textColor="#9A3412"
          iconColor="#EA580C"
          buttonVariant="filled"
          buttonColor="orange.7"
        />
      )}
      {/* Manage Subscription Button - Only show if user has active license and Supabase is configured */}
      {licenseInfo?.licenseKey && isSupabaseConfigured && (
        <Paper withBorder p="md" radius="md">
          <Group justify="space-between" align="center">
            <Text size="sm" c="dimmed">
              {t('plan.manageSubscription.description', 'Manage your subscription, billing, and payment methods')}
            </Text>
            <ManageBillingButton />
          </Group>
        </Paper>
      )}

=======
>>>>>>> d599a07a
      <AvailablePlansSection
        plans={plans}
        currentLicenseInfo={licenseInfo}
        onUpgradeClick={handleUpgradeClick}
<<<<<<< HEAD
        currency={currency}
        currencyOptions={currencyOptions}
        onCurrencyChange={(value) => setCurrency(value)}
=======
        onManageClick={handleManageClick}
        currency={currency}
        onCurrencyChange={handleCurrencyChange}
        currencyOptions={currencyOptions}
>>>>>>> d599a07a
      />

      <Divider />

      {/* License Key Section */}
      <div>
        <Button
          variant="subtle"
          leftSection={<LocalIcon icon={showLicenseKey ? "expand-less-rounded" : "expand-more-rounded"} width="1.25rem" height="1.25rem" />}
          onClick={() => setShowLicenseKey(!showLicenseKey)}
        >
          {t('admin.settings.premium.licenseKey.toggle', 'Got a license key or certificate file?')}
        </Button>

        <Collapse in={showLicenseKey} mt="md">
          <Stack gap="md">
            <Alert
              variant="light"
              color="blue"
              icon={<LocalIcon icon="info-rounded" width="1rem" height="1rem" />}
            >
              <Text size="sm">
                {t('admin.settings.premium.licenseKey.info', 'If you have a license key or certificate file from a direct purchase, you can enter it here to activate premium or enterprise features.')}
              </Text>
            </Alert>

            {/* Severe warning if license already exists */}
            {licenseInfo?.licenseKey && (
              <Alert
                variant="light"
                color="red"
                icon={<LocalIcon icon="warning-rounded" width="1rem" height="1rem" />}
                title={t('admin.settings.premium.key.overwriteWarning.title', '⚠️ Warning: Existing License Detected')}
              >
                <Stack gap="xs">
                  <Text size="sm" fw={600}>
                    {t('admin.settings.premium.key.overwriteWarning.line1', 'Overwriting your current license key cannot be undone.')}
                  </Text>
                  <Text size="sm">
                    {t('admin.settings.premium.key.overwriteWarning.line2', 'Your previous license will be permanently lost unless you have backed it up elsewhere.')}
                  </Text>
                  <Text size="sm" fw={500}>
                    {t('admin.settings.premium.key.overwriteWarning.line3', 'Important: Keep license keys private and secure. Never share them publicly.')}
                  </Text>
                </Stack>
              </Alert>
            )}

            <Paper withBorder p="md" radius="md">
              <Stack gap="md">
                <TextInput
                  label={t('admin.settings.premium.key.label', 'License Key')}
                  description={t('admin.settings.premium.key.description', 'Enter your premium or enterprise license key. Premium features will be automatically enabled when a key is provided.')}
                  value={licenseKeyInput}
                  onChange={(e) => setLicenseKeyInput(e.target.value)}
                  placeholder={licenseInfo?.licenseKey || '00000000-0000-0000-0000-000000000000'}
                  type="password"
                  disabled={savingLicense}
                />

                <Group justify="flex-end">
                  <Button onClick={handleSaveLicense} loading={savingLicense} size="sm">
                    {t('admin.settings.save', 'Save Changes')}
                  </Button>
                </Group>
              </Stack>
            </Paper>
          </Stack>
        </Collapse>
      </div>
    </div>
  );
};

export default AdminPlanSection;<|MERGE_RESOLUTION|>--- conflicted
+++ resolved
@@ -1,8 +1,4 @@
-<<<<<<< HEAD
 import React, { useState, useCallback, useEffect, useMemo } from 'react';
-=======
-import React, { useState, useCallback, useEffect } from 'react';
->>>>>>> d599a07a
 import { Divider, Loader, Alert, Group, Text, Collapse, Button, TextInput, Stack, Paper } from '@mantine/core';
 import { useTranslation } from 'react-i18next';
 import { usePlans } from '@app/hooks/usePlans';
@@ -13,12 +9,9 @@
 import StaticPlanSection from '@app/components/shared/config/configSections/plan/StaticPlanSection';
 import { alert } from '@app/components/toast';
 import LocalIcon from '@app/components/shared/LocalIcon';
-<<<<<<< HEAD
 import { ManageBillingButton } from '@app/components/shared/ManageBillingButton';
 import { InfoBanner } from '@app/components/shared/InfoBanner';
 import { useLicenseAlert } from '@app/hooks/useLicenseAlert';
-=======
->>>>>>> d599a07a
 import { isSupabaseConfigured } from '@app/services/supabaseClient';
 import { getPreferredCurrency, setCachedCurrency } from '@app/utils/currencyDetection';
 
@@ -203,7 +196,6 @@
 
   return (
     <div style={{ display: 'flex', flexDirection: 'column', gap: '2rem' }}>
-<<<<<<< HEAD
             {shouldShowLicenseWarning && (
         <InfoBanner
           icon="warning-rounded"
@@ -238,22 +230,14 @@
         </Paper>
       )}
 
-=======
->>>>>>> d599a07a
       <AvailablePlansSection
         plans={plans}
         currentLicenseInfo={licenseInfo}
         onUpgradeClick={handleUpgradeClick}
-<<<<<<< HEAD
-        currency={currency}
-        currencyOptions={currencyOptions}
-        onCurrencyChange={(value) => setCurrency(value)}
-=======
         onManageClick={handleManageClick}
         currency={currency}
         onCurrencyChange={handleCurrencyChange}
         currencyOptions={currencyOptions}
->>>>>>> d599a07a
       />
 
       <Divider />
