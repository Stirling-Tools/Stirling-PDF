--- conflicted
+++ resolved
@@ -27,22 +27,16 @@
 import InviteMembersModal from '@app/components/shared/InviteMembersModal';
 import { useLoginRequired } from '@app/hooks/useLoginRequired';
 import LoginRequiredBanner from '@app/components/shared/config/LoginRequiredBanner';
-<<<<<<< HEAD
 import { useNavigate } from 'react-router-dom';
-=======
 import UpdateSeatsButton from '@app/components/shared/UpdateSeatsButton';
 import { useLicense } from '@app/contexts/LicenseContext';
->>>>>>> d599a07a
 
 export default function PeopleSection() {
   const { t } = useTranslation();
   const { config } = useAppConfig();
   const { loginEnabled } = useLoginRequired();
-<<<<<<< HEAD
   const navigate = useNavigate();
-=======
   const { licenseInfo: globalLicenseInfo } = useLicense();
->>>>>>> d599a07a
   const [users, setUsers] = useState<User[]>([]);
   const [teams, setTeams] = useState<Team[]>([]);
   const [loading, setLoading] = useState(true);
