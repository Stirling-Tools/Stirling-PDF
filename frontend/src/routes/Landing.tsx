<<<<<<< HEAD
import { Navigate, useLocation } from 'react-router-dom'
import { useAuth } from '../auth/UseSession'
import { useAppConfig } from '../contexts/AppConfigContext'
import HomePage from '../pages/HomePage'
import Login from './Login'
=======
import { Navigate, useLocation } from 'react-router-dom';
import { useAuth } from '../auth/UseSession';
import { useAppConfig } from '../hooks/useAppConfig';
import HomePage from '../pages/HomePage';
import Login from './Login';
>>>>>>> 12d7165f

/**
 * Landing component - Smart router based on authentication status
 *
 * If login is disabled: Show HomePage directly (anonymous mode)
 * If user is authenticated: Show HomePage
 * If user is not authenticated: Show Login or redirect to /login
 */
export default function Landing() {
  const { session, loading: authLoading } = useAuth();
  const { config, loading: configLoading } = useAppConfig();
  const location = useLocation();

  const loading = authLoading || configLoading;

  console.log('[Landing] State:', {
    pathname: location.pathname,
    loading,
    hasSession: !!session,
    loginEnabled: config?.enableLogin,
  });

  // Show loading while checking auth and config
  if (loading) {
    return (
      <div style={{ minHeight: '100vh', display: 'flex', alignItems: 'center', justifyContent: 'center' }}>
        <div className="text-center">
          <div className="animate-spin rounded-full h-8 w-8 border-b-2 border-blue-600 mx-auto mb-3"></div>
          <div className="text-gray-600">
            Loading...
          </div>
        </div>
      </div>
    );
  }

  // If login is disabled, show app directly (anonymous mode)
  if (config?.enableLogin === false) {
    console.debug('[Landing] Login disabled - showing app in anonymous mode');
    return <HomePage />;
  }

  // If we have a session, show the main app
  if (session) {
    return <HomePage />;
  }

  // If we're at home route ("/"), show login directly (marketing/landing page)
  // Otherwise navigate to login (fixes URL mismatch for tool routes)
  const isHome = location.pathname === '/' || location.pathname === '';
  if (isHome) {
    return <Login />;
  }

  // For non-home routes without auth, navigate to login (preserves from location)
  return <Navigate to="/login" replace state={{ from: location }} />;
}<|MERGE_RESOLUTION|>--- conflicted
+++ resolved
@@ -1,16 +1,8 @@
-<<<<<<< HEAD
 import { Navigate, useLocation } from 'react-router-dom'
 import { useAuth } from '../auth/UseSession'
 import { useAppConfig } from '../contexts/AppConfigContext'
 import HomePage from '../pages/HomePage'
 import Login from './Login'
-=======
-import { Navigate, useLocation } from 'react-router-dom';
-import { useAuth } from '../auth/UseSession';
-import { useAppConfig } from '../hooks/useAppConfig';
-import HomePage from '../pages/HomePage';
-import Login from './Login';
->>>>>>> 12d7165f
 
 /**
  * Landing component - Smart router based on authentication status
