/**
 * Types for global file context management across views and tools
 */

import { PageOperation } from './pageEditor';
import { FileId, FileMetadata } from './file';

export type ModeType =
  | 'viewer'
  | 'pageEditor'
  | 'fileEditor'
  | 'merge'
  | 'split'
  | 'compress'
  | 'ocr'
  | 'convert'
  | 'sanitize'
  | 'addPassword'
  | 'changePermissions'
  | 'addWatermark'
  | 'removePassword'
  | 'single-large-page'
  | 'repair'
  | 'unlockPdfForms'
  | 'removeCertificateSign';

<<<<<<< HEAD
// Normalized state types - Branded type to prevent string/FileId confusion
export type FileId = string & { readonly __brand: 'FileId' };

=======
// Normalized state types
>>>>>>> 96aa4386
export interface ProcessedFilePage {
  thumbnail?: string;
  pageNumber?: number;
  rotation?: number;
  splitBefore?: boolean;
  [key: string]: any;
}

export interface ProcessedFileMetadata {
  pages: ProcessedFilePage[];
  totalPages?: number;
  thumbnailUrl?: string;
  lastProcessed?: number;
  [key: string]: any;
}

export interface FileRecord {
  id: FileId;
  name: string;
  size: number;
  type: string;
  lastModified: number;
  quickKey?: string; // Fast deduplication key: name|size|lastModified
  thumbnailUrl?: string;
  blobUrl?: string;
  createdAt?: number;
  processedFile?: ProcessedFileMetadata;
  insertAfterPageId?: string; // Page ID after which this file should be inserted
  isPinned?: boolean;
  // Note: File object stored in provider ref, not in state
}

export interface FileContextNormalizedFiles {
  ids: FileId[];
  byId: Record<FileId, FileRecord>;
}

// Helper functions - UUID-based primary keys (zero collisions, synchronous)
export function createFileId(): FileId {
  // Use crypto.randomUUID for authoritative primary key
  if (typeof window !== 'undefined' && window.crypto?.randomUUID) {
    return window.crypto.randomUUID() as FileId;
  }
  // Fallback for environments without randomUUID
  return 'xxxxxxxx-xxxx-4xxx-yxxx-xxxxxxxxxxxx'.replace(/[xy]/g, function(c) {
    const r = Math.random() * 16 | 0;
    const v = c == 'x' ? r : (r & 0x3 | 0x8);
    return v.toString(16);
  }) as FileId;
}

// Generate quick deduplication key from file metadata
export function createQuickKey(file: File): string {
  // Format: name|size|lastModified for fast duplicate detection
  return `${file.name}|${file.size}|${file.lastModified}`;
}

// File with embedded UUID - replaces loose File + FileId parameter passing
export interface FileWithId extends File {
  readonly fileId: FileId;
  readonly quickKey: string; // Fast deduplication key: name|size|lastModified
}

// Type guard to check if a File object has an embedded fileId
export function isFileWithId(file: File): file is FileWithId {
  return 'fileId' in file && typeof (file as any).fileId === 'string' &&
         'quickKey' in file && typeof (file as any).quickKey === 'string';
}

// Create a FileWithId from a regular File object
export function createFileWithId(file: File, id?: FileId): FileWithId {
  const fileId = id || createFileId();
  const quickKey = createQuickKey(file);
  
  // Create new File-like object with embedded fileId and quickKey
  const fileWithId = Object.create(file);
  Object.defineProperty(fileWithId, 'fileId', {
    value: fileId,
    writable: false,
    enumerable: true,
    configurable: false
  });
  Object.defineProperty(fileWithId, 'quickKey', {
    value: quickKey,
    writable: false,
    enumerable: true,
    configurable: false
  });
  
  return fileWithId as FileWithId;
}

// Wrap array of Files with FileIds
export function wrapFilesWithIds(files: File[], ids?: FileId[]): FileWithId[] {
  return files.map((file, index) => 
    createFileWithId(file, ids?.[index])
  );
}

// Extract FileIds from FileWithId array
export function extractFileIds(files: FileWithId[]): FileId[] {
  return files.map(file => file.fileId);
}

// Extract regular File objects from FileWithId array
export function extractFiles(files: FileWithId[]): File[] {
  return files.map(file => {
    // Create clean File object without the fileId property
    return new File([file], file.name, {
      type: file.type,
      lastModified: file.lastModified
    });
  });
}

// Type guards and validation functions

// Validate that a string is a proper FileId (has UUID format)
export function isValidFileId(id: string): id is FileId {
  // Check UUID v4 format: 8-4-4-4-12 hex digits
  const uuidRegex = /^[0-9a-f]{8}-[0-9a-f]{4}-[0-9a-f]{4}-[0-9a-f]{4}-[0-9a-f]{12}$/i;
  return uuidRegex.test(id);
}

// Runtime assertion for FileId validation
export function assertValidFileId(id: string): asserts id is FileId {
  if (!isValidFileId(id)) {
    throw new Error(`Invalid FileId format: "${id}". Expected UUID format.`);
  }
}

// Detect potentially dangerous file.name usage as ID
export function isDangerousFileNameAsId(fileName: string, context: string = ''): boolean {
  // Check if it's definitely a UUID (safe)
  if (isValidFileId(fileName)) {
    return false;
  }
  
  // Check if it's a quickKey (safe) - format: name|size|lastModified
  if (/^.+\|\d+\|\d+$/.test(fileName)) {
    return false; // quickKeys are legitimate, not dangerous
  }
  
  // Common patterns that suggest file.name is being used as ID
  const dangerousPatterns = [
    /^[^-]+-page-\d+$/, // pattern: filename-page-123
    /\.(pdf|jpg|png|doc|docx)$/i, // ends with file extension
    /\s/, // contains whitespace (filenames often have spaces)
    /[()[\]{}]/, // contains brackets/parentheses common in filenames
    /['"]/, // contains quotes
    /[^a-zA-Z0-9\-._]/ // contains special characters not in UUIDs
  ];
  
  // Check dangerous patterns
  const isDangerous = dangerousPatterns.some(pattern => pattern.test(fileName));
  
  if (isDangerous && context) {
    console.warn(`⚠️ Potentially dangerous file.name usage detected in ${context}: "${fileName}"`);
  }
  
  return isDangerous;
}

// Safe file ID getter that throws if file.name is used as ID
export function safeGetFileId(file: File, context: string = ''): FileId {
  if (isFileWithId(file)) {
    return file.fileId;
  }
  
  // If we reach here, someone is trying to use a regular File without embedded ID
  throw new Error(`Attempted to get FileId from regular File object in ${context}. Use FileWithId instead.`);
}

// Prevent accidental file.name usage as FileId
export function preventFileNameAsId(value: string, context: string = ''): never {
  throw new Error(`Blocked attempt to use string "${value}" as FileId in ${context}. Use proper FileId from createFileId() or FileWithId.fileId instead.`);
}



export function toFileRecord(file: File, id?: FileId): FileRecord {
  const fileId = id || createFileId();
  return {
    id: fileId,
    name: file.name,
    size: file.size,
    type: file.type,
    lastModified: file.lastModified,
    quickKey: createQuickKey(file),
    createdAt: Date.now()
  };
}

export function revokeFileResources(record: FileRecord): void {
  // Only revoke blob: URLs to prevent errors on other schemes
  if (record.thumbnailUrl && record.thumbnailUrl.startsWith('blob:')) {
    try {
      URL.revokeObjectURL(record.thumbnailUrl);
    } catch (error) {
      console.warn('Failed to revoke thumbnail URL:', error);
    }
  }
  if (record.blobUrl && record.blobUrl.startsWith('blob:')) {
    try {
      URL.revokeObjectURL(record.blobUrl);
    } catch (error) {
      console.warn('Failed to revoke blob URL:', error);
    }
  }
  // Clean up processed file thumbnails
  if (record.processedFile?.pages) {
    record.processedFile.pages.forEach(page => {
      if (page.thumbnail && page.thumbnail.startsWith('blob:')) {
        try {
          URL.revokeObjectURL(page.thumbnail);
        } catch (error) {
          console.warn('Failed to revoke page thumbnail URL:', error);
        }
      }
    });
  }
}

export type OperationType = 'merge' | 'split' | 'compress' | 'add' | 'remove' | 'replace' | 'convert' | 'upload' | 'ocr' | 'sanitize';

export interface FileOperation {
  id: string;
  type: OperationType;
  timestamp: number;
  fileIds: FileId[];
  status: 'pending' | 'applied' | 'failed';
  data?: any;
  metadata?: {
    originalFileName?: string;
    outputFileNames?: string[];
    parameters?: Record<string, any>;
    fileSize?: number;
    pageCount?: number;
    error?: string;
  };
}

export interface FileOperationHistory {
  fileId: FileId;
  fileName: string;
  operations: (FileOperation | PageOperation)[];
  createdAt: number;
  lastModified: number;
}

export interface ViewerConfig {
  zoom: number;
  currentPage: number;
  viewMode: 'single' | 'continuous' | 'facing';
  sidebarOpen: boolean;
}

export interface FileEditHistory {
  fileId: FileId;
  pageOperations: PageOperation[];
  lastModified: number;
}

export interface FileContextState {
  // Core file management - lightweight file IDs only
  files: {
    ids: FileId[];
    byId: Record<FileId, FileRecord>;
  };

  // Pinned files - files that won't be consumed by tools
  pinnedFiles: Set<FileId>;

  // UI state - file-related UI state only
  ui: {
    selectedFileIds: FileId[];
    selectedPageNumbers: number[];
    isProcessing: boolean;
    processingProgress: number;
    hasUnsavedChanges: boolean;
  };
}

// Action types for reducer pattern
export type FileContextAction =
  // File management actions
  | { type: 'ADD_FILES'; payload: { fileRecords: FileRecord[] } }
  | { type: 'REMOVE_FILES'; payload: { fileIds: FileId[] } }
  | { type: 'UPDATE_FILE_RECORD'; payload: { id: FileId; updates: Partial<FileRecord> } }
  | { type: 'REORDER_FILES'; payload: { orderedFileIds: FileId[] } }

  // Pinned files actions
  | { type: 'PIN_FILE'; payload: { fileId: FileId } }
  | { type: 'UNPIN_FILE'; payload: { fileId: FileId } }
  | { type: 'CONSUME_FILES'; payload: { inputFileIds: FileId[]; outputFileRecords: FileRecord[] } }

  // UI actions
  | { type: 'SET_SELECTED_FILES'; payload: { fileIds: FileId[] } }
  | { type: 'SET_SELECTED_PAGES'; payload: { pageNumbers: number[] } }
  | { type: 'CLEAR_SELECTIONS' }
  | { type: 'SET_PROCESSING'; payload: { isProcessing: boolean; progress: number } }

  // Navigation guard actions (minimal for file-related unsaved changes only)
  | { type: 'SET_UNSAVED_CHANGES'; payload: { hasChanges: boolean } }

  // Context management
  | { type: 'RESET_CONTEXT' };

export interface FileContextActions {
  // File management - lightweight actions only
<<<<<<< HEAD
  addFiles: (files: File[], options?: { insertAfterPageId?: string }) => Promise<FileWithId[]>;
  addProcessedFiles: (filesWithThumbnails: Array<{ file: File; thumbnail?: string; pageCount?: number }>) => Promise<FileWithId[]>;
  addStoredFiles: (filesWithMetadata: Array<{ file: File; originalId: FileId; metadata: FileMetadata }>) => Promise<FileWithId[]>;
=======
  addFiles: (files: File[], options?: { insertAfterPageId?: string; selectFiles?: boolean }) => Promise<File[]>;
  addProcessedFiles: (filesWithThumbnails: Array<{ file: File; thumbnail?: string; pageCount?: number }>) => Promise<File[]>;
  addStoredFiles: (filesWithMetadata: Array<{ file: File; originalId: FileId; metadata: FileMetadata }>, options?: { selectFiles?: boolean }) => Promise<File[]>;
>>>>>>> 96aa4386
  removeFiles: (fileIds: FileId[], deleteFromStorage?: boolean) => Promise<void>;
  updateFileRecord: (id: FileId, updates: Partial<FileRecord>) => void;
  reorderFiles: (orderedFileIds: FileId[]) => void;
  clearAllFiles: () => Promise<void>;
  clearAllData: () => Promise<void>;

  // File pinning - now accepts FileWithId for safer type checking
  pinFile: (file: FileWithId) => void;
  unpinFile: (file: FileWithId) => void;

  // File consumption (replace unpinned files with outputs) - now returns FileWithId
  consumeFiles: (inputFileIds: FileId[], outputFiles: File[]) => Promise<FileWithId[]>;
  // Selection management
  setSelectedFiles: (fileIds: FileId[]) => void;
  setSelectedPages: (pageNumbers: number[]) => void;
  clearSelections: () => void;

  // Processing state - simple flags only
  setProcessing: (isProcessing: boolean, progress?: number) => void;

  // File-related unsaved changes (minimal navigation guard support)
  setHasUnsavedChanges: (hasChanges: boolean) => void;

  // Context management
  resetContext: () => void;

  // Resource management
  trackBlobUrl: (url: string) => void;
  scheduleCleanup: (fileId: FileId, delay?: number) => void;
  cleanupFile: (fileId: FileId) => void;
}

// File selectors (separate from actions to avoid re-renders)
export interface FileContextSelectors {
<<<<<<< HEAD
  // File access - now returns FileWithId for safer type checking
  getFile: (id: FileId) => FileWithId | undefined;
  getFiles: (ids?: FileId[]) => FileWithId[];
  
  // Record access - uses normalized state
  getFileRecord: (id: FileId) => FileRecord | undefined;
  getFileRecords: (ids?: FileId[]) => FileRecord[];
  
  // Derived selectors - now return FileWithId
=======
  // File access - no state dependency, uses ref
  getFile: (id: FileId) => File | undefined;
  getFiles: (ids?: FileId[]) => File[];

  // Record access - uses normalized state
  getFileRecord: (id: FileId) => FileRecord | undefined;
  getFileRecords: (ids?: FileId[]) => FileRecord[];

  // Derived selectors
>>>>>>> 96aa4386
  getAllFileIds: () => FileId[];
  getSelectedFiles: () => FileWithId[];
  getSelectedFileRecords: () => FileRecord[];
<<<<<<< HEAD
  
  // Pinned files selectors - now return FileWithId
=======

  // Pinned files selectors
>>>>>>> 96aa4386
  getPinnedFileIds: () => FileId[];
  getPinnedFiles: () => FileWithId[];
  getPinnedFileRecords: () => FileRecord[];
<<<<<<< HEAD
  isFilePinned: (file: FileWithId) => boolean;
  
=======
  isFilePinned: (file: File) => boolean;

>>>>>>> 96aa4386
  // Stable signature for effect dependencies
  getFilesSignature: () => string;
}

export interface FileContextProviderProps {
  children: React.ReactNode;
  enableUrlSync?: boolean;
  enablePersistence?: boolean;
  maxCacheSize?: number;
}

// Split context values to minimize re-renders
export interface FileContextStateValue {
  state: FileContextState;
  selectors: FileContextSelectors;
}

export interface FileContextActionsValue {
  actions: FileContextActions;
  dispatch: (action: FileContextAction) => void;
}

// TODO: URL parameter types will be redesigned for new routing system
<|MERGE_RESOLUTION|>--- conflicted
+++ resolved
@@ -2,8 +2,9 @@
  * Types for global file context management across views and tools
  */
 
-import { PageOperation } from './pageEditor';
-import { FileId, FileMetadata } from './file';
+import { ProcessedFile } from './processing';
+import { PDFDocument, PDFPage, PageOperation } from './pageEditor';
+import { FileMetadata } from './file';
 
 export type ModeType =
   | 'viewer'
@@ -24,13 +25,9 @@
   | 'unlockPdfForms'
   | 'removeCertificateSign';
 
-<<<<<<< HEAD
 // Normalized state types - Branded type to prevent string/FileId confusion
 export type FileId = string & { readonly __brand: 'FileId' };
 
-=======
-// Normalized state types
->>>>>>> 96aa4386
 export interface ProcessedFilePage {
   thumbnail?: string;
   pageNumber?: number;
@@ -105,22 +102,26 @@
   const fileId = id || createFileId();
   const quickKey = createQuickKey(file);
   
-  // Create new File-like object with embedded fileId and quickKey
-  const fileWithId = Object.create(file);
-  Object.defineProperty(fileWithId, 'fileId', {
+  const newFile = new File([file], file.name, {
+    type: file.type,
+    lastModified: file.lastModified
+  });
+  
+  Object.defineProperty(newFile, 'fileId', {
     value: fileId,
     writable: false,
     enumerable: true,
     configurable: false
   });
-  Object.defineProperty(fileWithId, 'quickKey', {
+  
+  Object.defineProperty(newFile, 'quickKey', {
     value: quickKey,
     writable: false,
     enumerable: true,
     configurable: false
   });
   
-  return fileWithId as FileWithId;
+  return newFile as FileWithId;
 }
 
 // Wrap array of Files with FileIds
@@ -135,18 +136,21 @@
   return files.map(file => file.fileId);
 }
 
-// Extract regular File objects from FileWithId array
 export function extractFiles(files: FileWithId[]): File[] {
-  return files.map(file => {
-    // Create clean File object without the fileId property
-    return new File([file], file.name, {
-      type: file.type,
-      lastModified: file.lastModified
-    });
-  });
+  return files as File[];
 }
 
 // Type guards and validation functions
+
+// Check if an object is a File or FileWithId (replaces instanceof File checks)
+export function isFileObject(obj: any): obj is File | FileWithId {
+  return obj && 
+         typeof obj.name === 'string' &&
+         typeof obj.size === 'number' &&
+         typeof obj.type === 'string' &&
+         typeof obj.lastModified === 'number' &&
+         typeof obj.arrayBuffer === 'function';
+}
 
 // Validate that a string is a proper FileId (has UUID format)
 export function isValidFileId(id: string): id is FileId {
@@ -300,10 +304,10 @@
     ids: FileId[];
     byId: Record<FileId, FileRecord>;
   };
-
-  // Pinned files - files that won't be consumed by tools
+  
+  // Pinned files - files that won't be consumed by tools  
   pinnedFiles: Set<FileId>;
-
+  
   // UI state - file-related UI state only
   ui: {
     selectedFileIds: FileId[];
@@ -315,41 +319,35 @@
 }
 
 // Action types for reducer pattern
-export type FileContextAction =
+export type FileContextAction = 
   // File management actions
   | { type: 'ADD_FILES'; payload: { fileRecords: FileRecord[] } }
   | { type: 'REMOVE_FILES'; payload: { fileIds: FileId[] } }
   | { type: 'UPDATE_FILE_RECORD'; payload: { id: FileId; updates: Partial<FileRecord> } }
   | { type: 'REORDER_FILES'; payload: { orderedFileIds: FileId[] } }
-
+  
   // Pinned files actions
   | { type: 'PIN_FILE'; payload: { fileId: FileId } }
   | { type: 'UNPIN_FILE'; payload: { fileId: FileId } }
   | { type: 'CONSUME_FILES'; payload: { inputFileIds: FileId[]; outputFileRecords: FileRecord[] } }
-
-  // UI actions
+  
+  // UI actions  
   | { type: 'SET_SELECTED_FILES'; payload: { fileIds: FileId[] } }
   | { type: 'SET_SELECTED_PAGES'; payload: { pageNumbers: number[] } }
   | { type: 'CLEAR_SELECTIONS' }
   | { type: 'SET_PROCESSING'; payload: { isProcessing: boolean; progress: number } }
-
+  
   // Navigation guard actions (minimal for file-related unsaved changes only)
   | { type: 'SET_UNSAVED_CHANGES'; payload: { hasChanges: boolean } }
-
+  
   // Context management
   | { type: 'RESET_CONTEXT' };
 
 export interface FileContextActions {
   // File management - lightweight actions only
-<<<<<<< HEAD
   addFiles: (files: File[], options?: { insertAfterPageId?: string }) => Promise<FileWithId[]>;
   addProcessedFiles: (filesWithThumbnails: Array<{ file: File; thumbnail?: string; pageCount?: number }>) => Promise<FileWithId[]>;
   addStoredFiles: (filesWithMetadata: Array<{ file: File; originalId: FileId; metadata: FileMetadata }>) => Promise<FileWithId[]>;
-=======
-  addFiles: (files: File[], options?: { insertAfterPageId?: string; selectFiles?: boolean }) => Promise<File[]>;
-  addProcessedFiles: (filesWithThumbnails: Array<{ file: File; thumbnail?: string; pageCount?: number }>) => Promise<File[]>;
-  addStoredFiles: (filesWithMetadata: Array<{ file: File; originalId: FileId; metadata: FileMetadata }>, options?: { selectFiles?: boolean }) => Promise<File[]>;
->>>>>>> 96aa4386
   removeFiles: (fileIds: FileId[], deleteFromStorage?: boolean) => Promise<void>;
   updateFileRecord: (id: FileId, updates: Partial<FileRecord>) => void;
   reorderFiles: (orderedFileIds: FileId[]) => void;
@@ -366,16 +364,16 @@
   setSelectedFiles: (fileIds: FileId[]) => void;
   setSelectedPages: (pageNumbers: number[]) => void;
   clearSelections: () => void;
-
+  
   // Processing state - simple flags only
   setProcessing: (isProcessing: boolean, progress?: number) => void;
-
+  
   // File-related unsaved changes (minimal navigation guard support)
   setHasUnsavedChanges: (hasChanges: boolean) => void;
-
+  
   // Context management
   resetContext: () => void;
-
+  
   // Resource management
   trackBlobUrl: (url: string) => void;
   scheduleCleanup: (fileId: FileId, delay?: number) => void;
@@ -384,47 +382,18 @@
 
 // File selectors (separate from actions to avoid re-renders)
 export interface FileContextSelectors {
-<<<<<<< HEAD
-  // File access - now returns FileWithId for safer type checking
   getFile: (id: FileId) => FileWithId | undefined;
   getFiles: (ids?: FileId[]) => FileWithId[];
-  
-  // Record access - uses normalized state
   getFileRecord: (id: FileId) => FileRecord | undefined;
   getFileRecords: (ids?: FileId[]) => FileRecord[];
-  
-  // Derived selectors - now return FileWithId
-=======
-  // File access - no state dependency, uses ref
-  getFile: (id: FileId) => File | undefined;
-  getFiles: (ids?: FileId[]) => File[];
-
-  // Record access - uses normalized state
-  getFileRecord: (id: FileId) => FileRecord | undefined;
-  getFileRecords: (ids?: FileId[]) => FileRecord[];
-
-  // Derived selectors
->>>>>>> 96aa4386
   getAllFileIds: () => FileId[];
   getSelectedFiles: () => FileWithId[];
   getSelectedFileRecords: () => FileRecord[];
-<<<<<<< HEAD
-  
-  // Pinned files selectors - now return FileWithId
-=======
-
-  // Pinned files selectors
->>>>>>> 96aa4386
   getPinnedFileIds: () => FileId[];
   getPinnedFiles: () => FileWithId[];
   getPinnedFileRecords: () => FileRecord[];
-<<<<<<< HEAD
   isFilePinned: (file: FileWithId) => boolean;
   
-=======
-  isFilePinned: (file: File) => boolean;
-
->>>>>>> 96aa4386
   // Stable signature for effect dependencies
   getFilesSignature: () => string;
 }
