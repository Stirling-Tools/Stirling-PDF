/**
 * Types for global file context management across views and tools
 */

import { PageOperation } from './pageEditor';
import { FileId, FileMetadata } from './file';

// Re-export FileId for convenience
export type { FileId };

export type ModeType =
  | 'viewer'
  | 'pageEditor'
  | 'fileEditor'
  | 'merge'
  | 'split'
  | 'compress'
  | 'ocr'
  | 'convert'
  | 'sanitize'
  | 'addPassword'
  | 'changePermissions'
  | 'addWatermark'
  | 'removePassword'
  | 'single-large-page'
  | 'repair'
  | 'unlockPdfForms'
  | 'removeCertificateSign';

// Normalized state types
export interface ProcessedFilePage {
  thumbnail?: string;
  pageNumber?: number;
  rotation?: number;
  splitBefore?: boolean;
  [key: string]: any;
}

export interface ProcessedFileMetadata {
  pages: ProcessedFilePage[];
  totalPages?: number;
  thumbnailUrl?: string;
  lastProcessed?: number;
  [key: string]: any;
}

<<<<<<< HEAD
export interface FileRecord {
  id: FileId;
  name: string;
  size: number;
  type: string;
  lastModified: number;
  quickKey?: string; // Fast deduplication key: name|size|lastModified
  thumbnailUrl?: string;
  blobUrl?: string;
  createdAt?: number;
  processedFile?: ProcessedFileMetadata;
  insertAfterPageId?: string; // Page ID after which this file should be inserted
  isPinned?: boolean;
  isLeaf?: boolean; // True if this file is a leaf node (hasn't been processed yet)
  
  // File history tracking (from PDF metadata)
  originalFileId?: string; // Root file ID for grouping versions
  versionNumber?: number; // Version number in chain  
  parentFileId?: FileId; // Immediate parent file ID
  toolHistory?: Array<{
    toolName: string;
    timestamp: number;
    parameters?: Record<string, any>;
  }>;
  
=======
/**
 * StirlingFileStub - Metadata record for files in the active workbench session
 *
 * Contains UI display data and processing state. Actual File objects stored
 * separately in refs for memory efficiency. Supports multi-tool workflows
 * where files persist across tool operations.
 */
export interface StirlingFileStub {
  id: FileId;                    // UUID primary key for collision-free operations
  name: string;                  // Display name for UI
  size: number;                  // File size for progress indicators
  type: string;                  // MIME type for format validation
  lastModified: number;          // Original timestamp for deduplication
  quickKey?: string;             // Fast deduplication key: name|size|lastModified
  thumbnailUrl?: string;         // Generated thumbnail blob URL for visual display
  blobUrl?: string;             // File access blob URL for downloads/processing
  createdAt?: number;           // When added to workbench for sorting
  processedFile?: ProcessedFileMetadata; // PDF page data and processing results
  insertAfterPageId?: string;   // Page ID after which this file should be inserted
  isPinned?: boolean;           // Protected from tool consumption (replace/remove)
>>>>>>> 1898df0d
  // Note: File object stored in provider ref, not in state
}

export interface FileContextNormalizedFiles {
  ids: FileId[];
  byId: Record<FileId, StirlingFileStub>;
}

// Helper functions - UUID-based primary keys (zero collisions, synchronous)
export function createFileId(): FileId {
  // Use crypto.randomUUID for authoritative primary key
  if (typeof window !== 'undefined' && window.crypto?.randomUUID) {
    return window.crypto.randomUUID() as FileId;
  }
  // Fallback for environments without randomUUID
  return 'xxxxxxxx-xxxx-4xxx-yxxx-xxxxxxxxxxxx'.replace(/[xy]/g, function(c) {
    const r = Math.random() * 16 | 0;
    const v = c == 'x' ? r : (r & 0x3 | 0x8);
    return v.toString(16);
  }) as FileId;
}

// Generate quick deduplication key from file metadata
export function createQuickKey(file: File): string {
  // Format: name|size|lastModified for fast duplicate detection
  return `${file.name}|${file.size}|${file.lastModified}`;
}

// Stirling PDF file with embedded UUID - replaces loose File + FileId parameter passing
export interface StirlingFile extends File {
  readonly fileId: FileId;
  readonly quickKey: string; // Fast deduplication key: name|size|lastModified
}

// Type guard to check if a File object has an embedded fileId
export function isStirlingFile(file: File): file is StirlingFile {
  return 'fileId' in file && typeof (file as any).fileId === 'string' &&
         'quickKey' in file && typeof (file as any).quickKey === 'string';
}

// Create a StirlingFile from a regular File object
export function createStirlingFile(file: File, id?: FileId): StirlingFile {
  const fileId = id || createFileId();
  const quickKey = createQuickKey(file);

  // Use Object.defineProperty to add properties while preserving the original File object
  // This maintains proper method binding and avoids "Illegal invocation" errors
  Object.defineProperty(file, 'fileId', {
    value: fileId,
    writable: false,
    enumerable: true,
    configurable: false
  });

  Object.defineProperty(file, 'quickKey', {
    value: quickKey,
    writable: false,
    enumerable: true,
    configurable: false
  });

  return file as StirlingFile;
}

// Extract FileIds from StirlingFile array
export function extractFileIds(files: StirlingFile[]): FileId[] {
  return files.map(file => file.fileId);
}

// Extract regular File objects from StirlingFile array
export function extractFiles(files: StirlingFile[]): File[] {
  return files as File[];
}

// Check if an object is a File or StirlingFile (replaces instanceof File checks)
export function isFileObject(obj: any): obj is File | StirlingFile {
  return obj &&
         typeof obj.name === 'string' &&
         typeof obj.size === 'number' &&
         typeof obj.type === 'string' &&
         typeof obj.lastModified === 'number' &&
         typeof obj.arrayBuffer === 'function';
}



export function toStirlingFileStub(
  file: File,
  id?: FileId
): StirlingFileStub {
  const fileId = id || createFileId();
  return {
    id: fileId,
    name: file.name,
    size: file.size,
    type: file.type,
    lastModified: file.lastModified,
    quickKey: createQuickKey(file),
    createdAt: Date.now(),
    isLeaf: true // New files are leaf nodes by default
  };
}

export function revokeFileResources(record: StirlingFileStub): void {
  // Only revoke blob: URLs to prevent errors on other schemes
  if (record.thumbnailUrl && record.thumbnailUrl.startsWith('blob:')) {
    try {
      URL.revokeObjectURL(record.thumbnailUrl);
    } catch (error) {
      console.warn('Failed to revoke thumbnail URL:', error);
    }
  }
  if (record.blobUrl && record.blobUrl.startsWith('blob:')) {
    try {
      URL.revokeObjectURL(record.blobUrl);
    } catch (error) {
      console.warn('Failed to revoke blob URL:', error);
    }
  }
  // Clean up processed file thumbnails
  if (record.processedFile?.pages) {
    record.processedFile.pages.forEach(page => {
      if (page.thumbnail && page.thumbnail.startsWith('blob:')) {
        try {
          URL.revokeObjectURL(page.thumbnail);
        } catch (error) {
          console.warn('Failed to revoke page thumbnail URL:', error);
        }
      }
    });
  }
}

export type OperationType = 'merge' | 'split' | 'compress' | 'add' | 'remove' | 'replace' | 'convert' | 'upload' | 'ocr' | 'sanitize';

export interface FileOperation {
  id: string;
  type: OperationType;
  timestamp: number;
  fileIds: FileId[];
  status: 'pending' | 'applied' | 'failed';
  data?: any;
  metadata?: {
    originalFileName?: string;
    outputFileNames?: string[];
    parameters?: Record<string, any>;
    fileSize?: number;
    pageCount?: number;
    error?: string;
  };
}

export interface FileOperationHistory {
  fileId: FileId;
  fileName: string;
  operations: (FileOperation | PageOperation)[];
  createdAt: number;
  lastModified: number;
}

export interface ViewerConfig {
  zoom: number;
  currentPage: number;
  viewMode: 'single' | 'continuous' | 'facing';
  sidebarOpen: boolean;
}

export interface FileEditHistory {
  fileId: FileId;
  pageOperations: PageOperation[];
  lastModified: number;
}

export interface FileContextState {
  // Core file management - lightweight file IDs only
  files: {
    ids: FileId[];
    byId: Record<FileId, StirlingFileStub>;
  };

  // Pinned files - files that won't be consumed by tools
  pinnedFiles: Set<FileId>;

  // UI state - file-related UI state only
  ui: {
    selectedFileIds: FileId[];
    selectedPageNumbers: number[];
    isProcessing: boolean;
    processingProgress: number;
    hasUnsavedChanges: boolean;
  };
}

// Action types for reducer pattern
export type FileContextAction =
  // File management actions
  | { type: 'ADD_FILES'; payload: { stirlingFileStubs: StirlingFileStub[] } }
  | { type: 'REMOVE_FILES'; payload: { fileIds: FileId[] } }
  | { type: 'UPDATE_FILE_RECORD'; payload: { id: FileId; updates: Partial<StirlingFileStub> } }
  | { type: 'REORDER_FILES'; payload: { orderedFileIds: FileId[] } }

  // Pinned files actions
  | { type: 'PIN_FILE'; payload: { fileId: FileId } }
  | { type: 'UNPIN_FILE'; payload: { fileId: FileId } }
  | { type: 'CONSUME_FILES'; payload: { inputFileIds: FileId[]; outputStirlingFileStubs: StirlingFileStub[] } }
  | { type: 'UNDO_CONSUME_FILES'; payload: { inputStirlingFileStubs: StirlingFileStub[]; outputFileIds: FileId[] } }

  // UI actions
  | { type: 'SET_SELECTED_FILES'; payload: { fileIds: FileId[] } }
  | { type: 'SET_SELECTED_PAGES'; payload: { pageNumbers: number[] } }
  | { type: 'CLEAR_SELECTIONS' }
  | { type: 'SET_PROCESSING'; payload: { isProcessing: boolean; progress: number } }

  // Navigation guard actions (minimal for file-related unsaved changes only)
  | { type: 'SET_UNSAVED_CHANGES'; payload: { hasChanges: boolean } }

  // Context management
  | { type: 'RESET_CONTEXT' };

export interface FileContextActions {
  // File management - lightweight actions only
  addFiles: (files: File[], options?: { insertAfterPageId?: string; selectFiles?: boolean }) => Promise<StirlingFile[]>;
  addProcessedFiles: (filesWithThumbnails: Array<{ file: File; thumbnail?: string; pageCount?: number }>) => Promise<StirlingFile[]>;
  addStoredFiles: (filesWithMetadata: Array<{ file: File; originalId: FileId; metadata: FileMetadata }>, options?: { selectFiles?: boolean }) => Promise<StirlingFile[]>;
  removeFiles: (fileIds: FileId[], deleteFromStorage?: boolean) => Promise<void>;
  updateStirlingFileStub: (id: FileId, updates: Partial<StirlingFileStub>) => void;
  reorderFiles: (orderedFileIds: FileId[]) => void;
  clearAllFiles: () => Promise<void>;
  clearAllData: () => Promise<void>;

  // File pinning - accepts StirlingFile for safer type checking
  pinFile: (file: StirlingFile) => void;
  unpinFile: (file: StirlingFile) => void;

  // File consumption (replace unpinned files with outputs)
  consumeFiles: (inputFileIds: FileId[], outputFiles: File[]) => Promise<FileId[]>;
  undoConsumeFiles: (inputFiles: File[], inputStirlingFileStubs: StirlingFileStub[], outputFileIds: FileId[]) => Promise<void>;
  // Selection management
  setSelectedFiles: (fileIds: FileId[]) => void;
  setSelectedPages: (pageNumbers: number[]) => void;
  clearSelections: () => void;

  // Processing state - simple flags only
  setProcessing: (isProcessing: boolean, progress?: number) => void;

  // File-related unsaved changes (minimal navigation guard support)
  setHasUnsavedChanges: (hasChanges: boolean) => void;

  // Context management
  resetContext: () => void;

  // Resource management
  trackBlobUrl: (url: string) => void;
  scheduleCleanup: (fileId: FileId, delay?: number) => void;
  cleanupFile: (fileId: FileId) => void;
}

// File selectors (separate from actions to avoid re-renders)
export interface FileContextSelectors {
  getFile: (id: FileId) => StirlingFile | undefined;
  getFiles: (ids?: FileId[]) => StirlingFile[];
  getStirlingFileStub: (id: FileId) => StirlingFileStub | undefined;
  getStirlingFileStubs: (ids?: FileId[]) => StirlingFileStub[];
  getAllFileIds: () => FileId[];
  getSelectedFiles: () => StirlingFile[];
  getSelectedStirlingFileStubs: () => StirlingFileStub[];
  getPinnedFileIds: () => FileId[];
  getPinnedFiles: () => StirlingFile[];
  getPinnedStirlingFileStubs: () => StirlingFileStub[];
  isFilePinned: (file: StirlingFile) => boolean;
  getFilesSignature: () => string;
}

export interface FileContextProviderProps {
  children: React.ReactNode;
  enableUrlSync?: boolean;
  enablePersistence?: boolean;
  maxCacheSize?: number;
}

// Split context values to minimize re-renders
export interface FileContextStateValue {
  state: FileContextState;
  selectors: FileContextSelectors;
}

export interface FileContextActionsValue {
  actions: FileContextActions;
  dispatch: (action: FileContextAction) => void;
}<|MERGE_RESOLUTION|>--- conflicted
+++ resolved
@@ -44,33 +44,6 @@
   [key: string]: any;
 }
 
-<<<<<<< HEAD
-export interface FileRecord {
-  id: FileId;
-  name: string;
-  size: number;
-  type: string;
-  lastModified: number;
-  quickKey?: string; // Fast deduplication key: name|size|lastModified
-  thumbnailUrl?: string;
-  blobUrl?: string;
-  createdAt?: number;
-  processedFile?: ProcessedFileMetadata;
-  insertAfterPageId?: string; // Page ID after which this file should be inserted
-  isPinned?: boolean;
-  isLeaf?: boolean; // True if this file is a leaf node (hasn't been processed yet)
-  
-  // File history tracking (from PDF metadata)
-  originalFileId?: string; // Root file ID for grouping versions
-  versionNumber?: number; // Version number in chain  
-  parentFileId?: FileId; // Immediate parent file ID
-  toolHistory?: Array<{
-    toolName: string;
-    timestamp: number;
-    parameters?: Record<string, any>;
-  }>;
-  
-=======
 /**
  * StirlingFileStub - Metadata record for files in the active workbench session
  *
@@ -91,7 +64,18 @@
   processedFile?: ProcessedFileMetadata; // PDF page data and processing results
   insertAfterPageId?: string;   // Page ID after which this file should be inserted
   isPinned?: boolean;           // Protected from tool consumption (replace/remove)
->>>>>>> 1898df0d
+
+    isLeaf?: boolean; // True if this file is a leaf node (hasn't been processed yet)
+
+  // File history tracking (from PDF metadata)
+  originalFileId?: string; // Root file ID for grouping versions
+  versionNumber?: number; // Version number in chain
+  parentFileId?: FileId; // Immediate parent file ID
+  toolHistory?: Array<{
+    toolName: string;
+    timestamp: number;
+    parameters?: Record<string, any>;
+  }>;
   // Note: File object stored in provider ref, not in state
 }
 
