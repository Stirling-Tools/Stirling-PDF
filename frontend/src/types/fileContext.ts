/**
 * Types for global file context management across views and tools
 */

import { ProcessedFile } from './processing';
import { PDFDocument, PDFPage, PageOperation } from './pageEditor';
import { FileMetadata } from './file';

<<<<<<< HEAD
export type ModeType = 'viewer' | 'pageEditor' | 'fileEditor' | 'merge' | 'split' | 'compress' | 'ocr' | 'convert';

// Normalized state types
export type FileId = string;

export interface FileRecord {
  id: FileId;
  name: string;
  size: number;
  type: string;
  lastModified: number;
  quickKey: string; // Fast deduplication key: name|size|lastModified
  thumbnailUrl?: string;
  blobUrl?: string;
  createdAt: number;
  processedFile?: {
    pages: Array<{
      thumbnail?: string;
      [key: string]: any;
    }>;
    [key: string]: any;
  };
  // Note: File object stored in provider ref, not in state
}

export interface FileContextNormalizedFiles {
  ids: FileId[];
  byId: Record<FileId, FileRecord>;
}

// Helper functions - UUID-based primary keys (zero collisions, synchronous)
export function createFileId(): FileId {
  // Use crypto.randomUUID for authoritative primary key
  if (typeof window !== 'undefined' && window.crypto?.randomUUID) {
    return window.crypto.randomUUID();
  }
  // Fallback for environments without randomUUID
  return 'xxxxxxxx-xxxx-4xxx-yxxx-xxxxxxxxxxxx'.replace(/[xy]/g, function(c) {
    const r = Math.random() * 16 | 0;
    const v = c == 'x' ? r : (r & 0x3 | 0x8);
    return v.toString(16);
  });
}

// Generate quick deduplication key from file metadata
export function createQuickKey(file: File): string {
  // Format: name|size|lastModified for fast duplicate detection
  return `${file.name}|${file.size}|${file.lastModified}`;
}

// Legacy support - now just delegates to createFileId
export function createStableFileId(file: File): FileId {
  // Don't mutate File objects - always return new UUID
  return createFileId();
}


export function toFileRecord(file: File, id?: FileId): FileRecord {
  const fileId = id || createStableFileId(file);
  return {
    id: fileId,
    name: file.name,
    size: file.size,
    type: file.type,
    lastModified: file.lastModified,
    quickKey: createQuickKey(file),
    createdAt: Date.now()
  };
}

export function revokeFileResources(record: FileRecord): void {
  // Only revoke blob: URLs to prevent errors on other schemes
  if (record.thumbnailUrl && record.thumbnailUrl.startsWith('blob:')) {
    try {
      URL.revokeObjectURL(record.thumbnailUrl);
    } catch (error) {
      console.warn('Failed to revoke thumbnail URL:', error);
    }
  }
  if (record.blobUrl && record.blobUrl.startsWith('blob:')) {
    try {
      URL.revokeObjectURL(record.blobUrl);
    } catch (error) {
      console.warn('Failed to revoke blob URL:', error);
    }
  }
  // Clean up processed file thumbnails
  if (record.processedFile?.pages) {
    record.processedFile.pages.forEach(page => {
      if (page.thumbnail && page.thumbnail.startsWith('blob:')) {
        try {
          URL.revokeObjectURL(page.thumbnail);
        } catch (error) {
          console.warn('Failed to revoke page thumbnail URL:', error);
        }
      }
    });
  }
}
=======
export type ModeType = 
  | 'viewer' 
  | 'pageEditor' 
  | 'fileEditor' 
  | 'merge' 
  | 'split' 
  | 'compress' 
  | 'ocr' 
  | 'convert' 
  | 'sanitize'
  | 'addPassword'
  | 'changePermissions';
>>>>>>> 129e4d00

export type ViewType = 'viewer' | 'pageEditor' | 'fileEditor';

export type ToolType = 'merge' | 'split' | 'compress' | 'ocr' | 'convert' | 'sanitize';

export type OperationType = 'merge' | 'split' | 'compress' | 'add' | 'remove' | 'replace' | 'convert' | 'upload' | 'ocr' | 'sanitize';

export interface FileOperation {
  id: string;
  type: OperationType;
  timestamp: number;
  fileIds: string[];
  status: 'pending' | 'applied' | 'failed';
  data?: any;
  metadata?: {
    originalFileName?: string;
    outputFileNames?: string[];
    parameters?: Record<string, any>;
    fileSize?: number;
    pageCount?: number;
    error?: string;
  };
}

export interface FileOperationHistory {
  fileId: string;
  fileName: string;
  operations: (FileOperation | PageOperation)[];
  createdAt: number;
  lastModified: number;
}

export interface ViewerConfig {
  zoom: number;
  currentPage: number;
  viewMode: 'single' | 'continuous' | 'facing';
  sidebarOpen: boolean;
}

export interface FileEditHistory {
  fileId: string;
  pageOperations: PageOperation[];
  lastModified: number;
}

export interface FileContextState {
<<<<<<< HEAD
  // Core file management - lightweight file IDs only
  files: {
    ids: FileId[];
    byId: Record<FileId, FileRecord>;
  };
  
  // UI state - flat structure for performance
  ui: {
    currentMode: ModeType;
    selectedFileIds: FileId[];
    selectedPageNumbers: number[];
    isProcessing: boolean;
    processingProgress: number;
    hasUnsavedChanges: boolean;
    pendingNavigation: (() => void) | null;
    showNavigationWarning: boolean;
  };
}

// Action types for reducer pattern
export type FileContextAction = 
  // File management actions
  | { type: 'ADD_FILES'; payload: { fileRecords: FileRecord[] } }
  | { type: 'REMOVE_FILES'; payload: { fileIds: FileId[] } }
  | { type: 'UPDATE_FILE_RECORD'; payload: { id: FileId; updates: Partial<FileRecord> } }
  
  // UI actions
  | { type: 'SET_CURRENT_MODE'; payload: ModeType }
  | { type: 'SET_SELECTED_FILES'; payload: { fileIds: FileId[] } }
  | { type: 'SET_SELECTED_PAGES'; payload: { pageNumbers: number[] } }
  | { type: 'CLEAR_SELECTIONS' }
  | { type: 'SET_PROCESSING'; payload: { isProcessing: boolean; progress: number } }
  
  // Navigation guard actions
  | { type: 'SET_UNSAVED_CHANGES'; payload: { hasChanges: boolean } }
  | { type: 'SET_PENDING_NAVIGATION'; payload: { navigationFn: (() => void) | null } }
  | { type: 'SHOW_NAVIGATION_WARNING'; payload: { show: boolean } }
  
  // Context management
  | { type: 'RESET_CONTEXT' };

export interface FileContextActions {
  // File management - lightweight actions only
  addFiles: (files: File[]) => Promise<File[]>;
  addProcessedFiles: (filesWithThumbnails: Array<{ file: File; thumbnail?: string; pageCount?: number }>) => Promise<File[]>;
  addStoredFiles: (filesWithMetadata: Array<{ file: File; originalId: FileId; metadata: FileMetadata }>) => Promise<File[]>;
  removeFiles: (fileIds: FileId[], deleteFromStorage?: boolean) => void;
  updateFileRecord: (id: FileId, updates: Partial<FileRecord>) => void;
=======
  // Core file management
  activeFiles: File[];
  processedFiles: Map<File, ProcessedFile>;

  // Current navigation state
  currentMode: ModeType;
  currentView: ViewType;
  currentTool: ToolType | null;

  // Edit history and state
  fileEditHistory: Map<string, FileEditHistory>;
  globalFileOperations: FileOperation[];
  // New comprehensive operation history
  fileOperationHistory: Map<string, FileOperationHistory>;

  // UI state that persists across views
  selectedFileIds: string[];
  selectedPageNumbers: number[];
  viewerConfig: ViewerConfig;

  // Processing state
  isProcessing: boolean;
  processingProgress: number;

  // Export state
  lastExportConfig?: {
    filename: string;
    selectedOnly: boolean;
    splitDocuments: boolean;
  };

  // Navigation guard system
  hasUnsavedChanges: boolean;
  pendingNavigation: (() => void) | null;
  showNavigationWarning: boolean;
}

export interface FileContextActions {
  // File management
  addFiles: (files: File[]) => Promise<File[]>;
  removeFiles: (fileIds: string[], deleteFromStorage?: boolean) => void;
  replaceFile: (oldFileId: string, newFile: File) => Promise<void>;
>>>>>>> 129e4d00
  clearAllFiles: () => void;

  // Navigation
  setCurrentMode: (mode: ModeType) => void;
<<<<<<< HEAD
  
=======
  setCurrentView: (view: ViewType) => void;
  setCurrentTool: (tool: ToolType) => void;
>>>>>>> 129e4d00
  // Selection management
  setSelectedFiles: (fileIds: FileId[]) => void;
  setSelectedPages: (pageNumbers: number[]) => void;
  clearSelections: () => void;
<<<<<<< HEAD
  
  // Processing state - simple flags only
  setProcessing: (isProcessing: boolean, progress?: number) => void;
  
  // Navigation guard system
  setHasUnsavedChanges: (hasChanges: boolean) => void;
  
  // Context management
  resetContext: () => void;
  
  // Legacy compatibility
  setMode: (mode: ModeType) => void;
  confirmNavigation: () => void;
  cancelNavigation: () => void;
=======

  // Edit operations
  applyPageOperations: (fileId: string, operations: PageOperation[]) => void;
  applyFileOperation: (operation: FileOperation) => void;
  undoLastOperation: (fileId?: string) => void;

  // Operation history management
  recordOperation: (fileId: string, operation: FileOperation | PageOperation) => void;
  markOperationApplied: (fileId: string, operationId: string) => void;
  markOperationFailed: (fileId: string, operationId: string, error: string) => void;
  getFileHistory: (fileId: string) => FileOperationHistory | undefined;
  getAppliedOperations: (fileId: string) => (FileOperation | PageOperation)[];
  clearFileHistory: (fileId: string) => void;

  // Viewer state
  updateViewerConfig: (config: Partial<ViewerConfig>) => void;

  // Export configuration
  setExportConfig: (config: FileContextState['lastExportConfig']) => void;


  // Utility
  getFileById: (fileId: string) => File | undefined;
  getProcessedFileById: (fileId: string) => ProcessedFile | undefined;
  getCurrentFile: () => File | undefined;
  getCurrentProcessedFile: () => ProcessedFile | undefined;

  // Context persistence
  saveContext: () => Promise<void>;
  loadContext: () => Promise<void>;
  resetContext: () => void;

  // Navigation guard system
  setHasUnsavedChanges: (hasChanges: boolean) => void;
  requestNavigation: (navigationFn: () => void) => boolean;
  confirmNavigation: () => void;
  cancelNavigation: () => void;

  // Memory management
  trackBlobUrl: (url: string) => void;
  trackPdfDocument: (fileId: string, pdfDoc: any) => void;
  cleanupFile: (fileId: string) => Promise<void>;
  scheduleCleanup: (fileId: string, delay?: number) => void;
>>>>>>> 129e4d00
}

// File selectors (separate from actions to avoid re-renders)
export interface FileContextSelectors {
  // File access - no state dependency, uses ref
  getFile: (id: FileId) => File | undefined;
  getFiles: (ids?: FileId[]) => File[];
  
  // Record access - uses normalized state
  getFileRecord: (id: FileId) => FileRecord | undefined;
  getFileRecords: (ids?: FileId[]) => FileRecord[];
  
  // Derived selectors
  getAllFileIds: () => FileId[];
  getSelectedFiles: () => File[];
  getSelectedFileRecords: () => FileRecord[];
  
  // Stable signature for effect dependencies
  getFilesSignature: () => string;
}

export interface FileContextProviderProps {
  children: React.ReactNode;
  enableUrlSync?: boolean;
  enablePersistence?: boolean;
  maxCacheSize?: number;
}

// Split context values to minimize re-renders
export interface FileContextStateValue {
  state: FileContextState;
  selectors: FileContextSelectors;
}

export interface FileContextActionsValue {
  actions: FileContextActions;
  dispatch: (action: FileContextAction) => void;
}

// URL parameter types for deep linking
export interface FileContextUrlParams {
  mode?: ModeType;
  fileIds?: string[];
  pageIds?: string[];
  zoom?: number;
  page?: number;
}<|MERGE_RESOLUTION|>--- conflicted
+++ resolved
@@ -6,7 +6,6 @@
 import { PDFDocument, PDFPage, PageOperation } from './pageEditor';
 import { FileMetadata } from './file';
 
-<<<<<<< HEAD
 export type ModeType = 'viewer' | 'pageEditor' | 'fileEditor' | 'merge' | 'split' | 'compress' | 'ocr' | 'convert';
 
 // Normalized state types
@@ -106,24 +105,6 @@
     });
   }
 }
-=======
-export type ModeType = 
-  | 'viewer' 
-  | 'pageEditor' 
-  | 'fileEditor' 
-  | 'merge' 
-  | 'split' 
-  | 'compress' 
-  | 'ocr' 
-  | 'convert' 
-  | 'sanitize'
-  | 'addPassword'
-  | 'changePermissions';
->>>>>>> 129e4d00
-
-export type ViewType = 'viewer' | 'pageEditor' | 'fileEditor';
-
-export type ToolType = 'merge' | 'split' | 'compress' | 'ocr' | 'convert' | 'sanitize';
 
 export type OperationType = 'merge' | 'split' | 'compress' | 'add' | 'remove' | 'replace' | 'convert' | 'upload' | 'ocr' | 'sanitize';
 
@@ -166,7 +147,6 @@
 }
 
 export interface FileContextState {
-<<<<<<< HEAD
   // Core file management - lightweight file IDs only
   files: {
     ids: FileId[];
@@ -215,65 +195,16 @@
   addStoredFiles: (filesWithMetadata: Array<{ file: File; originalId: FileId; metadata: FileMetadata }>) => Promise<File[]>;
   removeFiles: (fileIds: FileId[], deleteFromStorage?: boolean) => void;
   updateFileRecord: (id: FileId, updates: Partial<FileRecord>) => void;
-=======
-  // Core file management
-  activeFiles: File[];
-  processedFiles: Map<File, ProcessedFile>;
-
-  // Current navigation state
-  currentMode: ModeType;
-  currentView: ViewType;
-  currentTool: ToolType | null;
-
-  // Edit history and state
-  fileEditHistory: Map<string, FileEditHistory>;
-  globalFileOperations: FileOperation[];
-  // New comprehensive operation history
-  fileOperationHistory: Map<string, FileOperationHistory>;
-
-  // UI state that persists across views
-  selectedFileIds: string[];
-  selectedPageNumbers: number[];
-  viewerConfig: ViewerConfig;
-
-  // Processing state
-  isProcessing: boolean;
-  processingProgress: number;
-
-  // Export state
-  lastExportConfig?: {
-    filename: string;
-    selectedOnly: boolean;
-    splitDocuments: boolean;
-  };
-
-  // Navigation guard system
-  hasUnsavedChanges: boolean;
-  pendingNavigation: (() => void) | null;
-  showNavigationWarning: boolean;
-}
-
-export interface FileContextActions {
-  // File management
-  addFiles: (files: File[]) => Promise<File[]>;
-  removeFiles: (fileIds: string[], deleteFromStorage?: boolean) => void;
-  replaceFile: (oldFileId: string, newFile: File) => Promise<void>;
->>>>>>> 129e4d00
   clearAllFiles: () => void;
+
 
   // Navigation
   setCurrentMode: (mode: ModeType) => void;
-<<<<<<< HEAD
-  
-=======
-  setCurrentView: (view: ViewType) => void;
-  setCurrentTool: (tool: ToolType) => void;
->>>>>>> 129e4d00
+  
   // Selection management
   setSelectedFiles: (fileIds: FileId[]) => void;
   setSelectedPages: (pageNumbers: number[]) => void;
   clearSelections: () => void;
-<<<<<<< HEAD
   
   // Processing state - simple flags only
   setProcessing: (isProcessing: boolean, progress?: number) => void;
@@ -288,51 +219,6 @@
   setMode: (mode: ModeType) => void;
   confirmNavigation: () => void;
   cancelNavigation: () => void;
-=======
-
-  // Edit operations
-  applyPageOperations: (fileId: string, operations: PageOperation[]) => void;
-  applyFileOperation: (operation: FileOperation) => void;
-  undoLastOperation: (fileId?: string) => void;
-
-  // Operation history management
-  recordOperation: (fileId: string, operation: FileOperation | PageOperation) => void;
-  markOperationApplied: (fileId: string, operationId: string) => void;
-  markOperationFailed: (fileId: string, operationId: string, error: string) => void;
-  getFileHistory: (fileId: string) => FileOperationHistory | undefined;
-  getAppliedOperations: (fileId: string) => (FileOperation | PageOperation)[];
-  clearFileHistory: (fileId: string) => void;
-
-  // Viewer state
-  updateViewerConfig: (config: Partial<ViewerConfig>) => void;
-
-  // Export configuration
-  setExportConfig: (config: FileContextState['lastExportConfig']) => void;
-
-
-  // Utility
-  getFileById: (fileId: string) => File | undefined;
-  getProcessedFileById: (fileId: string) => ProcessedFile | undefined;
-  getCurrentFile: () => File | undefined;
-  getCurrentProcessedFile: () => ProcessedFile | undefined;
-
-  // Context persistence
-  saveContext: () => Promise<void>;
-  loadContext: () => Promise<void>;
-  resetContext: () => void;
-
-  // Navigation guard system
-  setHasUnsavedChanges: (hasChanges: boolean) => void;
-  requestNavigation: (navigationFn: () => void) => boolean;
-  confirmNavigation: () => void;
-  cancelNavigation: () => void;
-
-  // Memory management
-  trackBlobUrl: (url: string) => void;
-  trackPdfDocument: (fileId: string, pdfDoc: any) => void;
-  cleanupFile: (fileId: string) => Promise<void>;
-  scheduleCleanup: (fileId: string, delay?: number) => void;
->>>>>>> 129e4d00
 }
 
 // File selectors (separate from actions to avoid re-renders)
@@ -379,4 +265,4 @@
   pageIds?: string[];
   zoom?: number;
   page?: number;
-}+}
