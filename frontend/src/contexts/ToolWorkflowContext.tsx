--- conflicted
+++ resolved
@@ -29,13 +29,8 @@
   // Tool management (from hook)
   selectedToolKey: ToolId | null;
   selectedTool: ToolRegistryEntry | null;
-<<<<<<< HEAD
-  toolRegistry: Record<ToolId, ToolRegistryEntry>;
-  getSelectedTool: (toolId: string | null) => ToolRegistryEntry | null;
-=======
   toolRegistry: Partial<ToolRegistry>;
   getSelectedTool: (toolId: ToolId | null) => ToolRegistryEntry | null;
->>>>>>> 3090a857
 
   // UI Actions
   setSidebarsVisible: (visible: boolean) => void;
