/**
 * FileContext reducer - Pure state management for file operations
 */

<<<<<<< HEAD
import {
  FileContextState,
  FileContextAction,
  FileId,
  FileRecord
=======
import { FileId } from '../../types/file';
import {
  FileContextState,
  FileContextAction,
  StirlingFileStub
>>>>>>> e8af4f6b
} from '../../types/fileContext';

// Initial state
export const initialFileContextState: FileContextState = {
  files: {
    ids: [],
    byId: {}
  },
  pinnedFiles: new Set(),
  ui: {
    selectedFileIds: [],
    selectedPageNumbers: [],
    isProcessing: false,
    processingProgress: 0,
    hasUnsavedChanges: false
  }
};

// Helper function for consume/undo operations
function processFileSwap(
  state: FileContextState,
  filesToRemove: FileId[],
  filesToAdd: StirlingFileStub[]
): FileContextState {
  // Only remove unpinned files
  const unpinnedRemoveIds = filesToRemove.filter(id => !state.pinnedFiles.has(id));
  const remainingIds = state.files.ids.filter(id => !unpinnedRemoveIds.includes(id));

  // Remove unpinned files from state
  const newById = { ...state.files.byId };
  unpinnedRemoveIds.forEach(id => {
    delete newById[id];
  });

  // Add new files
  const addedIds: FileId[] = [];
  filesToAdd.forEach(record => {
    if (!newById[record.id]) {
      addedIds.push(record.id);
      newById[record.id] = record;
    }
  });

  // Clear selections that reference removed files
  const validSelectedFileIds = state.ui.selectedFileIds.filter(id => !unpinnedRemoveIds.includes(id));

  return {
    ...state,
    files: {
      ids: [...addedIds, ...remainingIds],
      byId: newById
    },
    ui: {
      ...state.ui,
      selectedFileIds: validSelectedFileIds
    }
  };
}

// Pure reducer function
export function fileContextReducer(state: FileContextState, action: FileContextAction): FileContextState {
  switch (action.type) {
    case 'ADD_FILES': {
      const { stirlingFileStubs } = action.payload;
      const newIds: FileId[] = [];
<<<<<<< HEAD
      const newById: Record<FileId, FileRecord> = { ...state.files.byId };

      fileRecords.forEach(record => {
=======
      const newById: Record<FileId, StirlingFileStub> = { ...state.files.byId };

      stirlingFileStubs.forEach(record => {
>>>>>>> e8af4f6b
        // Only add if not already present (dedupe by stable ID)
        if (!newById[record.id]) {
          newIds.push(record.id);
          newById[record.id] = record;
        }
      });

      return {
        ...state,
        files: {
          ids: [...state.files.ids, ...newIds],
          byId: newById
        }
      };
    }

    case 'REMOVE_FILES': {
      const { fileIds } = action.payload;
      const remainingIds = state.files.ids.filter(id => !fileIds.includes(id));
      const newById = { ...state.files.byId };

      // Remove files from state (resource cleanup handled by lifecycle manager)
      fileIds.forEach(id => {
        delete newById[id];
      });

      // Clear selections that reference removed files
      const validSelectedFileIds = state.ui.selectedFileIds.filter(id => !fileIds.includes(id));

      return {
        ...state,
        files: {
          ids: remainingIds,
          byId: newById
        },
        ui: {
          ...state.ui,
          selectedFileIds: validSelectedFileIds
        }
      };
    }

    case 'UPDATE_FILE_RECORD': {
      const { id, updates } = action.payload;
      const existingRecord = state.files.byId[id];

      if (!existingRecord) {
        return state; // File doesn't exist, no-op
      }

      return {
        ...state,
        files: {
          ...state.files,
          byId: {
            ...state.files.byId,
            [id]: {
              ...existingRecord,
              ...updates
            }
          }
        }
      };
    }

    case 'REORDER_FILES': {
      const { orderedFileIds } = action.payload;

      // Validate that all IDs exist in current state
      const validIds = orderedFileIds.filter(id => state.files.byId[id]);
<<<<<<< HEAD
      // Reorder selected files by passed order
      const selectedFileIds = orderedFileIds.filter(id => state.ui.selectedFileIds.includes(id));
=======
>>>>>>> e8af4f6b

      return {
        ...state,
        files: {
          ...state.files,
          ids: validIds
        },
        ui: {
          ...state.ui,
          selectedFileIds,
        }
      };
    }

    case 'SET_SELECTED_FILES': {
      const { fileIds } = action.payload;
      return {
        ...state,
        ui: {
          ...state.ui,
          selectedFileIds: fileIds
        }
      };
    }

    case 'SET_SELECTED_PAGES': {
      const { pageNumbers } = action.payload;
      return {
        ...state,
        ui: {
          ...state.ui,
          selectedPageNumbers: pageNumbers
        }
      };
    }

    case 'CLEAR_SELECTIONS': {
      return {
        ...state,
        ui: {
          ...state.ui,
          selectedFileIds: [],
          selectedPageNumbers: []
        }
      };
    }

    case 'SET_PROCESSING': {
      const { isProcessing, progress } = action.payload;
      return {
        ...state,
        ui: {
          ...state.ui,
          isProcessing,
          processingProgress: progress
        }
      };
    }

    case 'SET_UNSAVED_CHANGES': {
      return {
        ...state,
        ui: {
          ...state.ui,
          hasUnsavedChanges: action.payload.hasChanges
        }
      };
    }

    case 'PIN_FILE': {
      const { fileId } = action.payload;
      const newPinnedFiles = new Set(state.pinnedFiles);
      newPinnedFiles.add(fileId);

      return {
        ...state,
        pinnedFiles: newPinnedFiles
      };
    }

    case 'UNPIN_FILE': {
      const { fileId } = action.payload;
      const newPinnedFiles = new Set(state.pinnedFiles);
      newPinnedFiles.delete(fileId);

      return {
        ...state,
        pinnedFiles: newPinnedFiles
      };
    }

    case 'CONSUME_FILES': {
<<<<<<< HEAD
      const { inputFileIds, outputFileRecords } = action.payload;

      // Only remove unpinned input files
      const unpinnedInputIds = inputFileIds.filter(id => !state.pinnedFiles.has(id));
      const remainingIds = state.files.ids.filter(id => !unpinnedInputIds.includes(id));

      // Remove unpinned files from state
      const newById = { ...state.files.byId };
      unpinnedInputIds.forEach(id => {
        delete newById[id];
      });

      // Add output files
      const outputIds: FileId[] = [];
      outputFileRecords.forEach(record => {
        if (!newById[record.id]) {
          outputIds.push(record.id);
          newById[record.id] = record;
        }
      });

      // Clear selections that reference removed files
      const validSelectedFileIds = state.ui.selectedFileIds.filter(id => !unpinnedInputIds.includes(id));

      return {
        ...state,
        files: {
          ids: [...remainingIds, ...outputIds],
          byId: newById
        },
        ui: {
          ...state.ui,
          selectedFileIds: validSelectedFileIds
        }
      };
=======
      const { inputFileIds, outputStirlingFileStubs } = action.payload;
      return processFileSwap(state, inputFileIds, outputStirlingFileStubs);
    }

    case 'UNDO_CONSUME_FILES': {
      const { inputStirlingFileStubs, outputFileIds } = action.payload;
      return processFileSwap(state, outputFileIds, inputStirlingFileStubs);
>>>>>>> e8af4f6b
    }

    case 'RESET_CONTEXT': {
      // Reset UI state to clean slate (resource cleanup handled by lifecycle manager)
      return { ...initialFileContextState };
    }

    default:
      return state;
  }
}<|MERGE_RESOLUTION|>--- conflicted
+++ resolved
@@ -2,19 +2,10 @@
  * FileContext reducer - Pure state management for file operations
  */
 
-<<<<<<< HEAD
-import {
-  FileContextState,
-  FileContextAction,
-  FileId,
-  FileRecord
-=======
-import { FileId } from '../../types/file';
-import {
+import { FileId } from '../../types/file';import {
   FileContextState,
   FileContextAction,
   StirlingFileStub
->>>>>>> e8af4f6b
 } from '../../types/fileContext';
 
 // Initial state
@@ -80,15 +71,9 @@
     case 'ADD_FILES': {
       const { stirlingFileStubs } = action.payload;
       const newIds: FileId[] = [];
-<<<<<<< HEAD
-      const newById: Record<FileId, FileRecord> = { ...state.files.byId };
-
-      fileRecords.forEach(record => {
-=======
       const newById: Record<FileId, StirlingFileStub> = { ...state.files.byId };
 
       stirlingFileStubs.forEach(record => {
->>>>>>> e8af4f6b
         // Only add if not already present (dedupe by stable ID)
         if (!newById[record.id]) {
           newIds.push(record.id);
@@ -159,12 +144,8 @@
 
       // Validate that all IDs exist in current state
       const validIds = orderedFileIds.filter(id => state.files.byId[id]);
-<<<<<<< HEAD
-      // Reorder selected files by passed order
+// Reorder selected files by passed order
       const selectedFileIds = orderedFileIds.filter(id => state.ui.selectedFileIds.includes(id));
-=======
->>>>>>> e8af4f6b
-
       return {
         ...state,
         files: {
@@ -256,51 +237,16 @@
     }
 
     case 'CONSUME_FILES': {
-<<<<<<< HEAD
-      const { inputFileIds, outputFileRecords } = action.payload;
-
-      // Only remove unpinned input files
-      const unpinnedInputIds = inputFileIds.filter(id => !state.pinnedFiles.has(id));
-      const remainingIds = state.files.ids.filter(id => !unpinnedInputIds.includes(id));
-
-      // Remove unpinned files from state
-      const newById = { ...state.files.byId };
-      unpinnedInputIds.forEach(id => {
-        delete newById[id];
-      });
-
-      // Add output files
-      const outputIds: FileId[] = [];
-      outputFileRecords.forEach(record => {
-        if (!newById[record.id]) {
-          outputIds.push(record.id);
-          newById[record.id] = record;
-        }
-      });
-
-      // Clear selections that reference removed files
-      const validSelectedFileIds = state.ui.selectedFileIds.filter(id => !unpinnedInputIds.includes(id));
-
-      return {
-        ...state,
-        files: {
-          ids: [...remainingIds, ...outputIds],
-          byId: newById
-        },
-        ui: {
-          ...state.ui,
-          selectedFileIds: validSelectedFileIds
-        }
-      };
-=======
       const { inputFileIds, outputStirlingFileStubs } = action.payload;
+
       return processFileSwap(state, inputFileIds, outputStirlingFileStubs);
     }
 
-    case 'UNDO_CONSUME_FILES': {
+
+      case 'UNDO_CONSUME_FILES': {
       const { inputStirlingFileStubs, outputFileIds } = action.payload;
+
       return processFileSwap(state, outputFileIds, inputStirlingFileStubs);
->>>>>>> e8af4f6b
     }
 
     case 'RESET_CONTEXT': {
