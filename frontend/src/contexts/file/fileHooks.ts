--- conflicted
+++ resolved
@@ -136,23 +136,13 @@
 /**
  * Hook for selected files (optimized for selection-based UI)
  */
-<<<<<<< HEAD
-export function useSelectedFiles(): { selectedFiles: File[]; selectedRecords: FileRecord[]; selectedFileIds: FileId[] } {
+export function useSelectedFiles(): { selectedFiles: StirlingFile[]; selectedRecords: StirlingFileStub[]; selectedFileIds: FileId[] } {
   const { state, selectors } = useFileState();
 
   return useMemo(() => ({
     selectedFiles: selectors.getSelectedFiles(),
-    selectedRecords: selectors.getSelectedFileRecords(),
+    selectedRecords: selectors.getSelectedStirlingFileStubs(),
     selectedFileIds: state.ui.selectedFileIds
-=======
-export function useSelectedFiles(): { files: StirlingFile[]; records: StirlingFileStub[]; fileIds: FileId[] } {
-  const { state, selectors } = useFileState();
-
-  return useMemo(() => ({
-    files: selectors.getSelectedFiles(),
-    records: selectors.getSelectedStirlingFileStubs(),
-    fileIds: state.ui.selectedFileIds
->>>>>>> e8af4f6b
   }), [state.ui.selectedFileIds, selectors]);
 }
 
@@ -175,17 +165,10 @@
     // File management
     addFiles: actions.addFiles,
     consumeFiles: actions.consumeFiles,
-<<<<<<< HEAD
-    recordOperation: (fileId: string, operation: any) => {}, // Operation tracking not implemented
-    markOperationApplied: (fileId: string, operationId: string) => {}, // Operation tracking not implemented
-    markOperationFailed: (fileId: string, operationId: string, error: string) => {}, // Operation tracking not implemented
-=======
     undoConsumeFiles: actions.undoConsumeFiles,
     recordOperation: (_fileId: FileId, _operation: any) => {}, // Operation tracking not implemented
     markOperationApplied: (_fileId: FileId, _operationId: string) => {}, // Operation tracking not implemented
     markOperationFailed: (_fileId: FileId, _operationId: string, _error: string) => {}, // Operation tracking not implemented
->>>>>>> e8af4f6b
-
     // File ID lookup
     findFileId: (file: File) => {
       return state.files.ids.find(id => {
