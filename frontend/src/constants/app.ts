<<<<<<< HEAD
import { useAppConfig } from '../contexts/AppConfigContext';

// Get base URL from app config with fallback
export const getBaseUrl = (): string => {
  const { config } = useAppConfig();
  return config?.baseUrl || 'https://stirling.com';
};
=======
>>>>>>> ab362dfd

// Base path from Vite config - build-time constant, normalized (no trailing slash)
// When no subpath, use empty string instead of '.' to avoid relative path issues
export const BASE_PATH = (import.meta.env.BASE_URL || '/').replace(/\/$/, '').replace(/^\.$/, '');

/** For in-app navigations when you must touch window.location (rare). */
export const withBasePath = (path: string): string => {
  const clean = path.startsWith('/') ? path : `/${path}`;
  return `${BASE_PATH}${clean}`;
};

/** For OAuth (needs absolute URL with scheme+host) */
export const absoluteWithBasePath = (path: string): string => {
  const clean = path.startsWith('/') ? path : `/${path}`;
  return `${window.location.origin}${BASE_PATH}${clean}`;
};<|MERGE_RESOLUTION|>--- conflicted
+++ resolved
@@ -1,13 +1,3 @@
-<<<<<<< HEAD
-import { useAppConfig } from '../contexts/AppConfigContext';
-
-// Get base URL from app config with fallback
-export const getBaseUrl = (): string => {
-  const { config } = useAppConfig();
-  return config?.baseUrl || 'https://stirling.com';
-};
-=======
->>>>>>> ab362dfd
 
 // Base path from Vite config - build-time constant, normalized (no trailing slash)
 // When no subpath, use empty string instead of '.' to avoid relative path issues
