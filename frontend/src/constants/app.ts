<<<<<<< HEAD
// Get base URL from window location
export const getBaseUrl = (): string => {
  if (typeof window !== 'undefined') {
    return `${window.location.protocol}//${window.location.host}`;
  }
  return 'https://stirling.com';
};
=======
>>>>>>> 848ff968

// Base path from Vite config - build-time constant, normalized (no trailing slash)
// When no subpath, use empty string instead of '.' to avoid relative path issues
export const BASE_PATH = (import.meta.env.BASE_URL || '/').replace(/\/$/, '').replace(/^\.$/, '');

/** For in-app navigations when you must touch window.location (rare). */
export const withBasePath = (path: string): string => {
  const clean = path.startsWith('/') ? path : `/${path}`;
  return `${BASE_PATH}${clean}`;
};

/** For OAuth (needs absolute URL with scheme+host) */
export const absoluteWithBasePath = (path: string): string => {
  const clean = path.startsWith('/') ? path : `/${path}`;
  return `${window.location.origin}${BASE_PATH}${clean}`;
};<|MERGE_RESOLUTION|>--- conflicted
+++ resolved
@@ -1,13 +1,3 @@
-<<<<<<< HEAD
-// Get base URL from window location
-export const getBaseUrl = (): string => {
-  if (typeof window !== 'undefined') {
-    return `${window.location.protocol}//${window.location.host}`;
-  }
-  return 'https://stirling.com';
-};
-=======
->>>>>>> 848ff968
 
 // Base path from Vite config - build-time constant, normalized (no trailing slash)
 // When no subpath, use empty string instead of '.' to avoid relative path issues
