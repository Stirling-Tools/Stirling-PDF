declare module "../tools/Split";
declare module "../tools/Compress";
declare module "../components/PageEditor";
declare module "../components/Viewer";
declare module "*.js";
declare module '*.module.css';
declare module 'pdfjs-dist';

// Auto-generated icon set JSON import
declare module '../assets/material-symbols-icons.json' {
  const value: {
    prefix: string;
    icons: Record<string, any>;
    width?: number;
    height?: number;
  };
  export default value;
}

<<<<<<< HEAD
=======
declare module 'pdfjs-dist/legacy/build/pdf.mjs'
>>>>>>> 96378731
// TODO: Add proper EmbedPDF types for local submodule integration

export {};<|MERGE_RESOLUTION|>--- conflicted
+++ resolved
@@ -17,10 +17,6 @@
   export default value;
 }
 
-<<<<<<< HEAD
-=======
 declare module 'pdfjs-dist/legacy/build/pdf.mjs'
->>>>>>> 96378731
-// TODO: Add proper EmbedPDF types for local submodule integration
 
 export {};